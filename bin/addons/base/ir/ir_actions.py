# -*- encoding: utf-8 -*-
##############################################################################
#
# Copyright (c) 2004-2008 TINY SPRL. (http://tiny.be) All Rights Reserved.
#
# $Id$
#
# WARNING: This program as such is intended to be used by professional
# programmers who take the whole responsability of assessing all potential
# consequences resulting from its eventual inadequacies and bugs
# End users who are looking for a ready-to-use solution with commercial
# garantees and support are strongly adviced to contract a Free Software
# Service Company
#
# This program is Free Software; you can redistribute it and/or
# modify it under the terms of the GNU General Public License
# as published by the Free Software Foundation; either version 2
# of the License, or (at your option) any later version.
#
# This program is distributed in the hope that it will be useful,
# but WITHOUT ANY WARRANTY; without even the implied warranty of
# MERCHANTABILITY or FITNESS FOR A PARTICULAR PURPOSE.  See the
# GNU General Public License for more details.
#
# You should have received a copy of the GNU General Public License
# along with this program; if not, write to the Free Software
# Foundation, Inc., 59 Temple Place - Suite 330, Boston, MA  02111-1307, USA.
#
##############################################################################

from osv import fields,osv
import tools
import time
from tools.config import config
import netsvc

class actions(osv.osv):
    _name = 'ir.actions.actions'
    _table = 'ir_actions'
    _columns = {
        'name': fields.char('Action Name', required=True, size=64),
        'type': fields.char('Action Type', required=True, size=32),
        'usage': fields.char('Action Usage', size=32),
        'parent_id': fields.many2one('ir.actions.server', 'Parent Action'),
    }
    _defaults = {
        'usage': lambda *a: False,
    }
actions()

class report_custom(osv.osv):
    _name = 'ir.actions.report.custom'
    _table = 'ir_act_report_custom'
    _sequence = 'ir_actions_id_seq'
    _columns = {
        'name': fields.char('Report Name', size=64, required=True, translate=True),
        'type': fields.char('Report Type', size=32, required=True),
        'model':fields.char('Model', size=64, required=True),
        'report_id': fields.integer('Report Ref.', required=True),
        'usage': fields.char('Action Usage', size=32),
        'multi': fields.boolean('On multiple doc.', help="If set to true, the action will not be displayed on the right toolbar of a form views.")
    }
    _defaults = {
        'multi': lambda *a: False,
        'type': lambda *a: 'ir.actions.report.custom',
    }
report_custom()

class report_xml(osv.osv):

    def _report_content(self, cursor, user, ids, name, arg, context=None):
        res = {}
        for report in self.browse(cursor, user, ids, context=context):
            data = report[name + '_data']
            if not data and report[name[:-8]]:
                try:
                    fp = tools.file_open(report[name[:-8]], mode='rb')
                    data = fp.read()
                except:
                    data = False
            res[report.id] = data
        return res

    def _report_content_inv(self, cursor, user, id, name, value, arg, context=None):
        self.write(cursor, user, id, {name+'_data': value}, context=context)

    def _report_sxw(self, cursor, user, ids, name, arg, context=None):
        res = {}
        for report in self.browse(cursor, user, ids, context=context):
            if report.report_rml:
                res[report.id] = report.report_rml.replace('.rml', '.sxw')
            else:
                res[report.id] = False
        return res

    _name = 'ir.actions.report.xml'
    _table = 'ir_act_report_xml'
    _sequence = 'ir_actions_id_seq'
    _columns = {
        'name': fields.char('Name', size=64, required=True, translate=True),
        'type': fields.char('Report Type', size=32, required=True),
        'model': fields.char('Model', size=64, required=True),
        'report_name': fields.char('Internal Name', size=64, required=True),
        'report_xsl': fields.char('XSL path', size=256),
        'report_xml': fields.char('XML path', size=256),
        'report_rml': fields.char('RML path', size=256,
            help="The .rml path of the file or NULL if the content is in report_rml_content"),
        'report_sxw': fields.function(_report_sxw, method=True, type='char',
            string='SXW path'),
        'report_sxw_content_data': fields.binary('SXW content'),
        'report_rml_content_data': fields.binary('RML content'),
        'report_sxw_content': fields.function(_report_content,
            fnct_inv=_report_content_inv, method=True,
            type='binary', string='SXW content',),
        'report_rml_content': fields.function(_report_content,
            fnct_inv=_report_content_inv, method=True,
            type='binary', string='RML content'),
        'auto': fields.boolean('Automatic XSL:RML', required=True),
        'usage': fields.char('Action Usage', size=32),
        'header': fields.boolean('Add RML header',
            help="Add or not the coporate RML header"),
        'multi': fields.boolean('On multiple doc.',
            help="If set to true, the action will not be displayed on the right toolbar of a form views."),
        'report_type': fields.selection([
            ('pdf', 'pdf'),
            ('html', 'html'),
            ('raw', 'raw'),
            ('sxw', 'sxw'),
            ], string='Type', required=True),
        'groups_id': fields.many2many('res.groups', 'res_groups_report_rel', 'uid', 'gid', 'Groups')
        
    }
    _defaults = {
        'type': lambda *a: 'ir.actions.report.xml',
        'multi': lambda *a: False,
        'auto': lambda *a: True,
        'header': lambda *a: True,
        'report_sxw_content': lambda *a: False,
        'report_type': lambda *a: 'pdf',
    }

report_xml()

class act_window(osv.osv):
    _name = 'ir.actions.act_window'
    _table = 'ir_act_window'
    _sequence = 'ir_actions_id_seq'

    def _views_get_fnc(self, cr, uid, ids, name, arg, context={}):
        res={}
        for act in self.browse(cr, uid, ids):
            res[act.id]=[(view.view_id.id, view.view_mode) for view in act.view_ids]
            if (not act.view_ids):
                modes = act.view_mode.split(',')
                find = False
                if act.view_id.id:
                    res[act.id].append((act.view_id.id, act.view_id.type))
                for t in modes:
                    if act.view_id and (t == act.view_id.type) and not find:
                        find = True
                        continue
                    res[act.id].append((False, t))

                if 'calendar' not in modes:
                    mobj = self.pool.get(act.res_model)
                    if mobj._date_name in mobj._columns:
                        res[act.id].append((False, 'calendar'))
        return res

    _columns = {
        'name': fields.char('Action Name', size=64, translate=True),
        'type': fields.char('Action Type', size=32, required=True),
        'view_id': fields.many2one('ir.ui.view', 'View Ref.', ondelete='cascade'),
        'domain': fields.char('Domain Value', size=250),
        'context': fields.char('Context Value', size=250),
        'res_model': fields.char('Model', size=64),
        'src_model': fields.char('Source model', size=64),
        'target': fields.selection([('current','Current Window'),('new','New Window')], 'Target Window'),
        'view_type': fields.selection((('tree','Tree'),('form','Form')),string='Type of view'),
        'view_mode': fields.char('Mode of view', size=250),
        'usage': fields.char('Action Usage', size=32),
        'view_ids': fields.one2many('ir.actions.act_window.view', 'act_window_id', 'Views'),
        'views': fields.function(_views_get_fnc, method=True, type='binary', string='Views'),
        'limit': fields.integer('Limit', help='Default limit for the list view'),
        'auto_refresh': fields.integer('Auto-Refresh',
            help='Add an auto-refresh on the view'),
    }
    _defaults = {
        'type': lambda *a: 'ir.actions.act_window',
        'view_type': lambda *a: 'form',
        'view_mode': lambda *a: 'tree,form',
        'context': lambda *a: '{}',
        'limit': lambda *a: 80,
        'target': lambda *a: 'current',
        'auto_refresh': lambda *a: 0,
    }
act_window()

class act_window_view(osv.osv):
    _name = 'ir.actions.act_window.view'
    _table = 'ir_act_window_view'
    _rec_name = 'view_id'
    _columns = {
        'sequence': fields.integer('Sequence'),
        'view_id': fields.many2one('ir.ui.view', 'View'),
        'view_mode': fields.selection((
            ('tree', 'Tree'),
            ('form', 'Form'),
            ('graph', 'Graph'),
            ('calendar', 'Calendar')), string='Type of view', required=True),
        'act_window_id': fields.many2one('ir.actions.act_window', 'Action', ondelete='cascade'),
        'multi': fields.boolean('On multiple doc.',
            help="If set to true, the action will not be displayed on the right toolbar of a form views."),
    }
    _defaults = {
        'multi': lambda *a: False,
    }
    _order = 'sequence'
act_window_view()

class act_wizard(osv.osv):
    _name = 'ir.actions.wizard'
    _table = 'ir_act_wizard'
    _sequence = 'ir_actions_id_seq'
    _columns = {
        'name': fields.char('Wizard info', size=64, required=True, translate=True),
        'type': fields.char('Action type', size=32, required=True),
        'wiz_name': fields.char('Wizard name', size=64, required=True),
        'multi': fields.boolean('Action on multiple doc.', help="If set to true, the wizard will not be displayed on the right toolbar of a form views."),
        'groups_id': fields.many2many('res.groups', 'res_groups_wizard_rel', 'uid', 'gid', 'Groups')
    }
    _defaults = {
        'type': lambda *a: 'ir.actions.wizard',
        'multi': lambda *a: False,
    }
act_wizard()

class act_url(osv.osv):
    _name = 'ir.actions.url'
    _table = 'ir_act_url'
    _sequence = 'ir_actions_id_seq'
    _columns = {
        'name': fields.char('Action Name', size=64, translate=True),
        'type': fields.char('Action Type', size=32, required=True),
        'url': fields.text('Action Url',required=True),
        'target': fields.selection((
            ('new', 'New Window'),
            ('self', 'This Window')),
            'Action Target', required=True
        )
    }
    _defaults = {
        'type': lambda *a: 'ir.actions.act_url',
        'target': lambda *a: 'new'
    }
act_url()

#
# Actions that are run on the server side
#
class actions_server(osv.osv):
    _name = 'ir.actions.server'
    _table = 'ir_act_server'
    _sequence = 'ir_actions_id_seq'
    _columns = {
        'name': fields.char('Action Name', required=True, size=64),
        'state': fields.selection([
            ('python','Python Code'),
            ('dummy','Dummy'),
            ('trigger','Trigger'),
            ('email','Email'),
            ('sms','SMS'),
            ('object_create','Create Object'),
            ('object_write','Write Object'),
            ('client_action','Client Action'),
            ('other','Others Actions'),
        ], 'Action State', required=True, size=32),
        'code': fields.text('Python Code'),
        'sequence': fields.integer('Sequence'),
        'model_id': fields.many2one('ir.model', 'Model', required=True),
        'trigger_name': fields.char('Trigger Name', size=128),
        'trigger_object': fields.char('Trigger Object', size=128),
        'trigger_object_id': fields.char('Trigger Object ID', size=128),
        'message': fields.text('Message', translate=True),
        'address': fields.char('Email Address', size=128),
        'child_ids': fields.one2many('ir.actions.actions', 'parent_id', 'Others Actions'),
        'usage': fields.char('Action Usage', size=32),
        'type': fields.char('Report Type', size=32, required=True),
    }
    _defaults = {
        'state': lambda *a: 'dummy',
        'type': lambda *a: 'ir.actions.server',
        'sequence': lambda *a: 0,
        'code': lambda *a: """# You can use the following variables
#    - object
#    - object2
#    - time
#    - cr
#    - uid
#    - ids
# If you plan to return an action, assign: action = {...}
"""
<<<<<<< HEAD
    }
    #
    # Context should contains:
    #   ids : original ids
    #   id  : current id of the object
    # OUT:
    #   False : Finnished correctly
    #   ACTION_ID : Action to launch
    def run(self, cr, uid, ids, context={}):
        for action in self.browse(cr, uid, ids, context):
            if action.state=='python':
                localdict = {
                    'self': self.pool.get(action.model_id.model),
                    'context': context,
                    'time': time,
                    'ids': ids,
                    'cr': cr,
                    'uid': uid
                }
                print action.code
                exec action.code in localdict
                print localdict.keys()
                if 'action' in localdict:
                    return localdict['action']
        return False
=======
	}
	#
	# Context should contains:
	#   ids : original ids
	#   id  : current id of the object
	# OUT:
	#   False : Finnished correctly
	#   ACTION_ID : Action to launch
	def run(self, cr, uid, ids, context={}):
		logger = netsvc.Logger()
		for action in self.browse(cr, uid, ids, context):
			if action.state=='python':
				localdict = {
					'self': self.pool.get(action.model_id.model),
					'context': context,
					'time': time,
					'ids': ids,
					'cr': cr,
					'uid': uid
				}
				exec action.code in localdict
				if 'action' in localdict:
					return localdict['action']
			if action.state == 'email':
				user = "%s@yahoo.co.in," % (config['smtp_user'])
				subject = action.name
				body = action.message
				if tools.email_send_attach(user, action.address, subject, body) == True:
					logger.notifyChannel('email', netsvc.LOG_INFO, 'Email successfully send to : %s' % (user))
				else:
					logger.notifyChannel('email', netsvc.LOG_ERROR, 'Failed to send email to : %s' % (user))
		return False
>>>>>>> 19d0053b
actions_server()

class act_window_close(osv.osv):
    _name = 'ir.actions.act_window_close'
    _table = 'ir_actions'
    _sequence = 'ir_actions_id_seq'
    _columns = {
        'name': fields.char('Action Name', size=64, translate=True),
        'type': fields.char('Action Type', size=32, required=True),
    }
    _defaults = {
        'type': lambda *a: 'ir.actions.act_window_close',
    }
act_window_close()


# vim:expandtab:smartindent:tabstop=4:softtabstop=4:shiftwidth=4:
<|MERGE_RESOLUTION|>--- conflicted
+++ resolved
@@ -300,7 +300,6 @@
 #    - ids
 # If you plan to return an action, assign: action = {...}
 """
-<<<<<<< HEAD
     }
     #
     # Context should contains:
@@ -310,6 +309,7 @@
     #   False : Finnished correctly
     #   ACTION_ID : Action to launch
     def run(self, cr, uid, ids, context={}):
+        logger = netsvc.Logger()
         for action in self.browse(cr, uid, ids, context):
             if action.state=='python':
                 localdict = {
@@ -320,46 +320,18 @@
                     'cr': cr,
                     'uid': uid
                 }
-                print action.code
                 exec action.code in localdict
-                print localdict.keys()
                 if 'action' in localdict:
                     return localdict['action']
+            if action.state == 'email':
+                user = "%s@yahoo.co.in," % (config['smtp_user'])
+                subject = action.name
+                body = action.message
+                if tools.email_send_attach(user, action.address, subject, body) == True:
+                    logger.notifyChannel('email', netsvc.LOG_INFO, 'Email successfully send to : %s' % (user))
+                else:
+                    logger.notifyChannel('email', netsvc.LOG_ERROR, 'Failed to send email to : %s' % (user))
         return False
-=======
-	}
-	#
-	# Context should contains:
-	#   ids : original ids
-	#   id  : current id of the object
-	# OUT:
-	#   False : Finnished correctly
-	#   ACTION_ID : Action to launch
-	def run(self, cr, uid, ids, context={}):
-		logger = netsvc.Logger()
-		for action in self.browse(cr, uid, ids, context):
-			if action.state=='python':
-				localdict = {
-					'self': self.pool.get(action.model_id.model),
-					'context': context,
-					'time': time,
-					'ids': ids,
-					'cr': cr,
-					'uid': uid
-				}
-				exec action.code in localdict
-				if 'action' in localdict:
-					return localdict['action']
-			if action.state == 'email':
-				user = "%s@yahoo.co.in," % (config['smtp_user'])
-				subject = action.name
-				body = action.message
-				if tools.email_send_attach(user, action.address, subject, body) == True:
-					logger.notifyChannel('email', netsvc.LOG_INFO, 'Email successfully send to : %s' % (user))
-				else:
-					logger.notifyChannel('email', netsvc.LOG_ERROR, 'Failed to send email to : %s' % (user))
-		return False
->>>>>>> 19d0053b
 actions_server()
 
 class act_window_close(osv.osv):
