--- conflicted
+++ resolved
@@ -1031,9 +1031,6 @@
             <field name="rule_group" ref="property_rule_group2"/>
         </record>
         
-<<<<<<< HEAD
-        <!--server action view-->
-=======
         <!--
         ===============
          Object Access
@@ -1088,51 +1085,6 @@
         </record>
         
         <menuitem action="action_model_sec" id="ir_model_model_menu1" parent="base.menu_security"/>
->>>>>>> 8a7105f6
-        
-        <record id="view_server_action_form" model="ir.ui.view">
-            <field name="name">Server Action</field>
-            <field name="model">ir.actions.server</field>
-            <field name="type">form</field>
-            <field name="arch" type="xml">
-                <form string="Server Action">
-                    <field name="name" select="1"/>
-                    <field name="state" select="1"/>
-                    <field name="model_id" select="1"/>
-                    <field name="sequence" select="2"/>
-                    <field name="code" colspan="4"/>
-                    <field name="trigger_name" select="2"/>
-                    <field name="trigger_object" select="2"/>
-                    <field name="trigger_object_id"/>
-                    <field name="message" select="2" colspan="4"/>
-                    <field name="address" select="2"/>
-                    <field name="child_ids" colspan="4"/>
-                    <field name="usage"/>
-                    <field name="type"/>
-                </form>
-            </field>
-        </record>
-        
-        <record id="view_server_action_tree" model="ir.ui.view">
-            <field name="name">Server Actions</field>
-            <field name="model">ir.actions.server</field>
-            <field name="type">tree</field>
-            <field name="arch" type="xml">
-                <tree string="Server Actions">
-                    <field name="name"/>
-                    <field name="state"/>
-                </tree>
-            </field>
-        </record>
-
-        <record id="action_server_action" model="ir.actions.act_window">
-            <field name="name">Server Actions</field>
-            <field name="type">ir.actions.act_window</field>
-            <field name="res_model">ir.actions.server</field>
-            <field name="view_type">form</field>
-            <field name="view_id" ref="view_server_action_tree"/>
-        </record>
-        <menuitem action="action_server_action" id="menu_server_action" parent="base.next_id_6"/>
-
+        
     </data>
 </terp>