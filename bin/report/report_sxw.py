# -*- encoding: utf-8 -*-
##############################################################################
#
#    OpenERP, Open Source Management Solution
#    Copyright (C) 2004-2009 Tiny SPRL (<http://tiny.be>). All Rights Reserved
#    $Id$
#
#    This program is free software: you can redistribute it and/or modify
#    it under the terms of the GNU General Public License as published by
#    the Free Software Foundation, either version 3 of the License, or
#    (at your option) any later version.
#
#    This program is distributed in the hope that it will be useful,
#    but WITHOUT ANY WARRANTY; without even the implied warranty of
#    MERCHANTABILITY or FITNESS FOR A PARTICULAR PURPOSE.  See the
#    GNU General Public License for more details.
#
#    You should have received a copy of the GNU General Public License
#    along with this program.  If not, see <http://www.gnu.org/licenses/>.
#
##############################################################################

from interface import  report_rml
import StringIO
import base64
import copy
import ir
import locale
import mx.DateTime
import netsvc
import os
import osv
import pooler
import re
import time
import tools
import warnings
import xml.dom.minidom
import zipfile

DT_FORMAT = '%Y-%m-%d'
DHM_FORMAT = '%Y-%m-%d %H:%M:%S'
HM_FORMAT = '%H:%M:%S'

rml_parents = {
    'tr':1,
    'li':1,
    'story': 0,
    'section': 0
}

rml_tag="para"

sxw_parents = {
    'table-row': 1,
    'list-item': 1,
    'body': 0,
    'section': 0,
}

sxw_tag = "p"

rml2sxw = {
    'para': 'p',
}

_LOCALE2WIN32 = {
    'af_ZA': 'Afrikaans_South Africa',
    'sq_AL': 'Albanian_Albania',
    'ar_SA': 'Arabic_Saudi Arabia',
    'eu_ES': 'Basque_Spain',
    'be_BY': 'Belarusian_Belarus',
    'bs_BA': 'Serbian (Latin)',
    'bg_BG': 'Bulgarian_Bulgaria',
    'ca_ES': 'Catalan_Spain',
    'hr_HR': 'Croatian_Croatia',
    'zh_CN': 'Chinese_China',
    'zh_TW': 'Chinese_Taiwan',
    'cs_CZ': 'Czech_Czech Republic',
    'da_DK': 'Danish_Denmark',
    'nl_NL': 'Dutch_Netherlands',
    'et_EE': 'Estonian_Estonia',
    'fa_IR': 'Farsi_Iran',
    'ph_PH': 'Filipino_Philippines',
    'fi_FI': 'Finnish_Finland',
    'fr_FR': 'French_France',
    'fr_BE': 'French_France',
    'fr_CH': 'French_France',
    'fr_CA': 'French_France',
    'ga': 'Scottish Gaelic',
    'gl_ES': 'Galician_Spain',
    'ka_GE': 'Georgian_Georgia',
    'de_DE': 'German_Germany',
    'el_GR': 'Greek_Greece',
    'gu': 'Gujarati_India',
    'he_IL': 'Hebrew_Israel',
    'hi_IN': 'Hindi',
    'hu': 'Hungarian_Hungary',
    'is_IS': 'Icelandic_Iceland',
    'id_ID': 'Indonesian_indonesia',
    'it_IT': 'Italian_Italy',
    'ja_JP': 'Japanese_Japan',
    'kn_IN': 'Kannada',
    'km_KH': 'Khmer',
    'ko_KR': 'Korean_Korea',
    'lo_LA': 'Lao_Laos',
    'lt_LT': 'Lithuanian_Lithuania',
    'lat': 'Latvian_Latvia',
    'ml_IN': 'Malayalam_India',
    'id_ID': 'Indonesian_indonesia',
    'mi_NZ': 'Maori',
    'mn': 'Cyrillic_Mongolian',
    'no_NO': 'Norwegian_Norway',
    'nn_NO': 'Norwegian-Nynorsk_Norway',
    'pl': 'Polish_Poland',
    'pt_PT': 'Portuguese_Portugal',
    'pt_BR': 'Portuguese_Brazil',
    'ro_RO': 'Romanian_Romania',
    'ru_RU': 'Russian_Russia',
    'mi_NZ': 'Maori',
    'sr_CS': 'Serbian (Cyrillic)_Serbia and Montenegro',
    'sk_SK': 'Slovak_Slovakia',
    'sl_SI': 'Slovenian_Slovenia',
    'es_ES': 'Spanish_Spain',
    'sv_SE': 'Swedish_Sweden',
    'ta_IN': 'English_Australia',
    'th_TH': 'Thai_Thailand',
    'mi_NZ': 'Maori',
    'tr_TR': 'Turkish_Turkey',
    'uk_UA': 'Ukrainian_Ukraine',
    'vi_VN': 'Vietnamese_Viet Nam',
}

class _format(object):
    def set_value(self, cr, uid, name, object, field):
        #super(_date_format, self).__init__(self)
        pool_lang = pooler.get_pool(cr.dbname).get('res.lang')
        self.object = object
        self._field = field
        self.name = name
        lang = self.object._context.get('lang', 'en_US') or 'en_US'
        self.lang_obj = pool_lang.browse(cr, uid,pool_lang.search(cr, uid,[('code','=',lang)])[0])

class _float_format(float, _format):

    def __init__(self,value):
        super(_float_format, self).__init__()
        self.val = value and str(value) or str(0.00)

    def __str__(self):
        digits = 2
        if hasattr(self,'_field') and hasattr(self._field, 'digits') and self._field.digits:
            digits = self._field.digits[1]
            return self.lang_obj.format('%.' + str(digits) + 'f', self.name, True)
        return self.val

class _int_format(int, _format):
    def __init__(self,value):
        super(_int_format, self).__init__()
        self.val = value and str(value) or str(0)

    def __str__(self):
        if hasattr(self,'lang_obj'):
            return self.lang_obj.format('%.d', self.name, True)
        return self.val


class _date_format(str, _format):
    def __init__(self,value):
        super(_date_format, self).__init__()
        self.val = value and str(value) or ''

    def __str__(self):
        if self.val:
            if hasattr(self,'name') and (self.name):
                date = mx.DateTime.strptime(self.name,DT_FORMAT)
                return date.strftime(self.lang_obj.date_format)
        return self.val

class _dttime_format(str, _format):
    def __init__(self,value):
        super(_dttime_format, self).__init__()
        self.val = value and str(value) or ''

    def __str__(self):
        if self.val:
            if hasattr(self,'name') and self.name:
                datetime = mx.DateTime.strptime(self.name,DHM_FORMAT)
                return datetime.strftime(self.lang_obj.date_format+ " " + self.lang_obj.time_format)
        return self.val


_fields_process = {
    'float': _float_format,
    'date': _date_format,
    'integer': _int_format,
    'datetime' : _dttime_format
}

#
# Context: {'node': node.dom}
#
class browse_record_list(list):
    def __init__(self, lst, context):
        super(browse_record_list, self).__init__(lst)
        self.context = context

    def __getattr__(self, name):
        res = browse_record_list([getattr(x,name) for x in self], self.context)
        return res

    def __str__(self):
        return "browse_record_list("+str(len(self))+")"

    def repeatIn(self, name):
        warnings.warn('Use repeatIn(object_list, \'variable\')', DeprecationWarning)
        node = self.context['_node']
        parents = self.context.get('parents', rml_parents)
        node.data = ''
        while True:
            if not node.parentNode:
                break
            node = node.parentNode
            if node.nodeType == node.ELEMENT_NODE and node.localName in parents:
                break
        parent_node = node
        if not len(self):
            return None
        nodes = [(0,node)]
        for i in range(1,len(self)):
            newnode = parent_node.cloneNode(1)
            n = parent_node.parentNode
            n.insertBefore(newnode, parent_node)
            nodes.append((i,newnode))
        for i,node in nodes:
            self.context[name] = self[i]
            self.context['_self']._parse_node(node)
        return None

class rml_parse(object):
    def __init__(self, cr, uid, name, parents=rml_parents, tag=rml_tag, context=None):
        if not context:
            context={}
        self.cr = cr
        self.uid = uid
        self.pool = pooler.get_pool(cr.dbname)
        user = self.pool.get('res.users').browse(cr, uid, uid, fields_process=_fields_process)
        self.localcontext = {
            'user': user,
            'company': user.company_id,
            'repeatIn': self.repeatIn,
            'setLang': self.setLang,
            'setTag': self.setTag,
            'removeParentNode': self.removeParentNode,
            'format': self.format,
            'formatLang': self.formatLang,
            'logo' : user.company_id.logo,
            'lang' : user.company_id.partner_id.lang,
        }
        self.localcontext.update(context)
        self.rml_header = user.company_id.rml_header
        self.rml_header2 = user.company_id.rml_header2
        self.logo = user.company_id.logo
        self.name = name
        self._regex = re.compile('\[\[(.+?)\]\]')
        self._transl_regex = re.compile('(\[\[.+?\]\])')
        self._node = None
        self.parents = parents
        self.tag = tag
        self._lang_cache = {}
#       self.already = {}

    def setTag(self, oldtag, newtag, attrs=None):
        if not attrs:
            attrs={}
        node = self._find_parent(self._node, [oldtag])
        if node:
            node.tagName = newtag
            for key, val in attrs.items():
                node.setAttribute(key, val)
        return None

    def format(self, text, oldtag=None):
        if not oldtag:
            oldtag = self.tag
        self._node.data = ''
        node = self._find_parent(self._node, [oldtag])
        ns = None
        if node:
            pp = node.parentNode
            ns = node.nextSibling
            pp.removeChild(node)
            self._node = pp

        lst = tools.ustr(text).split('\n')
        if not (text and lst):
            return None
        nodes = []
        for i in range(len(lst)):
            newnode = node.cloneNode(1)
            newnode.tagName=rml_tag
            newnode.childNodes[0].data = lst[i]
            if ns:
                pp.insertBefore(newnode, ns)
            else:
                pp.appendChild(newnode)
            nodes.append((i, newnode))

    def removeParentNode(self, tag=None):
        if not tag:
            tag = self.tag
        if self.tag == sxw_tag and rml2sxw.get(tag, False):
            tag = rml2sxw[tag]
        node = self._find_parent(self._node, [tag])
        if node:
            parentNode = node.parentNode
            parentNode.removeChild(node)
            self._node = parentNode

    def setLang(self, lang):
        self.localcontext['lang'] = lang
        for obj in self.objects:
            obj._context['lang'] = lang
            for table in obj._cache:
                for id in obj._cache[table]:
                    self._lang_cache.setdefault(obj._context['lang'], {}).setdefault(table,
                            {}).update(obj._cache[table][id])
                    if lang in self._lang_cache \
                            and table in self._lang_cache[lang] \
                            and id in self._lang_cache[lang][table]:
                        obj._cache[table][id] = self._lang_cache[lang][table][id]
                    else:
                        obj._cache[table][id] = {'id': id}


    def formatLang(self, value, digits=2, date=False,date_time=False, grouping=True, monetary=False, currency=None):
        if isinstance(value, (str, unicode)) and not value:
            return ''
        pool_lang = self.pool.get('res.lang')
        lang = self.localcontext.get('lang', 'en_US') or 'en_US'
        lang_obj = pool_lang.browse(self.cr,self.uid,pool_lang.search(self.cr,self.uid,[('code','=',lang)])[0])
        if date or date_time:
            if not str(value):
                return ''
            date_format = lang_obj.date_format
            if date_time:
                date_format = lang_obj.date_format + " " + lang_obj.time_format
            parse_format = date_format

            # filtering time.strftime('%Y-%m-%d')
            if type(value) == type(''):
                parse_format = DHM_FORMAT
                if (not date_time):
                    return value

            if not isinstance(value, time.struct_time):
                # assume string, parse it
#                if len(str(value)) == 10:
#                    # length of date like 2001-01-01 is ten
#                    # assume format '%Y-%m-%d'
#                    date = mx.DateTime.strptime(value,DT_FORMAT)
#                else:
#                    # assume format '%Y-%m-%d %H:%M:%S'
#                    value = str(value)[:19]
#                    date = mx.DateTime.strptime(str(value),DHM_FORMAT)
                date = mx.DateTime.strptime(str(value),parse_format)
            else:
                date = mx.DateTime.DateTime(*(value.timetuple()[:6]))
            return date.strftime(date_format)
        return lang_obj.format('%.' + str(digits) + 'f', value, grouping=grouping, monetary=monetary)

    def repeatIn(self, lst, name, nodes_parent=False):
        self._node.data = ''
        node = self._find_parent(self._node, nodes_parent or self.parents)

        pp = node.parentNode
        ns = node.nextSibling
        pp.removeChild(node)
        self._node = pp

        if not len(lst):
            return None
        nodes = []
        for i in range(len(lst)):
            newnode = node.cloneNode(1)
            if ns:
                pp.insertBefore(newnode, ns)
            else:
                pp.appendChild(newnode)
            nodes.append((i, newnode))
        for i, node in nodes:
            self.node_context[node] = {name: lst[i]}
        return None

    def _eval(self, expr):
        try:
            res = eval(expr, self.localcontext)
            if (res is None) or (res=='') or (res is False):
                res = ''
        except Exception,e:
            import traceback, sys
            tb_s = reduce(lambda x, y: x+y, traceback.format_exception(sys.exc_type, sys.exc_value, sys.exc_traceback))
            netsvc.Logger().notifyChannel('report', netsvc.LOG_ERROR,
                    'report %s:\n%s\n%s\nexpr: %s' % (self.name, tb_s, str(e),
                        expr.encode('utf-8')))
            res = ''
        return res

    def _find_parent(self, node, parents):
        while True:
            if not node.parentNode:
                return False
            node = node.parentNode
            if node.nodeType == node.ELEMENT_NODE and node.localName in parents:
                break
        return node

    def _parse_text(self, text, level=None):
        if not level:
            level=[]
        res = self._regex.findall(text)
        todo = []
        # translate the text
        # the "split [[]] if not match [[]]" is not very nice, but I
        # don't see how I could do it better...
        # what I'd like to do is a re.sub(NOT pattern, func, string)
        # but I don't know how to do that...
        # translate the RML file
        if 'lang' in self.localcontext:
            lang = self.localcontext['lang']
            if lang and text and not text.isspace():
                transl_obj = self.pool.get('ir.translation')
                piece_list = self._transl_regex.split(text)
                for pn in range(len(piece_list)):
                    if not self._transl_regex.match(piece_list[pn]):
                        source_string = piece_list[pn].replace('\n', ' ').strip()
                        if len(source_string):
                            translated_string = transl_obj._get_source(self.cr, self.uid, self.name, 'rml', lang, source_string)
                            if translated_string:
                                piece_list[pn] = piece_list[pn].replace(source_string, translated_string)
                text = ''.join(piece_list)
        for key in res:
            newtext = self._eval(key)
            for i in range(len(level)):
                if isinstance(newtext, list):
                    newtext = newtext[level[i]]
            if isinstance(newtext, list):
                todo.append((key, newtext))
            else:
                # if there are two [[]] blocks the same, it will replace both
                # but it's ok because it should evaluate to the same thing
                # anyway
                newtext = tools.ustr(newtext)
                text = text.replace('[['+key+']]', newtext)
        self._node.data = text
        if len(todo):
            for key, newtext in todo:
                parent_node = self._find_parent(self._node, parents)
                assert parents.get(parent_node.localName, False), 'No parent node found !'
                nodes = [parent_node]
                for i in range(len(newtext) - 1):
                    newnode = parent_node.cloneNode(1)
                    if parents.get(parent_node.localName, False):
                        n = parent_node.parentNode
                        parent_node.parentNode.insertAfter(newnode, parent_node)
                        nodes.append(newnode)
            return False
        return text

    def _parse_node(self):
        level = []
        while True:
            if self._node.nodeType==self._node.ELEMENT_NODE:
                if self._node.hasAttribute('expr'):
                    newattrs = self._eval(self._node.getAttribute('expr'))
                    for key,val in newattrs.items():
                        self._node.setAttribute(key,val)

            if self._node.hasChildNodes():
                self._node = self._node.firstChild
            elif self._node.nextSibling:
                self._node = self._node.nextSibling
            else:
                while self._node and not self._node.nextSibling:
                    self._node = self._node.parentNode
                if not self._node:
                    break
                self._node = self._node.nextSibling
            if self._node in self.node_context:
                self.localcontext.update(self.node_context[self._node])
            if self._node.nodeType in (self._node.CDATA_SECTION_NODE, self._node.TEXT_NODE):
#               if self._node in self.already:
#                   self.already[self._node] += 1
#                   print "second pass!", self.already[self._node], '---%s---' % self._node.data
#               else:
#                   self.already[self._node] = 0
                self._parse_text(self._node.data, level)
        return True

    def _find_node(self, node, localname):
        if node.localName==localname:
            return node
        for tag in node.childNodes:
            if tag.nodeType==tag.ELEMENT_NODE:
                found = self._find_node(tag, localname)
                if found:
                    return found
        return False

    def _add_header(self, node, header=1):
        if header==2:
            rml_head =  self.rml_header2
        else:
            rml_head =  self.rml_header

        # Refactor this patch, to use the minidom interface
        if self.logo and (rml_head.find('company.logo')<0 or rml_head.find('<image')<0) and rml_head.find('<!--image')<0:
            rml_head =  rml_head.replace('<pageGraphics>','''<pageGraphics> <image x="10" y="26cm" height="70" width="90" >[[company.logo]] </image> ''')
        if not self.logo and rml_head.find('company.logo')>=0:
            rml_head = rml_head.replace('<image','<!--image')
            rml_head = rml_head.replace('</image>','</image-->')
<<<<<<< HEAD

=======
        
>>>>>>> 7ce18131
        head_dom = xml.dom.minidom.parseString(rml_head.encode('utf-8'))
        #for frame in head_dom.getElementsByTagName('frame'):
        #   frame.parentNode.removeChild(frame)
        node2 = head_dom.documentElement
        for tag in node2.childNodes:
            if tag.nodeType==tag.ELEMENT_NODE:
                found = self._find_node(node, tag.localName)
        #       rml_frames = found.getElementsByTagName('frame')
                if found:
                    if tag.hasAttribute('position') and (tag.getAttribute('position')=='inside'):
                        found.appendChild(tag)
                    else:
                        found.parentNode.replaceChild(tag, found)
        #       for frame in rml_frames:
        #           tag.appendChild(frame)
        return True

    def preprocess(self, objects, data, ids):
        self.localcontext['data'] = data
        self.localcontext['objects'] = objects
        self.datas = data
        self.ids = ids
        self.objects = objects

    def _parse(self, rml_dom, objects, data, header=0):
        self.node_context = {}
        self.dom = rml_dom
        self._node = self.dom.documentElement
        if header:
            self._add_header(self._node, header)
        self._parse_node()
        res = self.dom.documentElement.toxml('utf-8')
        return res

class report_sxw(report_rml):
    def __init__(self, name, table, rml, parser=rml_parse, header=True, store=False):
        report_rml.__init__(self, name, table, rml, '')
        self.name = name
        self.parser = parser
        self.header = header
        self.store = store

    def getObjects(self, cr, uid, ids, context):
        table_obj = pooler.get_pool(cr.dbname).get(self.table)
        return table_obj.browse(cr, uid, ids, list_class=browse_record_list, context=context,
            fields_process=_fields_process)

    def create(self, cr, uid, ids, data, context=None):
        if not context:
            context={}
        pool = pooler.get_pool(cr.dbname)
        ir_obj = pool.get('ir.actions.report.xml')
        report_xml_ids = ir_obj.search(cr, uid,
                [('report_name', '=', self.name[7:])], context=context)

        if report_xml_ids:
            report_xml = ir_obj.browse(cr, uid, report_xml_ids[0],
                    context=context)
            attach = report_xml.attachment
        else:
            ir_menu_report_obj = pool.get('ir.ui.menu')
            report_menu_ids = ir_menu_report_obj.search(cr, uid,
                    [('id', 'in', ids)], context=context)
            title = ''
            if report_menu_ids:
                report_name = ir_menu_report_obj.browse(cr, uid, report_menu_ids[0],
                    context=context)
                title = report_name.name
            rml = tools.file_open(self.tmpl, subdir=None).read()
            report_type= data.get('report_type', 'pdf')
            class a(object):
                def __init__(self, *args, **argv):
                    for key,arg in argv.items():
                        setattr(self, key, arg)
            report_xml = a(title=title, report_type=report_type, report_rml_content=rml, name=title, attachment=False, header=self.header)
            attach = False

        if attach:
            objs = self.getObjects(cr, uid, ids, context)
            results = []
            for obj in objs:
                aname = eval(attach, {'object':obj, 'time':time})
                result = False
                if report_xml.attachment_use and aname and context.get('attachment_use', True):
                    aids = pool.get('ir.attachment').search(cr, uid, [('datas_fname','=',aname+'.pdf'),('res_model','=',self.table),('res_id','=',obj.id)])
                    if aids:
                        brow_rec = pool.get('ir.attachment').browse(cr, uid, aids[0])
                        if not brow_rec.datas:
                            continue
                        d = base64.decodestring(brow_rec.datas)
                        results.append((d,'pdf'))
                        continue
                result = self.create_single(cr, uid, [obj.id], data, report_xml, context)
                try:
                    if aname:
                        name = aname+'.'+result[1]
                        pool.get('ir.attachment').create(cr, uid, {
                            'name': aname,
                            'datas': base64.encodestring(result[0]),
                            'datas_fname': name,
                            'res_model': self.table,
                            'res_id': obj.id,
                            }, context=context
                        )
                        cr.commit()
                except Exception,e:
                     import traceback, sys
                     tb_s = reduce(lambda x, y: x+y, traceback.format_exception(sys.exc_type, sys.exc_value, sys.exc_traceback))
                     netsvc.Logger().notifyChannel('report', netsvc.LOG_ERROR,str(e))
                results.append(result)
            if results:
                if results[0][1]=='pdf':
                    from pyPdf import PdfFileWriter, PdfFileReader
                    import cStringIO
                    output = PdfFileWriter()
                    for r in results:
                        reader = PdfFileReader(cStringIO.StringIO(r[0]))
                        for page in range(reader.getNumPages()):
                            output.addPage(reader.getPage(page))
                    s = cStringIO.StringIO()
                    output.write(s)
                    return s.getvalue(), results[0][1]
        return self.create_single(cr, uid, ids, data, report_xml, context)

    def create_single(self, cr, uid, ids, data, report_xml, context={}):
        logo = None
        context = context.copy()
        pool = pooler.get_pool(cr.dbname)
        want_header = self.header
        title = report_xml.name
        attach = report_xml.attachment
        report_type = report_xml.report_type
        want_header = report_xml.header

        if report_type in ['sxw','odt']:
            context['parents'] = sxw_parents
            sxw_io = StringIO.StringIO(report_xml.report_sxw_content)
            sxw_z = zipfile.ZipFile(sxw_io, mode='r')
            rml = sxw_z.read('content.xml')
            meta = sxw_z.read('meta.xml')
            sxw_z.close()
            rml_parser = self.parser(cr, uid, self.name2, context)
            rml_parser.parents = sxw_parents
            rml_parser.tag = sxw_tag
            objs = self.getObjects(cr, uid, ids, context)
            rml_parser.preprocess(objs, data, ids)
            rml_dom = xml.dom.minidom.parseString(rml)

            node = rml_dom.documentElement

            elements = node.getElementsByTagName("text:p")

            for pe in elements:
                e = pe.getElementsByTagName("text:drop-down")
                for de in e:
                    pp=de.parentNode
                    for cnd in de.childNodes:
                        if cnd.nodeType in (cnd.CDATA_SECTION_NODE, cnd.TEXT_NODE):
                            pe.appendChild(cnd)
                            pp.removeChild(de)

            # Add Information : Resource ID and Model
            rml_dom_meta = xml.dom.minidom.parseString(meta)
            node = rml_dom_meta.documentElement
            elements = node.getElementsByTagName("meta:user-defined")
            for pe in elements:
                if pe.hasAttribute("meta:name"):
                    if pe.getAttribute("meta:name") == "Info 3":
                        pe.childNodes[0].data=data['id']
                    if pe.getAttribute("meta:name") == "Info 4":
                        pe.childNodes[0].data=data['model']
            meta = rml_dom_meta.documentElement.toxml('utf-8')

            rml2 = rml_parser._parse(rml_dom, objs, data, header=want_header)
            sxw_z = zipfile.ZipFile(sxw_io, mode='a')
            sxw_z.writestr('content.xml', "<?xml version='1.0' encoding='UTF-8'?>" + \
                    rml2)
            sxw_z.writestr('meta.xml', "<?xml version='1.0' encoding='UTF-8'?>" + \
                    meta)

            if want_header:
                #Add corporate header/footer
                if report_type in ('odt', 'sxw'):
                    rml = tools.file_open(os.path.join('base', 'report', 'corporate_%s_header.xml' % report_type)).read()
                rml_parser = self.parser(cr, uid, self.name2, context)
                rml_parser.parents = sxw_parents
                rml_parser.tag = sxw_tag
                objs = self.getObjects(cr, uid, ids, context)
                rml_parser.preprocess(objs, data, ids)
                rml_dom = xml.dom.minidom.parseString(rml)
                rml2 = rml_parser._parse(rml_dom, objs, data, header=want_header)
                sxw_z.writestr('styles.xml',"<?xml version='1.0' encoding='UTF-8'?>" + \
                        rml2)
            sxw_z.close()
            rml2 = sxw_io.getvalue()
            sxw_io.close()
        else:
            rml = report_xml.report_rml_content
            context['parents'] = rml_parents
            rml_parser = self.parser(cr, uid, self.name2, context)
            rml_parser.parents = rml_parents
            rml_parser.tag = rml_tag
            objs = self.getObjects(cr, uid, ids, context)
            rml_parser.preprocess(objs, data, ids)
            rml_dom = xml.dom.minidom.parseString(rml)
            rml2 = rml_parser._parse(rml_dom, objs, data, header=want_header)
            if rml_parser.logo:
                logo = base64.decodestring(rml_parser.logo)

        create_doc = self.generators[report_type]
        pdf = create_doc(rml2, logo, title.encode('utf8'))

        return (pdf, report_type)
<|MERGE_RESOLUTION|>--- conflicted
+++ resolved
@@ -519,11 +519,7 @@
         if not self.logo and rml_head.find('company.logo')>=0:
             rml_head = rml_head.replace('<image','<!--image')
             rml_head = rml_head.replace('</image>','</image-->')
-<<<<<<< HEAD
-
-=======
         
->>>>>>> 7ce18131
         head_dom = xml.dom.minidom.parseString(rml_head.encode('utf-8'))
         #for frame in head_dom.getElementsByTagName('frame'):
         #   frame.parentNode.removeChild(frame)
