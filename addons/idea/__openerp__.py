# -*- coding: utf-8 -*-
##############################################################################
#
#    OpenERP, Open Source Management Solution
#    Copyright (C) 2004-2010 Tiny SPRL (<http://tiny.be>).
#
#    This program is free software: you can redistribute it and/or modify
#    it under the terms of the GNU Affero General Public License as
#    published by the Free Software Foundation, either version 3 of the
#    License, or (at your option) any later version.
#
#    This program is distributed in the hope that it will be useful,
#    but WITHOUT ANY WARRANTY; without even the implied warranty of
#    MERCHANTABILITY or FITNESS FOR A PARTICULAR PURPOSE.  See the
#    GNU Affero General Public License for more details.
#
#    You should have received a copy of the GNU Affero General Public License
#    along with this program.  If not, see <http://www.gnu.org/licenses/>.
#
##############################################################################


{
    'name': 'Idea Manager',
    'version': '0.1',
    'category': 'Tools',
    'description': """
<<<<<<< HEAD
    This module allows your users to easily and efficiently participate in the innovation of the enterprise.
=======
    This module allows your user to easily and efficiently participate in enterprise innovation.
    ============================================================================================

>>>>>>> a00f7aa9
    It allows everybody to express ideas about different subjects.
    Then, other users can comment on these ideas and vote for particular ideas.
    Each idea has a score based on the different votes.
    The managers can obtain an easy view of best ideas from all the users.
    Once installed, check the menu 'Ideas' in the 'Tools' main menu.""",
    'author': 'OpenERP SA',
    'website': 'http://openerp.com',
    'depends': ['base_tools'],
    'init_xml': [],
    'update_xml': [
        'security/idea_security.xml',
        'security/ir.model.access.csv',
        'wizard/idea_post_vote_view.xml',
        'idea_view.xml',
        'idea_workflow.xml',
        'report/report_vote_view.xml',
    ],
    'demo_xml': [
        "idea_data.xml"
    ],
    'test':[
        'test/test_idea.yml'
    ],
    'installable': True,
    'certificate': '0071515601309',
    'images': ['images/1_ideas.jpeg','images/2_idea_categories.jpeg','images/3_vote_idea.jpeg'],
}
# vim:expandtab:smartindent:tabstop=4:softtabstop=4:shiftwidth=4:<|MERGE_RESOLUTION|>--- conflicted
+++ resolved
@@ -25,13 +25,9 @@
     'version': '0.1',
     'category': 'Tools',
     'description': """
-<<<<<<< HEAD
-    This module allows your users to easily and efficiently participate in the innovation of the enterprise.
-=======
     This module allows your user to easily and efficiently participate in enterprise innovation.
     ============================================================================================
 
->>>>>>> a00f7aa9
     It allows everybody to express ideas about different subjects.
     Then, other users can comment on these ideas and vote for particular ideas.
     Each idea has a score based on the different votes.
