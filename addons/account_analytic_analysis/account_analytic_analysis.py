# -*- coding: utf-8 -*-
##############################################################################
#
#    OpenERP, Open Source Management Solution
#    Copyright (C) 2004-2010 Tiny SPRL (<http://tiny.be>).
#
#    This program is free software: you can redistribute it and/or modify
#    it under the terms of the GNU Affero General Public License as
#    published by the Free Software Foundation, either version 3 of the
#    License, or (at your option) any later version.
#
#    This program is distributed in the hope that it will be useful,
#    but WITHOUT ANY WARRANTY; without even the implied warranty of
#    MERCHANTABILITY or FITNESS FOR A PARTICULAR PURPOSE.  See the
#    GNU Affero General Public License for more details.
#
#    You should have received a copy of the GNU Affero General Public License
#    along with this program.  If not, see <http://www.gnu.org/licenses/>.
#
##############################################################################
from dateutil.relativedelta import relativedelta
import datetime
import logging
import time

from openerp.osv import osv, fields
from openerp.osv.orm import intersect, except_orm
import openerp.tools
from openerp.tools.translate import _

from openerp.addons.decimal_precision import decimal_precision as dp

_logger = logging.getLogger(__name__)

class account_analytic_invoice_line(osv.osv):
    _name = "account.analytic.invoice.line"

    def _amount_line(self, cr, uid, ids, prop, unknow_none, unknow_dict, context=None):
        res = {}
        for line in self.browse(cr, uid, ids, context=context):
            res[line.id] = line.quantity * line.price_unit
            if line.analytic_account_id.pricelist_id:
                cur = line.analytic_account_id.pricelist_id.currency_id
                res[line.id] = self.pool.get('res.currency').round(cr, uid, cur, res[line.id])
        return res

    _columns = {
        'product_id': fields.many2one('product.product','Product',required=True),
        'analytic_account_id': fields.many2one('account.analytic.account', 'Analytic Account'),
        'name': fields.text('Description', required=True),
        'quantity': fields.float('Quantity', required=True),
        'uom_id': fields.many2one('product.uom', 'Unit of Measure',required=True),
        'price_unit': fields.float('Unit Price', required=True),
        'price_subtotal': fields.function(_amount_line, string='Sub Total', type="float",digits_compute= dp.get_precision('Account')),
    }
    _defaults = {
        'quantity' : 1,
    }

    def product_id_change(self, cr, uid, ids, product, uom_id, qty=0, name='', partner_id=False, price_unit=False, pricelist_id=False, company_id=None, context=None):
        context = context or {}
        uom_obj = self.pool.get('product.uom')
        company_id = company_id or False
        context.update({'company_id': company_id, 'force_company': company_id, 'pricelist_id': pricelist_id})

        if not product:
            return {'value': {'price_unit': 0.0}, 'domain':{'product_uom':[]}}
        if partner_id:
            part = self.pool.get('res.partner').browse(cr, uid, partner_id, context=context)
            if part.lang:
                context.update({'lang': part.lang})

        result = {}
        res = self.pool.get('product.product').browse(cr, uid, product, context=context)
        result.update({'name':res.partner_ref or False,'uom_id': uom_id or res.uom_id.id or False, 'price_unit': res.list_price or 0.0})
        if res.description:
            result['name'] += '\n'+res.description

        res_final = {'value':result}
        if result['uom_id'] != res.uom_id.id:
            selected_uom = uom_obj.browse(cr, uid, result['uom_id'], context=context)
            new_price = uom_obj._compute_price(cr, uid, res.uom_id.id, res_final['value']['price_unit'], result['uom_id'])
            res_final['value']['price_unit'] = new_price
        return res_final


class account_analytic_account(osv.osv):
    _name = "account.analytic.account"
    _inherit = "account.analytic.account"

    def _analysis_all(self, cr, uid, ids, fields, arg, context=None):
        dp = 2
        res = dict([(i, {}) for i in ids])
        parent_ids = tuple(ids) #We don't want consolidation for each of these fields because those complex computation is resource-greedy.
        accounts = self.browse(cr, uid, ids, context=context)

        for f in fields:
            if f == 'user_ids':
                cr.execute('SELECT MAX(id) FROM res_users')
                max_user = cr.fetchone()[0]
                if parent_ids:
                    cr.execute('SELECT DISTINCT("user") FROM account_analytic_analysis_summary_user ' \
                               'WHERE account_id IN %s AND unit_amount <> 0.0', (parent_ids,))
                    result = cr.fetchall()
                else:
                    result = []
                for id in ids:
                    res[id][f] = [int((id * max_user) + x[0]) for x in result]
            elif f == 'month_ids':
                if parent_ids:
                    cr.execute('SELECT DISTINCT(month_id) FROM account_analytic_analysis_summary_month ' \
                               'WHERE account_id IN %s AND unit_amount <> 0.0', (parent_ids,))
                    result = cr.fetchall()
                else:
                    result = []
                for id in ids:
                    res[id][f] = [int(id * 1000000 + int(x[0])) for x in result]
            elif f == 'last_worked_invoiced_date':
                for id in ids:
                    res[id][f] = False
                if parent_ids:
                    cr.execute("SELECT account_analytic_line.account_id, MAX(date) \
                            FROM account_analytic_line \
                            WHERE account_id IN %s \
                                AND invoice_id IS NOT NULL \
                            GROUP BY account_analytic_line.account_id;", (parent_ids,))
                    for account_id, sum in cr.fetchall():
                        if account_id not in res:
                            res[account_id] = {}
                        res[account_id][f] = sum
            elif f == 'ca_to_invoice':
                for id in ids:
                    res[id][f] = 0.0
                res2 = {}
                for account in accounts:
                    cr.execute("""
                        SELECT product_id, sum(amount), user_id, to_invoice, sum(unit_amount), product_uom_id, line.name
                        FROM account_analytic_line line
                            LEFT JOIN account_analytic_journal journal ON (journal.id = line.journal_id)
                        WHERE account_id = %s
                            AND journal.type != 'purchase'
                            AND invoice_id IS NULL
                            AND to_invoice IS NOT NULL
                        GROUP BY product_id, user_id, to_invoice, product_uom_id, line.name""", (account.id,))

                    res[account.id][f] = 0.0
                    for product_id, price, user_id, factor_id, qty, uom, line_name in cr.fetchall():
                        price = -price
                        if product_id:
                            price = self.pool.get('account.analytic.line')._get_invoice_price(cr, uid, account, product_id, user_id, qty, context)
                        factor = self.pool.get('hr_timesheet_invoice.factor').browse(cr, uid, factor_id, context=context)
                        res[account.id][f] += price * qty * (100-factor.factor or 0.0) / 100.0

                # sum both result on account_id
                for id in ids:
                    res[id][f] = round(res.get(id, {}).get(f, 0.0), dp) + round(res2.get(id, 0.0), 2)
            elif f == 'last_invoice_date':
                for id in ids:
                    res[id][f] = False
                if parent_ids:
                    cr.execute ("SELECT account_analytic_line.account_id, \
                                DATE(MAX(account_invoice.date_invoice)) \
                            FROM account_analytic_line \
                            JOIN account_invoice \
                                ON account_analytic_line.invoice_id = account_invoice.id \
                            WHERE account_analytic_line.account_id IN %s \
                                AND account_analytic_line.invoice_id IS NOT NULL \
                            GROUP BY account_analytic_line.account_id",(parent_ids,))
                    for account_id, lid in cr.fetchall():
                        res[account_id][f] = lid
            elif f == 'last_worked_date':
                for id in ids:
                    res[id][f] = False
                if parent_ids:
                    cr.execute("SELECT account_analytic_line.account_id, MAX(date) \
                            FROM account_analytic_line \
                            WHERE account_id IN %s \
                                AND invoice_id IS NULL \
                            GROUP BY account_analytic_line.account_id",(parent_ids,))
                    for account_id, lwd in cr.fetchall():
                        if account_id not in res:
                            res[account_id] = {}
                        res[account_id][f] = lwd
            elif f == 'hours_qtt_non_invoiced':
                for id in ids:
                    res[id][f] = 0.0
                if parent_ids:
                    cr.execute("SELECT account_analytic_line.account_id, COALESCE(SUM(unit_amount), 0.0) \
                            FROM account_analytic_line \
                            JOIN account_analytic_journal \
                                ON account_analytic_line.journal_id = account_analytic_journal.id \
                            WHERE account_analytic_line.account_id IN %s \
                                AND account_analytic_journal.type='general' \
                                AND invoice_id IS NULL \
                                AND to_invoice IS NOT NULL \
                            GROUP BY account_analytic_line.account_id;",(parent_ids,))
                    for account_id, sua in cr.fetchall():
                        if account_id not in res:
                            res[account_id] = {}
                        res[account_id][f] = round(sua, dp)
                for id in ids:
                    res[id][f] = round(res[id][f], dp)
            elif f == 'hours_quantity':
                for id in ids:
                    res[id][f] = 0.0
                if parent_ids:
                    cr.execute("SELECT account_analytic_line.account_id, COALESCE(SUM(unit_amount), 0.0) \
                            FROM account_analytic_line \
                            JOIN account_analytic_journal \
                                ON account_analytic_line.journal_id = account_analytic_journal.id \
                            WHERE account_analytic_line.account_id IN %s \
                                AND account_analytic_journal.type='general' \
                            GROUP BY account_analytic_line.account_id",(parent_ids,))
                    ff =  cr.fetchall()
                    for account_id, hq in ff:
                        if account_id not in res:
                            res[account_id] = {}
                        res[account_id][f] = round(hq, dp)
                for id in ids:
                    res[id][f] = round(res[id][f], dp)
            elif f == 'ca_theorical':
                # TODO Take care of pricelist and purchase !
                for id in ids:
                    res[id][f] = 0.0
                # Warning
                # This computation doesn't take care of pricelist !
                # Just consider list_price
                if parent_ids:
                    cr.execute("""SELECT account_analytic_line.account_id AS account_id, \
                                COALESCE(SUM((account_analytic_line.unit_amount * pt.list_price) \
                                    - (account_analytic_line.unit_amount * pt.list_price \
                                        * hr.factor)), 0.0) AS somme
                            FROM account_analytic_line \
                            LEFT JOIN account_analytic_journal \
                                ON (account_analytic_line.journal_id = account_analytic_journal.id) \
                            JOIN product_product pp \
                                ON (account_analytic_line.product_id = pp.id) \
                            JOIN product_template pt \
                                ON (pp.product_tmpl_id = pt.id) \
                            JOIN account_analytic_account a \
                                ON (a.id=account_analytic_line.account_id) \
                            JOIN hr_timesheet_invoice_factor hr \
                                ON (hr.id=a.to_invoice) \
                        WHERE account_analytic_line.account_id IN %s \
                            AND a.to_invoice IS NOT NULL \
                            AND account_analytic_journal.type IN ('purchase', 'general')
                        GROUP BY account_analytic_line.account_id""",(parent_ids,))
                    for account_id, sum in cr.fetchall():
                        res[account_id][f] = round(sum, dp)
        return res

    def _ca_invoiced_calc(self, cr, uid, ids, name, arg, context=None):
        res = {}
        res_final = {}
        child_ids = tuple(ids) #We don't want consolidation for each of these fields because those complex computation is resource-greedy.
        for i in child_ids:
            res[i] =  0.0
        if not child_ids:
            return res

        if child_ids:
<<<<<<< HEAD
            #Search all invoice lines not in cancelled state that refer to this analytic account
            inv_line_obj = self.pool.get("account.invoice.line")
            inv_lines = inv_line_obj.search(cr, uid, ['&', ('account_analytic_id', 'in', child_ids), ('invoice_id.state', '!=', 'cancel')], context=context)
            for line in inv_line_obj.browse(cr, uid, inv_lines, context=context):
                res[line.account_analytic_id.id] += line.price_subtotal
=======
            cr.execute("SELECT account_analytic_line.account_id, COALESCE(SUM(amount), 0.0) \
                    FROM account_analytic_line \
                    JOIN account_analytic_journal \
                        ON account_analytic_line.journal_id = account_analytic_journal.id  \
                    WHERE account_analytic_line.account_id IN %s \
                        AND account_analytic_journal.type = 'sale' \
                    GROUP BY account_analytic_line.account_id", (child_ids,))
            for account_id, sum in cr.fetchall():
                res[account_id] = round(sum, 2)
>>>>>>> 94d1af29
        for acc in self.browse(cr, uid, res.keys(), context=context):
            res[acc.id] = res[acc.id] - (acc.timesheet_ca_invoiced or 0.0)

        res_final = res
        return res_final

    def _total_cost_calc(self, cr, uid, ids, name, arg, context=None):
        res = {}
        res_final = {}
        child_ids = tuple(ids) #We don't want consolidation for each of these fields because those complex computation is resource-greedy.
        for i in child_ids:
            res[i] =  0.0
        if not child_ids:
            return res
        if child_ids:
            cr.execute("""SELECT account_analytic_line.account_id, COALESCE(SUM(amount), 0.0) \
                    FROM account_analytic_line \
                    JOIN account_analytic_journal \
                        ON account_analytic_line.journal_id = account_analytic_journal.id \
                    WHERE account_analytic_line.account_id IN %s \
                        AND amount<0 \
                    GROUP BY account_analytic_line.account_id""",(child_ids,))
            for account_id, sum in cr.fetchall():
                res[account_id] = round(sum,2)
        res_final = res
        return res_final

    def _remaining_hours_calc(self, cr, uid, ids, name, arg, context=None):
        res = {}
        for account in self.browse(cr, uid, ids, context=context):
            if account.quantity_max != 0:
                res[account.id] = account.quantity_max - account.hours_quantity
            else:
                res[account.id] = 0.0
        for id in ids:
            res[id] = round(res.get(id, 0.0),2)
        return res

    def _remaining_hours_to_invoice_calc(self, cr, uid, ids, name, arg, context=None):
        res = {}
        for account in self.browse(cr, uid, ids, context=context):
            res[account.id] = max(account.hours_qtt_est - account.timesheet_ca_invoiced, account.ca_to_invoice)
        return res

    def _hours_qtt_invoiced_calc(self, cr, uid, ids, name, arg, context=None):
        res = {}
        for account in self.browse(cr, uid, ids, context=context):
            res[account.id] = account.hours_quantity - account.hours_qtt_non_invoiced
            if res[account.id] < 0:
                res[account.id] = 0.0
        for id in ids:
            res[id] = round(res.get(id, 0.0),2)
        return res

    def _revenue_per_hour_calc(self, cr, uid, ids, name, arg, context=None):
        res = {}
        for account in self.browse(cr, uid, ids, context=context):
            if account.hours_qtt_invoiced == 0:
                res[account.id]=0.0
            else:
                res[account.id] = account.ca_invoiced / account.hours_qtt_invoiced
        for id in ids:
            res[id] = round(res.get(id, 0.0),2)
        return res

    def _real_margin_rate_calc(self, cr, uid, ids, name, arg, context=None):
        res = {}
        for account in self.browse(cr, uid, ids, context=context):
            if account.ca_invoiced == 0:
                res[account.id]=0.0
            elif account.total_cost != 0.0:
                res[account.id] = -(account.real_margin / account.total_cost) * 100
            else:
                res[account.id] = 0.0
        for id in ids:
            res[id] = round(res.get(id, 0.0),2)
        return res

    def _fix_price_to_invoice_calc(self, cr, uid, ids, name, arg, context=None):
        sale_obj = self.pool.get('sale.order')
        res = {}
        for account in self.browse(cr, uid, ids, context=context):
            res[account.id] = 0.0
            sale_ids = sale_obj.search(cr, uid, [('project_id','=', account.id), ('state', '=', 'manual')], context=context)
            for sale in sale_obj.browse(cr, uid, sale_ids, context=context):
                res[account.id] += sale.amount_untaxed
                for invoice in sale.invoice_ids:
                    if invoice.state != 'cancel':
                        res[account.id] -= invoice.amount_untaxed
        return res

    def _timesheet_ca_invoiced_calc(self, cr, uid, ids, name, arg, context=None):
        lines_obj = self.pool.get('account.analytic.line')
        res = {}
        inv_ids = []
        for account in self.browse(cr, uid, ids, context=context):
            res[account.id] = 0.0
            line_ids = lines_obj.search(cr, uid, [('account_id','=', account.id), ('invoice_id','!=',False), ('to_invoice','!=', False), ('journal_id.type', '=', 'general')], context=context)
            for line in lines_obj.browse(cr, uid, line_ids, context=context):
                if line.invoice_id not in inv_ids:
                    inv_ids.append(line.invoice_id)
                    res[account.id] += line.invoice_id.amount_untaxed
        return res

    def _remaining_ca_calc(self, cr, uid, ids, name, arg, context=None):
        res = {}
        for account in self.browse(cr, uid, ids, context=context):
            res[account.id] = max(account.amount_max - account.ca_invoiced, account.fix_price_to_invoice)
        return res

    def _real_margin_calc(self, cr, uid, ids, name, arg, context=None):
        res = {}
        for account in self.browse(cr, uid, ids, context=context):
            res[account.id] = account.ca_invoiced + account.total_cost
        for id in ids:
            res[id] = round(res.get(id, 0.0),2)
        return res

    def _theorical_margin_calc(self, cr, uid, ids, name, arg, context=None):
        res = {}
        for account in self.browse(cr, uid, ids, context=context):
            res[account.id] = account.ca_theorical + account.total_cost
        for id in ids:
            res[id] = round(res.get(id, 0.0),2)
        return res

    def _is_overdue_quantity(self, cr, uid, ids, fieldnames, args, context=None):
        result = dict.fromkeys(ids, 0)
        for record in self.browse(cr, uid, ids, context=context):
            if record.quantity_max > 0.0:
                result[record.id] = int(record.hours_quantity >= record.quantity_max)
            else:
                result[record.id] = 0
        return result

    def _get_analytic_account(self, cr, uid, ids, context=None):
        result = set()
        for line in self.pool.get('account.analytic.line').browse(cr, uid, ids, context=context):
            result.add(line.account_id.id)
        return list(result)

    def _get_total_estimation(self, account):
        tot_est = 0.0
        if account.fix_price_invoices:
            tot_est += account.amount_max 
        if account.invoice_on_timesheets:
            tot_est += account.hours_qtt_est
        return tot_est

    def _get_total_invoiced(self, account):
        total_invoiced = 0.0
        if account.fix_price_invoices:
            total_invoiced += account.ca_invoiced
        if account.invoice_on_timesheets:
            total_invoiced += account.timesheet_ca_invoiced
        return total_invoiced

    def _get_total_remaining(self, account):
        total_remaining = 0.0
        if account.fix_price_invoices:
            total_remaining += account.remaining_ca
        if account.invoice_on_timesheets:
            total_remaining += account.remaining_hours_to_invoice
        return total_remaining

    def _get_total_toinvoice(self, account):
        total_toinvoice = 0.0
        if account.fix_price_invoices:
            total_toinvoice += account.fix_price_to_invoice
        if account.invoice_on_timesheets:
            total_toinvoice += account.ca_to_invoice
        return total_toinvoice

    def _sum_of_fields(self, cr, uid, ids, name, arg, context=None):
         res = dict([(i, {}) for i in ids])
         for account in self.browse(cr, uid, ids, context=context):
            res[account.id]['est_total'] = self._get_total_estimation(account)
            res[account.id]['invoiced_total'] =  self._get_total_invoiced(account)
            res[account.id]['remaining_total'] = self._get_total_remaining(account)
            res[account.id]['toinvoice_total'] =  self._get_total_toinvoice(account)
         return res

    _columns = {
        'is_overdue_quantity' : fields.function(_is_overdue_quantity, method=True, type='boolean', string='Overdue Quantity',
                                                store={
                                                    'account.analytic.line' : (_get_analytic_account, None, 20),
                                                }),
        'ca_invoiced': fields.function(_ca_invoiced_calc, type='float', string='Invoiced Amount',
            help="Total customer invoiced amount for this account.",
            digits_compute=dp.get_precision('Account')),
        'total_cost': fields.function(_total_cost_calc, type='float', string='Total Costs',
            help="Total of costs for this account. It includes real costs (from invoices) and indirect costs, like time spent on timesheets.",
            digits_compute=dp.get_precision('Account')),
        'ca_to_invoice': fields.function(_analysis_all, multi='analytic_analysis', type='float', string='Uninvoiced Amount',
            help="If invoice from analytic account, the remaining amount you can invoice to the customer based on the total costs.",
            digits_compute=dp.get_precision('Account')),
        'ca_theorical': fields.function(_analysis_all, multi='analytic_analysis', type='float', string='Theoretical Revenue',
            help="Based on the costs you had on the project, what would have been the revenue if all these costs have been invoiced at the normal sale price provided by the pricelist.",
            digits_compute=dp.get_precision('Account')),
        'hours_quantity': fields.function(_analysis_all, multi='analytic_analysis', type='float', string='Total Worked Time',
            help="Number of time you spent on the analytic account (from timesheet). It computes quantities on all journal of type 'general'."),
        'last_invoice_date': fields.function(_analysis_all, multi='analytic_analysis', type='date', string='Last Invoice Date',
            help="If invoice from the costs, this is the date of the latest invoiced."),
        'last_worked_invoiced_date': fields.function(_analysis_all, multi='analytic_analysis', type='date', string='Date of Last Invoiced Cost',
            help="If invoice from the costs, this is the date of the latest work or cost that have been invoiced."),
        'last_worked_date': fields.function(_analysis_all, multi='analytic_analysis', type='date', string='Date of Last Cost/Work',
            help="Date of the latest work done on this account."),
        'hours_qtt_non_invoiced': fields.function(_analysis_all, multi='analytic_analysis', type='float', string='Uninvoiced Time',
            help="Number of time (hours/days) (from journal of type 'general') that can be invoiced if you invoice based on analytic account."),
        'hours_qtt_invoiced': fields.function(_hours_qtt_invoiced_calc, type='float', string='Invoiced Time',
            help="Number of time (hours/days) that can be invoiced plus those that already have been invoiced."),
        'remaining_hours': fields.function(_remaining_hours_calc, type='float', string='Remaining Time',
            help="Computed using the formula: Maximum Time - Total Worked Time"),
        'remaining_hours_to_invoice': fields.function(_remaining_hours_to_invoice_calc, type='float', string='Remaining Time',
            help="Computed using the formula: Expected on timesheets - Total invoiced on timesheets"),
        'fix_price_to_invoice': fields.function(_fix_price_to_invoice_calc, type='float', string='Remaining Time',
            help="Sum of quotations for this contract."),
        'timesheet_ca_invoiced': fields.function(_timesheet_ca_invoiced_calc, type='float', string='Remaining Time',
            help="Sum of timesheet lines invoiced for this contract."),
        'remaining_ca': fields.function(_remaining_ca_calc, type='float', string='Remaining Revenue',
            help="Computed using the formula: Max Invoice Price - Invoiced Amount.",
            digits_compute=dp.get_precision('Account')),
        'revenue_per_hour': fields.function(_revenue_per_hour_calc, type='float', string='Revenue per Time (real)',
            help="Computed using the formula: Invoiced Amount / Total Time",
            digits_compute=dp.get_precision('Account')),
        'real_margin': fields.function(_real_margin_calc, type='float', string='Real Margin',
            help="Computed using the formula: Invoiced Amount - Total Costs.",
            digits_compute=dp.get_precision('Account')),
        'theorical_margin': fields.function(_theorical_margin_calc, type='float', string='Theoretical Margin',
            help="Computed using the formula: Theoretical Revenue - Total Costs",
            digits_compute=dp.get_precision('Account')),
        'real_margin_rate': fields.function(_real_margin_rate_calc, type='float', string='Real Margin Rate (%)',
            help="Computes using the formula: (Real Margin / Total Costs) * 100.",
            digits_compute=dp.get_precision('Account')),
        'fix_price_invoices' : fields.boolean('Fixed Price'),
        'invoice_on_timesheets' : fields.boolean("On Timesheets"),
        'month_ids': fields.function(_analysis_all, multi='analytic_analysis', type='many2many', relation='account_analytic_analysis.summary.month', string='Month'),
        'user_ids': fields.function(_analysis_all, multi='analytic_analysis', type="many2many", relation='account_analytic_analysis.summary.user', string='User'),
        'hours_qtt_est': fields.float('Estimation of Hours to Invoice'),
        'est_total' : fields.function(_sum_of_fields, type="float",multi="sum_of_all", string="Total Estimation"),
        'invoiced_total' : fields.function(_sum_of_fields, type="float",multi="sum_of_all", string="Total Invoiced"),
        'remaining_total' : fields.function(_sum_of_fields, type="float",multi="sum_of_all", string="Total Remaining", help="Expectation of remaining income for this contract. Computed as the sum of remaining subtotals which, in turn, are computed as the maximum between '(Estimation - Invoiced)' and 'To Invoice' amounts"),
        'toinvoice_total' : fields.function(_sum_of_fields, type="float",multi="sum_of_all", string="Total to Invoice", help=" Sum of everything that could be invoiced for this contract."),
        'recurring_invoice_line_ids': fields.one2many('account.analytic.invoice.line', 'analytic_account_id', 'Invoice Lines'),
        'recurring_invoices' : fields.boolean('Generate recurring invoices automatically'),
        'recurring_rule_type': fields.selection([
            ('daily', 'Day(s)'),
            ('weekly', 'Week(s)'),
            ('monthly', 'Month(s)'),
            ('yearly', 'Year(s)'),
            ], 'Recurrency', help="Invoice automatically repeat at specified interval"),
        'recurring_interval': fields.integer('Repeat Every', help="Repeat every (Days/Week/Month/Year)"),
        'recurring_next_date': fields.date('Date of Next Invoice'),
    }

    _defaults = {
        'recurring_interval': 1,
        'recurring_next_date': lambda *a: time.strftime('%Y-%m-%d'),
        'recurring_rule_type':'monthly'
    }

    def open_sale_order_lines(self,cr,uid,ids,context=None):
        if context is None:
            context = {}
        sale_ids = self.pool.get('sale.order').search(cr,uid,[('project_id','=',context.get('search_default_project_id',False)),('partner_id','in',context.get('search_default_partner_id',False))])
        names = [record.name for record in self.browse(cr, uid, ids, context=context)]
        name = _('Sales Order Lines of %s') % ','.join(names)
        return {
            'type': 'ir.actions.act_window',
            'name': name,
            'view_type': 'form',
            'view_mode': 'tree,form',
            'context': context,
            'domain' : [('order_id','in',sale_ids)],
            'res_model': 'sale.order.line',
            'nodestroy': True,
        }

    def on_change_template(self, cr, uid, ids, template_id, context=None):
        if not template_id:
            return {}
        obj_analytic_line = self.pool.get('account.analytic.invoice.line')
        res = super(account_analytic_account, self).on_change_template(cr, uid, ids, template_id, context=context)

        template = self.browse(cr, uid, template_id, context=context)
        invoice_line_ids = []
        for x in template.recurring_invoice_line_ids:
            invoice_line_ids.append((0, 0, {
                'product_id': x.product_id.id,
                'uom_id': x.uom_id.id,
                'name': x.name,
                'quantity': x.quantity,
                'price_unit': x.price_unit,
                'analytic_account_id': x.analytic_account_id and x.analytic_account_id.id or False,
            }))
        res['value']['fix_price_invoices'] = template.fix_price_invoices
        res['value']['invoice_on_timesheets'] = template.invoice_on_timesheets
        res['value']['hours_qtt_est'] = template.hours_qtt_est
        res['value']['amount_max'] = template.amount_max
        res['value']['to_invoice'] = template.to_invoice.id
        res['value']['pricelist_id'] = template.pricelist_id.id
        res['value']['recurring_invoices'] = template.recurring_invoices
        res['value']['recurring_interval'] = template.recurring_interval
        res['value']['recurring_rule_type'] = template.recurring_rule_type
        res['value']['recurring_invoice_line_ids'] = invoice_line_ids
        return res

    def onchange_recurring_invoices(self, cr, uid, ids, recurring_invoices, date_start=False, context=None):
        value = {}
        if date_start and recurring_invoices:
            value = {'value': {'recurring_next_date': date_start}}
        return value

    def cron_account_analytic_account(self, cr, uid, context=None):
        if context is None:
            context = {}
        remind = {}

        def fill_remind(key, domain, write_pending=False):
            base_domain = [
                ('type', '=', 'contract'),
                ('partner_id', '!=', False),
                ('manager_id', '!=', False),
                ('manager_id.email', '!=', False),
            ]
            base_domain.extend(domain)

            accounts_ids = self.search(cr, uid, base_domain, context=context, order='name asc')
            accounts = self.browse(cr, uid, accounts_ids, context=context)
            for account in accounts:
                if write_pending:
                    account.write({'state' : 'pending'}, context=context)
                remind_user = remind.setdefault(account.manager_id.id, {})
                remind_type = remind_user.setdefault(key, {})
                remind_partner = remind_type.setdefault(account.partner_id, []).append(account)

        # Already expired
        fill_remind("old", [('state', 'in', ['pending'])])

        # Expires now
        fill_remind("new", [('state', 'in', ['draft', 'open']), '|', '&', ('date', '!=', False), ('date', '<=', time.strftime('%Y-%m-%d')), ('is_overdue_quantity', '=', True)], True)

        # Expires in less than 30 days
        fill_remind("future", [('state', 'in', ['draft', 'open']), ('date', '!=', False), ('date', '<', (datetime.datetime.now() + datetime.timedelta(30)).strftime("%Y-%m-%d"))])

        context['base_url'] = self.pool.get('ir.config_parameter').get_param(cr, uid, 'web.base.url')
        context['action_id'] = self.pool.get('ir.model.data').get_object_reference(cr, uid, 'account_analytic_analysis', 'action_account_analytic_overdue_all')[1]
        template_id = self.pool.get('ir.model.data').get_object_reference(cr, uid, 'account_analytic_analysis', 'account_analytic_cron_email_template')[1]
        for user_id, data in remind.items():
            context["data"] = data
            _logger.debug("Sending reminder to uid %s", user_id)
            self.pool.get('email.template').send_mail(cr, uid, template_id, user_id, force_send=True, context=context)

        return True

    def onchange_invoice_on_timesheets(self, cr, uid, ids, invoice_on_timesheets, context=None):
        if not invoice_on_timesheets:
            return {}
        result = {'value': {'use_timesheets': True}}
        try:
            to_invoice = self.pool.get('ir.model.data').get_object_reference(cr, uid, 'hr_timesheet_invoice', 'timesheet_invoice_factor1')
            result['value']['to_invoice'] = to_invoice[1]
        except ValueError:
            pass
        return result


    def hr_to_invoice_timesheets(self, cr, uid, ids, context=None):
        domain = [('invoice_id','=',False),('to_invoice','!=',False), ('journal_id.type', '=', 'general'), ('account_id', 'in', ids)]
        names = [record.name for record in self.browse(cr, uid, ids, context=context)]
        name = _('Timesheets to Invoice of %s') % ','.join(names)
        return {
            'type': 'ir.actions.act_window',
            'name': name,
            'view_type': 'form',
            'view_mode': 'tree,form',
            'domain' : domain,
            'res_model': 'account.analytic.line',
            'nodestroy': True,
        }

    def _prepare_invoice(self, cr, uid, contract, context=None):
        context = context or {}

        inv_obj = self.pool.get('account.invoice')
        journal_obj = self.pool.get('account.journal')
        fpos_obj = self.pool.get('account.fiscal.position')

        if not contract.partner_id:
            raise osv.except_osv(_('No Customer Defined !'),_("You must first select a Customer for Contract %s!") % contract.name )

        fpos = contract.partner_id.property_account_position.id or False
        journal_ids = journal_obj.search(cr, uid, [('type', '=','sale'),('company_id', '=', contract.company_id.id or False)], limit=1)
        if not journal_ids:
            raise osv.except_osv(_('Error!'),
            _('Please define a sale journal for the company "%s".') % (contract.company_id.name or '', ))

        partner_payment_term = contract.partner_id.property_payment_term and contract.partner_id.property_payment_term.id or False


        inv_data = {
           'reference': contract.code or False,
           'account_id': contract.partner_id.property_account_receivable.id,
           'type': 'out_invoice',
           'partner_id': contract.partner_id.id,
           'currency_id': contract.partner_id.property_product_pricelist.id or False,
           'journal_id': len(journal_ids) and journal_ids[0] or False,
           'date_invoice': contract.recurring_next_date,
           'origin': contract.name,
           'fiscal_position': fpos,
           'payment_term': partner_payment_term,
           'company_id': contract.company_id.id or False,
        }
        invoice_id = inv_obj.create(cr, uid, inv_data, context=context)

        for line in contract.recurring_invoice_line_ids:

            res = line.product_id
            account_id = res.property_account_income.id
            if not account_id:
                account_id = res.categ_id.property_account_income_categ.id
            account_id = fpos_obj.map_account(cr, uid, fpos, account_id)

            taxes = res.taxes_id and res.taxes_id or False
            tax_id = fpos_obj.map_tax(cr, uid, fpos, taxes)

            invoice_line_vals = {
                'name': line.name,
                'account_id': account_id,
                'account_analytic_id': contract.id,
                'price_unit': line.price_unit or 0.0,
                'quantity': line.quantity,
                'uos_id': line.uom_id.id or False,
                'product_id': line.product_id.id or False,
                'invoice_id' : invoice_id,
                'invoice_line_tax_id': [(6, 0, tax_id)],
            }
            self.pool.get('account.invoice.line').create(cr, uid, invoice_line_vals, context=context)

        inv_obj.button_compute(cr, uid, [invoice_id], context=context)
        return invoice_id

    def recurring_create_invoice(self, cr, uid, automatic=False, context=None):
        context = context or {}
        current_date =  time.strftime('%Y-%m-%d')

        contract_ids = self.search(cr, uid, [('recurring_next_date','<=', current_date), ('state','=', 'open'), ('recurring_invoices','=', True)])
        for contract in self.browse(cr, uid, contract_ids, context=context):
            invoice_id = self._prepare_invoice(cr, uid, contract, context=context)

            next_date = datetime.datetime.strptime(contract.recurring_next_date or current_date, "%Y-%m-%d")
            interval = contract.recurring_interval
            if contract.recurring_rule_type == 'daily':
                new_date = next_date+relativedelta(days=+interval)
            elif contract.recurring_rule_type == 'weekly':
                new_date = next_date+relativedelta(weeks=+interval)
            else:
                new_date = next_date+relativedelta(months=+interval)
            self.write(cr, uid, [contract.id], {'recurring_next_date': new_date.strftime('%Y-%m-%d')}, context=context)
        return True

class account_analytic_account_summary_user(osv.osv):
    _name = "account_analytic_analysis.summary.user"
    _description = "Hours Summary by User"
    _order='user'
    _auto = False
    _rec_name = 'user'

    def _unit_amount(self, cr, uid, ids, name, arg, context=None):
        res = {}
        account_obj = self.pool.get('account.analytic.account')
        cr.execute('SELECT MAX(id) FROM res_users')
        max_user = cr.fetchone()[0]
        account_ids = [int(str(x/max_user - (x%max_user == 0 and 1 or 0))) for x in ids]
        user_ids = [int(str(x-((x/max_user - (x%max_user == 0 and 1 or 0)) *max_user))) for x in ids]
        parent_ids = tuple(account_ids) #We don't want consolidation for each of these fields because those complex computation is resource-greedy.
        if parent_ids:
            cr.execute('SELECT id, unit_amount ' \
                    'FROM account_analytic_analysis_summary_user ' \
                    'WHERE account_id IN %s ' \
                        'AND "user" IN %s',(parent_ids, tuple(user_ids),))
            for sum_id, unit_amount in cr.fetchall():
                res[sum_id] = unit_amount
        for id in ids:
            res[id] = round(res.get(id, 0.0), 2)
        return res

    _columns = {
        'account_id': fields.many2one('account.analytic.account', 'Analytic Account', readonly=True),
        'unit_amount': fields.float('Total Time'),
        'user': fields.many2one('res.users', 'User'),
    }

    def init(self, cr):
        openerp.tools.sql.drop_view_if_exists(cr, 'account_analytic_analysis_summary_user')
        cr.execute('''CREATE OR REPLACE VIEW account_analytic_analysis_summary_user AS (
            with mu as
                (select max(id) as max_user from res_users)
            , lu AS
                (SELECT   
                 l.account_id AS account_id,   
                 coalesce(l.user_id, 0) AS user_id,   
                 SUM(l.unit_amount) AS unit_amount   
             FROM account_analytic_line AS l,   
                 account_analytic_journal AS j   
             WHERE (j.type = 'general' ) and (j.id=l.journal_id)   
             GROUP BY l.account_id, l.user_id   
            )
            select (lu.account_id * mu.max_user) + lu.user_id as id,
                    lu.account_id as account_id,
                    lu.user_id as "user",
                    unit_amount
            from lu, mu)''')

class account_analytic_account_summary_month(osv.osv):
    _name = "account_analytic_analysis.summary.month"
    _description = "Hours summary by month"
    _auto = False
    _rec_name = 'month'

    _columns = {
        'account_id': fields.many2one('account.analytic.account', 'Analytic Account', readonly=True),
        'unit_amount': fields.float('Total Time'),
        'month': fields.char('Month', size=32, readonly=True),
    }

    def init(self, cr):
        openerp.tools.sql.drop_view_if_exists(cr, 'account_analytic_analysis_summary_month')
        cr.execute('CREATE VIEW account_analytic_analysis_summary_month AS (' \
                'SELECT ' \
                    '(TO_NUMBER(TO_CHAR(d.month, \'YYYYMM\'), \'999999\') + (d.account_id  * 1000000::bigint))::bigint AS id, ' \
                    'd.account_id AS account_id, ' \
                    'TO_CHAR(d.month, \'Mon YYYY\') AS month, ' \
                    'TO_NUMBER(TO_CHAR(d.month, \'YYYYMM\'), \'999999\') AS month_id, ' \
                    'COALESCE(SUM(l.unit_amount), 0.0) AS unit_amount ' \
                'FROM ' \
                    '(SELECT ' \
                        'd2.account_id, ' \
                        'd2.month ' \
                    'FROM ' \
                        '(SELECT ' \
                            'a.id AS account_id, ' \
                            'l.month AS month ' \
                        'FROM ' \
                            '(SELECT ' \
                                'DATE_TRUNC(\'month\', l.date) AS month ' \
                            'FROM account_analytic_line AS l, ' \
                                'account_analytic_journal AS j ' \
                            'WHERE j.type = \'general\' ' \
                            'GROUP BY DATE_TRUNC(\'month\', l.date) ' \
                            ') AS l, ' \
                            'account_analytic_account AS a ' \
                        'GROUP BY l.month, a.id ' \
                        ') AS d2 ' \
                    'GROUP BY d2.account_id, d2.month ' \
                    ') AS d ' \
                'LEFT JOIN ' \
                    '(SELECT ' \
                        'l.account_id AS account_id, ' \
                        'DATE_TRUNC(\'month\', l.date) AS month, ' \
                        'SUM(l.unit_amount) AS unit_amount ' \
                    'FROM account_analytic_line AS l, ' \
                        'account_analytic_journal AS j ' \
                    'WHERE (j.type = \'general\') and (j.id=l.journal_id) ' \
                    'GROUP BY l.account_id, DATE_TRUNC(\'month\', l.date) ' \
                    ') AS l '
                    'ON (' \
                        'd.account_id = l.account_id ' \
                        'AND d.month = l.month' \
                    ') ' \
                'GROUP BY d.month, d.account_id ' \
                ')')

# vim:expandtab:smartindent:tabstop=4:softtabstop=4:shiftwidth=4:<|MERGE_RESOLUTION|>--- conflicted
+++ resolved
@@ -259,23 +259,11 @@
             return res
 
         if child_ids:
-<<<<<<< HEAD
             #Search all invoice lines not in cancelled state that refer to this analytic account
             inv_line_obj = self.pool.get("account.invoice.line")
             inv_lines = inv_line_obj.search(cr, uid, ['&', ('account_analytic_id', 'in', child_ids), ('invoice_id.state', '!=', 'cancel')], context=context)
             for line in inv_line_obj.browse(cr, uid, inv_lines, context=context):
                 res[line.account_analytic_id.id] += line.price_subtotal
-=======
-            cr.execute("SELECT account_analytic_line.account_id, COALESCE(SUM(amount), 0.0) \
-                    FROM account_analytic_line \
-                    JOIN account_analytic_journal \
-                        ON account_analytic_line.journal_id = account_analytic_journal.id  \
-                    WHERE account_analytic_line.account_id IN %s \
-                        AND account_analytic_journal.type = 'sale' \
-                    GROUP BY account_analytic_line.account_id", (child_ids,))
-            for account_id, sum in cr.fetchall():
-                res[account_id] = round(sum, 2)
->>>>>>> 94d1af29
         for acc in self.browse(cr, uid, res.keys(), context=context):
             res[acc.id] = res[acc.id] - (acc.timesheet_ca_invoiced or 0.0)
 
