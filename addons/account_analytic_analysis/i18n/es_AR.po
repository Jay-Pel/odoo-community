<<<<<<< HEAD
# Spanish (Argentina) translation for openobject-addons
# Copyright (c) 2014 Rosetta Contributors and Canonical Ltd 2014
# This file is distributed under the same license as the openobject-addons package.
# FIRST AUTHOR <EMAIL@ADDRESS>, 2014.
#
msgid ""
msgstr ""
"Project-Id-Version: openobject-addons\n"
"Report-Msgid-Bugs-To: FULL NAME <EMAIL@ADDRESS>\n"
"POT-Creation-Date: 2014-09-23 16:27+0000\n"
"PO-Revision-Date: 2014-08-14 16:10+0000\n"
"Last-Translator: FULL NAME <EMAIL@ADDRESS>\n"
"Language-Team: Spanish (Argentina) <es_AR@li.org>\n"
=======
# Translation of Odoo Server.
# This file contains the translation of the following modules:
# * account_analytic_analysis
# 
# Translators:
# FIRST AUTHOR <EMAIL@ADDRESS>, 2014
# Javier Diez <jd@adhoc.com.ar>, 2016
# Leonardo Germán Chianea <noamixcontenidos@gmail.com>, 2015
msgid ""
msgstr ""
"Project-Id-Version: Odoo 8.0\n"
"Report-Msgid-Bugs-To: \n"
"POT-Creation-Date: 2015-01-21 14:07+0000\n"
"PO-Revision-Date: 2016-02-19 19:35+0000\n"
"Last-Translator: Javier Diez <jd@adhoc.com.ar>\n"
"Language-Team: Spanish (Argentina) (http://www.transifex.com/odoo/odoo-8/language/es_AR/)\n"
>>>>>>> d4e5019e
"MIME-Version: 1.0\n"
"Content-Type: text/plain; charset=UTF-8\n"
"Content-Transfer-Encoding: 8bit\n"
"X-Launchpad-Export-Date: 2014-09-24 08:55+0000\n"
"X-Generator: Launchpad (build 17196)\n"

#. module: account_analytic_analysis
#: model:email.template,body_html:account_analytic_analysis.account_analytic_cron_email_template
msgid ""
"\n"
"Hello ${object.name},\n"
"\n"
"% macro account_table(values):\n"
"<table cellspacing=\"1\" border=\"1\" cellpadding=\"4\">\n"
"    <tr>\n"
"        <th>Customer</th>\n"
"        <th>Contract</th>\n"
"        <th>Dates</th>\n"
"        <th>Prepaid Units</th>\n"
"        <th>Contact</th>\n"
"    </tr>\n"
"    % for partner, accounts in values:\n"
"        % for account in accounts:\n"
"        <tr>\n"
"            <td>${partner.name}</td>\n"
<<<<<<< HEAD
"            <td><a "
"href=\"${ctx[\"base_url\"]}/#action=${ctx[\"action_id\"]}&id=${account.id}&vi"
"ew_type=form\">${account.name}</a></td>\n"
"            <td>${account.date_start} to ${account.date and account.date or "
"'???'}</td>\n"
=======
"            <td><a href=\"${ctx[\"base_url\"]}/#action=${ctx[\"action_id\"]}&id=${account.id}&view_type=form\">${account.name}</a></td>\n"
"            <td>${account.date_start} to ${account.date and account.date or '???'}</td>\n"
>>>>>>> d4e5019e
"            <td>\n"
"            % if account.quantity_max != 0.0:\n"
"                ${account.remaining_hours}/${account.quantity_max} units\n"
"            % endif\n"
"            </td>\n"
<<<<<<< HEAD
"            <td>${account.partner_id.phone or ''}, "
"${account.partner_id.email or ''}</td>\n"
=======
"            <td>${account.partner_id.phone or ''}, ${account.partner_id.email or ''}</td>\n"
>>>>>>> d4e5019e
"        </tr>\n"
"        % endfor\n"
"    % endfor\n"
"</table>\n"
"% endmacro \n"
"\n"
"% if \"new\" in ctx[\"data\"]:\n"
"    <h2>The following contracts just expired: </h2>\n"
"    ${account_table(ctx[\"data\"][\"new\"].iteritems())}\n"
"% endif\n"
"\n"
"% if \"old\" in ctx[\"data\"]:\n"
"    <h2>The following expired contracts are still not processed: </h2>\n"
"    ${account_table(ctx[\"data\"][\"old\"].iteritems())}\n"
"% endif\n"
"\n"
"% if \"future\" in ctx[\"data\"]:\n"
"    <h2>The following contracts will expire in less than one month: </h2>\n"
"    ${account_table(ctx[\"data\"][\"future\"].iteritems())}\n"
"% endif\n"
"\n"
"<p>\n"
"    You can check all contracts to be renewed using the menu:\n"
"</p>\n"
"<ul>\n"
"    <li>Sales / Invoicing / Contracts to Renew</li>\n"
"</ul>\n"
"<p>\n"
"    Thanks,\n"
"</p>\n"
"\n"
"<pre>\n"
"-- \n"
"Odoo Automatic Email\n"
"</pre>\n"
"\n"
"            "
msgstr ""

#. module: account_analytic_analysis
#: help:account.analytic.account,toinvoice_total:0
msgid " Sum of everything that could be invoiced for this contract."
<<<<<<< HEAD
msgstr " Suma de todo lo que podría ser facturado para este contrato"
=======
msgstr ""
>>>>>>> d4e5019e

#. module: account_analytic_analysis
#: model:ir.actions.act_window,help:account_analytic_analysis.template_of_contract_action
msgid ""
"<p class=\"oe_view_nocontent_create\">\n"
"                    Click here to create a template of contract.\n"
"                </p><p>\n"
"                    Templates are used to prefigure contract/project that \n"
<<<<<<< HEAD
"                    can be selected by the salespeople to quickly configure "
"the\n"
=======
"                    can be selected by the salespeople to quickly configure the\n"
>>>>>>> d4e5019e
"                    terms and conditions of the contract.\n"
"                </p>\n"
"            "
msgstr ""
<<<<<<< HEAD
"<p class=\"oe_view_nocontent_create\">\n"
"                    Pulse aquí para crear una nueva plantilla de contrato.\n"
"                </p><p>\n"
"                    Las plantillas se usan para preconfigurar "
"contratos/proyectos\n"
"                    que pueden ser seleccionados por los comerciales para\n"
"                    configurar rápidamente los plazos y condiciones de un "
"contrato.\n"
"                </p>\n"
"            "
=======
>>>>>>> d4e5019e

#. module: account_analytic_analysis
#: model:ir.actions.act_window,help:account_analytic_analysis.action_account_analytic_overdue_all
msgid ""
"<p class=\"oe_view_nocontent_create\">\n"
"                    Click to create a new contract.\n"
"                </p><p>\n"
<<<<<<< HEAD
"                    Use contracts to follow tasks, issues, timesheets or "
"invoicing based on\n"
"                    work done, expenses and/or sales orders. Odoo will "
"automatically manage\n"
"                    the alerts for the renewal of the contracts to the right "
"salesperson.\n"
=======
"                    Use contracts to follow tasks, issues, timesheets or invoicing based on\n"
"                    work done, expenses and/or sales orders. Odoo will automatically manage\n"
"                    the alerts for the renewal of the contracts to the right salesperson.\n"
>>>>>>> d4e5019e
"                </p>\n"
"            "
msgstr ""

#. module: account_analytic_analysis
#: model:ir.actions.act_window,help:account_analytic_analysis.action_sales_order
msgid ""
"<p class=\"oe_view_nocontent_create\">\n"
<<<<<<< HEAD
"                Click to create a quotation that can be converted into a "
"sales\n"
=======
"                Click to create a quotation that can be converted into a sales\n"
>>>>>>> d4e5019e
"                order.\n"
"              </p><p>\n"
"                Use sale orders to track everything that should be invoiced\n"
"                at a fix price on a contract.\n"
"              </p>\n"
"            "
msgstr ""

#. module: account_analytic_analysis
#: model:ir.actions.act_window,help:account_analytic_analysis.action_account_analytic_overdue
msgid ""
"<p class=\"oe_view_nocontent_create\">\n"
"                Click to define a new contract.\n"
"              </p><p>\n"
"                You will find here the contracts to be renewed because the\n"
"                end date is passed or the working effort is higher than the\n"
"                maximum authorized one.\n"
"              </p><p>\n"
<<<<<<< HEAD
"                Odoo automatically sets contracts to be renewed in a "
"pending\n"
"                state. After the negociation, the salesman should close or "
"renew\n"
=======
"                Odoo automatically sets contracts to be renewed in a pending\n"
"                state. After the negociation, the salesman should close or renew\n"
>>>>>>> d4e5019e
"                pending contracts.\n"
"              </p>\n"
"            "
msgstr ""

#. module: account_analytic_analysis
#: model:ir.actions.act_window,help:account_analytic_analysis.action_hr_tree_invoiced_all
msgid ""
"<p>\n"
"                You will find here timesheets and purchases you did for\n"
<<<<<<< HEAD
"                contracts that can be reinvoiced to the customer.  If you "
"want\n"
"                to record new activities to invoice, you should use the "
"timesheet\n"
=======
"                contracts that can be reinvoiced to the customer.  If you want\n"
"                to record new activities to invoice, you should use the timesheet\n"
>>>>>>> d4e5019e
"                menu instead.\n"
"              </p>\n"
"            "
msgstr ""
<<<<<<< HEAD
"<p>\n"
"               Encontrará aquí las hojas de servicios y las compras que\n"
"               se han hecho para los contratos que pueden ser re-facturadas "
"al cliente.\n"
"               Si quiere registrar nuevas actividades a facturar, debería "
"utilizar el menú\n"
"               de parte de horas en su lugar.\n"
"             </p>\n"
"            "
=======
>>>>>>> d4e5019e

#. module: account_analytic_analysis
#: view:account.analytic.account:account_analytic_analysis.account_analytic_account_form_form
msgid "Account Analytic Lines"
<<<<<<< HEAD
msgstr ""
=======
msgstr "Líneas de Cuenta Analítica"
>>>>>>> d4e5019e

#. module: account_analytic_analysis
#: view:account.analytic.account:account_analytic_analysis.view_account_analytic_account_overdue_search
msgid "Account Manager"
<<<<<<< HEAD
msgstr "Gestor Contable"
=======
msgstr ""
>>>>>>> d4e5019e

#. module: account_analytic_analysis
#: help:sale.config.settings,group_template_required:0
msgid ""
"Allows you to set the template field as required when creating an analytic "
"account or a contract."
msgstr ""
<<<<<<< HEAD
"Le permite marcar el campo plantilla como obligatorio al crear una cuenta "
"analítica o contrato"
=======
>>>>>>> d4e5019e

#. module: account_analytic_analysis
#: field:account.analytic.invoice.line,analytic_account_id:0
#: field:account_analytic_analysis.summary.month,account_id:0
#: field:account_analytic_analysis.summary.user,account_id:0
#: model:ir.model,name:account_analytic_analysis.model_account_analytic_account
msgid "Analytic Account"
msgstr "Cuenta Analítica"

#. module: account_analytic_analysis
#: help:account.analytic.account,ca_theorical:0
msgid ""
"Based on the costs you had on the project, what would have been the revenue "
"if all these costs have been invoiced at the normal sale price provided by "
"the pricelist."
msgstr ""
<<<<<<< HEAD
"﻿Basado en los costos que tenía en el proyecto, lo que habría sido el "
"ingreso si todos estos costos se hubieran facturado con el precio de venta "
"normal proporcionado por la tarifa de precios."
=======
>>>>>>> d4e5019e

#. module: account_analytic_analysis
#: view:account.analytic.account:account_analytic_analysis.view_account_analytic_account_overdue_search
msgid "Cancelled"
<<<<<<< HEAD
msgstr ""
=======
msgstr "Cancelado"
>>>>>>> d4e5019e

#. module: account_analytic_analysis
#: view:account.analytic.account:account_analytic_analysis.view_account_analytic_account_overdue_search
msgid "Cancelled contracts"
<<<<<<< HEAD
msgstr ""
=======
msgstr "Contratos cancelados"
>>>>>>> d4e5019e

#. module: account_analytic_analysis
#: view:account.analytic.account:account_analytic_analysis.view_account_analytic_account_overdue_search
msgid "Closed"
<<<<<<< HEAD
msgstr ""
=======
msgstr "Cerrado"
>>>>>>> d4e5019e

#. module: account_analytic_analysis
#: view:account.analytic.account:account_analytic_analysis.view_account_analytic_account_overdue_search
msgid "Closed contracts"
<<<<<<< HEAD
msgstr ""
=======
msgstr "Contratos cerrados"
>>>>>>> d4e5019e

#. module: account_analytic_analysis
#: help:account.analytic.account,remaining_hours_to_invoice:0
msgid ""
"Computed using the formula: Expected on timesheets - Total invoiced on "
"timesheets"
msgstr ""

#. module: account_analytic_analysis
#: help:account.analytic.account,real_margin:0
msgid "Computed using the formula: Invoiced Amount - Total Costs."
<<<<<<< HEAD
msgstr "Calculado utilizando la fórmula: Importe facturado - Costos totales."
=======
msgstr ""
>>>>>>> d4e5019e

#. module: account_analytic_analysis
#: help:account.analytic.account,revenue_per_hour:0
msgid "Computed using the formula: Invoiced Amount / Total Time"
<<<<<<< HEAD
msgstr "Calculado utilizando la fórmula: Importe Facturado / Tiempo total"
=======
msgstr ""
>>>>>>> d4e5019e

#. module: account_analytic_analysis
#: help:account.analytic.account,remaining_ca:0
msgid "Computed using the formula: Max Invoice Price - Invoiced Amount."
msgstr ""
<<<<<<< HEAD
"Calculado usando la fórmula: Precio máx. factura - Importe facturado."
=======
>>>>>>> d4e5019e

#. module: account_analytic_analysis
#: help:account.analytic.account,remaining_hours:0
msgid "Computed using the formula: Maximum Time - Total Worked Time"
<<<<<<< HEAD
msgstr "Calculado usando la fórmula: Tiempo Máximo - Tiempo Total Trabajado"
=======
msgstr ""
>>>>>>> d4e5019e

#. module: account_analytic_analysis
#: help:account.analytic.account,theorical_margin:0
msgid "Computed using the formula: Theoretical Revenue - Total Costs"
<<<<<<< HEAD
msgstr "Calculado usando la fórmula: Ingreso Teórico - Costes Totales"
=======
msgstr ""
>>>>>>> d4e5019e

#. module: account_analytic_analysis
#: help:account.analytic.account,real_margin_rate:0
msgid "Computes using the formula: (Real Margin / Total Costs) * 100."
<<<<<<< HEAD
msgstr "Calcula utilizando la fórmula: (Margen real / Costos totales) * 100."
=======
msgstr ""
>>>>>>> d4e5019e

#. module: account_analytic_analysis
#: view:account.analytic.account:account_analytic_analysis.view_account_analytic_account_overdue_search
msgid "Contract"
msgstr "Contrato"

#. module: account_analytic_analysis
#: model:ir.actions.act_window,name:account_analytic_analysis.template_of_contract_action
#: model:ir.ui.menu,name:account_analytic_analysis.menu_template_of_contract_action
msgid "Contract Template"
<<<<<<< HEAD
msgstr "Plantilla de Contrato"
=======
msgstr "Modelo de contrato"
>>>>>>> d4e5019e

#. module: account_analytic_analysis
#: model:email.template,subject:account_analytic_analysis.account_analytic_cron_email_template
msgid "Contract expiration reminder ${user.company_id.name}"
msgstr ""

#. module: account_analytic_analysis
#: view:account.analytic.account:account_analytic_analysis.view_account_analytic_account_overdue_search
#: model:ir.actions.act_window,name:account_analytic_analysis.action_account_analytic_overdue_all
#: model:ir.ui.menu,name:account_analytic_analysis.menu_action_account_analytic_overdue_all
msgid "Contracts"
msgstr "Contratos"

#. module: account_analytic_analysis
#: view:account.analytic.account:account_analytic_analysis.view_account_analytic_account_overdue_search
msgid "Contracts assigned to a customer."
<<<<<<< HEAD
msgstr ""
=======
msgstr "Contratos asignados a un cliente"
>>>>>>> d4e5019e

#. module: account_analytic_analysis
#: view:account.analytic.account:account_analytic_analysis.view_account_analytic_account_overdue_search
msgid "Contracts in progress (open, draft)"
<<<<<<< HEAD
msgstr ""
=======
msgstr "Contratos en progreso (abierto, borrador)"
>>>>>>> d4e5019e

#. module: account_analytic_analysis
#: view:account.analytic.account:account_analytic_analysis.view_account_analytic_account_overdue_search
msgid "Contracts not assigned"
msgstr "Contratos no asignados"

#. module: account_analytic_analysis
#: view:account.analytic.account:account_analytic_analysis.view_account_analytic_account_overdue_search
msgid "Contracts that are not assigned to an account manager."
<<<<<<< HEAD
msgstr "Contratos que no han sido asignados a un gerente de cuenta."
=======
msgstr ""
>>>>>>> d4e5019e

#. module: account_analytic_analysis
#: model:ir.actions.act_window,name:account_analytic_analysis.action_account_analytic_overdue
#: model:ir.ui.menu,name:account_analytic_analysis.menu_action_account_analytic_overdue
msgid "Contracts to Renew"
<<<<<<< HEAD
msgstr "Contratos a Renovar"
=======
msgstr "Contratos a renovar"
>>>>>>> d4e5019e

#. module: account_analytic_analysis
#: field:account.analytic.invoice.line,create_uid:0
msgid "Created by"
<<<<<<< HEAD
msgstr ""
=======
msgstr "Creado por"
>>>>>>> d4e5019e

#. module: account_analytic_analysis
#: field:account.analytic.invoice.line,create_date:0
msgid "Created on"
<<<<<<< HEAD
msgstr ""
=======
msgstr "Creado en"
>>>>>>> d4e5019e

#. module: account_analytic_analysis
#: view:account.analytic.account:account_analytic_analysis.view_account_analytic_account_overdue_search
msgid "Customer Contracts"
<<<<<<< HEAD
msgstr "Contratos de Clientes"
=======
msgstr "Contratos de clientes"
>>>>>>> d4e5019e

#. module: account_analytic_analysis
#: field:account.analytic.account,last_worked_date:0
msgid "Date of Last Cost/Work"
<<<<<<< HEAD
msgstr "Fecha del último costo/trabajo"
=======
msgstr ""
>>>>>>> d4e5019e

#. module: account_analytic_analysis
#: field:account.analytic.account,last_worked_invoiced_date:0
msgid "Date of Last Invoiced Cost"
<<<<<<< HEAD
msgstr "Fecha del último costo facturado"
=======
msgstr ""
>>>>>>> d4e5019e

#. module: account_analytic_analysis
#: field:account.analytic.account,recurring_next_date:0
msgid "Date of Next Invoice"
<<<<<<< HEAD
msgstr ""
=======
msgstr "Fecha de próxima factura"
>>>>>>> d4e5019e

#. module: account_analytic_analysis
#: help:account.analytic.account,last_worked_date:0
msgid "Date of the latest work done on this account."
<<<<<<< HEAD
msgstr "Fecha del último trabajo realizado en esta cuenta."
=======
msgstr ""
>>>>>>> d4e5019e

#. module: account_analytic_analysis
#: selection:account.analytic.account,recurring_rule_type:0
msgid "Day(s)"
<<<<<<< HEAD
msgstr ""
=======
msgstr "Día(s)"
>>>>>>> d4e5019e

#. module: account_analytic_analysis
#: field:account.analytic.invoice.line,name:0
msgid "Description"
<<<<<<< HEAD
msgstr ""
=======
msgstr "Descripción"
>>>>>>> d4e5019e

#. module: account_analytic_analysis
#: view:account.analytic.account:account_analytic_analysis.view_account_analytic_account_overdue_search
msgid "End Month"
msgstr ""

#. module: account_analytic_analysis
#: view:account.analytic.account:account_analytic_analysis.view_account_analytic_account_overdue_search
msgid "End date is in the next month"
msgstr ""

#. module: account_analytic_analysis
#: view:account.analytic.account:account_analytic_analysis.view_account_analytic_account_overdue_search
msgid "End date passed or prepaid unit consumed"
msgstr ""

#. module: account_analytic_analysis
<<<<<<< HEAD
#: code:addons/account_analytic_analysis/account_analytic_analysis.py:674
#, python-format
msgid "Error!"
msgstr ""
=======
#: code:addons/account_analytic_analysis/account_analytic_analysis.py:681
#, python-format
msgid "Error!"
msgstr "¡Error!"
>>>>>>> d4e5019e

#. module: account_analytic_analysis
#: field:account.analytic.account,hours_qtt_est:0
msgid "Estimation of Hours to Invoice"
<<<<<<< HEAD
msgstr "Estimación de Horas a Facturar"
=======
msgstr ""
>>>>>>> d4e5019e

#. module: account_analytic_analysis
#: help:account.analytic.account,remaining_total:0
msgid ""
"Expectation of remaining income for this contract. Computed as the sum of "
"remaining subtotals which, in turn, are computed as the maximum between "
"'(Estimation - Invoiced)' and 'To Invoice' amounts"
msgstr ""
<<<<<<< HEAD
"Ingresos restantes esperados para este contrato. Calculado como la suma de "
"los subtotales restantes que, a su vez, se calcula como el máximo entre las "
"cantidades '(Estimación - facturado)' y  'A facturar'"
=======
>>>>>>> d4e5019e

#. module: account_analytic_analysis
#: view:account.analytic.account:account_analytic_analysis.account_analytic_account_form_form
msgid "Expected"
<<<<<<< HEAD
msgstr "Previsto"
=======
msgstr "Esperado"
>>>>>>> d4e5019e

#. module: account_analytic_analysis
#: view:account.analytic.account:account_analytic_analysis.view_account_analytic_account_overdue_search
msgid "Expired or consumed"
<<<<<<< HEAD
msgstr ""
=======
msgstr "Expirado o consumido"
>>>>>>> d4e5019e

#. module: account_analytic_analysis
#: view:account.analytic.account:account_analytic_analysis.view_account_analytic_account_overdue_search
msgid "Expiring soon"
<<<<<<< HEAD
msgstr ""
=======
msgstr "Expirando pronto"
>>>>>>> d4e5019e

#. module: account_analytic_analysis
#: field:account.analytic.account,fix_price_invoices:0
msgid "Fixed Price"
<<<<<<< HEAD
msgstr "Precio fijo"
=======
msgstr ""
>>>>>>> d4e5019e

#. module: account_analytic_analysis
#: field:account.analytic.account,recurring_invoices:0
msgid "Generate recurring invoices automatically"
<<<<<<< HEAD
msgstr ""
=======
msgstr "Generar facturas recurrentes automáticamente"
>>>>>>> d4e5019e

#. module: account_analytic_analysis
#: view:account.analytic.account:account_analytic_analysis.view_account_analytic_account_overdue_search
msgid "Group By"
<<<<<<< HEAD
msgstr ""
=======
msgstr "Agrupar por"
>>>>>>> d4e5019e

#. module: account_analytic_analysis
#: model:ir.model,name:account_analytic_analysis.model_account_analytic_analysis_summary_user
msgid "Hours Summary by User"
<<<<<<< HEAD
msgstr "Resumen de Horas por Usuario"
=======
msgstr ""
>>>>>>> d4e5019e

#. module: account_analytic_analysis
#: model:ir.model,name:account_analytic_analysis.model_account_analytic_analysis_summary_month
msgid "Hours summary by month"
<<<<<<< HEAD
msgstr "Resumen de horas por mes"
=======
msgstr ""
>>>>>>> d4e5019e

#. module: account_analytic_analysis
#: field:account.analytic.invoice.line,id:0
#: field:account_analytic_analysis.summary.month,id:0
#: field:account_analytic_analysis.summary.user,id:0
msgid "ID"
<<<<<<< HEAD
msgstr ""
=======
msgstr "ID"
>>>>>>> d4e5019e

#. module: account_analytic_analysis
#: help:account.analytic.account,ca_to_invoice:0
msgid ""
"If invoice from analytic account, the remaining amount you can invoice to "
"the customer based on the total costs."
msgstr ""
<<<<<<< HEAD
"Si factura desde cuentas analíticas, el importe restante que puede facturar "
"al cliente basado en los costos totales."
=======
>>>>>>> d4e5019e

#. module: account_analytic_analysis
#: help:account.analytic.account,last_invoice_date:0
msgid "If invoice from the costs, this is the date of the latest invoiced."
<<<<<<< HEAD
msgstr "Si factura desde costes, esta es la fecha de lo último facturado"
=======
msgstr ""
>>>>>>> d4e5019e

#. module: account_analytic_analysis
#: help:account.analytic.account,last_worked_invoiced_date:0
msgid ""
"If invoice from the costs, this is the date of the latest work or cost that "
"have been invoiced."
msgstr ""
<<<<<<< HEAD
"﻿Si factura a partir de los costos, ésta es la fecha del último trabajo o "
"costo que se ha facturado."
=======
>>>>>>> d4e5019e

#. module: account_analytic_analysis
#: view:account.analytic.account:account_analytic_analysis.view_account_analytic_account_overdue_search
msgid "In Progress"
<<<<<<< HEAD
msgstr ""
=======
msgstr "En progreso"
>>>>>>> d4e5019e

#. module: account_analytic_analysis
#: field:account.analytic.account,recurring_invoice_line_ids:0
msgid "Invoice Lines"
<<<<<<< HEAD
msgstr ""
=======
msgstr "Líneas de factura"
>>>>>>> d4e5019e

#. module: account_analytic_analysis
#: help:account.analytic.account,recurring_rule_type:0
msgid "Invoice automatically repeat at specified interval"
msgstr ""

#. module: account_analytic_analysis
#: view:account.analytic.account:account_analytic_analysis.account_analytic_account_form_form
msgid "Invoiced"
msgstr "Facturado"

#. module: account_analytic_analysis
#: field:account.analytic.account,ca_invoiced:0
msgid "Invoiced Amount"
<<<<<<< HEAD
msgstr "Importe facturado"
=======
msgstr "Monto facturado"
>>>>>>> d4e5019e

#. module: account_analytic_analysis
#: field:account.analytic.account,hours_qtt_invoiced:0
msgid "Invoiced Time"
<<<<<<< HEAD
msgstr "Tiempo Facturado"
=======
msgstr "Tiempo facturado"
>>>>>>> d4e5019e

#. module: account_analytic_analysis
#: view:account.analytic.account:account_analytic_analysis.account_analytic_account_form_form
msgid "Invoicing"
<<<<<<< HEAD
msgstr "Facturación"
=======
msgstr "Facturando"
>>>>>>> d4e5019e

#. module: account_analytic_analysis
#: field:account.analytic.account,last_invoice_date:0
msgid "Last Invoice Date"
<<<<<<< HEAD
msgstr "Fecha de la última factura"
=======
msgstr "Última fecha de factura"
>>>>>>> d4e5019e

#. module: account_analytic_analysis
#: field:account.analytic.invoice.line,write_uid:0
msgid "Last Updated by"
<<<<<<< HEAD
msgstr ""
=======
msgstr "Última actualización realizada por"
>>>>>>> d4e5019e

#. module: account_analytic_analysis
#: field:account.analytic.invoice.line,write_date:0
msgid "Last Updated on"
<<<<<<< HEAD
msgstr ""
=======
msgstr "Última actualización el"
>>>>>>> d4e5019e

#. module: account_analytic_analysis
#: model:res.groups,name:account_analytic_analysis.group_template_required
msgid "Mandatory use of templates in contracts"
<<<<<<< HEAD
msgstr "Uso obligatorio de plantillas en contratos"
=======
msgstr ""
>>>>>>> d4e5019e

#. module: account_analytic_analysis
#: field:sale.config.settings,group_template_required:0
msgid "Mandatory use of templates."
<<<<<<< HEAD
msgstr "Uso obligatorio de plantillas"
=======
msgstr ""
>>>>>>> d4e5019e

#. module: account_analytic_analysis
#: field:account.analytic.account,month_ids:0
#: field:account_analytic_analysis.summary.month,month:0
msgid "Month"
msgstr "Mes"

#. module: account_analytic_analysis
#: selection:account.analytic.account,recurring_rule_type:0
msgid "Month(s)"
<<<<<<< HEAD
msgstr ""

#. module: account_analytic_analysis
#: code:addons/account_analytic_analysis/account_analytic_analysis.py:669
#, python-format
msgid "No Customer Defined!"
msgstr ""
=======
msgstr "Mes(es)"

#. module: account_analytic_analysis
#: code:addons/account_analytic_analysis/account_analytic_analysis.py:676
#, python-format
msgid "No Customer Defined!"
msgstr "No hay cliente definido!"
>>>>>>> d4e5019e

#. module: account_analytic_analysis
#: view:account.analytic.account:account_analytic_analysis.account_analytic_account_form_form
msgid "No order to invoice, create"
<<<<<<< HEAD
msgstr "No hay órdenes para facturar, cree una"
=======
msgstr ""
>>>>>>> d4e5019e

#. module: account_analytic_analysis
#: view:account.analytic.account:account_analytic_analysis.account_analytic_account_form_form
msgid "Nothing to invoice, create"
<<<<<<< HEAD
msgstr "Nada que facturar, crear"
=======
msgstr "Nada por facturar, crear"
>>>>>>> d4e5019e

#. module: account_analytic_analysis
#: help:account.analytic.account,hours_qtt_non_invoiced:0
msgid ""
"Number of time (hours/days) (from journal of type 'general') that can be "
"invoiced if you invoice based on analytic account."
msgstr ""
<<<<<<< HEAD
"Número de tiempo(horas/días) (desde diario de tipo 'general') que pueden ser "
"facturados si su factura está basada en cuentas analíticas"
=======
>>>>>>> d4e5019e

#. module: account_analytic_analysis
#: help:account.analytic.account,hours_qtt_invoiced:0
msgid ""
"Number of time (hours/days) that can be invoiced plus those that already "
"have been invoiced."
msgstr ""
<<<<<<< HEAD
"Unidades de tiempo(horas/días) que pueden ser facturadas más las que ya han "
"sido facturadas."
=======
>>>>>>> d4e5019e

#. module: account_analytic_analysis
#: help:account.analytic.account,hours_quantity:0
msgid ""
"Number of time you spent on the analytic account (from timesheet). It "
"computes quantities on all journal of type 'general'."
msgstr ""
<<<<<<< HEAD
"Cantidad de tiempo que utilizó en la cuenta analítica (desde el parte de "
"horas). Calcula cantidades de todos los diarios de tipo 'general'."
=======
>>>>>>> d4e5019e

#. module: account_analytic_analysis
#: field:account.analytic.account,invoice_on_timesheets:0
msgid "On Timesheets"
<<<<<<< HEAD
msgstr "En Hojas de Servicios"
=======
msgstr ""
>>>>>>> d4e5019e

#. module: account_analytic_analysis
#: field:account.analytic.account,is_overdue_quantity:0
msgid "Overdue Quantity"
<<<<<<< HEAD
msgstr "Cantidad Atrasada"
=======
msgstr ""
>>>>>>> d4e5019e

#. module: account_analytic_analysis
#: view:account.analytic.account:account_analytic_analysis.view_account_analytic_account_overdue_search
msgid "Parent"
<<<<<<< HEAD
msgstr "Padre"
=======
msgstr ""
>>>>>>> d4e5019e

#. module: account_analytic_analysis
#: view:account.analytic.account:account_analytic_analysis.view_account_analytic_account_overdue_search
msgid "Partner"
msgstr "Partner"

#. module: account_analytic_analysis
#: view:account.analytic.account:account_analytic_analysis.view_account_analytic_account_overdue_search
msgid "Pending contracts"
<<<<<<< HEAD
msgstr ""

#. module: account_analytic_analysis
#: code:addons/account_analytic_analysis/account_analytic_analysis.py:675
#, python-format
msgid "Please define a sale journal for the company \"%s\"."
msgstr ""
=======
msgstr "Contratos pendientes"

#. module: account_analytic_analysis
#: code:addons/account_analytic_analysis/account_analytic_analysis.py:682
#, python-format
msgid "Please define a sale journal for the company \"%s\"."
msgstr "Por favor defina un diario de venta para la compañía \"%s\"."
>>>>>>> d4e5019e

#. module: account_analytic_analysis
#: view:account.analytic.account:account_analytic_analysis.view_account_analytic_account_overdue_search
msgid "Pricelist"
<<<<<<< HEAD
msgstr ""
=======
msgstr "Lista de precio"
>>>>>>> d4e5019e

#. module: account_analytic_analysis
#: field:account.analytic.invoice.line,product_id:0
msgid "Product"
<<<<<<< HEAD
msgstr ""
=======
msgstr "Producto"
>>>>>>> d4e5019e

#. module: account_analytic_analysis
#: field:account.analytic.invoice.line,quantity:0
msgid "Quantity"
<<<<<<< HEAD
msgstr ""
=======
msgstr "Cantidad"
>>>>>>> d4e5019e

#. module: account_analytic_analysis
#: field:account.analytic.account,real_margin:0
msgid "Real Margin"
msgstr "Margen real"

#. module: account_analytic_analysis
#: field:account.analytic.account,real_margin_rate:0
msgid "Real Margin Rate (%)"
<<<<<<< HEAD
msgstr "Tasa de margen real (%)"

#. module: account_analytic_analysis
#: field:account.analytic.account,recurring_rule_type:0
msgid "Recurrency"
msgstr ""

#. module: account_analytic_analysis
#: view:account.analytic.account:account_analytic_analysis.account_analytic_account_form_form
msgid "Recurring Invoices"
msgstr ""
=======
msgstr ""

#. module: account_analytic_analysis
#: field:account.analytic.account,recurring_rule_type:0
msgid "Recurrency"
msgstr "Recurrencia"

#. module: account_analytic_analysis
#: view:account.analytic.account:account_analytic_analysis.account_analytic_account_form_form
msgid "Recurring Invoices"
msgstr "Facturas recurrentes"
>>>>>>> d4e5019e

#. module: account_analytic_analysis
#: view:account.analytic.account:account_analytic_analysis.account_analytic_account_form_form
msgid "Remaining"
<<<<<<< HEAD
msgstr "Restante"
=======
msgstr ""
>>>>>>> d4e5019e

#. module: account_analytic_analysis
#: field:account.analytic.account,remaining_ca:0
msgid "Remaining Revenue"
<<<<<<< HEAD
msgstr "Ingreso restante"
=======
msgstr ""
>>>>>>> d4e5019e

#. module: account_analytic_analysis
#: field:account.analytic.account,fix_price_to_invoice:0
#: field:account.analytic.account,remaining_hours:0
#: field:account.analytic.account,remaining_hours_to_invoice:0
#: field:account.analytic.account,timesheet_ca_invoiced:0
msgid "Remaining Time"
<<<<<<< HEAD
msgstr "Tiempo Restante"
=======
msgstr ""
>>>>>>> d4e5019e

#. module: account_analytic_analysis
#: field:account.analytic.account,recurring_interval:0
msgid "Repeat Every"
<<<<<<< HEAD
msgstr ""
=======
msgstr "Repetir cada"
>>>>>>> d4e5019e

#. module: account_analytic_analysis
#: help:account.analytic.account,recurring_interval:0
msgid "Repeat every (Days/Week/Month/Year)"
<<<<<<< HEAD
msgstr ""
=======
msgstr "Repetir cada (día/semana/mes/año)"
>>>>>>> d4e5019e

#. module: account_analytic_analysis
#: field:account.analytic.account,revenue_per_hour:0
msgid "Revenue per Time (real)"
<<<<<<< HEAD
msgstr "Beneficio por Tiempo(real)"

#. module: account_analytic_analysis
#: code:addons/account_analytic_analysis/account_analytic_analysis.py:543
#, python-format
msgid "Sales Order Lines to Invoice of %s"
msgstr ""
=======
msgstr ""

#. module: account_analytic_analysis
#: code:addons/account_analytic_analysis/account_analytic_analysis.py:550
#, python-format
msgid "Sales Order Lines to Invoice of %s"
msgstr "Líneas de orden de venta a facturar de %s"
>>>>>>> d4e5019e

#. module: account_analytic_analysis
#: view:account.analytic.account:account_analytic_analysis.account_analytic_account_form_form
#: model:ir.actions.act_window,name:account_analytic_analysis.action_sales_order
msgid "Sales Orders"
<<<<<<< HEAD
msgstr "Órdenes de Ventas"
=======
msgstr "Órdenes de venta"
>>>>>>> d4e5019e

#. module: account_analytic_analysis
#: view:account.analytic.account:account_analytic_analysis.view_account_analytic_account_overdue_search
msgid "Start Month"
<<<<<<< HEAD
msgstr ""

#. module: account_analytic_analysis
#: view:account.analytic.account:account_analytic_analysis.view_account_analytic_account_overdue_search
msgid "Status"
msgstr "Estado"

#. module: account_analytic_analysis
#: field:account.analytic.invoice.line,price_subtotal:0
msgid "Sub Total"
msgstr ""

#. module: account_analytic_analysis
#: help:account.analytic.account,fix_price_to_invoice:0
msgid "Sum of quotations for this contract."
msgstr "Suma de presupuestos para este contrato."

#. module: account_analytic_analysis
#: help:account.analytic.account,timesheet_ca_invoiced:0
msgid "Sum of timesheet lines invoiced for this contract."
msgstr ""
"Suma de las líneas de las hojas de servicios facturadas para este contrato."

#. module: account_analytic_analysis
#: view:account.analytic.account:account_analytic_analysis.view_account_analytic_account_overdue_search
msgid "Template"
msgstr ""

#. module: account_analytic_analysis
#: field:account.analytic.account,theorical_margin:0
msgid "Theoretical Margin"
msgstr "Márgen Teórico"
=======
msgstr "Mes de inicio"

#. module: account_analytic_analysis
#: view:account.analytic.account:account_analytic_analysis.view_account_analytic_account_overdue_search
msgid "Status"
msgstr "Estado"

#. module: account_analytic_analysis
#: field:account.analytic.invoice.line,price_subtotal:0
msgid "Sub Total"
msgstr "Subtotal"

#. module: account_analytic_analysis
#: help:account.analytic.account,fix_price_to_invoice:0
msgid "Sum of quotations for this contract."
msgstr ""

#. module: account_analytic_analysis
#: help:account.analytic.account,timesheet_ca_invoiced:0
msgid "Sum of timesheet lines invoiced for this contract."
msgstr ""

#. module: account_analytic_analysis
#: view:account.analytic.account:account_analytic_analysis.view_account_analytic_account_overdue_search
msgid "Template"
msgstr "Modelo"

#. module: account_analytic_analysis
#: field:account.analytic.account,theorical_margin:0
msgid "Theoretical Margin"
msgstr ""
>>>>>>> d4e5019e

#. module: account_analytic_analysis
#: field:account.analytic.account,ca_theorical:0
msgid "Theoretical Revenue"
<<<<<<< HEAD
msgstr "Ingresos Teóricos"
=======
msgstr ""
>>>>>>> d4e5019e

#. module: account_analytic_analysis
#: model:ir.actions.act_window,name:account_analytic_analysis.action_hr_tree_invoiced_all
#: model:ir.ui.menu,name:account_analytic_analysis.menu_action_hr_tree_invoiced_all
msgid "Time & Materials to Invoice"
<<<<<<< HEAD
msgstr "Tiempo y Materiales a Facturar"
=======
msgstr ""
>>>>>>> d4e5019e

#. module: account_analytic_analysis
#: view:account.analytic.account:account_analytic_analysis.account_analytic_account_form_form
msgid "Timesheets"
<<<<<<< HEAD
msgstr "Hojas de servicios"

#. module: account_analytic_analysis
#: code:addons/account_analytic_analysis/account_analytic_analysis.py:652
=======
msgstr ""

#. module: account_analytic_analysis
#: code:addons/account_analytic_analysis/account_analytic_analysis.py:659
>>>>>>> d4e5019e
#, python-format
msgid "Timesheets to Invoice of %s"
msgstr ""

#. module: account_analytic_analysis
#: view:account.analytic.account:account_analytic_analysis.account_analytic_account_form_form
msgid "To Invoice"
<<<<<<< HEAD
msgstr "A Facturar"
=======
msgstr "Para facturar"
>>>>>>> d4e5019e

#. module: account_analytic_analysis
#: view:account.analytic.account:account_analytic_analysis.view_account_analytic_account_overdue_search
msgid "To Renew"
<<<<<<< HEAD
msgstr "A Renovar"
=======
msgstr "Para renovar"
>>>>>>> d4e5019e

#. module: account_analytic_analysis
#: view:account.analytic.account:account_analytic_analysis.account_analytic_account_form_form
msgid "Total"
msgstr "Total"

#. module: account_analytic_analysis
#: field:account.analytic.account,total_cost:0
msgid "Total Costs"
msgstr "Costos totales"

#. module: account_analytic_analysis
#: field:account.analytic.account,est_total:0
msgid "Total Estimation"
<<<<<<< HEAD
msgstr "Estimación Total"
=======
msgstr "Estimación total"
>>>>>>> d4e5019e

#. module: account_analytic_analysis
#: field:account.analytic.account,invoiced_total:0
msgid "Total Invoiced"
<<<<<<< HEAD
msgstr "Total Facturado"
=======
msgstr "Total facturado"
>>>>>>> d4e5019e

#. module: account_analytic_analysis
#: field:account.analytic.account,remaining_total:0
msgid "Total Remaining"
<<<<<<< HEAD
msgstr "Total Restante"
=======
msgstr ""
>>>>>>> d4e5019e

#. module: account_analytic_analysis
#: field:account_analytic_analysis.summary.month,unit_amount:0
#: field:account_analytic_analysis.summary.user,unit_amount:0
msgid "Total Time"
msgstr "Tiempo total"
<<<<<<< HEAD

#. module: account_analytic_analysis
#: field:account.analytic.account,hours_quantity:0
msgid "Total Worked Time"
msgstr "Tiempo Total Trabajado"

#. module: account_analytic_analysis
#: help:account.analytic.account,ca_invoiced:0
msgid "Total customer invoiced amount for this account."
msgstr "Importe total facturado al cliente para esta cuenta."

#. module: account_analytic_analysis
#: help:account.analytic.account,total_cost:0
msgid ""
"Total of costs for this account. It includes real costs (from invoices) and "
"indirect costs, like time spent on timesheets."
msgstr ""
"Costos totales para esta cuenta. Incluye costos reales (desde facturas) y "
"costos indirectos, como el tiempo empleado en hojas de tareas."

#. module: account_analytic_analysis
#: field:account.analytic.account,toinvoice_total:0
msgid "Total to Invoice"
msgstr "Total a Facturar"

#. module: account_analytic_analysis
#: field:account.analytic.account,ca_to_invoice:0
msgid "Uninvoiced Amount"
msgstr "Importe no facturado"

#. module: account_analytic_analysis
#: field:account.analytic.account,hours_qtt_non_invoiced:0
msgid "Uninvoiced Time"
msgstr "Tiempo sin facturar"

#. module: account_analytic_analysis
#: field:account.analytic.invoice.line,price_unit:0
msgid "Unit Price"
msgstr ""

#. module: account_analytic_analysis
#: field:account.analytic.invoice.line,uom_id:0
msgid "Unit of Measure"
msgstr ""

#. module: account_analytic_analysis
#: view:account.analytic.account:account_analytic_analysis.account_analytic_account_form_form
msgid "Units Consumed"
msgstr ""

#. module: account_analytic_analysis
#: view:account.analytic.account:account_analytic_analysis.account_analytic_account_form_form
msgid "Units Remaining"
msgstr "Unidades Restantes"

#. module: account_analytic_analysis
#: field:account.analytic.account,user_ids:0
#: field:account_analytic_analysis.summary.user,user:0
msgid "User"
msgstr "Usuario"

#. module: account_analytic_analysis
#: selection:account.analytic.account,recurring_rule_type:0
msgid "Week(s)"
msgstr ""

#. module: account_analytic_analysis
#: view:account.analytic.account:account_analytic_analysis.account_analytic_account_form_form
msgid ""
"When reinvoicing costs, Odoo uses the\n"
"                            pricelist of the contract which uses the price\n"
"                            defined on the product related (e.g timesheet \n"
"                            products are defined on each employee)."
msgstr ""

#. module: account_analytic_analysis
#: selection:account.analytic.account,recurring_rule_type:0
msgid "Year(s)"
msgstr ""

#. module: account_analytic_analysis
#: code:addons/account_analytic_analysis/account_analytic_analysis.py:669
#, python-format
msgid "You must first select a Customer for Contract %s!"
msgstr ""

#. module: account_analytic_analysis
#: view:account.analytic.account:account_analytic_analysis.account_analytic_account_form_form
msgid "or view"
msgstr "o ver"
=======

#. module: account_analytic_analysis
#: field:account.analytic.account,hours_quantity:0
msgid "Total Worked Time"
msgstr "Tiempo total trabajado"

#. module: account_analytic_analysis
#: help:account.analytic.account,ca_invoiced:0
msgid "Total customer invoiced amount for this account."
msgstr "Monto total facturado al cliente  para esta cuenta"

#. module: account_analytic_analysis
#: help:account.analytic.account,total_cost:0
msgid ""
"Total of costs for this account. It includes real costs (from invoices) and "
"indirect costs, like time spent on timesheets."
msgstr ""

#. module: account_analytic_analysis
#: field:account.analytic.account,toinvoice_total:0
msgid "Total to Invoice"
msgstr "Total a facturar"

#. module: account_analytic_analysis
#: field:account.analytic.account,ca_to_invoice:0
msgid "Uninvoiced Amount"
msgstr "Monto no facturado"

#. module: account_analytic_analysis
#: field:account.analytic.account,hours_qtt_non_invoiced:0
msgid "Uninvoiced Time"
msgstr "Tiempo no facturado"

#. module: account_analytic_analysis
#: field:account.analytic.invoice.line,price_unit:0
msgid "Unit Price"
msgstr "Precio unitario"

#. module: account_analytic_analysis
#: field:account.analytic.invoice.line,uom_id:0
msgid "Unit of Measure"
msgstr "Unidad de medida"

#. module: account_analytic_analysis
#: view:account.analytic.account:account_analytic_analysis.account_analytic_account_form_form
msgid "Units Consumed"
msgstr "Unidades consumidas"

#. module: account_analytic_analysis
#: view:account.analytic.account:account_analytic_analysis.account_analytic_account_form_form
msgid "Units Remaining"
msgstr ""

#. module: account_analytic_analysis
#: field:account.analytic.account,user_ids:0
#: field:account_analytic_analysis.summary.user,user:0
msgid "User"
msgstr "Usuario"

#. module: account_analytic_analysis
#: selection:account.analytic.account,recurring_rule_type:0
msgid "Week(s)"
msgstr "Semana(s)"

#. module: account_analytic_analysis
#: view:account.analytic.account:account_analytic_analysis.account_analytic_account_form_form
msgid ""
"When reinvoicing costs, Odoo uses the\n"
"                            pricelist of the contract which uses the price\n"
"                            defined on the product related (e.g timesheet \n"
"                            products are defined on each employee)."
msgstr ""

#. module: account_analytic_analysis
#: selection:account.analytic.account,recurring_rule_type:0
msgid "Year(s)"
msgstr "Año(s)"

#. module: account_analytic_analysis
#: code:addons/account_analytic_analysis/account_analytic_analysis.py:676
#, python-format
msgid "You must first select a Customer for Contract %s!"
msgstr "Debe seleccionar primero un cliente para el contrato %s!"

#. module: account_analytic_analysis
#: view:account.analytic.account:account_analytic_analysis.account_analytic_account_form_form
msgid "or view"
msgstr ""
>>>>>>> d4e5019e

#. module: account_analytic_analysis
#: model:res.groups,comment:account_analytic_analysis.group_template_required
msgid ""
"the field template of the analytic accounts and contracts will be required."
<<<<<<< HEAD
msgstr "el campo plantilla de las cuentas analíticas será obligatorio."
=======
msgstr ""
>>>>>>> d4e5019e

#. module: account_analytic_analysis
#: view:account.analytic.account:account_analytic_analysis.account_analytic_account_form_form
msgid ""
"{'required': "
"[('type','=','contract'),'|','|',('fix_price_invoices','=',True), "
"('invoice_on_timesheets', '=', True), ('recurring_invoices', '=', True)]}"
msgstr ""

#. module: account_analytic_analysis
#: view:account.analytic.account:account_analytic_analysis.view_account_analytic_account_template_required
msgid ""
"{'required': [('type','=','contract')], 'invisible': [('type','in',['view', "
"'normal','template'])]}"
msgstr ""
<<<<<<< HEAD
"{'required': [('type','=','contract')], 'invisible': [('type','in',['view', "
"'normal','template'])]}"
=======
>>>>>>> d4e5019e

#. module: account_analytic_analysis
#: view:account.analytic.account:account_analytic_analysis.account_analytic_account_form_form
msgid "⇒ Invoice"
msgstr "⇒ Factura"

#. module: account_analytic_analysis
#: view:account.analytic.account:account_analytic_analysis.account_analytic_account_form_form
msgid "⇒ create invoices"
<<<<<<< HEAD
msgstr ""
=======
msgstr "⇒ Crear facturas"
>>>>>>> d4e5019e
<|MERGE_RESOLUTION|>--- conflicted
+++ resolved
@@ -1,18 +1,3 @@
-<<<<<<< HEAD
-# Spanish (Argentina) translation for openobject-addons
-# Copyright (c) 2014 Rosetta Contributors and Canonical Ltd 2014
-# This file is distributed under the same license as the openobject-addons package.
-# FIRST AUTHOR <EMAIL@ADDRESS>, 2014.
-#
-msgid ""
-msgstr ""
-"Project-Id-Version: openobject-addons\n"
-"Report-Msgid-Bugs-To: FULL NAME <EMAIL@ADDRESS>\n"
-"POT-Creation-Date: 2014-09-23 16:27+0000\n"
-"PO-Revision-Date: 2014-08-14 16:10+0000\n"
-"Last-Translator: FULL NAME <EMAIL@ADDRESS>\n"
-"Language-Team: Spanish (Argentina) <es_AR@li.org>\n"
-=======
 # Translation of Odoo Server.
 # This file contains the translation of the following modules:
 # * account_analytic_analysis
@@ -29,12 +14,11 @@
 "PO-Revision-Date: 2016-02-19 19:35+0000\n"
 "Last-Translator: Javier Diez <jd@adhoc.com.ar>\n"
 "Language-Team: Spanish (Argentina) (http://www.transifex.com/odoo/odoo-8/language/es_AR/)\n"
->>>>>>> d4e5019e
 "MIME-Version: 1.0\n"
 "Content-Type: text/plain; charset=UTF-8\n"
-"Content-Transfer-Encoding: 8bit\n"
-"X-Launchpad-Export-Date: 2014-09-24 08:55+0000\n"
-"X-Generator: Launchpad (build 17196)\n"
+"Content-Transfer-Encoding: \n"
+"Language: es_AR\n"
+"Plural-Forms: nplurals=2; plural=(n != 1);\n"
 
 #. module: account_analytic_analysis
 #: model:email.template,body_html:account_analytic_analysis.account_analytic_cron_email_template
@@ -55,27 +39,14 @@
 "        % for account in accounts:\n"
 "        <tr>\n"
 "            <td>${partner.name}</td>\n"
-<<<<<<< HEAD
-"            <td><a "
-"href=\"${ctx[\"base_url\"]}/#action=${ctx[\"action_id\"]}&id=${account.id}&vi"
-"ew_type=form\">${account.name}</a></td>\n"
-"            <td>${account.date_start} to ${account.date and account.date or "
-"'???'}</td>\n"
-=======
 "            <td><a href=\"${ctx[\"base_url\"]}/#action=${ctx[\"action_id\"]}&id=${account.id}&view_type=form\">${account.name}</a></td>\n"
 "            <td>${account.date_start} to ${account.date and account.date or '???'}</td>\n"
->>>>>>> d4e5019e
 "            <td>\n"
 "            % if account.quantity_max != 0.0:\n"
 "                ${account.remaining_hours}/${account.quantity_max} units\n"
 "            % endif\n"
 "            </td>\n"
-<<<<<<< HEAD
-"            <td>${account.partner_id.phone or ''}, "
-"${account.partner_id.email or ''}</td>\n"
-=======
 "            <td>${account.partner_id.phone or ''}, ${account.partner_id.email or ''}</td>\n"
->>>>>>> d4e5019e
 "        </tr>\n"
 "        % endfor\n"
 "    % endfor\n"
@@ -118,11 +89,7 @@
 #. module: account_analytic_analysis
 #: help:account.analytic.account,toinvoice_total:0
 msgid " Sum of everything that could be invoiced for this contract."
-<<<<<<< HEAD
-msgstr " Suma de todo lo que podría ser facturado para este contrato"
-=======
-msgstr ""
->>>>>>> d4e5019e
+msgstr ""
 
 #. module: account_analytic_analysis
 #: model:ir.actions.act_window,help:account_analytic_analysis.template_of_contract_action
@@ -131,29 +98,11 @@
 "                    Click here to create a template of contract.\n"
 "                </p><p>\n"
 "                    Templates are used to prefigure contract/project that \n"
-<<<<<<< HEAD
-"                    can be selected by the salespeople to quickly configure "
-"the\n"
-=======
 "                    can be selected by the salespeople to quickly configure the\n"
->>>>>>> d4e5019e
 "                    terms and conditions of the contract.\n"
 "                </p>\n"
 "            "
 msgstr ""
-<<<<<<< HEAD
-"<p class=\"oe_view_nocontent_create\">\n"
-"                    Pulse aquí para crear una nueva plantilla de contrato.\n"
-"                </p><p>\n"
-"                    Las plantillas se usan para preconfigurar "
-"contratos/proyectos\n"
-"                    que pueden ser seleccionados por los comerciales para\n"
-"                    configurar rápidamente los plazos y condiciones de un "
-"contrato.\n"
-"                </p>\n"
-"            "
-=======
->>>>>>> d4e5019e
 
 #. module: account_analytic_analysis
 #: model:ir.actions.act_window,help:account_analytic_analysis.action_account_analytic_overdue_all
@@ -161,18 +110,9 @@
 "<p class=\"oe_view_nocontent_create\">\n"
 "                    Click to create a new contract.\n"
 "                </p><p>\n"
-<<<<<<< HEAD
-"                    Use contracts to follow tasks, issues, timesheets or "
-"invoicing based on\n"
-"                    work done, expenses and/or sales orders. Odoo will "
-"automatically manage\n"
-"                    the alerts for the renewal of the contracts to the right "
-"salesperson.\n"
-=======
 "                    Use contracts to follow tasks, issues, timesheets or invoicing based on\n"
 "                    work done, expenses and/or sales orders. Odoo will automatically manage\n"
 "                    the alerts for the renewal of the contracts to the right salesperson.\n"
->>>>>>> d4e5019e
 "                </p>\n"
 "            "
 msgstr ""
@@ -181,12 +121,7 @@
 #: model:ir.actions.act_window,help:account_analytic_analysis.action_sales_order
 msgid ""
 "<p class=\"oe_view_nocontent_create\">\n"
-<<<<<<< HEAD
-"                Click to create a quotation that can be converted into a "
-"sales\n"
-=======
 "                Click to create a quotation that can be converted into a sales\n"
->>>>>>> d4e5019e
 "                order.\n"
 "              </p><p>\n"
 "                Use sale orders to track everything that should be invoiced\n"
@@ -205,15 +140,8 @@
 "                end date is passed or the working effort is higher than the\n"
 "                maximum authorized one.\n"
 "              </p><p>\n"
-<<<<<<< HEAD
-"                Odoo automatically sets contracts to be renewed in a "
-"pending\n"
-"                state. After the negociation, the salesman should close or "
-"renew\n"
-=======
 "                Odoo automatically sets contracts to be renewed in a pending\n"
 "                state. After the negociation, the salesman should close or renew\n"
->>>>>>> d4e5019e
 "                pending contracts.\n"
 "              </p>\n"
 "            "
@@ -224,49 +152,22 @@
 msgid ""
 "<p>\n"
 "                You will find here timesheets and purchases you did for\n"
-<<<<<<< HEAD
-"                contracts that can be reinvoiced to the customer.  If you "
-"want\n"
-"                to record new activities to invoice, you should use the "
-"timesheet\n"
-=======
 "                contracts that can be reinvoiced to the customer.  If you want\n"
 "                to record new activities to invoice, you should use the timesheet\n"
->>>>>>> d4e5019e
 "                menu instead.\n"
 "              </p>\n"
 "            "
 msgstr ""
-<<<<<<< HEAD
-"<p>\n"
-"               Encontrará aquí las hojas de servicios y las compras que\n"
-"               se han hecho para los contratos que pueden ser re-facturadas "
-"al cliente.\n"
-"               Si quiere registrar nuevas actividades a facturar, debería "
-"utilizar el menú\n"
-"               de parte de horas en su lugar.\n"
-"             </p>\n"
-"            "
-=======
->>>>>>> d4e5019e
 
 #. module: account_analytic_analysis
 #: view:account.analytic.account:account_analytic_analysis.account_analytic_account_form_form
 msgid "Account Analytic Lines"
-<<<<<<< HEAD
-msgstr ""
-=======
 msgstr "Líneas de Cuenta Analítica"
->>>>>>> d4e5019e
 
 #. module: account_analytic_analysis
 #: view:account.analytic.account:account_analytic_analysis.view_account_analytic_account_overdue_search
 msgid "Account Manager"
-<<<<<<< HEAD
-msgstr "Gestor Contable"
-=======
-msgstr ""
->>>>>>> d4e5019e
+msgstr ""
 
 #. module: account_analytic_analysis
 #: help:sale.config.settings,group_template_required:0
@@ -274,11 +175,6 @@
 "Allows you to set the template field as required when creating an analytic "
 "account or a contract."
 msgstr ""
-<<<<<<< HEAD
-"Le permite marcar el campo plantilla como obligatorio al crear una cuenta "
-"analítica o contrato"
-=======
->>>>>>> d4e5019e
 
 #. module: account_analytic_analysis
 #: field:account.analytic.invoice.line,analytic_account_id:0
@@ -295,48 +191,26 @@
 "if all these costs have been invoiced at the normal sale price provided by "
 "the pricelist."
 msgstr ""
-<<<<<<< HEAD
-"﻿Basado en los costos que tenía en el proyecto, lo que habría sido el "
-"ingreso si todos estos costos se hubieran facturado con el precio de venta "
-"normal proporcionado por la tarifa de precios."
-=======
->>>>>>> d4e5019e
 
 #. module: account_analytic_analysis
 #: view:account.analytic.account:account_analytic_analysis.view_account_analytic_account_overdue_search
 msgid "Cancelled"
-<<<<<<< HEAD
-msgstr ""
-=======
 msgstr "Cancelado"
->>>>>>> d4e5019e
 
 #. module: account_analytic_analysis
 #: view:account.analytic.account:account_analytic_analysis.view_account_analytic_account_overdue_search
 msgid "Cancelled contracts"
-<<<<<<< HEAD
-msgstr ""
-=======
 msgstr "Contratos cancelados"
->>>>>>> d4e5019e
 
 #. module: account_analytic_analysis
 #: view:account.analytic.account:account_analytic_analysis.view_account_analytic_account_overdue_search
 msgid "Closed"
-<<<<<<< HEAD
-msgstr ""
-=======
 msgstr "Cerrado"
->>>>>>> d4e5019e
 
 #. module: account_analytic_analysis
 #: view:account.analytic.account:account_analytic_analysis.view_account_analytic_account_overdue_search
 msgid "Closed contracts"
-<<<<<<< HEAD
-msgstr ""
-=======
 msgstr "Contratos cerrados"
->>>>>>> d4e5019e
 
 #. module: account_analytic_analysis
 #: help:account.analytic.account,remaining_hours_to_invoice:0
@@ -348,56 +222,32 @@
 #. module: account_analytic_analysis
 #: help:account.analytic.account,real_margin:0
 msgid "Computed using the formula: Invoiced Amount - Total Costs."
-<<<<<<< HEAD
-msgstr "Calculado utilizando la fórmula: Importe facturado - Costos totales."
-=======
-msgstr ""
->>>>>>> d4e5019e
+msgstr ""
 
 #. module: account_analytic_analysis
 #: help:account.analytic.account,revenue_per_hour:0
 msgid "Computed using the formula: Invoiced Amount / Total Time"
-<<<<<<< HEAD
-msgstr "Calculado utilizando la fórmula: Importe Facturado / Tiempo total"
-=======
-msgstr ""
->>>>>>> d4e5019e
+msgstr ""
 
 #. module: account_analytic_analysis
 #: help:account.analytic.account,remaining_ca:0
 msgid "Computed using the formula: Max Invoice Price - Invoiced Amount."
 msgstr ""
-<<<<<<< HEAD
-"Calculado usando la fórmula: Precio máx. factura - Importe facturado."
-=======
->>>>>>> d4e5019e
 
 #. module: account_analytic_analysis
 #: help:account.analytic.account,remaining_hours:0
 msgid "Computed using the formula: Maximum Time - Total Worked Time"
-<<<<<<< HEAD
-msgstr "Calculado usando la fórmula: Tiempo Máximo - Tiempo Total Trabajado"
-=======
-msgstr ""
->>>>>>> d4e5019e
+msgstr ""
 
 #. module: account_analytic_analysis
 #: help:account.analytic.account,theorical_margin:0
 msgid "Computed using the formula: Theoretical Revenue - Total Costs"
-<<<<<<< HEAD
-msgstr "Calculado usando la fórmula: Ingreso Teórico - Costes Totales"
-=======
-msgstr ""
->>>>>>> d4e5019e
+msgstr ""
 
 #. module: account_analytic_analysis
 #: help:account.analytic.account,real_margin_rate:0
 msgid "Computes using the formula: (Real Margin / Total Costs) * 100."
-<<<<<<< HEAD
-msgstr "Calcula utilizando la fórmula: (Margen real / Costos totales) * 100."
-=======
-msgstr ""
->>>>>>> d4e5019e
+msgstr ""
 
 #. module: account_analytic_analysis
 #: view:account.analytic.account:account_analytic_analysis.view_account_analytic_account_overdue_search
@@ -408,11 +258,7 @@
 #: model:ir.actions.act_window,name:account_analytic_analysis.template_of_contract_action
 #: model:ir.ui.menu,name:account_analytic_analysis.menu_template_of_contract_action
 msgid "Contract Template"
-<<<<<<< HEAD
-msgstr "Plantilla de Contrato"
-=======
 msgstr "Modelo de contrato"
->>>>>>> d4e5019e
 
 #. module: account_analytic_analysis
 #: model:email.template,subject:account_analytic_analysis.account_analytic_cron_email_template
@@ -429,20 +275,12 @@
 #. module: account_analytic_analysis
 #: view:account.analytic.account:account_analytic_analysis.view_account_analytic_account_overdue_search
 msgid "Contracts assigned to a customer."
-<<<<<<< HEAD
-msgstr ""
-=======
 msgstr "Contratos asignados a un cliente"
->>>>>>> d4e5019e
 
 #. module: account_analytic_analysis
 #: view:account.analytic.account:account_analytic_analysis.view_account_analytic_account_overdue_search
 msgid "Contracts in progress (open, draft)"
-<<<<<<< HEAD
-msgstr ""
-=======
 msgstr "Contratos en progreso (abierto, borrador)"
->>>>>>> d4e5019e
 
 #. module: account_analytic_analysis
 #: view:account.analytic.account:account_analytic_analysis.view_account_analytic_account_overdue_search
@@ -452,102 +290,58 @@
 #. module: account_analytic_analysis
 #: view:account.analytic.account:account_analytic_analysis.view_account_analytic_account_overdue_search
 msgid "Contracts that are not assigned to an account manager."
-<<<<<<< HEAD
-msgstr "Contratos que no han sido asignados a un gerente de cuenta."
-=======
-msgstr ""
->>>>>>> d4e5019e
+msgstr ""
 
 #. module: account_analytic_analysis
 #: model:ir.actions.act_window,name:account_analytic_analysis.action_account_analytic_overdue
 #: model:ir.ui.menu,name:account_analytic_analysis.menu_action_account_analytic_overdue
 msgid "Contracts to Renew"
-<<<<<<< HEAD
-msgstr "Contratos a Renovar"
-=======
 msgstr "Contratos a renovar"
->>>>>>> d4e5019e
 
 #. module: account_analytic_analysis
 #: field:account.analytic.invoice.line,create_uid:0
 msgid "Created by"
-<<<<<<< HEAD
-msgstr ""
-=======
 msgstr "Creado por"
->>>>>>> d4e5019e
 
 #. module: account_analytic_analysis
 #: field:account.analytic.invoice.line,create_date:0
 msgid "Created on"
-<<<<<<< HEAD
-msgstr ""
-=======
 msgstr "Creado en"
->>>>>>> d4e5019e
 
 #. module: account_analytic_analysis
 #: view:account.analytic.account:account_analytic_analysis.view_account_analytic_account_overdue_search
 msgid "Customer Contracts"
-<<<<<<< HEAD
-msgstr "Contratos de Clientes"
-=======
 msgstr "Contratos de clientes"
->>>>>>> d4e5019e
 
 #. module: account_analytic_analysis
 #: field:account.analytic.account,last_worked_date:0
 msgid "Date of Last Cost/Work"
-<<<<<<< HEAD
-msgstr "Fecha del último costo/trabajo"
-=======
-msgstr ""
->>>>>>> d4e5019e
+msgstr ""
 
 #. module: account_analytic_analysis
 #: field:account.analytic.account,last_worked_invoiced_date:0
 msgid "Date of Last Invoiced Cost"
-<<<<<<< HEAD
-msgstr "Fecha del último costo facturado"
-=======
-msgstr ""
->>>>>>> d4e5019e
+msgstr ""
 
 #. module: account_analytic_analysis
 #: field:account.analytic.account,recurring_next_date:0
 msgid "Date of Next Invoice"
-<<<<<<< HEAD
-msgstr ""
-=======
 msgstr "Fecha de próxima factura"
->>>>>>> d4e5019e
 
 #. module: account_analytic_analysis
 #: help:account.analytic.account,last_worked_date:0
 msgid "Date of the latest work done on this account."
-<<<<<<< HEAD
-msgstr "Fecha del último trabajo realizado en esta cuenta."
-=======
-msgstr ""
->>>>>>> d4e5019e
+msgstr ""
 
 #. module: account_analytic_analysis
 #: selection:account.analytic.account,recurring_rule_type:0
 msgid "Day(s)"
-<<<<<<< HEAD
-msgstr ""
-=======
 msgstr "Día(s)"
->>>>>>> d4e5019e
 
 #. module: account_analytic_analysis
 #: field:account.analytic.invoice.line,name:0
 msgid "Description"
-<<<<<<< HEAD
-msgstr ""
-=======
 msgstr "Descripción"
->>>>>>> d4e5019e
 
 #. module: account_analytic_analysis
 #: view:account.analytic.account:account_analytic_analysis.view_account_analytic_account_overdue_search
@@ -565,26 +359,15 @@
 msgstr ""
 
 #. module: account_analytic_analysis
-<<<<<<< HEAD
-#: code:addons/account_analytic_analysis/account_analytic_analysis.py:674
-#, python-format
-msgid "Error!"
-msgstr ""
-=======
 #: code:addons/account_analytic_analysis/account_analytic_analysis.py:681
 #, python-format
 msgid "Error!"
 msgstr "¡Error!"
->>>>>>> d4e5019e
 
 #. module: account_analytic_analysis
 #: field:account.analytic.account,hours_qtt_est:0
 msgid "Estimation of Hours to Invoice"
-<<<<<<< HEAD
-msgstr "Estimación de Horas a Facturar"
-=======
-msgstr ""
->>>>>>> d4e5019e
+msgstr ""
 
 #. module: account_analytic_analysis
 #: help:account.analytic.account,remaining_total:0
@@ -593,95 +376,53 @@
 "remaining subtotals which, in turn, are computed as the maximum between "
 "'(Estimation - Invoiced)' and 'To Invoice' amounts"
 msgstr ""
-<<<<<<< HEAD
-"Ingresos restantes esperados para este contrato. Calculado como la suma de "
-"los subtotales restantes que, a su vez, se calcula como el máximo entre las "
-"cantidades '(Estimación - facturado)' y  'A facturar'"
-=======
->>>>>>> d4e5019e
 
 #. module: account_analytic_analysis
 #: view:account.analytic.account:account_analytic_analysis.account_analytic_account_form_form
 msgid "Expected"
-<<<<<<< HEAD
-msgstr "Previsto"
-=======
 msgstr "Esperado"
->>>>>>> d4e5019e
 
 #. module: account_analytic_analysis
 #: view:account.analytic.account:account_analytic_analysis.view_account_analytic_account_overdue_search
 msgid "Expired or consumed"
-<<<<<<< HEAD
-msgstr ""
-=======
 msgstr "Expirado o consumido"
->>>>>>> d4e5019e
 
 #. module: account_analytic_analysis
 #: view:account.analytic.account:account_analytic_analysis.view_account_analytic_account_overdue_search
 msgid "Expiring soon"
-<<<<<<< HEAD
-msgstr ""
-=======
 msgstr "Expirando pronto"
->>>>>>> d4e5019e
 
 #. module: account_analytic_analysis
 #: field:account.analytic.account,fix_price_invoices:0
 msgid "Fixed Price"
-<<<<<<< HEAD
-msgstr "Precio fijo"
-=======
-msgstr ""
->>>>>>> d4e5019e
+msgstr ""
 
 #. module: account_analytic_analysis
 #: field:account.analytic.account,recurring_invoices:0
 msgid "Generate recurring invoices automatically"
-<<<<<<< HEAD
-msgstr ""
-=======
 msgstr "Generar facturas recurrentes automáticamente"
->>>>>>> d4e5019e
 
 #. module: account_analytic_analysis
 #: view:account.analytic.account:account_analytic_analysis.view_account_analytic_account_overdue_search
 msgid "Group By"
-<<<<<<< HEAD
-msgstr ""
-=======
 msgstr "Agrupar por"
->>>>>>> d4e5019e
 
 #. module: account_analytic_analysis
 #: model:ir.model,name:account_analytic_analysis.model_account_analytic_analysis_summary_user
 msgid "Hours Summary by User"
-<<<<<<< HEAD
-msgstr "Resumen de Horas por Usuario"
-=======
-msgstr ""
->>>>>>> d4e5019e
+msgstr ""
 
 #. module: account_analytic_analysis
 #: model:ir.model,name:account_analytic_analysis.model_account_analytic_analysis_summary_month
 msgid "Hours summary by month"
-<<<<<<< HEAD
-msgstr "Resumen de horas por mes"
-=======
-msgstr ""
->>>>>>> d4e5019e
+msgstr ""
 
 #. module: account_analytic_analysis
 #: field:account.analytic.invoice.line,id:0
 #: field:account_analytic_analysis.summary.month,id:0
 #: field:account_analytic_analysis.summary.user,id:0
 msgid "ID"
-<<<<<<< HEAD
-msgstr ""
-=======
 msgstr "ID"
->>>>>>> d4e5019e
 
 #. module: account_analytic_analysis
 #: help:account.analytic.account,ca_to_invoice:0
@@ -689,20 +430,11 @@
 "If invoice from analytic account, the remaining amount you can invoice to "
 "the customer based on the total costs."
 msgstr ""
-<<<<<<< HEAD
-"Si factura desde cuentas analíticas, el importe restante que puede facturar "
-"al cliente basado en los costos totales."
-=======
->>>>>>> d4e5019e
 
 #. module: account_analytic_analysis
 #: help:account.analytic.account,last_invoice_date:0
 msgid "If invoice from the costs, this is the date of the latest invoiced."
-<<<<<<< HEAD
-msgstr "Si factura desde costes, esta es la fecha de lo último facturado"
-=======
-msgstr ""
->>>>>>> d4e5019e
+msgstr ""
 
 #. module: account_analytic_analysis
 #: help:account.analytic.account,last_worked_invoiced_date:0
@@ -710,29 +442,16 @@
 "If invoice from the costs, this is the date of the latest work or cost that "
 "have been invoiced."
 msgstr ""
-<<<<<<< HEAD
-"﻿Si factura a partir de los costos, ésta es la fecha del último trabajo o "
-"costo que se ha facturado."
-=======
->>>>>>> d4e5019e
 
 #. module: account_analytic_analysis
 #: view:account.analytic.account:account_analytic_analysis.view_account_analytic_account_overdue_search
 msgid "In Progress"
-<<<<<<< HEAD
-msgstr ""
-=======
 msgstr "En progreso"
->>>>>>> d4e5019e
 
 #. module: account_analytic_analysis
 #: field:account.analytic.account,recurring_invoice_line_ids:0
 msgid "Invoice Lines"
-<<<<<<< HEAD
-msgstr ""
-=======
 msgstr "Líneas de factura"
->>>>>>> d4e5019e
 
 #. module: account_analytic_analysis
 #: help:account.analytic.account,recurring_rule_type:0
@@ -747,74 +466,42 @@
 #. module: account_analytic_analysis
 #: field:account.analytic.account,ca_invoiced:0
 msgid "Invoiced Amount"
-<<<<<<< HEAD
-msgstr "Importe facturado"
-=======
 msgstr "Monto facturado"
->>>>>>> d4e5019e
 
 #. module: account_analytic_analysis
 #: field:account.analytic.account,hours_qtt_invoiced:0
 msgid "Invoiced Time"
-<<<<<<< HEAD
-msgstr "Tiempo Facturado"
-=======
 msgstr "Tiempo facturado"
->>>>>>> d4e5019e
 
 #. module: account_analytic_analysis
 #: view:account.analytic.account:account_analytic_analysis.account_analytic_account_form_form
 msgid "Invoicing"
-<<<<<<< HEAD
-msgstr "Facturación"
-=======
 msgstr "Facturando"
->>>>>>> d4e5019e
 
 #. module: account_analytic_analysis
 #: field:account.analytic.account,last_invoice_date:0
 msgid "Last Invoice Date"
-<<<<<<< HEAD
-msgstr "Fecha de la última factura"
-=======
 msgstr "Última fecha de factura"
->>>>>>> d4e5019e
 
 #. module: account_analytic_analysis
 #: field:account.analytic.invoice.line,write_uid:0
 msgid "Last Updated by"
-<<<<<<< HEAD
-msgstr ""
-=======
 msgstr "Última actualización realizada por"
->>>>>>> d4e5019e
 
 #. module: account_analytic_analysis
 #: field:account.analytic.invoice.line,write_date:0
 msgid "Last Updated on"
-<<<<<<< HEAD
-msgstr ""
-=======
 msgstr "Última actualización el"
->>>>>>> d4e5019e
 
 #. module: account_analytic_analysis
 #: model:res.groups,name:account_analytic_analysis.group_template_required
 msgid "Mandatory use of templates in contracts"
-<<<<<<< HEAD
-msgstr "Uso obligatorio de plantillas en contratos"
-=======
-msgstr ""
->>>>>>> d4e5019e
+msgstr ""
 
 #. module: account_analytic_analysis
 #: field:sale.config.settings,group_template_required:0
 msgid "Mandatory use of templates."
-<<<<<<< HEAD
-msgstr "Uso obligatorio de plantillas"
-=======
-msgstr ""
->>>>>>> d4e5019e
+msgstr ""
 
 #. module: account_analytic_analysis
 #: field:account.analytic.account,month_ids:0
@@ -825,15 +512,6 @@
 #. module: account_analytic_analysis
 #: selection:account.analytic.account,recurring_rule_type:0
 msgid "Month(s)"
-<<<<<<< HEAD
-msgstr ""
-
-#. module: account_analytic_analysis
-#: code:addons/account_analytic_analysis/account_analytic_analysis.py:669
-#, python-format
-msgid "No Customer Defined!"
-msgstr ""
-=======
 msgstr "Mes(es)"
 
 #. module: account_analytic_analysis
@@ -841,25 +519,16 @@
 #, python-format
 msgid "No Customer Defined!"
 msgstr "No hay cliente definido!"
->>>>>>> d4e5019e
 
 #. module: account_analytic_analysis
 #: view:account.analytic.account:account_analytic_analysis.account_analytic_account_form_form
 msgid "No order to invoice, create"
-<<<<<<< HEAD
-msgstr "No hay órdenes para facturar, cree una"
-=======
-msgstr ""
->>>>>>> d4e5019e
+msgstr ""
 
 #. module: account_analytic_analysis
 #: view:account.analytic.account:account_analytic_analysis.account_analytic_account_form_form
 msgid "Nothing to invoice, create"
-<<<<<<< HEAD
-msgstr "Nada que facturar, crear"
-=======
 msgstr "Nada por facturar, crear"
->>>>>>> d4e5019e
 
 #. module: account_analytic_analysis
 #: help:account.analytic.account,hours_qtt_non_invoiced:0
@@ -867,11 +536,6 @@
 "Number of time (hours/days) (from journal of type 'general') that can be "
 "invoiced if you invoice based on analytic account."
 msgstr ""
-<<<<<<< HEAD
-"Número de tiempo(horas/días) (desde diario de tipo 'general') que pueden ser "
-"facturados si su factura está basada en cuentas analíticas"
-=======
->>>>>>> d4e5019e
 
 #. module: account_analytic_analysis
 #: help:account.analytic.account,hours_qtt_invoiced:0
@@ -879,11 +543,6 @@
 "Number of time (hours/days) that can be invoiced plus those that already "
 "have been invoiced."
 msgstr ""
-<<<<<<< HEAD
-"Unidades de tiempo(horas/días) que pueden ser facturadas más las que ya han "
-"sido facturadas."
-=======
->>>>>>> d4e5019e
 
 #. module: account_analytic_analysis
 #: help:account.analytic.account,hours_quantity:0
@@ -891,38 +550,21 @@
 "Number of time you spent on the analytic account (from timesheet). It "
 "computes quantities on all journal of type 'general'."
 msgstr ""
-<<<<<<< HEAD
-"Cantidad de tiempo que utilizó en la cuenta analítica (desde el parte de "
-"horas). Calcula cantidades de todos los diarios de tipo 'general'."
-=======
->>>>>>> d4e5019e
 
 #. module: account_analytic_analysis
 #: field:account.analytic.account,invoice_on_timesheets:0
 msgid "On Timesheets"
-<<<<<<< HEAD
-msgstr "En Hojas de Servicios"
-=======
-msgstr ""
->>>>>>> d4e5019e
+msgstr ""
 
 #. module: account_analytic_analysis
 #: field:account.analytic.account,is_overdue_quantity:0
 msgid "Overdue Quantity"
-<<<<<<< HEAD
-msgstr "Cantidad Atrasada"
-=======
-msgstr ""
->>>>>>> d4e5019e
+msgstr ""
 
 #. module: account_analytic_analysis
 #: view:account.analytic.account:account_analytic_analysis.view_account_analytic_account_overdue_search
 msgid "Parent"
-<<<<<<< HEAD
-msgstr "Padre"
-=======
-msgstr ""
->>>>>>> d4e5019e
+msgstr ""
 
 #. module: account_analytic_analysis
 #: view:account.analytic.account:account_analytic_analysis.view_account_analytic_account_overdue_search
@@ -932,15 +574,6 @@
 #. module: account_analytic_analysis
 #: view:account.analytic.account:account_analytic_analysis.view_account_analytic_account_overdue_search
 msgid "Pending contracts"
-<<<<<<< HEAD
-msgstr ""
-
-#. module: account_analytic_analysis
-#: code:addons/account_analytic_analysis/account_analytic_analysis.py:675
-#, python-format
-msgid "Please define a sale journal for the company \"%s\"."
-msgstr ""
-=======
 msgstr "Contratos pendientes"
 
 #. module: account_analytic_analysis
@@ -948,34 +581,21 @@
 #, python-format
 msgid "Please define a sale journal for the company \"%s\"."
 msgstr "Por favor defina un diario de venta para la compañía \"%s\"."
->>>>>>> d4e5019e
 
 #. module: account_analytic_analysis
 #: view:account.analytic.account:account_analytic_analysis.view_account_analytic_account_overdue_search
 msgid "Pricelist"
-<<<<<<< HEAD
-msgstr ""
-=======
 msgstr "Lista de precio"
->>>>>>> d4e5019e
 
 #. module: account_analytic_analysis
 #: field:account.analytic.invoice.line,product_id:0
 msgid "Product"
-<<<<<<< HEAD
-msgstr ""
-=======
 msgstr "Producto"
->>>>>>> d4e5019e
 
 #. module: account_analytic_analysis
 #: field:account.analytic.invoice.line,quantity:0
 msgid "Quantity"
-<<<<<<< HEAD
-msgstr ""
-=======
 msgstr "Cantidad"
->>>>>>> d4e5019e
 
 #. module: account_analytic_analysis
 #: field:account.analytic.account,real_margin:0
@@ -985,19 +605,6 @@
 #. module: account_analytic_analysis
 #: field:account.analytic.account,real_margin_rate:0
 msgid "Real Margin Rate (%)"
-<<<<<<< HEAD
-msgstr "Tasa de margen real (%)"
-
-#. module: account_analytic_analysis
-#: field:account.analytic.account,recurring_rule_type:0
-msgid "Recurrency"
-msgstr ""
-
-#. module: account_analytic_analysis
-#: view:account.analytic.account:account_analytic_analysis.account_analytic_account_form_form
-msgid "Recurring Invoices"
-msgstr ""
-=======
 msgstr ""
 
 #. module: account_analytic_analysis
@@ -1009,25 +616,16 @@
 #: view:account.analytic.account:account_analytic_analysis.account_analytic_account_form_form
 msgid "Recurring Invoices"
 msgstr "Facturas recurrentes"
->>>>>>> d4e5019e
 
 #. module: account_analytic_analysis
 #: view:account.analytic.account:account_analytic_analysis.account_analytic_account_form_form
 msgid "Remaining"
-<<<<<<< HEAD
-msgstr "Restante"
-=======
-msgstr ""
->>>>>>> d4e5019e
+msgstr ""
 
 #. module: account_analytic_analysis
 #: field:account.analytic.account,remaining_ca:0
 msgid "Remaining Revenue"
-<<<<<<< HEAD
-msgstr "Ingreso restante"
-=======
-msgstr ""
->>>>>>> d4e5019e
+msgstr ""
 
 #. module: account_analytic_analysis
 #: field:account.analytic.account,fix_price_to_invoice:0
@@ -1035,42 +633,21 @@
 #: field:account.analytic.account,remaining_hours_to_invoice:0
 #: field:account.analytic.account,timesheet_ca_invoiced:0
 msgid "Remaining Time"
-<<<<<<< HEAD
-msgstr "Tiempo Restante"
-=======
-msgstr ""
->>>>>>> d4e5019e
+msgstr ""
 
 #. module: account_analytic_analysis
 #: field:account.analytic.account,recurring_interval:0
 msgid "Repeat Every"
-<<<<<<< HEAD
-msgstr ""
-=======
 msgstr "Repetir cada"
->>>>>>> d4e5019e
 
 #. module: account_analytic_analysis
 #: help:account.analytic.account,recurring_interval:0
 msgid "Repeat every (Days/Week/Month/Year)"
-<<<<<<< HEAD
-msgstr ""
-=======
 msgstr "Repetir cada (día/semana/mes/año)"
->>>>>>> d4e5019e
 
 #. module: account_analytic_analysis
 #: field:account.analytic.account,revenue_per_hour:0
 msgid "Revenue per Time (real)"
-<<<<<<< HEAD
-msgstr "Beneficio por Tiempo(real)"
-
-#. module: account_analytic_analysis
-#: code:addons/account_analytic_analysis/account_analytic_analysis.py:543
-#, python-format
-msgid "Sales Order Lines to Invoice of %s"
-msgstr ""
-=======
 msgstr ""
 
 #. module: account_analytic_analysis
@@ -1078,55 +655,16 @@
 #, python-format
 msgid "Sales Order Lines to Invoice of %s"
 msgstr "Líneas de orden de venta a facturar de %s"
->>>>>>> d4e5019e
 
 #. module: account_analytic_analysis
 #: view:account.analytic.account:account_analytic_analysis.account_analytic_account_form_form
 #: model:ir.actions.act_window,name:account_analytic_analysis.action_sales_order
 msgid "Sales Orders"
-<<<<<<< HEAD
-msgstr "Órdenes de Ventas"
-=======
 msgstr "Órdenes de venta"
->>>>>>> d4e5019e
 
 #. module: account_analytic_analysis
 #: view:account.analytic.account:account_analytic_analysis.view_account_analytic_account_overdue_search
 msgid "Start Month"
-<<<<<<< HEAD
-msgstr ""
-
-#. module: account_analytic_analysis
-#: view:account.analytic.account:account_analytic_analysis.view_account_analytic_account_overdue_search
-msgid "Status"
-msgstr "Estado"
-
-#. module: account_analytic_analysis
-#: field:account.analytic.invoice.line,price_subtotal:0
-msgid "Sub Total"
-msgstr ""
-
-#. module: account_analytic_analysis
-#: help:account.analytic.account,fix_price_to_invoice:0
-msgid "Sum of quotations for this contract."
-msgstr "Suma de presupuestos para este contrato."
-
-#. module: account_analytic_analysis
-#: help:account.analytic.account,timesheet_ca_invoiced:0
-msgid "Sum of timesheet lines invoiced for this contract."
-msgstr ""
-"Suma de las líneas de las hojas de servicios facturadas para este contrato."
-
-#. module: account_analytic_analysis
-#: view:account.analytic.account:account_analytic_analysis.view_account_analytic_account_overdue_search
-msgid "Template"
-msgstr ""
-
-#. module: account_analytic_analysis
-#: field:account.analytic.account,theorical_margin:0
-msgid "Theoretical Margin"
-msgstr "Márgen Teórico"
-=======
 msgstr "Mes de inicio"
 
 #. module: account_analytic_analysis
@@ -1158,41 +696,25 @@
 #: field:account.analytic.account,theorical_margin:0
 msgid "Theoretical Margin"
 msgstr ""
->>>>>>> d4e5019e
 
 #. module: account_analytic_analysis
 #: field:account.analytic.account,ca_theorical:0
 msgid "Theoretical Revenue"
-<<<<<<< HEAD
-msgstr "Ingresos Teóricos"
-=======
-msgstr ""
->>>>>>> d4e5019e
+msgstr ""
 
 #. module: account_analytic_analysis
 #: model:ir.actions.act_window,name:account_analytic_analysis.action_hr_tree_invoiced_all
 #: model:ir.ui.menu,name:account_analytic_analysis.menu_action_hr_tree_invoiced_all
 msgid "Time & Materials to Invoice"
-<<<<<<< HEAD
-msgstr "Tiempo y Materiales a Facturar"
-=======
-msgstr ""
->>>>>>> d4e5019e
+msgstr ""
 
 #. module: account_analytic_analysis
 #: view:account.analytic.account:account_analytic_analysis.account_analytic_account_form_form
 msgid "Timesheets"
-<<<<<<< HEAD
-msgstr "Hojas de servicios"
-
-#. module: account_analytic_analysis
-#: code:addons/account_analytic_analysis/account_analytic_analysis.py:652
-=======
 msgstr ""
 
 #. module: account_analytic_analysis
 #: code:addons/account_analytic_analysis/account_analytic_analysis.py:659
->>>>>>> d4e5019e
 #, python-format
 msgid "Timesheets to Invoice of %s"
 msgstr ""
@@ -1200,20 +722,12 @@
 #. module: account_analytic_analysis
 #: view:account.analytic.account:account_analytic_analysis.account_analytic_account_form_form
 msgid "To Invoice"
-<<<<<<< HEAD
-msgstr "A Facturar"
-=======
 msgstr "Para facturar"
->>>>>>> d4e5019e
 
 #. module: account_analytic_analysis
 #: view:account.analytic.account:account_analytic_analysis.view_account_analytic_account_overdue_search
 msgid "To Renew"
-<<<<<<< HEAD
-msgstr "A Renovar"
-=======
 msgstr "Para renovar"
->>>>>>> d4e5019e
 
 #. module: account_analytic_analysis
 #: view:account.analytic.account:account_analytic_analysis.account_analytic_account_form_form
@@ -1228,46 +742,33 @@
 #. module: account_analytic_analysis
 #: field:account.analytic.account,est_total:0
 msgid "Total Estimation"
-<<<<<<< HEAD
-msgstr "Estimación Total"
-=======
 msgstr "Estimación total"
->>>>>>> d4e5019e
 
 #. module: account_analytic_analysis
 #: field:account.analytic.account,invoiced_total:0
 msgid "Total Invoiced"
-<<<<<<< HEAD
-msgstr "Total Facturado"
-=======
 msgstr "Total facturado"
->>>>>>> d4e5019e
 
 #. module: account_analytic_analysis
 #: field:account.analytic.account,remaining_total:0
 msgid "Total Remaining"
-<<<<<<< HEAD
-msgstr "Total Restante"
-=======
-msgstr ""
->>>>>>> d4e5019e
+msgstr ""
 
 #. module: account_analytic_analysis
 #: field:account_analytic_analysis.summary.month,unit_amount:0
 #: field:account_analytic_analysis.summary.user,unit_amount:0
 msgid "Total Time"
 msgstr "Tiempo total"
-<<<<<<< HEAD
 
 #. module: account_analytic_analysis
 #: field:account.analytic.account,hours_quantity:0
 msgid "Total Worked Time"
-msgstr "Tiempo Total Trabajado"
+msgstr "Tiempo total trabajado"
 
 #. module: account_analytic_analysis
 #: help:account.analytic.account,ca_invoiced:0
 msgid "Total customer invoiced amount for this account."
-msgstr "Importe total facturado al cliente para esta cuenta."
+msgstr "Monto total facturado al cliente  para esta cuenta"
 
 #. module: account_analytic_analysis
 #: help:account.analytic.account,total_cost:0
@@ -1275,43 +776,41 @@
 "Total of costs for this account. It includes real costs (from invoices) and "
 "indirect costs, like time spent on timesheets."
 msgstr ""
-"Costos totales para esta cuenta. Incluye costos reales (desde facturas) y "
-"costos indirectos, como el tiempo empleado en hojas de tareas."
 
 #. module: account_analytic_analysis
 #: field:account.analytic.account,toinvoice_total:0
 msgid "Total to Invoice"
-msgstr "Total a Facturar"
+msgstr "Total a facturar"
 
 #. module: account_analytic_analysis
 #: field:account.analytic.account,ca_to_invoice:0
 msgid "Uninvoiced Amount"
-msgstr "Importe no facturado"
+msgstr "Monto no facturado"
 
 #. module: account_analytic_analysis
 #: field:account.analytic.account,hours_qtt_non_invoiced:0
 msgid "Uninvoiced Time"
-msgstr "Tiempo sin facturar"
+msgstr "Tiempo no facturado"
 
 #. module: account_analytic_analysis
 #: field:account.analytic.invoice.line,price_unit:0
 msgid "Unit Price"
-msgstr ""
+msgstr "Precio unitario"
 
 #. module: account_analytic_analysis
 #: field:account.analytic.invoice.line,uom_id:0
 msgid "Unit of Measure"
-msgstr ""
+msgstr "Unidad de medida"
 
 #. module: account_analytic_analysis
 #: view:account.analytic.account:account_analytic_analysis.account_analytic_account_form_form
 msgid "Units Consumed"
-msgstr ""
+msgstr "Unidades consumidas"
 
 #. module: account_analytic_analysis
 #: view:account.analytic.account:account_analytic_analysis.account_analytic_account_form_form
 msgid "Units Remaining"
-msgstr "Unidades Restantes"
+msgstr ""
 
 #. module: account_analytic_analysis
 #: field:account.analytic.account,user_ids:0
@@ -1322,7 +821,7 @@
 #. module: account_analytic_analysis
 #: selection:account.analytic.account,recurring_rule_type:0
 msgid "Week(s)"
-msgstr ""
+msgstr "Semana(s)"
 
 #. module: account_analytic_analysis
 #: view:account.analytic.account:account_analytic_analysis.account_analytic_account_form_form
@@ -1336,95 +835,6 @@
 #. module: account_analytic_analysis
 #: selection:account.analytic.account,recurring_rule_type:0
 msgid "Year(s)"
-msgstr ""
-
-#. module: account_analytic_analysis
-#: code:addons/account_analytic_analysis/account_analytic_analysis.py:669
-#, python-format
-msgid "You must first select a Customer for Contract %s!"
-msgstr ""
-
-#. module: account_analytic_analysis
-#: view:account.analytic.account:account_analytic_analysis.account_analytic_account_form_form
-msgid "or view"
-msgstr "o ver"
-=======
-
-#. module: account_analytic_analysis
-#: field:account.analytic.account,hours_quantity:0
-msgid "Total Worked Time"
-msgstr "Tiempo total trabajado"
-
-#. module: account_analytic_analysis
-#: help:account.analytic.account,ca_invoiced:0
-msgid "Total customer invoiced amount for this account."
-msgstr "Monto total facturado al cliente  para esta cuenta"
-
-#. module: account_analytic_analysis
-#: help:account.analytic.account,total_cost:0
-msgid ""
-"Total of costs for this account. It includes real costs (from invoices) and "
-"indirect costs, like time spent on timesheets."
-msgstr ""
-
-#. module: account_analytic_analysis
-#: field:account.analytic.account,toinvoice_total:0
-msgid "Total to Invoice"
-msgstr "Total a facturar"
-
-#. module: account_analytic_analysis
-#: field:account.analytic.account,ca_to_invoice:0
-msgid "Uninvoiced Amount"
-msgstr "Monto no facturado"
-
-#. module: account_analytic_analysis
-#: field:account.analytic.account,hours_qtt_non_invoiced:0
-msgid "Uninvoiced Time"
-msgstr "Tiempo no facturado"
-
-#. module: account_analytic_analysis
-#: field:account.analytic.invoice.line,price_unit:0
-msgid "Unit Price"
-msgstr "Precio unitario"
-
-#. module: account_analytic_analysis
-#: field:account.analytic.invoice.line,uom_id:0
-msgid "Unit of Measure"
-msgstr "Unidad de medida"
-
-#. module: account_analytic_analysis
-#: view:account.analytic.account:account_analytic_analysis.account_analytic_account_form_form
-msgid "Units Consumed"
-msgstr "Unidades consumidas"
-
-#. module: account_analytic_analysis
-#: view:account.analytic.account:account_analytic_analysis.account_analytic_account_form_form
-msgid "Units Remaining"
-msgstr ""
-
-#. module: account_analytic_analysis
-#: field:account.analytic.account,user_ids:0
-#: field:account_analytic_analysis.summary.user,user:0
-msgid "User"
-msgstr "Usuario"
-
-#. module: account_analytic_analysis
-#: selection:account.analytic.account,recurring_rule_type:0
-msgid "Week(s)"
-msgstr "Semana(s)"
-
-#. module: account_analytic_analysis
-#: view:account.analytic.account:account_analytic_analysis.account_analytic_account_form_form
-msgid ""
-"When reinvoicing costs, Odoo uses the\n"
-"                            pricelist of the contract which uses the price\n"
-"                            defined on the product related (e.g timesheet \n"
-"                            products are defined on each employee)."
-msgstr ""
-
-#. module: account_analytic_analysis
-#: selection:account.analytic.account,recurring_rule_type:0
-msgid "Year(s)"
 msgstr "Año(s)"
 
 #. module: account_analytic_analysis
@@ -1437,17 +847,12 @@
 #: view:account.analytic.account:account_analytic_analysis.account_analytic_account_form_form
 msgid "or view"
 msgstr ""
->>>>>>> d4e5019e
 
 #. module: account_analytic_analysis
 #: model:res.groups,comment:account_analytic_analysis.group_template_required
 msgid ""
 "the field template of the analytic accounts and contracts will be required."
-<<<<<<< HEAD
-msgstr "el campo plantilla de las cuentas analíticas será obligatorio."
-=======
-msgstr ""
->>>>>>> d4e5019e
+msgstr ""
 
 #. module: account_analytic_analysis
 #: view:account.analytic.account:account_analytic_analysis.account_analytic_account_form_form
@@ -1463,11 +868,6 @@
 "{'required': [('type','=','contract')], 'invisible': [('type','in',['view', "
 "'normal','template'])]}"
 msgstr ""
-<<<<<<< HEAD
-"{'required': [('type','=','contract')], 'invisible': [('type','in',['view', "
-"'normal','template'])]}"
-=======
->>>>>>> d4e5019e
 
 #. module: account_analytic_analysis
 #: view:account.analytic.account:account_analytic_analysis.account_analytic_account_form_form
@@ -1477,8 +877,4 @@
 #. module: account_analytic_analysis
 #: view:account.analytic.account:account_analytic_analysis.account_analytic_account_form_form
 msgid "⇒ create invoices"
-<<<<<<< HEAD
-msgstr ""
-=======
-msgstr "⇒ Crear facturas"
->>>>>>> d4e5019e
+msgstr "⇒ Crear facturas"