# Translation of Odoo Server.
# This file contains the translation of the following modules:
#	* portal
#
msgid ""
msgstr ""
<<<<<<< HEAD
"Project-Id-Version: Odoo Server 10.0alpha1e\n"
"Report-Msgid-Bugs-To: \n"
"POT-Creation-Date: 2016-08-18 08:37+0000\n"
"PO-Revision-Date: 2016-08-18 08:37+0000\n"
=======
"Project-Id-Version: Odoo Server 9.saas~10c\n"
"Report-Msgid-Bugs-To: \n"
"POT-Creation-Date: 2016-08-18 14:07+0000\n"
"PO-Revision-Date: 2016-08-18 14:07+0000\n"
>>>>>>> 9ad5f26b
"Last-Translator: <>\n"
"Language-Team: \n"
"MIME-Version: 1.0\n"
"Content-Type: text/plain; charset=UTF-8\n"
"Content-Transfer-Encoding: \n"
"Plural-Forms: \n"

#. module: portal
#: model:mail.template,body_html:portal.mail_template_data_portal_welcome
msgid "\n"
"<p>\n"
"    Dear ${object.user_id.name or ''},\n"
"</p>\n"
"<p>\n"
"    You have been given access to ${user.company_id.name}'s ${object.wizard_id.portal_id.name}.\n"
"</p>\n"
"<p>\n"
"    Your login account data is:\n"
"</p>\n"
"<ul>\n"
"    <li>Username: ${object.user_id.login or ''}</li>\n"
"    <li>Portal: <a href=\"${'portal_url' in ctx and ctx['portal_url'] or ''}\">${'portal_url' in ctx and ctx['portal_url'] or ''}</a></li>\n"
"	<li>Database: ${'dbname' in ctx and ctx['dbname'] or ''}</li>\n"
"</ul>\n"
"<p>\n"
"	You can set or change your password via the following url:\n"
"</p>\n"
"<ul>\n"
"    <li><a href=\"${object.user_id.signup_url}\">${object.user_id.signup_url}</a></li>\n"
"</ul>\n"
"<p>\n"
"${object.wizard_id.welcome_message or ''}"
msgstr ""

#. module: portal
#: model:ir.model,name:portal.model_res_groups
msgid "Access Groups"
msgstr ""

#. module: portal
#: model:ir.ui.view,arch_db:portal.wizard_view
msgid "Apply"
msgstr ""

#. module: portal
#: model:ir.ui.view,arch_db:portal.wizard_view
msgid "Cancel"
msgstr ""

#. module: portal
#: model:ir.model.fields,field_description:portal.field_portal_wizard_user_partner_id
msgid "Contact"
msgstr ""

#. module: portal
#: model:ir.ui.view,arch_db:portal.wizard_view
msgid "Contacts"
msgstr ""

#. module: portal
#: model:ir.model.fields,field_description:portal.field_portal_wizard_create_uid
#: model:ir.model.fields,field_description:portal.field_portal_wizard_user_create_uid
msgid "Created by"
msgstr ""

#. module: portal
#: model:ir.model.fields,field_description:portal.field_portal_wizard_create_date
#: model:ir.model.fields,field_description:portal.field_portal_wizard_user_create_date
msgid "Created on"
msgstr ""

#. module: portal
#: model:ir.model.fields,field_description:portal.field_portal_wizard_display_name
#: model:ir.model.fields,field_description:portal.field_portal_wizard_user_display_name
msgid "Display Name"
msgstr ""

#. module: portal
#: model:ir.model.fields,field_description:portal.field_portal_wizard_user_email
msgid "Email"
msgstr ""

#. module: portal
#: model:ir.model.fields,field_description:portal.field_portal_wizard_id
#: model:ir.model.fields,field_description:portal.field_portal_wizard_user_id
msgid "ID"
msgstr ""

#. module: portal
#: model:ir.model.fields,help:portal.field_res_groups_is_portal
msgid "If checked, this group is usable as a portal."
msgstr ""

#. module: portal
#: model:ir.model.fields,field_description:portal.field_portal_wizard_user_in_portal
msgid "In Portal"
msgstr ""

#. module: portal
#: model:ir.model.fields,field_description:portal.field_portal_wizard_welcome_message
msgid "Invitation Message"
msgstr ""

#. module: portal
#: model:ir.model.fields,field_description:portal.field_portal_wizard___last_update
#: model:ir.model.fields,field_description:portal.field_portal_wizard_user___last_update
msgid "Last Modified on"
msgstr ""

#. module: portal
#: model:ir.model.fields,field_description:portal.field_portal_wizard_user_write_uid
#: model:ir.model.fields,field_description:portal.field_portal_wizard_write_uid
msgid "Last Updated by"
msgstr ""

#. module: portal
#: model:ir.model.fields,field_description:portal.field_portal_wizard_user_write_date
#: model:ir.model.fields,field_description:portal.field_portal_wizard_write_date
msgid "Last Updated on"
msgstr ""

#. module: portal
#: model:ir.model.fields,field_description:portal.field_portal_wizard_user_user_id
msgid "Login User"
msgstr ""

#. module: portal
#: model:ir.ui.view,arch_db:portal.group_search_view
msgid "Non-Portal Groups"
msgstr ""

#. module: portal
#: model:ir.model.fields,field_description:portal.field_portal_wizard_portal_id
#: model:ir.model.fields,field_description:portal.field_res_groups_is_portal
msgid "Portal"
msgstr ""

#. module: portal
#: model:ir.actions.act_window,name:portal.partner_wizard_action
#: model:ir.model,name:portal.model_portal_wizard
#: model:ir.ui.view,arch_db:portal.wizard_view
msgid "Portal Access Management"
msgstr ""

#. module: portal
#: model:ir.ui.view,arch_db:portal.group_search_view
msgid "Portal Groups"
msgstr ""

#. module: portal
#: model:ir.model,name:portal.model_portal_wizard_user
msgid "Portal User Config"
msgstr ""

#. module: portal
#: model:ir.ui.view,arch_db:portal.wizard_view
msgid "Select which contacts should belong to the portal in the list below.\n"
"                        The email address of each selected contact must be valid and unique.\n"
"                        If necessary, you can fix any contact's email address directly in the list."
msgstr ""

#. module: portal
#: code:addons/portal/wizard/portal_wizard.py:106
#, python-format
msgid "Several contacts have the same email: "
msgstr ""

#. module: portal
#: code:addons/portal/wizard/portal_wizard.py:103
#, python-format
msgid "Some contacts don't have a valid email: "
msgstr ""

#. module: portal
#: code:addons/portal/wizard/portal_wizard.py:109
#, python-format
msgid "Some contacts have the same email as an existing portal user:"
msgstr ""

#. module: portal
#: model:ir.model.fields,help:portal.field_portal_wizard_portal_id
msgid "The portal that users can be added in or removed from."
msgstr ""

#. module: portal
#: model:ir.ui.view,arch_db:portal.wizard_view
msgid "This text is included in the email sent to new portal users."
msgstr ""

#. module: portal
#: model:ir.model.fields,help:portal.field_portal_wizard_welcome_message
msgid "This text is included in the email sent to new users of the portal."
msgstr ""

#. module: portal
#: code:addons/portal/wizard/portal_wizard.py:112
#, python-format
msgid "To resolve this error, you can: \n"
"- Correct the emails of the relevant contacts\n"
"- Grant access only to contacts with unique emails"
msgstr ""

#. module: portal
#: model:ir.model.fields,field_description:portal.field_portal_wizard_user_ids
msgid "Users"
msgstr ""

#. module: portal
#: model:ir.model.fields,field_description:portal.field_portal_wizard_user_wizard_id
msgid "Wizard"
msgstr ""

#. module: portal
#: code:addons/portal/wizard/portal_wizard.py:189
#, python-format
msgid "You must have an email address in your User Preferences to send emails."
msgstr ""

#. module: portal
#: model:mail.template,subject:portal.mail_template_data_portal_welcome
msgid "Your Odoo account at ${user.company_id.name}"
msgstr ""
<|MERGE_RESOLUTION|>--- conflicted
+++ resolved
@@ -4,17 +4,10 @@
 #
 msgid ""
 msgstr ""
-<<<<<<< HEAD
-"Project-Id-Version: Odoo Server 10.0alpha1e\n"
-"Report-Msgid-Bugs-To: \n"
-"POT-Creation-Date: 2016-08-18 08:37+0000\n"
-"PO-Revision-Date: 2016-08-18 08:37+0000\n"
-=======
 "Project-Id-Version: Odoo Server 9.saas~10c\n"
 "Report-Msgid-Bugs-To: \n"
 "POT-Creation-Date: 2016-08-18 14:07+0000\n"
 "PO-Revision-Date: 2016-08-18 14:07+0000\n"
->>>>>>> 9ad5f26b
 "Last-Translator: <>\n"
 "Language-Team: \n"
 "MIME-Version: 1.0\n"
@@ -55,8 +48,18 @@
 msgstr ""
 
 #. module: portal
+#: model:ir.ui.menu,name:portal.portal_after_sales
+msgid "After Sale Services"
+msgstr ""
+
+#. module: portal
 #: model:ir.ui.view,arch_db:portal.wizard_view
 msgid "Apply"
+msgstr ""
+
+#. module: portal
+#: model:ir.ui.menu,name:portal.portal_orders
+msgid "Billing"
 msgstr ""
 
 #. module: portal
@@ -149,6 +152,7 @@
 #. module: portal
 #: model:ir.model.fields,field_description:portal.field_portal_wizard_portal_id
 #: model:ir.model.fields,field_description:portal.field_res_groups_is_portal
+#: model:ir.ui.menu,name:portal.portal_menu
 msgid "Portal"
 msgstr ""
 
@@ -167,6 +171,11 @@
 #. module: portal
 #: model:ir.model,name:portal.model_portal_wizard_user
 msgid "Portal User Config"
+msgstr ""
+
+#. module: portal
+#: model:ir.ui.menu,name:portal.portal_projects
+msgid "Projects"
 msgstr ""
 
 #. module: portal
@@ -177,19 +186,19 @@
 msgstr ""
 
 #. module: portal
-#: code:addons/portal/wizard/portal_wizard.py:106
+#: code:addons/portal/wizard/portal_wizard.py:114
 #, python-format
 msgid "Several contacts have the same email: "
 msgstr ""
 
 #. module: portal
-#: code:addons/portal/wizard/portal_wizard.py:103
+#: code:addons/portal/wizard/portal_wizard.py:111
 #, python-format
 msgid "Some contacts don't have a valid email: "
 msgstr ""
 
 #. module: portal
-#: code:addons/portal/wizard/portal_wizard.py:109
+#: code:addons/portal/wizard/portal_wizard.py:117
 #, python-format
 msgid "Some contacts have the same email as an existing portal user:"
 msgstr ""
@@ -210,7 +219,7 @@
 msgstr ""
 
 #. module: portal
-#: code:addons/portal/wizard/portal_wizard.py:112
+#: code:addons/portal/wizard/portal_wizard.py:120
 #, python-format
 msgid "To resolve this error, you can: \n"
 "- Correct the emails of the relevant contacts\n"
