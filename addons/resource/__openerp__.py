# -*- coding: utf-8 -*-
##############################################################################
#
#    OpenERP, Open Source Management Solution
#    Copyright (C) 2004-2009 Tiny SPRL (<http://tiny.be>).
#
#    This program is free software: you can redistribute it and/or modify
#    it under the terms of the GNU Affero General Public License as
#    published by the Free Software Foundation, either version 3 of the
#    License, or (at your option) any later version.
#
#    This program is distributed in the hope that it will be useful,
#    but WITHOUT ANY WARRANTY; without even the implied warranty of
#    MERCHANTABILITY or FITNESS FOR A PARTICULAR PURPOSE.  See the
#    GNU Affero General Public License for more details.
#
#    You should have received a copy of the GNU Affero General Public License
#    along with this program.  If not, see <http://www.gnu.org/licenses/>.
#
##############################################################################

{
    "name" : "Resource",
    "version" : "1.1",
    "author" : "OpenERP SA",
    "category" : "Project Management",
    "website" : "http://www.openerp.com",
<<<<<<< HEAD
    "description": """Schedule your Resources and keep a Resource Calendar
    Module for resource management
     A resource represents something that can be scheduled
=======
    "description": """
    Module for resource management.
    ===============================

     A resource represent something that can be scheduled
>>>>>>> a00f7aa9
     (a developer on a task or a work center on manufacturing orders).
     This module manages a resource calendar associated to every resource.
     It also manages the leaves of every resource.

    """,
    'author': 'OpenERP SA',
    'website': 'http://www.openerp.com',
    'depends': ['process'],
    'init_xml': [],
    'update_xml': [
        'security/ir.model.access.csv',
        'resource_view.xml',
    ],
    'demo_xml': ['resource_demo.xml'
    ],
    'installable': True,
    'active': False,
    'certificate': '00746371192190459469',
    'images': ['images/resource_leaves_calendar.jpeg','images/resource_leaves_form.jpeg'],
}

# vim:expandtab:smartindent:tabstop=4:softtabstop=4:shiftwidth=4:<|MERGE_RESOLUTION|>--- conflicted
+++ resolved
@@ -25,17 +25,11 @@
     "author" : "OpenERP SA",
     "category" : "Project Management",
     "website" : "http://www.openerp.com",
-<<<<<<< HEAD
-    "description": """Schedule your Resources and keep a Resource Calendar
-    Module for resource management
-     A resource represents something that can be scheduled
-=======
     "description": """
     Module for resource management.
     ===============================
 
      A resource represent something that can be scheduled
->>>>>>> a00f7aa9
      (a developer on a task or a work center on manufacturing orders).
      This module manages a resource calendar associated to every resource.
      It also manages the leaves of every resource.
