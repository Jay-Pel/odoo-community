# #-#-#-#-#  nl.po (Odoo 9.0)  #-#-#-#-#
# Translation of Odoo Server.
# This file contains the translation of the following modules:
# * hr
#
# Translators:
# Erwin van der Ploeg <erwin@odooexperts.nl>, 2015
# Erwin van der Ploeg <erwin@odooexperts.nl>, 2016
# Yenthe Van Ginneken <yenthespam@gmail.com>, 2015
# #-#-#-#-#  nl.po (Odoo Server 10.0alpha1e)  #-#-#-#-#
# Translation of Odoo Server.
# This file contains the translation of the following modules:
# * hr
#
# Translators:
# Yenthe Van Ginneken <yenthespam@gmail.com>, 2016
# Stephan Van Dyck <stephan.vandyck@vanroey.be>, 2016
# Martin Trigaux <mat@odoo.com>, 2016
# Erwin van der Ploeg <erwin@odooexperts.nl>, 2016
# Eric Geens <ericgeens@yahoo.com>, 2016
#, fuzzy
msgid ""
msgstr ""
"Project-Id-Version: Odoo Server 10.0alpha1e\n"
"Report-Msgid-Bugs-To: \n"
<<<<<<< HEAD
"POT-Creation-Date: 2016-08-19 10:24+0000\n"
=======
"POT-Creation-Date: 2016-08-18 14:07+0000\n"
>>>>>>> bc1a0a32
"PO-Revision-Date: 2016-08-18 08:36+0000\n"
"Last-Translator: Eric Geens <ericgeens@yahoo.com>, 2016\n"
"Language-Team: Dutch (https://www.transifex.com/odoo/teams/41243/nl/)\n"
"Language: nl\n"
"MIME-Version: 1.0\n"
"Content-Type: text/plain; charset=UTF-8\n"
"Content-Transfer-Encoding: \n"
"#-#-#-#-#  nl.po (Odoo 9.0)  #-#-#-#-#\n"
"Plural-Forms: nplurals=2; plural=(n != 1);\n"
"#-#-#-#-#  nl.po (Odoo Server 10.0alpha1e)  #-#-#-#-#\n"
"Plural-Forms: nplurals=2; plural=(n != 1);\n"

#. module: hr
<<<<<<< HEAD
#: code:addons/hr/models/hr.py:76
=======
#: code:addons/hr/hr.py:120
>>>>>>> bc1a0a32
#, python-format
msgid "%s (copy)"
msgstr "%s (kopie)"

#. module: hr
#: model:hr.job,website_description:hr.job_ceo
#: model:hr.job,website_description:hr.job_consultant
#: model:hr.job,website_description:hr.job_cto
#: model:hr.job,website_description:hr.job_developer
#: model:hr.job,website_description:hr.job_hrm
#: model:hr.job,website_description:hr.job_marketing
#: model:hr.job,website_description:hr.job_trainee
msgid "<i>Work in a fun atmosphere</i>"
msgstr "<i>Werk in een leuke atmosfeer</i>"

#. module: hr
#: model:hr.job,website_description:hr.job_ceo
#: model:hr.job,website_description:hr.job_consultant
#: model:hr.job,website_description:hr.job_cto
#: model:hr.job,website_description:hr.job_developer
#: model:hr.job,website_description:hr.job_hrm
#: model:hr.job,website_description:hr.job_marketing
#: model:hr.job,website_description:hr.job_trainee
msgid "<i>You are passionate</i>"
msgstr "<i>Je bent gepassioneerd</i>"

#. module: hr
#: model:hr.job,website_description:hr.job_cto
#: model:hr.job,website_description:hr.job_developer
#: model:hr.job,website_description:hr.job_trainee
msgid "<i>You autonomously and quickly learn</i>"
msgstr "<i>U leert autonoom en snel</i>"

#. module: hr
#: model:hr.job,website_description:hr.job_ceo
#: model:hr.job,website_description:hr.job_consultant
#: model:hr.job,website_description:hr.job_hrm
#: model:hr.job,website_description:hr.job_marketing
msgid "<i>You easily manage them</i>"
msgstr "<i>U beheert ze gemakkelijk</i>"

#. module: hr
#: model:ir.ui.view,arch_db:hr.hr_kanban_view_employees
msgid ""
"<span class=\"o_unfollow\">Unfollow</span>\n"
"                                    <span class=\"o_following\">Following</"
"span>"
msgstr ""
"<span class=\"o_unfollow\">Ontvolgen</span>\n"
"                                    <span class=\"o_following\">Volgen</span>"

#. module: hr
#: model:ir.ui.view,arch_db:hr.hr_department_view_kanban
msgid "<span>Reports</span>"
msgstr "<span>Rapporten</span>"

#. module: hr
#: model:ir.ui.view,arch_db:hr.hr_department_view_kanban
msgid "<span>To Approve</span>"
msgstr "<span>Goed te keuren</span>"

#. module: hr
#: model:ir.ui.view,arch_db:hr.hr_department_view_kanban
msgid "<span>To Do</span>"
msgstr "<span>Te doen</span>"

#. module: hr
#: model:hr.job,website_description:hr.job_ceo
#: model:hr.job,website_description:hr.job_consultant
#: model:hr.job,website_description:hr.job_cto
#: model:hr.job,website_description:hr.job_developer
#: model:hr.job,website_description:hr.job_hrm
#: model:hr.job,website_description:hr.job_marketing
#: model:hr.job,website_description:hr.job_trainee
msgid ""
"A full time job, with an attractive salary package in a small team of smart "
"people. You will start contract with a full technical and functional "
"training. If you are passionate, motivate and flexible apply for this job, "
"you will certainly join the best company ever."
msgstr ""
"Een voltijdse job, met een interessant loonpakket in een klein team van "
"slimme mensen. U start uw contract met een volledige technische en "
"functionele training. Als u gepassioneerd en gemotiveerd bent solliciteer "
"dan voor deze job, u zal zeker deel uitmaken van het beste bedrijf ooit."

#. module: hr
#: model:hr.job,website_description:hr.job_ceo
#: model:hr.job,website_description:hr.job_consultant
#: model:hr.job,website_description:hr.job_cto
#: model:hr.job,website_description:hr.job_developer
#: model:hr.job,website_description:hr.job_hrm
#: model:hr.job,website_description:hr.job_marketing
#: model:hr.job,website_description:hr.job_trainee
msgid "A good job in a young and dynamic team"
msgstr "Een goede job in een jong en dynamisch team"

#. module: hr
<<<<<<< HEAD
#: model:ir.model.fields,field_description:hr.field_hr_department_active
=======
>>>>>>> bc1a0a32
#: model:ir.model.fields,field_description:hr.field_hr_employee_active
msgid "Active"
msgstr "Actief"

#. module: hr
#: model:hr.job,website_description:hr.job_consultant
msgid "Analyse needs, write specification documents and quotation"
msgstr "Analyseer de node, schrijf specificatie documentatie en offerte"

#. module: hr
#: model:ir.ui.view,arch_db:hr.view_department_filter
#: model:ir.ui.view,arch_db:hr.view_employee_filter
msgid "Archived"
msgstr "Gearchiveerd"

#. module: hr
#: model:ir.model.fields,field_description:hr.field_hr_employee_bank_account_id
msgid "Bank Account Number"
msgstr "Bankrekeningnummer"

#. module: hr
#: model:hr.job,website_description:hr.job_cto
msgid ""
"Because of our constant growth, we're now looking for people to reinforce "
"our team of enthusiastic chief technical officer. So if working on an open "
"source project in a friendly and cooperative atmosphere sounds like fun to "
"you, read on..."
msgstr ""
"Door onze constante groei zijn we nu op zoek naar mensen om ons team van "
"enthousiaste technische leidinggevende te versterken. Als werken aan een "
"open source project in een vriendelijke en coöperatieve atmosfeer u leuk "
"lijkt, lees dan verder..."

#. module: hr
#: model:hr.job,website_description:hr.job_ceo
#: model:hr.job,website_description:hr.job_consultant
#: model:hr.job,website_description:hr.job_developer
#: model:hr.job,website_description:hr.job_hrm
#: model:hr.job,website_description:hr.job_marketing
msgid ""
"Because of our constant growth, we're now looking for people to reinforce "
"our team of enthusiastic developers. So if working on an open source project "
"in a friendly and cooperative atmosphere sounds like fun to you, read on..."
msgstr ""
"Door onze constante groei zijn we nu op zoek naar mensen om ons team van "
"enthousiaste programmeurs te versterken. Als werken aan een open source "
"project in een vriendelijke en coöperatieve atmosfeer u leuk lijkt, lees dan "
"verder..."

#. module: hr
#: model:hr.job,website_description:hr.job_trainee
msgid ""
"Because of our constant growth, we're now looking for people to reinforce "
"our team of enthusiastic trainees. So if working on an open source project "
"in a friendly and cooperative atmosphere sounds like fun to you, read on..."
msgstr ""
"Door onze constante groei zijn we nu op zoek naar mensen om ons team van "
"enthousiaste trainers te versterken. Als werken aan een open source project "
"in een vriendelijke en coöperatieve atmosfeer u leuk lijkt, lees dan "
"verder..."

#. module: hr
#: model:ir.ui.view,arch_db:hr.view_employee_form
msgid "Birth"
msgstr "Geboortedatum"

#. module: hr
#: model:hr.job,name:hr.job_ceo
msgid "Chief Executive Officer"
msgstr "Algemeen directeur"

#. module: hr
#: model:hr.job,name:hr.job_cto
msgid "Chief Technical Officer"
msgstr "Technische directeur"

#. module: hr
#: model:ir.model.fields,field_description:hr.field_hr_department_child_ids
msgid "Child Departments"
msgstr "Sub-afdelingen"

#. module: hr
#: model:ir.ui.view,arch_db:hr.view_employee_form
msgid "Citizenship & Other Information"
msgstr "Nationaliteit & andere informatie"

#. module: hr
#: model:ir.model.fields,field_description:hr.field_hr_employee_city
#, fuzzy
msgid "City"
msgstr ""
"#-#-#-#-#  nl.po (Odoo 9.0)  #-#-#-#-#\n"
"Plaats\n"
"#-#-#-#-#  nl.po (Odoo Server 10.0alpha1e)  #-#-#-#-#\n"
"Gemeente"

#. module: hr
#: model:web.tip,description:hr.hr_tip_2
msgid "Click here to change the recruitment goal!"
msgstr "Klik hier om de werving & selectie doelstellingen bij te werken."

#. module: hr
#: model:ir.actions.act_window,help:hr.act_employee_from_department
#: model:ir.actions.act_window,help:hr.open_view_employee_list_my
msgid "Click to add a new employee."
msgstr "Klik om een nieuwe werknemer toe te voegen."

#. module: hr
#: model:ir.actions.act_window,help:hr.open_module_tree_department
msgid "Click to create a department."
msgstr "Klik om een nieuw departement aan te maken."

#. module: hr
#: model:ir.actions.act_window,help:hr.action_hr_job
msgid "Click to define a new job position."
msgstr "Klik om een nieuwe job positie te definiëren."

#. module: hr
#: model:hr.job,website_description:hr.job_ceo
#: model:hr.job,website_description:hr.job_consultant
#: model:hr.job,website_description:hr.job_cto
#: model:hr.job,website_description:hr.job_developer
#: model:hr.job,website_description:hr.job_hrm
#: model:hr.job,website_description:hr.job_marketing
#: model:hr.job,website_description:hr.job_trainee
msgid "Close to the perfection ..."
msgstr "Dicht bij perfectie..."

#. module: hr
#: model:ir.model.fields,field_description:hr.field_hr_employee_coach_id
#: model:ir.ui.view,arch_db:hr.view_employee_filter
msgid "Coach"
msgstr "Coach"

#. module: hr
#: model:ir.model.fields,field_description:hr.field_hr_employee_code
msgid "Code"
msgstr "Code"

#. module: hr
#: model:ir.model.fields,field_description:hr.field_hr_department_color
#: model:ir.model.fields,field_description:hr.field_hr_employee_category_color
#: model:ir.model.fields,field_description:hr.field_hr_employee_color
msgid "Color Index"
msgstr "Kleur index"

#. module: hr
#: model:ir.ui.view,arch_db:hr.view_department_tree
msgid "Companies"
msgstr "Bedrijven"

#. module: hr
#: model:ir.model.fields,field_description:hr.field_hr_department_company_id
#: model:ir.model.fields,field_description:hr.field_hr_employee_company_id
#: model:ir.model.fields,field_description:hr.field_hr_job_company_id
#: model:ir.ui.view,arch_db:hr.view_employee_filter
#: model:ir.ui.view,arch_db:hr.view_job_filter
#, fuzzy
msgid "Company"
msgstr ""
"#-#-#-#-#  nl.po (Odoo 9.0)  #-#-#-#-#\n"
"Bedrijf\n"
"#-#-#-#-#  nl.po (Odoo Server 10.0alpha1e)  #-#-#-#-#\n"
"Bedijf"

#. module: hr
#: model:ir.ui.menu,name:hr.menu_human_resources_configuration
msgid "Configuration"
msgstr "Instellingen"

#. module: hr
#: model:hr.job,name:hr.job_consultant
msgid "Consultant"
msgstr "Consultent"

#. module: hr
#: model:ir.ui.view,arch_db:hr.view_employee_form
msgid "Contact Information"
msgstr "Contactgegevens"

#. module: hr
#: model:hr.job,website_description:hr.job_cto
#: model:hr.job,website_description:hr.job_developer
#: model:hr.job,website_description:hr.job_trainee
msgid "Contributions to open source projects"
msgstr "Bijdrages aan open source projecten"

#. module: hr
#: model:ir.model.fields,field_description:hr.field_hr_department_create_uid
#: model:ir.model.fields,field_description:hr.field_hr_employee_category_create_uid
#: model:ir.model.fields,field_description:hr.field_hr_employee_create_uid
#: model:ir.model.fields,field_description:hr.field_hr_job_create_uid
msgid "Created by"
msgstr "Aangemaakt door"

#. module: hr
#: model:ir.model.fields,field_description:hr.field_hr_department_create_date
#: model:ir.model.fields,field_description:hr.field_hr_employee_category_create_date
#: model:ir.model.fields,field_description:hr.field_hr_employee_create_date
#: model:ir.model.fields,field_description:hr.field_hr_job_create_date
msgid "Created on"
msgstr "Aangemaakt op"

#. module: hr
#: model:ir.model.fields,field_description:hr.field_hr_job_no_of_employee
msgid "Current Number of Employees"
msgstr "Huidig aantal werknemers"

#. module: hr
#: model:ir.model.fields,field_description:hr.field_hr_employee_birthday
msgid "Date of Birth"
msgstr "Geboortedatum"

#. module: hr
#: model:hr.job,website_description:hr.job_ceo
#: model:hr.job,website_description:hr.job_hrm
#: model:hr.job,website_description:hr.job_marketing
msgid "Define a clear communication strategy"
msgstr "Definieer een heldere communicatie strategie"

#. module: hr
#: model:ir.model.fields,help:hr.field_hr_employee_calendar_id
msgid "Define the schedule of resource"
msgstr "Definieert de planning van de resource"

#. module: hr
#: model:hr.job,website_description:hr.job_consultant
msgid "Deliver generic Odoo functional training sessions"
msgstr "Lever generieke functionele trainingssessies over Odoo"

#. module: hr
#: model:ir.model,name:hr.model_hr_department
#: model:ir.model.fields,field_description:hr.field_hr_employee_department_id
#: model:ir.model.fields,field_description:hr.field_hr_job_department_id
#: model:ir.ui.view,arch_db:hr.view_department_filter
#: model:ir.ui.view,arch_db:hr.view_employee_filter
#: model:ir.ui.view,arch_db:hr.view_job_filter
msgid "Department"
msgstr "Afdeling"

#. module: hr
#: model:ir.model.fields,field_description:hr.field_hr_department_name
msgid "Department Name"
msgstr "Naam afdeling"

#. module: hr
#: model:ir.actions.act_window,name:hr.open_module_tree_department
#: model:ir.ui.menu,name:hr.menu_hr_department_tree
#: model:ir.ui.view,arch_db:hr.view_department_filter
msgid "Departments"
msgstr "Afdelingen"

#. module: hr
#: model:ir.model.fields,field_description:hr.field_hr_department_display_name
#: model:ir.model.fields,field_description:hr.field_hr_employee_category_display_name
#: model:ir.model.fields,field_description:hr.field_hr_employee_display_name
#: model:ir.model.fields,field_description:hr.field_hr_job_display_name
#, fuzzy
msgid "Display Name"
msgstr ""
"#-#-#-#-#  nl.po (Odoo 9.0)  #-#-#-#-#\n"
"Weergave naam\n"
"#-#-#-#-#  nl.po (Odoo Server 10.0alpha1e)  #-#-#-#-#\n"
"Schermnaam"

#. module: hr
#: selection:hr.employee,marital:0
msgid "Divorced"
msgstr "Gescheiden"

#. module: hr
#: model:ir.model.fields,field_description:hr.field_hr_employee_time_efficiency
#, fuzzy
msgid "Efficiency Factor"
msgstr ""
"#-#-#-#-#  nl.po (Odoo 9.0)  #-#-#-#-#\n"
"Efficiency Factor\n"
"#-#-#-#-#  nl.po (Odoo Server 10.0alpha1e)  #-#-#-#-#\n"
"Efficiëntie Factor"

#. module: hr
#: model:ir.model,name:hr.model_hr_employee
#: model:ir.ui.view,arch_db:hr.view_employee_form
msgid "Employee"
msgstr "Werknemer"

#. module: hr
#: model:ir.model,name:hr.model_hr_employee_category
msgid "Employee Category"
msgstr "Categorie werknemer"

#. module: hr
#: model:ir.model.fields,field_description:hr.field_hr_employee_category_name
msgid "Employee Tag"
msgstr "Werknemer label"

#. module: hr
#: model:ir.actions.act_window,name:hr.open_view_categ_form
#: model:ir.ui.menu,name:hr.menu_view_employee_category_form
#: model:ir.ui.view,arch_db:hr.view_employee_category_form
msgid "Employee Tags"
msgstr "Werknemer labels"

#. module: hr
#: model:ir.model.fields,help:hr.field_hr_employee_bank_account_id
msgid "Employee bank salary account"
msgstr "Werknemers salaris bankrekening"

#. module: hr
#: model:ir.ui.view,arch_db:hr.view_employee_form
msgid "Employee's Name"
msgstr "Naam werknemer"

#. module: hr
#: model:ir.actions.act_window,name:hr.act_employee_from_department
#: model:ir.actions.act_window,name:hr.open_view_employee_list
#: model:ir.actions.act_window,name:hr.open_view_employee_list_my
#: model:ir.model.fields,field_description:hr.field_hr_employee_category_employee_ids
#: model:ir.model.fields,field_description:hr.field_hr_job_employee_ids
#: model:ir.ui.menu,name:hr.menu_hr_root
#: model:ir.ui.menu,name:hr.menu_open_view_employee_list_my
#: model:ir.ui.view,arch_db:hr.hr_department_view_kanban
#: model:ir.ui.view,arch_db:hr.view_employee_filter
#: model:ir.ui.view,arch_db:hr.view_employee_tree
#: model:ir.ui.view,arch_db:hr.view_partner_tree2
msgid "Employees"
msgstr "Werknemers"

#. module: hr
#: model:ir.actions.act_window,name:hr.open_view_employee_tree
msgid "Employees Structure"
msgstr "Organigram"

#. module: hr
#: model:ir.ui.view,arch_db:hr.view_employee_category_list
msgid "Employees Tags"
msgstr "Werknemer labels"

#. module: hr
<<<<<<< HEAD
#: code:addons/hr/models/hr.py:264
=======
#: code:addons/hr/hr.py:294 constraint:hr.department:0
>>>>>>> bc1a0a32
#, python-format
msgid "Error! You cannot create recursive departments."
msgstr "Fout! het is niet toegestaan recursieve afdelingen aan te maken."

#. module: hr
<<<<<<< HEAD
#: code:addons/hr/models/hr.py:177
=======
#: code:addons/hr/hr.py:264 constraint:hr.employee:0
>>>>>>> bc1a0a32
#, python-format
msgid "Error! You cannot create recursive hierarchy of Employee(s)."
msgstr ""
"Fout! Het is niet toegestaan om een recursieve werknemer hiërarchie aan te "
"maken."

#. module: hr
#: model:ir.model.fields,field_description:hr.field_hr_job_no_of_recruitment
msgid "Expected New Employees"
msgstr "Verwachte nieuwe medewerkers"

#. module: hr
#: model:ir.model.fields,help:hr.field_hr_job_expected_employees
msgid ""
"Expected number of employees for this job position after new recruitment."
msgstr "Verwachte aantal werknemers voor deze functie na de nieuwe werving."

#. module: hr
#: model:hr.job,name:hr.job_developer
msgid "Experienced Developer"
msgstr "Ervaren ontwikkelaar"

#. module: hr
#: selection:hr.employee,gender:0
msgid "Female"
msgstr "Vrouw"

#. module: hr
#: model:ir.ui.view,arch_db:hr.hr_kanban_view_employees
msgid "Follow"
msgstr "Volgen"

#. module: hr
#: model:hr.job,website_description:hr.job_consultant
msgid "Follow and check the development part"
msgstr "Volg en controleer het ontwikkelingsgedeelte"

#. module: hr
#: model:ir.ui.view,arch_db:hr.hr_kanban_view_employees
msgid "Followers"
msgstr "Volgers"

#. module: hr
#: model:ir.model.fields,field_description:hr.field_hr_employee_gender
msgid "Gender"
msgstr "Geslacht"

#. module: hr
#: model:web.tip,description:hr.hr_tip_1
msgid "Get all applications related to this job position."
msgstr ""

#. module: hr
#: model:hr.job,website_description:hr.job_developer
msgid "Good knowledge of HTML and Javascript"
msgstr "Goede kennis van HTML en JavaScript"

#. module: hr
#: model:hr.job,website_description:hr.job_cto
#: model:hr.job,website_description:hr.job_developer
#: model:hr.job,website_description:hr.job_trainee
msgid "Good knowledge of object oriented programming"
msgstr "Goede kennis van object georiënteerd programmeren"

#. module: hr
#: model:hr.job,website_description:hr.job_cto
#: model:hr.job,website_description:hr.job_developer
#: model:hr.job,website_description:hr.job_trainee
msgid "Good knowledge of the latest web technologies"
msgstr "Goede kennis van de laatste web technologieën"

#. module: hr
#: model:hr.job,website_description:hr.job_cto
#: model:hr.job,website_description:hr.job_developer
#: model:hr.job,website_description:hr.job_trainee
msgid "Good knowledge of the programming language"
msgstr "Goede kennis van de programmeertaal"

#. module: hr
#: model:hr.job,website_description:hr.job_cto
#: model:hr.job,website_description:hr.job_developer
#: model:hr.job,website_description:hr.job_trainee
msgid "Good knowledge of web design"
msgstr "Goede kennis van webdesign"

#. module: hr
#: model:hr.job,website_description:hr.job_cto
#: model:hr.job,website_description:hr.job_developer
#: model:hr.job,website_description:hr.job_trainee
msgid "Good language skills in another language"
msgstr "Goede kennis van een andere taal"

#. module: hr
#: model:ir.ui.view,arch_db:hr.view_employee_filter
#: model:ir.ui.view,arch_db:hr.view_job_filter
#, fuzzy
msgid "Group By"
msgstr ""
"#-#-#-#-#  nl.po (Odoo 9.0)  #-#-#-#-#\n"
"Groeperen op\n"
"#-#-#-#-#  nl.po (Odoo Server 10.0alpha1e)  #-#-#-#-#\n"
"Groepeer op"

#. module: hr
#: model:ir.ui.view,arch_db:hr.view_employee_form
msgid "HR Settings"
msgstr "Personeelsbeheer instellingen"

#. module: hr
#: model:hr.job,website_description:hr.job_consultant
msgid "Help with the configuration of the software"
msgstr "Help met de configuratie van de software"

#. module: hr
#: model:hr.job,website_description:hr.job_hrm
msgid "Hire a team of great Human Resources people"
msgstr "Werf een team aan van geweldige HR mensen"

#. module: hr
#: model:hr.job,website_description:hr.job_ceo
msgid "Hire a team of great executive people"
msgstr "Werf een team van geweldige leidinggevende mensen"

#. module: hr
#: model:hr.job,website_description:hr.job_marketing
msgid "Hire a team of great marketing people"
msgstr "Werf een team van geweldige marketing mensen aan"

#. module: hr
#: model:ir.model.fields,field_description:hr.field_hr_job_no_of_hired_employee
msgid "Hired Employees"
msgstr "Aangenomen werknemers"

#. module: hr
#: model:ir.model.fields,field_description:hr.field_hr_employee_address_home_id
msgid "Home Address"
msgstr "Privé-adres"

#. module: hr
#: model:ir.model,name:hr.model_hr_department
msgid "Hr Department"
msgstr "HR afdeling"

#. module: hr
#: model:ir.ui.menu,name:hr.menu_hr_main
msgid "Human Resources"
msgstr "Personeelszaken"

#. module: hr
#: model:hr.job,name:hr.job_hrm
msgid "Human Resources Manager"
msgstr "Personeelsbeheer manager"

#. module: hr
#: model:ir.model.fields,field_description:hr.field_hr_department_id
#: model:ir.model.fields,field_description:hr.field_hr_employee_category_id
#: model:ir.model.fields,field_description:hr.field_hr_employee_id
#: model:ir.model.fields,field_description:hr.field_hr_job_id
msgid "ID"
msgstr "ID"

#. module: hr
#: model:ir.model.fields,field_description:hr.field_hr_employee_identification_id
msgid "Identification No"
msgstr "Identificatienr."

#. module: hr
#: model:ir.model.fields,help:hr.field_hr_employee_active
msgid ""
"If the active field is set to False, it will allow you to hide the resource "
"record without removing it."
msgstr ""
"Als het actief veld uitstaat, kunt u het resource record verbergen zonder "
"deze te verwijderen."

#. module: hr
#: model:hr.job,website_description:hr.job_ceo
#: model:hr.job,website_description:hr.job_hrm
#: model:hr.job,website_description:hr.job_marketing
msgid "Improve our communication to customers"
msgstr "Verbeter onze communicatie met klanten"

#. module: hr
#: model:ir.ui.view,arch_db:hr.view_job_filter
msgid "In Position"
msgstr "Is vervuld"

#. module: hr
#: model:ir.ui.view,arch_db:hr.view_job_filter
msgid "In Recruitment"
msgstr "Wordt geworven"

#. module: hr
#: model:hr.job,website_description:hr.job_ceo
#: model:hr.job,website_description:hr.job_hrm
#: model:hr.job,website_description:hr.job_marketing
msgid "Increase opportunities"
msgstr "Verhoog het aantal prospects"

#. module: hr
#: model:hr.job,website_description:hr.job_ceo
#: model:hr.job,website_description:hr.job_hrm
#: model:hr.job,website_description:hr.job_marketing
msgid "Increase the visibility of the product"
msgstr "Verhoog de zichtbaarheid van uw product"

#. module: hr
#: model:ir.ui.view,arch_db:hr.view_employee_filter
#: model:ir.ui.view,arch_db:hr.view_hr_job_form
#: model:ir.ui.view,arch_db:hr.view_hr_job_tree
#: model:ir.ui.view,arch_db:hr.view_job_filter
msgid "Job"
msgstr "Functie"

#. module: hr
#: model:ir.model.fields,field_description:hr.field_hr_job_description
msgid "Job Description"
msgstr "Functieomschrijving"

#. module: hr
#: model:ir.model.fields,field_description:hr.field_hr_job_name
msgid "Job Name"
msgstr "Functienaam"

#. module: hr
#: model:ir.model,name:hr.model_hr_job
msgid "Job Position"
msgstr "Functie"

#. module: hr
#: model:ir.ui.view,arch_db:hr.view_hr_job_form
msgid "Job Position Name"
msgstr "Functienaam"

#. module: hr
#: model:ir.actions.act_window,name:hr.action_hr_job
#: model:ir.ui.menu,name:hr.menu_hr_job_position
#: model:ir.ui.menu,name:hr.menu_hr_job_position_config
msgid "Job Positions"
msgstr "Functies"

#. module: hr
#: model:ir.actions.act_window,help:hr.action_hr_job
msgid ""
"Job Positions are used to define jobs and their requirements.\n"
"                You can keep track of the number of employees you have per "
"job\n"
"                position and follow the evolution according to what you "
"planned\n"
"                for the future."
msgstr ""
"Jobaanbiedingen worden gebruikt om jobs en hun vereisten te definiëren.\n"
"U kunt het aantal werknemers bijhouden dat u heeft per job\n"
"positie en zo de evolutie volgen volgens wat u gepland\n"
"heeft voor de toekomst."

#. module: hr
#: model:ir.model.fields,field_description:hr.field_hr_employee_job_id
msgid "Job Title"
msgstr "Functietitel"

#. module: hr
#: model:ir.model.fields,field_description:hr.field_hr_department_jobs_ids
#: model:ir.ui.view,arch_db:hr.view_job_filter
msgid "Jobs"
msgstr "Functies"

#. module: hr
#: model:ir.model.fields,field_description:hr.field_hr_department___last_update
#: model:ir.model.fields,field_description:hr.field_hr_employee___last_update
#: model:ir.model.fields,field_description:hr.field_hr_employee_category___last_update
#: model:ir.model.fields,field_description:hr.field_hr_job___last_update
msgid "Last Modified on"
msgstr "Laatst gewijzigd op"

#. module: hr
#: model:ir.model.fields,field_description:hr.field_hr_department_write_uid
#: model:ir.model.fields,field_description:hr.field_hr_employee_category_write_uid
#: model:ir.model.fields,field_description:hr.field_hr_employee_write_uid
#: model:ir.model.fields,field_description:hr.field_hr_job_write_uid
msgid "Last Updated by"
msgstr "Laatst bijgewerkt door"

#. module: hr
#: model:ir.model.fields,field_description:hr.field_hr_department_write_date
#: model:ir.model.fields,field_description:hr.field_hr_employee_category_write_date
#: model:ir.model.fields,field_description:hr.field_hr_employee_write_date
#: model:ir.model.fields,field_description:hr.field_hr_job_write_date
msgid "Last Updated on"
msgstr "Laatst bijgewerkt op"

#. module: hr
#: model:ir.model.fields,field_description:hr.field_hr_employee_last_login
msgid "Latest Connection"
msgstr "Laatste verbinding"

#. module: hr
#: model:ir.ui.view,arch_db:hr.view_hr_job_form
msgid "Launch Recruitment"
msgstr "Start recruitment"

#. module: hr
#: model:hr.job,website_description:hr.job_marketing
msgid "Launch new marketing campaigns and offers"
msgstr "Lanceer nieuwe marketingcampagne's en aanbiedingen"

#. module: hr
#: model:hr.job,website_description:hr.job_hrm
msgid "Launch new products, Human Resources campaigns and offers"
msgstr "Lanceer nieuwe producten, personeelszaken campagnes en aanbiedingen"

#. module: hr
#: model:hr.job,website_description:hr.job_ceo
msgid "Launch new products, marketing campaigns and offers"
msgstr "Lanceer nieuwe producten, marketingcampagnes en aanbiedingen"

#. module: hr
#: model:ir.model.fields,field_description:hr.field_hr_employee_login
#, fuzzy
msgid "Login"
msgstr ""
"#-#-#-#-#  nl.po (Odoo 9.0)  #-#-#-#-#\n"
"Gebruiker\n"
"#-#-#-#-#  nl.po (Odoo Server 10.0alpha1e)  #-#-#-#-#\n"
"Login"

#. module: hr
#: selection:hr.employee,gender:0
msgid "Male"
msgstr "Man"

#. module: hr
#: model:ir.model.fields,field_description:hr.field_hr_department_manager_id
#: model:ir.model.fields,field_description:hr.field_hr_employee_parent_id
#: model:ir.ui.view,arch_db:hr.view_employee_filter
#, fuzzy
msgid "Manager"
msgstr ""
"#-#-#-#-#  nl.po (Odoo 9.0)  #-#-#-#-#\n"
"Manager\n"
"#-#-#-#-#  nl.po (Odoo Server 10.0alpha1e)  #-#-#-#-#\n"
"Beheerder"

#. module: hr
#: model:ir.model.fields,field_description:hr.field_hr_employee_marital
msgid "Marital Status"
msgstr "Burgerlijke staat"

#. module: hr
#: model:hr.job,name:hr.job_marketing
msgid "Marketing and Community Manager"
msgstr "Marketing en communicatie manager"

#. module: hr
#: selection:hr.employee,marital:0
msgid "Married"
msgstr "Gehuwd"

#. module: hr
#: model:hr.job,website_description:hr.job_cto
#: model:hr.job,website_description:hr.job_developer
#: model:hr.job,website_description:hr.job_trainee
msgid "Master or engineer in computer science"
msgstr "Master of bachelor in computerwetenschappen (IT)"

#. module: hr
#: model:ir.model.fields,field_description:hr.field_hr_employee_image_medium
#, fuzzy
msgid "Medium-sized photo"
msgstr ""
"#-#-#-#-#  nl.po (Odoo 9.0)  #-#-#-#-#\n"
"Foto van gemiddelde grootte\n"
"#-#-#-#-#  nl.po (Odoo Server 10.0alpha1e)  #-#-#-#-#\n"
"Middelgrote afbeelding"

#. module: hr
#: model:ir.model.fields,help:hr.field_hr_employee_image_medium
msgid ""
"Medium-sized photo of the employee. It is automatically resized as a "
"128x128px image, with aspect ratio preserved. Use this field in form views "
"or some kanban views."
msgstr ""
"Foto van gemiddeld formaat van de werknemer. Deze afbeelding wordt, in "
"verhouding, geschaald naar 128x128px. Gebruik dit veld in de formulier "
"weergave of sommige kanban weergaven."

#. module: hr
#: model:ir.model.fields,field_description:hr.field_hr_department_member_ids
msgid "Members"
msgstr "Leden"

#. module: hr
#: model:ir.ui.view,arch_db:hr.hr_kanban_view_employees
msgid "Messages"
msgstr "Berichten"

#. module: hr
#: model:ir.ui.view,arch_db:hr.hr_department_view_kanban
msgid "More <i class=\"fa fa-caret-down\"/>"
msgstr "Meer <i class=\"fa fa-caret-down\"/>"

#. module: hr
#: model:hr.job,website_description:hr.job_ceo
#: model:hr.job,website_description:hr.job_consultant
#: model:hr.job,website_description:hr.job_cto
#: model:hr.job,website_description:hr.job_developer
#: model:hr.job,website_description:hr.job_hrm
#: model:hr.job,website_description:hr.job_marketing
#: model:hr.job,website_description:hr.job_trainee
msgid "Must have ..."
msgstr "Moet hebben ..."

#. module: hr
#: model:ir.model.fields,field_description:hr.field_hr_employee_name
#: model:ir.model.fields,field_description:hr.field_hr_employee_name_related
msgid "Name"
msgstr "Naam"

#. module: hr
#: model:ir.model.fields,field_description:hr.field_hr_employee_country_id
msgid "Nationality (Country)"
msgstr "Nationaliteit (Land)"

#. module: hr
#: model:hr.job,website_description:hr.job_ceo
#: model:hr.job,website_description:hr.job_consultant
#: model:hr.job,website_description:hr.job_cto
#: model:hr.job,website_description:hr.job_developer
#: model:hr.job,website_description:hr.job_hrm
#: model:hr.job,website_description:hr.job_marketing
#: model:hr.job,website_description:hr.job_trainee
msgid "Nice to have"
msgstr "Leuk om te hebben"

#. module: hr
#: model:ir.model.fields,field_description:hr.field_hr_department_note
msgid "Note"
msgstr "Notitie"

#. module: hr
#: model:ir.model.fields,field_description:hr.field_hr_employee_notes
#, fuzzy
msgid "Notes"
msgstr ""
"#-#-#-#-#  nl.po (Odoo 9.0)  #-#-#-#-#\n"
"Notities\n"
"#-#-#-#-#  nl.po (Odoo Server 10.0alpha1e)  #-#-#-#-#\n"
"Opmerkingen"

#. module: hr
#: model:ir.model.fields,help:hr.field_hr_job_no_of_employee
msgid "Number of employees currently occupying this job position."
msgstr "Huidig aantal werknemers welke deze functie bekleden."

#. module: hr
#: model:ir.model.fields,help:hr.field_hr_job_no_of_hired_employee
msgid ""
"Number of hired employees for this job position during recruitment phase."
msgstr ""
"Aantal aan te nemen werknemers voor deze vacature tijdens de recruitment "
"fase."

#. module: hr
#: model:ir.model.fields,help:hr.field_hr_job_no_of_recruitment
msgid "Number of new employees you expect to recruit."
msgstr "Verwachte aantal te werven nieuwe werknemers."

#. module: hr
#: model:ir.actions.act_window,help:hr.open_module_tree_department
msgid ""
"Odoo's department structure is used to manage all documents\n"
"                related to employees by departments: expenses, timesheets,\n"
"                leaves and holidays, recruitments, etc."
msgstr ""
"Odoo's departement structuur is gebruikt om alle documenten te beheren\n"
"die gerelateerd zijn aan werknemers per departement: uitgaven, urenstaten,\n"
"afwezigheden en vakanties, aanwervingen, enz."

#. module: hr
#: selection:hr.employee,gender:0
#, fuzzy
msgid "Other"
msgstr ""
"#-#-#-#-#  nl.po (Odoo 9.0)  #-#-#-#-#\n"
"Overige\n"
"#-#-#-#-#  nl.po (Odoo Server 10.0alpha1e)  #-#-#-#-#\n"
"Andere"

#. module: hr
#: model:ir.ui.view,arch_db:hr.view_employee_form
msgid "Other Information ..."
msgstr "Overige informatie...."

#. module: hr
#: model:hr.job,website_description:hr.job_ceo
#: model:hr.job,website_description:hr.job_consultant
#: model:hr.job,website_description:hr.job_cto
#: model:hr.job,website_description:hr.job_developer
#: model:hr.job,website_description:hr.job_hrm
#: model:hr.job,website_description:hr.job_marketing
#: model:hr.job,website_description:hr.job_trainee
msgid "Our staff at work"
msgstr "Ons personeel aan het werk"

#. module: hr
#: model:ir.model.fields,field_description:hr.field_hr_department_parent_id
msgid "Parent Department"
msgstr "Hoofdafdeling"

#. module: hr
#: model:ir.model,name:hr.model_res_partner
msgid "Partner"
msgstr "Relatie"

#. module: hr
#: model:hr.job,website_description:hr.job_developer
msgid "Passion for the Internet and its culture"
msgstr "Passie voor het internet en zijn cultuur"

#. module: hr
#: model:ir.model.fields,field_description:hr.field_hr_employee_passport_id
msgid "Passport No"
msgstr "Paspoortnummer"

#. module: hr
#: model:ir.ui.view,arch_db:hr.view_employee_form
msgid "Personal Information"
msgstr "Persoonlijke gegevens"

#. module: hr
#: model:ir.model.fields,field_description:hr.field_hr_employee_image
msgid "Photo"
msgstr "Foto"

#. module: hr
#: model:hr.job,website_description:hr.job_ceo
#: model:hr.job,website_description:hr.job_consultant
#: model:hr.job,website_description:hr.job_cto
#: model:hr.job,website_description:hr.job_developer
#: model:hr.job,website_description:hr.job_hrm
#: model:hr.job,website_description:hr.job_marketing
#: model:hr.job,website_description:hr.job_trainee
msgid "Pictures of smart and enthusiastic people"
msgstr "Foto's van slimme en enthousiaste mensen"

#. module: hr
#: model:ir.ui.view,arch_db:hr.view_employee_form
msgid "Position"
msgstr "Functie"

#. module: hr
#: model:hr.job,website_description:hr.job_cto
#: model:hr.job,website_description:hr.job_developer
#: model:hr.job,website_description:hr.job_trainee
msgid "Preferably 1 year of experience"
msgstr "Liefst 1 jaar ervaring"

#. module: hr
#: model:ir.ui.view,arch_db:hr.view_employee_form
msgid "Public Information"
msgstr "Publieke informatie"

#. module: hr
#: model:hr.job,website_description:hr.job_consultant
msgid "Quantify and negotiate the resources required"
msgstr "Kwantificeer en onderhandel over de benodigde goederen"

#. module: hr
#: model:hr.job,website_description:hr.job_developer
msgid "Quick and autonomous learner"
msgstr "Snelle onafhankelijke leerling"

#. module: hr
#: selection:hr.job,state:0
msgid "Recruitment Closed"
msgstr "Recruitment gesloten"

#. module: hr
#: selection:hr.job,state:0
msgid "Recruitment in Progress"
msgstr "Recruitment in behandeling"

#. module: hr
#: model:ir.ui.view,arch_db:hr.view_employee_form
msgid "Related User"
msgstr "Gekoppelde gebruiker"

#. module: hr
#: model:ir.model.fields,field_description:hr.field_res_users_employee_ids
msgid "Related employees"
msgstr "Gerelateerde werknemers"

#. module: hr
#: model:ir.model.fields,help:hr.field_hr_employee_user_id
#, fuzzy
msgid "Related user name for the resource to manage its access."
msgstr ""
"#-#-#-#-#  nl.po (Odoo 9.0)  #-#-#-#-#\n"
"Gekoppelde gebruikersnaam voor de resource om van haar toegang te beheren.\n"
"#-#-#-#-#  nl.po (Odoo Server 10.0alpha1e)  #-#-#-#-#\n"
"Gekoppelde gebruikersnaam voor de resource om zijn toegang te beheren."

#. module: hr
#: model:ir.ui.menu,name:hr.menu_hr_reporting_timesheet
msgid "Reports"
msgstr "Rapportages"

#. module: hr
#: model:ir.model.fields,field_description:hr.field_hr_job_requirements
msgid "Requirements"
msgstr "Vereisten"

#. module: hr
#: model:ir.model.fields,field_description:hr.field_hr_employee_resource_id
msgid "Resource"
msgstr "Resource"

#. module: hr
#: model:ir.model.fields,field_description:hr.field_hr_employee_resource_type
msgid "Resource Type"
msgstr "Soort resource"

#. module: hr
#: model:hr.job,website_description:hr.job_ceo
#: model:hr.job,website_description:hr.job_consultant
#: model:hr.job,website_description:hr.job_cto
#: model:hr.job,website_description:hr.job_developer
#: model:hr.job,website_description:hr.job_hrm
#: model:hr.job,website_description:hr.job_marketing
#: model:hr.job,website_description:hr.job_trainee
msgid "Responsibilities"
msgstr "Verantwoordelijkheden"

#. module: hr
#: model:ir.model.fields,field_description:hr.field_hr_employee_sinid
msgid "SIN No"
msgstr "Verzekeringsnummer"

#. module: hr
#: model:ir.model.fields,field_description:hr.field_hr_employee_ssnid
msgid "SSN No"
msgstr "BSN nummer"

#. module: hr
#: model:hr.job,website_description:hr.job_ceo
#: model:hr.job,website_description:hr.job_hrm
#: model:hr.job,website_description:hr.job_marketing
msgid "Scale our events organization all around the world"
msgstr "Schaal onze organisatie van evenementen over heel de wereld"

#. module: hr
#: model:ir.model.fields,help:hr.field_hr_job_state
msgid ""
"Set whether the recruitment process is open or closed for this job position."
msgstr ""
"Stel in of het aanwervingsproces open of gesloten is voor deze job functie."

#. module: hr
#: model:ir.ui.view,arch_db:hr.hr_department_view_kanban
msgid "Settings"
msgstr "Instellingen"

#. module: hr
#: selection:hr.employee,marital:0
msgid "Single"
msgstr "Ongehuwd"

#. module: hr
#: model:hr.job,website_description:hr.job_ceo
#: model:hr.job,website_description:hr.job_consultant
#: model:hr.job,website_description:hr.job_cto
#: model:hr.job,website_description:hr.job_developer
#: model:hr.job,website_description:hr.job_hrm
#: model:hr.job,website_description:hr.job_marketing
#: model:hr.job,website_description:hr.job_trainee
msgid "Skills"
msgstr "Skills"

#. module: hr
#: model:ir.model.fields,field_description:hr.field_hr_employee_image_small
msgid "Small-sized photo"
msgstr "Kleine foto"

#. module: hr
#: model:ir.model.fields,help:hr.field_hr_employee_image_small
msgid ""
"Small-sized photo of the employee. It is automatically resized as a 64x64px "
"image, with aspect ratio preserved. Use this field anywhere a small image is "
"required."
msgstr ""
"Kleine foto van de werknemer. Deze foto wordt automatisch, in verhouding, "
"geschaald naar 64x64px. Gebruik dit veld, overal waar een kleine afbeelding "
"nodig is."

#. module: hr
#: model:ir.model.fields,help:hr.field_hr_employee_sinid
msgid "Social Insurance Number"
msgstr "BSN nummer"

#. module: hr
#: model:ir.model.fields,help:hr.field_hr_employee_ssnid
msgid "Social Security Number"
msgstr "BSN nummer"

#. module: hr
#: model:ir.model.fields,field_description:hr.field_hr_job_state
#: model:ir.ui.view,arch_db:hr.view_employee_form
#: model:ir.ui.view,arch_db:hr.view_job_filter
msgid "Status"
msgstr "Status"

#. module: hr
#: model:ir.ui.view,arch_db:hr.view_hr_job_form
msgid "Stop Recruitment"
msgstr "Werving en selectie stoppen"

#. module: hr
#: model:ir.actions.act_window,name:hr.hr_employee_action_subordinate_hierachy
msgid "Subordinate Hierarchy"
msgstr "Hiërarchische ondergeschikte"

#. module: hr
#: model:ir.model.fields,field_description:hr.field_hr_employee_child_ids
msgid "Subordinates"
msgstr "Ondergeschikten"

#. module: hr
#: sql_constraint:hr.employee.category:0
#, fuzzy
msgid "Tag name already exists !"
msgstr ""
"#-#-#-#-#  nl.po (Odoo 9.0)  #-#-#-#-#\n"
"Label naam bestaat al!\n"
"#-#-#-#-#  nl.po (Odoo Server 10.0alpha1e)  #-#-#-#-#\n"
"Labelnaam bestaat al!"

#. module: hr
#: model:ir.model.fields,field_description:hr.field_hr_employee_category_ids
msgid "Tags"
msgstr "Labels"

#. module: hr
#: model:hr.job,website_description:hr.job_consultant
msgid "Take part in the consulting services"
msgstr "Neem deel in de consulting diensten"

#. module: hr
#: model:hr.job,website_description:hr.job_developer
msgid "Team spirit and good communication"
msgstr "Teamgeest en goede communicatie"

#. module: hr
#: sql_constraint:hr.job:0
msgid "The name of the job position must be unique per department in company!"
msgstr "De naam van de vacature moet uniek zijn per afdeling in het bedrijf!"

#. module: hr
#: model:ir.model.fields,help:hr.field_hr_employee_time_efficiency
#, fuzzy
msgid ""
"This field depict the efficiency of the resource to complete tasks. e.g  "
"resource put alone on a phase of 5 days with 5 tasks assigned to him, will "
"show a load of 100% for this phase by default, but if we put a efficiency of "
"200%, then his load will only be 50%."
msgstr ""
"#-#-#-#-#  nl.po (Odoo 9.0)  #-#-#-#-#\n"
"Dit veld toont de efficiency van de resource om taken te voltooien. bijv. "
"resource alleen gedurende 5 dagen met 5 toegewezen taken zal standaard 100% "
"belasting tonen, maar als we de efficiency op 200% zetten, dan zal zijn "
"belasting slechts 50% zijn.\n"
"#-#-#-#-#  nl.po (Odoo Server 10.0alpha1e)  #-#-#-#-#\n"
"Dit veld toont de efficiëntie van de resource om taken te voltooien. Bijv. "
"resource alleen gedurende 5 dagen met 5 toegewezen taken zal standaard 100% "
"belasting tonen, maar als we de efficiëntie op 200% zetten, dan zal zijn "
"belasting slechts 50% zijn."

#. module: hr
#: model:ir.model.fields,help:hr.field_hr_employee_image
msgid ""
"This field holds the image used as photo for the employee, limited to "
"1024x1024px."
msgstr ""
"Dit veld bevat de afbeelding, welke wordt gebruikt als foto voor de "
"werknemer. Maximale grootte 1024x1024px."

#. module: hr
#: model:ir.model.fields,field_description:hr.field_hr_job_expected_employees
msgid "Total Forecasted Employees"
msgstr "Totaal aantal verwachte werknemers"

#. module: hr
#: model:hr.job,name:hr.job_trainee
msgid "Trainee"
msgstr "Stagiair"

#. module: hr
#: model:hr.job,website_description:hr.job_marketing
msgid "Transform our product into a suite of well positioned business Apps"
msgstr ""
"Transformeer ons product in een suite van goed gepositioneerde "
"bedrijfsapplicaties"

#. module: hr
#: model:ir.ui.view,arch_db:hr.hr_kanban_view_employees
#: model:ir.ui.view,arch_db:hr.view_department_filter
#: model:ir.ui.view,arch_db:hr.view_employee_filter
#: model:ir.ui.view,arch_db:hr.view_job_filter
msgid "Unread Messages"
msgstr "Ongelezen berichten"

#. module: hr
<<<<<<< HEAD
#: model:ir.model.fields,help:hr.field_hr_employee_login
msgid "Used to log into the system"
msgstr "Gebruikt voor aanmelding aan het systeem"

#. module: hr
=======
>>>>>>> bc1a0a32
#: model:ir.model.fields,field_description:hr.field_hr_employee_user_id
msgid "User"
msgstr "Gebruiker"

#. module: hr
#: model:ir.model,name:hr.model_res_users
msgid "Users"
msgstr "Gebruikers"

#. module: hr
#: model:hr.job,website_description:hr.job_consultant
msgid ""
"We are looking for a motivated and results-driven Functional Consultant! You "
"will take part in the consulting services we provide to our partners and "
"customers, on the functional side. Your job start from the quotation to the "
"customer to the delivery to the customer. You listen the customer and try to "
"give him the best service. You report to the head of consulting service and "
"will be coached by a senior consultant."
msgstr ""
"We zoeken een gemotiveerde en resultaat-gedreven functionele consultant! U "
"neemt deel in de consultancy diensten die wij aanbieden aan onze partners en "
"klanten, vanuit de functionele kant. Uw job start bij de offerte en loopt "
"tot de oplevering bij de klant. U luistert naar de klant en probeert hem een "
"zo goed mogelijke dienst te leveren. U rapporteert aan het hoofd van de "
"consultancy dienst en wordt gecoacht door een senior consulant."

#. module: hr
#: model:hr.job,website_description:hr.job_hrm
msgid ""
"We are looking for a passionated Human Resources Manager to help us make "
"products people love to use. We need someone who is ambitious, passionated, "
"and ..... not afraid to start new things, a lot of new things and scale them."
msgstr ""
"We zijn op zoek naar een gepassioneerde personeelsbeheer manager om ons te "
"helpen producten te maken waar mensen van houden. We hebben iemand nodig die "
"ambitieus is, gepassioneerd en ... niet bang is om nieuwe dingen te "
"beginnen, veel nieuwe dingen en om ze te schalen."

#. module: hr
#: model:hr.job,website_description:hr.job_ceo
msgid ""
"We are looking for a passionated executive manager to help us make products "
"people love to use. We need someone who is ambitious, passionated, and ..... "
"not afraid to start new things, a lot of new things and scale them."
msgstr ""
"We zijn op zoek naar een gepassioneerde manager om ons te helpen producten "
"te maken waar mensen van houden. We hebben iemand nodig die ambitieus is, "
"gepassioneerd en ... niet bang is om nieuwe dingen te beginnen, veel nieuwe "
"dingen en om ze te schalen."

#. module: hr
#: model:hr.job,website_description:hr.job_marketing
msgid ""
"We are looking for a passionated marketer manager to help us make products "
"people love to use. We need someone who is ambitious, passionated, and ..... "
"not afraid to start new things, a lot of new things and scale them."
msgstr ""
"We zijn op zoek naar een gepassioneerde marketing manager om ons te helpen "
"producten te maken waar mensen van houden. We hebben iemand nodig die "
"ambitieus is, gepassioneerd en ... niet bang is om nieuwe dingen te "
"beginnen, veel nieuwe dingen en om ze te schalen."

#. module: hr
#: model:hr.job,website_description:hr.job_ceo
#: model:hr.job,website_description:hr.job_consultant
#: model:hr.job,website_description:hr.job_cto
#: model:hr.job,website_description:hr.job_developer
#: model:hr.job,website_description:hr.job_hrm
#: model:hr.job,website_description:hr.job_marketing
#: model:hr.job,website_description:hr.job_trainee
msgid "What we offer"
msgstr "Wat wij aanbieden"

#. module: hr
#: model:hr.job,website_description:hr.job_ceo
#: model:hr.job,website_description:hr.job_consultant
#: model:hr.job,website_description:hr.job_cto
#: model:hr.job,website_description:hr.job_developer
#: model:hr.job,website_description:hr.job_hrm
#: model:hr.job,website_description:hr.job_marketing
#: model:hr.job,website_description:hr.job_trainee
msgid "What you will do ..."
msgstr "Wat u zal doen ..."

#. module: hr
#: selection:hr.employee,marital:0
msgid "Widower"
msgstr "Weduwe/Weduwnaar"

#. module: hr
#: model:hr.job,website_description:hr.job_consultant
msgid "Will report to the Head of Professional Services"
msgstr "Rapporteert aan het hoofd van professionele diensten"

#. module: hr
#: model:ir.actions.act_window,help:hr.act_employee_from_department
#: model:ir.actions.act_window,help:hr.open_view_employee_list_my
msgid ""
"With just a quick glance on the Odoo employee screen, you\n"
"                can easily find all the information you need for each "
"person;\n"
"                contact data, job position, availability, etc."
msgstr ""
"Met slechts een snelle blik op het Odoo werknemer scherm kan u\n"
"gemakkelijk alle informatie vinden die u nodig heeft voor elke persoon;\n"
"contact data, job positie, beschikbaarheid, enz."

#. module: hr
#: model:hr.job,website_description:hr.job_ceo
#: model:hr.job,website_description:hr.job_consultant
#: model:hr.job,website_description:hr.job_cto
#: model:hr.job,website_description:hr.job_developer
#: model:hr.job,website_description:hr.job_hrm
#: model:hr.job,website_description:hr.job_marketing
#: model:hr.job,website_description:hr.job_trainee
msgid ""
"With our product, which is a suite of 3000 business apps. It is fully open "
"source, full featured and it’s online offer is 3 times cheaper than "
"traditional competitors. We have 2.000.000 users, and we're growing fast."
msgstr ""
"Met onze producten, die een suite van 3000 bedrijfsapplicaties is. Het is "
"volledig open source, bevat alle mogelijkheden en het online aanbod is 3 "
"keer goedkoper dan traditionele concurrenten. We hebben 2.000.000 "
"gebruikers, en we groeien snel."

#. module: hr
#: model:ir.model.fields,field_description:hr.field_hr_employee_work_email
msgid "Work Email"
msgstr "E-mail werk"

#. module: hr
#: model:ir.model.fields,field_description:hr.field_hr_employee_work_location
msgid "Work Location"
msgstr "Werklocatie"

#. module: hr
#: model:ir.model.fields,field_description:hr.field_hr_employee_mobile_phone
msgid "Work Mobile"
msgstr "Mobiel nummer werk"

#. module: hr
#: model:ir.model.fields,field_description:hr.field_hr_employee_work_phone
msgid "Work Phone"
msgstr "Telefoon werk"

#. module: hr
#: model:ir.model.fields,field_description:hr.field_hr_employee_address_id
msgid "Working Address"
msgstr "Werkadres"

#. module: hr
#: model:ir.model.fields,field_description:hr.field_hr_employee_calendar_id
msgid "Working Time"
msgstr "Werktijd"

#. module: hr
#: model:hr.job,website_description:hr.job_marketing
msgid "Write attractive content"
msgstr "Schrijf aantrekkelijke inhoud"

#. module: hr
#: model:hr.job,website_description:hr.job_hrm
msgid "Write attractive content and build up Human Resources materials"
msgstr "Schrijf aantrekkelijke inhoud en bouw personeelsbeheer materialen"

#. module: hr
#: model:hr.job,website_description:hr.job_ceo
msgid "Write attractive content and build up executive materials"
msgstr "Schrijf aantrekkelijke inhoud en bouw uitvoerende materialen"

#. module: hr
#: model:hr.job,website_description:hr.job_consultant
msgid "You are a quick and autonomous learner"
msgstr "U bent een snelle en zelfstandige leerling"

#. module: hr
#: model:hr.job,website_description:hr.job_consultant
msgid "You are an excellent communicator and negotiator"
msgstr "U kunt uitstekend communiceren en onderhandelen"

#. module: hr
#: model:hr.job,website_description:hr.job_ceo
#: model:hr.job,website_description:hr.job_hrm
#: model:hr.job,website_description:hr.job_marketing
msgid "You are approachable, honest and fun team player"
msgstr "U bent bereikbaar, eerlijk en een leuke teamspeler"

#. module: hr
#: model:hr.job,website_description:hr.job_consultant
msgid "You are available immediately"
msgstr "U bent direct beschikbaar"

#. module: hr
#: model:hr.job,website_description:hr.job_ceo
#: model:hr.job,website_description:hr.job_hrm
#: model:hr.job,website_description:hr.job_marketing
msgid "You are creative"
msgstr "U bent creatief"

#. module: hr
#: model:hr.job,website_description:hr.job_consultant
msgid "You are ready to travel in US"
msgstr "U bent klaar om te reizen in de VS"

#. module: hr
#: model:hr.job,website_description:hr.job_ceo
#: model:hr.job,website_description:hr.job_hrm
#: model:hr.job,website_description:hr.job_marketing
msgid "You are ready to work in a dynamic company"
msgstr "U bent klaar om te werken in een dynamisch bedrijf"

#. module: hr
#: model:ir.actions.act_window,help:hr.action_hr_job
msgid ""
"You can attach a survey to a job position. It will be used in\n"
"                the recruitment process to evaluate the applicants for this "
"job\n"
"                position."
msgstr ""
"U kan een enquête koppelen aan een job positie. Het wordt gebruikt in de\n"
"aanwervingsfase om de sollicitant te beoordelen voor deze job\n"
"positie."

#. module: hr
#: model:hr.job,website_description:hr.job_consultant
msgid "You have 2 or 3 years of experience"
msgstr "U hebt 2 of 3 jaren ervaring"

#. module: hr
#: model:hr.job,website_description:hr.job_consultant
msgid "You have a Master degree in Business Management"
msgstr "U heeft een master in bedrijfsbeheer"

#. module: hr
#: model:hr.job,website_description:hr.job_consultant
#: model:hr.job,website_description:hr.job_marketing
msgid "You have an affinity with the IT world"
msgstr "U heeft affiniteit met de IT wereld"

#. module: hr
#: model:hr.job,website_description:hr.job_ceo
#: model:hr.job,website_description:hr.job_hrm
#: model:hr.job,website_description:hr.job_marketing
msgid "You have an affinity with the product"
msgstr "U heeft affiniteit met het product"

#. module: hr
#: model:hr.job,website_description:hr.job_consultant
msgid "You have good knowledge in accounting"
msgstr "U heeft een goede kennis van boekhouden"

#. module: hr
#: model:hr.job,website_description:hr.job_consultant
msgid "You speak a third language"
msgstr "U spreekt een derde taal"

#. module: hr
#: model:hr.job,website_description:hr.job_consultant
msgid "You speak fluently French and English"
msgstr "U spreekt vloeiend Frans en Engels"

#. module: hr
#: model:hr.job,website_description:hr.job_cto
#: model:hr.job,website_description:hr.job_trainee
#, fuzzy
msgid ""
"You will be responsible for developing and improving applications. You will "
"work autonomously as well as                     coordinate and supervise "
"small distributed development teams for specific projects. You will become a "
"technical                 expert of the product."
msgstr ""
"U bent verantwoordelijk voor het ontwikkelen en verbeteren van applicaties. "
"U werkt zelfstandig en coördineert en ondersteunt ook kleine gedistribueerde "
"ontwikkelteams voor specifieke projecten. U wordt een technische export van "
"het product."

#. module: hr
#: model:hr.job,website_description:hr.job_developer
#, fuzzy
msgid ""
"You will be responsible for developing and improving applications. You will "
"work autonomously as well as coordinate and supervise small distributed "
"development teams for specific projects. You will become a technical expert "
"of the product."
msgstr ""
"U bent verantwoordelijk voor het ontwikkelen en verbeteren van de product "
"communicatie. U werkt zelfstandig en coördineert en ondersteunt ook kleine "
"gedistribueerde ontwikkelteams voor specifieke projecten. U wordt een "
"technische export van het product."

#. module: hr
#: model:hr.job,website_description:hr.job_ceo
#: model:hr.job,website_description:hr.job_hrm
#: model:hr.job,website_description:hr.job_marketing
msgid ""
"You will be responsible for developing and improving product communication. "
"You will work autonomously as well as coordinate and supervise small "
"distributed development teams for specific projects. You will become a "
"techinical expert of the product."
msgstr ""
"U bent verantwoordelijk voor het ontwikkelen en verbeteren van de product "
"communicatie. U werkt zelfstandig en coördineert en ondersteunt ook kleine "
"gedistribueerde ontwikkelteams voor specifieke projecten. U wordt een "
"technische export van het product."

#. module: hr
#: model:hr.job,website_description:hr.job_cto
#: model:hr.job,website_description:hr.job_developer
#: model:hr.job,website_description:hr.job_trainee
msgid "You will become a technical expert of the product."
msgstr "U wordt een technische expert van het product."

#. module: hr
#: model:hr.job,website_description:hr.job_developer
msgid "You will initially be coached by senior developers"
msgstr "U wordt eerst gecoacht door senior ontwikkelaars"

#. module: hr
#: model:hr.job,website_description:hr.job_cto
msgid "You will initially be coached by senior technical officer"
msgstr "U wordt eerst gecoacht door een senior technische directeur"

#. module: hr
#: model:hr.job,website_description:hr.job_trainee
msgid "You will initially be coached by senior trainees"
msgstr "U wordt eerst gecoacht door senior cursisten"

#. module: hr
#: model:hr.job,website_description:hr.job_cto
#: model:hr.job,website_description:hr.job_developer
#: model:hr.job,website_description:hr.job_trainee
msgid "You will report to the head of R&amp;D"
msgstr "U rapporteert aan het hoofd van R&amp;D"

#. module: hr
#: model:hr.job,website_description:hr.job_developer
msgid "You will work closely with all developers"
msgstr "U werkt nauw samen met alle ontwikkelaars"

#. module: hr
#: model:hr.job,website_description:hr.job_cto
msgid "You will work closely with all technical officer"
msgstr "U werkt nauw samen met alle technische directeuren"

#. module: hr
#: model:hr.job,website_description:hr.job_trainee
msgid "You will work closely with all trainees"
msgstr "U werkt nauw samen met alle cursisten"

#. module: hr
<<<<<<< HEAD
=======
#: model:ir.actions.act_window,help:hr.view_department_form_installer
msgid ""
"Your departments structure is used to manage all documents\n"
"                related to employees by departments: expenses and "
"timesheets,\n"
"                leaves and holidays, recruitments, etc."
msgstr ""
"Odoo's departement structuur is gebruikt om alle documenten te beheren\n"
"die gerelateerd zijn aan werknemers per departement: uitgaven, urenstaten,\n"
"afwezigheden en vakanties, aanwervingen, enz."

#. module: hr
>>>>>>> bc1a0a32
#: model:ir.ui.view,arch_db:hr.view_department_form
msgid "department"
msgstr "afdeling"

#. module: hr
#: model:ir.ui.view,arch_db:hr.view_employee_form
msgid "e.g. Part Time"
msgstr "Bijv. Parttime"

#~ msgid "Action Needed"
#~ msgstr "Vereist actie"

<<<<<<< HEAD
#~ msgid "Click to define a new department."
#~ msgstr "Klik om een nieuw departement te definiëren."

#~ msgid "Create Your Departments"
#~ msgstr "Maak uw afdelingen aan"

=======
>>>>>>> bc1a0a32
#~ msgid "Date of the last message posted on the record."
#~ msgstr "Datum van het laatste bericht verstuurt op deze regel."

#~ msgid "Followers (Channels)"
#~ msgstr "Volgers (Kanalen)"

#~ msgid "Followers (Partners)"
#~ msgstr "Volgers (Partners)"

#~ msgid "HR Department"
#~ msgstr "HR afdeling"

#~ msgid "If checked new messages require your attention."
#~ msgstr "Indien aangevinkt zullen nieuwe berichten uw aandacht vragen."

#~ msgid "If checked, new messages require your attention."
#~ msgstr "Indien aangevinkt vragen nieuwe berichten uw aandacht."

#~ msgid "Is Follower"
#~ msgstr "Is een volger"

#~ msgid "Last Message Date"
#~ msgstr "Laatste bericht datum"

#~ msgid "Last Online Sale Order"
#~ msgstr "Laatste online verkooporder"

#~ msgid "Number of Actions"
#~ msgstr "Aantal acties"

#~ msgid "Number of messages which requires an action"
#~ msgstr "Aantal berichten die actie vereisen"

#~ msgid "Number of unread messages"
#~ msgstr "Aantal ongelezen berichten"

#~ msgid "Open HR Menu"
#~ msgstr "Personeelsbeheer menu openen"

#~ msgid "Subscriptions"
#~ msgstr "Abonnementen"

#~ msgid "Unread Messages Counter"
#~ msgstr "Ongelezen berichten"

#~ msgid "Update Date"
#~ msgstr "Wijzigingsdatum"

<<<<<<< HEAD
#~ msgid ""
#~ "Your departments structure is used to manage all documents\n"
#~ "                related to employees by departments: expenses and "
#~ "timesheets,\n"
#~ "                leaves and holidays, recruitments, etc."
#~ msgstr ""
#~ "Odoo's departement structuur is gebruikt om alle documenten te beheren\n"
#~ "die gerelateerd zijn aan werknemers per departement: uitgaven, "
#~ "urenstaten,\n"
#~ "afwezigheden en vakanties, aanwervingen, enz."

#~ msgid "Resource Name"
#~ msgstr "Resourcenaam"
=======
#~ msgid "Hr Department"
#~ msgstr "HR afdeling"

#~ msgid "Resource Name"
#~ msgstr "Resourcenaam"

#~ msgid "Used to log into the system"
#~ msgstr "Gebruikt voor aanmelding aan het systeem"
>>>>>>> bc1a0a32
<|MERGE_RESOLUTION|>--- conflicted
+++ resolved
@@ -23,11 +23,7 @@
 msgstr ""
 "Project-Id-Version: Odoo Server 10.0alpha1e\n"
 "Report-Msgid-Bugs-To: \n"
-<<<<<<< HEAD
-"POT-Creation-Date: 2016-08-19 10:24+0000\n"
-=======
 "POT-Creation-Date: 2016-08-18 14:07+0000\n"
->>>>>>> bc1a0a32
 "PO-Revision-Date: 2016-08-18 08:36+0000\n"
 "Last-Translator: Eric Geens <ericgeens@yahoo.com>, 2016\n"
 "Language-Team: Dutch (https://www.transifex.com/odoo/teams/41243/nl/)\n"
@@ -41,11 +37,7 @@
 "Plural-Forms: nplurals=2; plural=(n != 1);\n"
 
 #. module: hr
-<<<<<<< HEAD
-#: code:addons/hr/models/hr.py:76
-=======
 #: code:addons/hr/hr.py:120
->>>>>>> bc1a0a32
 #, python-format
 msgid "%s (copy)"
 msgstr "%s (kopie)"
@@ -143,10 +135,6 @@
 msgstr "Een goede job in een jong en dynamisch team"
 
 #. module: hr
-<<<<<<< HEAD
-#: model:ir.model.fields,field_description:hr.field_hr_department_active
-=======
->>>>>>> bc1a0a32
 #: model:ir.model.fields,field_description:hr.field_hr_employee_active
 msgid "Active"
 msgstr "Actief"
@@ -157,7 +145,6 @@
 msgstr "Analyseer de node, schrijf specificatie documentatie en offerte"
 
 #. module: hr
-#: model:ir.ui.view,arch_db:hr.view_department_filter
 #: model:ir.ui.view,arch_db:hr.view_employee_filter
 msgid "Archived"
 msgstr "Gearchiveerd"
@@ -258,6 +245,11 @@
 #: model:ir.actions.act_window,help:hr.open_module_tree_department
 msgid "Click to create a department."
 msgstr "Klik om een nieuw departement aan te maken."
+
+#. module: hr
+#: model:ir.actions.act_window,help:hr.view_department_form_installer
+msgid "Click to define a new department."
+msgstr "Klik om een nieuw departement te definiëren."
 
 #. module: hr
 #: model:ir.actions.act_window,help:hr.action_hr_job
@@ -333,6 +325,11 @@
 #: model:hr.job,website_description:hr.job_trainee
 msgid "Contributions to open source projects"
 msgstr "Bijdrages aan open source projecten"
+
+#. module: hr
+#: model:ir.actions.act_window,name:hr.view_department_form_installer
+msgid "Create Your Departments"
+msgstr "Maak uw afdelingen aan"
 
 #. module: hr
 #: model:ir.model.fields,field_description:hr.field_hr_department_create_uid
@@ -486,21 +483,13 @@
 msgstr "Werknemer labels"
 
 #. module: hr
-<<<<<<< HEAD
-#: code:addons/hr/models/hr.py:264
-=======
 #: code:addons/hr/hr.py:294 constraint:hr.department:0
->>>>>>> bc1a0a32
 #, python-format
 msgid "Error! You cannot create recursive departments."
 msgstr "Fout! het is niet toegestaan recursieve afdelingen aan te maken."
 
 #. module: hr
-<<<<<<< HEAD
-#: code:addons/hr/models/hr.py:177
-=======
 #: code:addons/hr/hr.py:264 constraint:hr.employee:0
->>>>>>> bc1a0a32
 #, python-format
 msgid "Error! You cannot create recursive hierarchy of Employee(s)."
 msgstr ""
@@ -638,11 +627,6 @@
 #: model:ir.model.fields,field_description:hr.field_hr_employee_address_home_id
 msgid "Home Address"
 msgstr "Privé-adres"
-
-#. module: hr
-#: model:ir.model,name:hr.model_hr_department
-msgid "Hr Department"
-msgstr "HR afdeling"
 
 #. module: hr
 #: model:ir.ui.menu,name:hr.menu_hr_main
@@ -914,6 +898,7 @@
 msgstr "Moet hebben ..."
 
 #. module: hr
+#: model:ir.model.fields,field_description:hr.field_hr_department_complete_name
 #: model:ir.model.fields,field_description:hr.field_hr_employee_name
 #: model:ir.model.fields,field_description:hr.field_hr_employee_name_related
 msgid "Name"
@@ -1312,14 +1297,6 @@
 msgstr "Ongelezen berichten"
 
 #. module: hr
-<<<<<<< HEAD
-#: model:ir.model.fields,help:hr.field_hr_employee_login
-msgid "Used to log into the system"
-msgstr "Gebruikt voor aanmelding aan het systeem"
-
-#. module: hr
-=======
->>>>>>> bc1a0a32
 #: model:ir.model.fields,field_description:hr.field_hr_employee_user_id
 msgid "User"
 msgstr "Gebruiker"
@@ -1670,8 +1647,6 @@
 msgstr "U werkt nauw samen met alle cursisten"
 
 #. module: hr
-<<<<<<< HEAD
-=======
 #: model:ir.actions.act_window,help:hr.view_department_form_installer
 msgid ""
 "Your departments structure is used to manage all documents\n"
@@ -1684,7 +1659,6 @@
 "afwezigheden en vakanties, aanwervingen, enz."
 
 #. module: hr
->>>>>>> bc1a0a32
 #: model:ir.ui.view,arch_db:hr.view_department_form
 msgid "department"
 msgstr "afdeling"
@@ -1697,15 +1671,6 @@
 #~ msgid "Action Needed"
 #~ msgstr "Vereist actie"
 
-<<<<<<< HEAD
-#~ msgid "Click to define a new department."
-#~ msgstr "Klik om een nieuw departement te definiëren."
-
-#~ msgid "Create Your Departments"
-#~ msgstr "Maak uw afdelingen aan"
-
-=======
->>>>>>> bc1a0a32
 #~ msgid "Date of the last message posted on the record."
 #~ msgstr "Datum van het laatste bericht verstuurt op deze regel."
 
@@ -1754,27 +1719,11 @@
 #~ msgid "Update Date"
 #~ msgstr "Wijzigingsdatum"
 
-<<<<<<< HEAD
-#~ msgid ""
-#~ "Your departments structure is used to manage all documents\n"
-#~ "                related to employees by departments: expenses and "
-#~ "timesheets,\n"
-#~ "                leaves and holidays, recruitments, etc."
-#~ msgstr ""
-#~ "Odoo's departement structuur is gebruikt om alle documenten te beheren\n"
-#~ "die gerelateerd zijn aan werknemers per departement: uitgaven, "
-#~ "urenstaten,\n"
-#~ "afwezigheden en vakanties, aanwervingen, enz."
+#~ msgid "Hr Department"
+#~ msgstr "HR afdeling"
 
 #~ msgid "Resource Name"
 #~ msgstr "Resourcenaam"
-=======
-#~ msgid "Hr Department"
-#~ msgstr "HR afdeling"
-
-#~ msgid "Resource Name"
-#~ msgstr "Resourcenaam"
 
 #~ msgid "Used to log into the system"
-#~ msgstr "Gebruikt voor aanmelding aan het systeem"
->>>>>>> bc1a0a32
+#~ msgstr "Gebruikt voor aanmelding aan het systeem"