# Thai translation for openobject-addons
# Copyright (c) 2014 Rosetta Contributors and Canonical Ltd 2014
# This file is distributed under the same license as the openobject-addons package.
# FIRST AUTHOR <EMAIL@ADDRESS>, 2014.
#
msgid ""
msgstr ""
<<<<<<< HEAD
"Project-Id-Version: openobject-addons\n"
"Report-Msgid-Bugs-To: FULL NAME <EMAIL@ADDRESS>\n"
"POT-Creation-Date: 2014-08-14 13:08+0000\n"
"PO-Revision-Date: 2014-08-14 16:10+0000\n"
"Last-Translator: FULL NAME <EMAIL@ADDRESS>\n"
"Language-Team: Thai <th@li.org>\n"
=======
"Project-Id-Version: Odoo 8.0\n"
"Report-Msgid-Bugs-To: \n"
"POT-Creation-Date: 2015-01-21 14:07+0000\n"
"PO-Revision-Date: 2016-03-10 06:51+0000\n"
"Last-Translator: Khwunchai Jaengsawang <khwunchai.j@ku.th>\n"
"Language-Team: Thai (http://www.transifex.com/odoo/odoo-8/language/th/)\n"
>>>>>>> 7b7f3fa7
"MIME-Version: 1.0\n"
"Content-Type: text/plain; charset=UTF-8\n"
"Content-Transfer-Encoding: 8bit\n"
"X-Launchpad-Export-Date: 2014-08-15 07:10+0000\n"
"X-Generator: Launchpad (build 17156)\n"

#. module: hr
#: code:addons/hr/hr.py:158
#, python-format
msgid "%s (copy)"
msgstr ""

#. module: hr
#: model:ir.actions.act_window,help:hr.open_view_employee_list_my
msgid ""
"<p class=\"oe_view_nocontent_create\">\n"
"                Click to add a new employee.\n"
"              </p><p>\n"
"                With just a quick glance on the Odoo employee screen, you\n"
"                can easily find all the information you need for each "
"person;\n"
"                contact data, job position, availability, etc.\n"
"              </p>\n"
"            "
msgstr ""

#. module: hr
#: model:ir.actions.act_window,help:hr.open_module_tree_department
msgid ""
"<p class=\"oe_view_nocontent_create\">\n"
"                Click to create a department.\n"
"              </p><p>\n"
"                Odoo's department structure is used to manage all documents\n"
"                related to employees by departments: expenses, timesheets,\n"
"                leaves and holidays, recruitments, etc.\n"
"              </p>\n"
"            "
msgstr ""

#. module: hr
#: model:ir.actions.act_window,help:hr.view_department_form_installer
msgid ""
"<p class=\"oe_view_nocontent_create\">\n"
"                Click to define a new department.\n"
"              </p><p>\n"
"                Your departments structure is used to manage all documents\n"
"                related to employees by departments: expenses and "
"timesheets,\n"
"                leaves and holidays, recruitments, etc.\n"
"              </p>\n"
"            "
msgstr ""

#. module: hr
#: model:ir.actions.act_window,help:hr.action_hr_job
msgid ""
"<p class=\"oe_view_nocontent_create\">\n"
"                Click to define a new job position.\n"
"              </p><p>\n"
"                Job Positions are used to define jobs and their "
"requirements.\n"
"                You can keep track of the number of employees you have per "
"job\n"
"                position and follow the evolution according to what you "
"planned\n"
"                for the future.\n"
"              </p><p>\n"
"                You can attach a survey to a job position. It will be used "
"in\n"
"                the recruitment process to evaluate the applicants for this "
"job\n"
"                position.\n"
"              </p>\n"
"            "
msgstr ""

#. module: hr
#: view:hr.employee:hr.view_employee_form
msgid "Active"
msgstr "เปิดใช้งาน"

#. module: hr
#: view:hr.config.settings:hr.view_human_resources_configuration
msgid "Additional Features"
msgstr "คุณสมบัติเพิ่มเติม"

#. module: hr
#: field:hr.config.settings,module_account_analytic_analysis:0
msgid ""
"Allow invoicing based on timesheets (the sale application will be installed)"
msgstr ""
"อนุญาตให้มีการออกใบแจ้งหนี้ตาม timesheets (โปรแกรมการขายจะถูกติดตั้ง)"

#. module: hr
#: field:hr.config.settings,module_hr_timesheet_sheet:0
msgid "Allow timesheets validation by managers"
msgstr "อนุญาตให้มีการตรวจสอบความถูก timesheets โดยผู้จัดการ"

#. module: hr
#: view:hr.config.settings:hr.view_human_resources_configuration
msgid "Apply"
msgstr "นำไปใช้"

#. module: hr
#: model:ir.ui.menu,name:hr.menu_open_view_attendance_reason_new_config
msgid "Attendance"
msgstr "การเข้างาน"

#. module: hr
#: field:hr.employee,bank_account_id:0
msgid "Bank Account Number"
msgstr "เลขบัญชีธนาคาร"

#. module: hr
#: view:hr.employee:hr.view_employee_form
msgid "Birth"
msgstr "เกิด"

#. module: hr
#: help:hr.job,state:0
msgid ""
"By default 'Closed', set it to 'In Recruitment' if recruitment process is "
"going on for this job position."
msgstr ""

#. module: hr
#: view:hr.config.settings:hr.view_human_resources_configuration
msgid "Cancel"
msgstr "ยกเลิก"

#. module: hr
#: field:hr.employee.category,child_ids:0
msgid "Child Categories"
msgstr "กลุ่มย่อย"

#. module: hr
#: field:hr.department,child_ids:0
msgid "Child Departments"
msgstr "หน่วยงานในสังกัด"

#. module: hr
#: view:hr.employee:hr.view_employee_form
msgid "Citizenship & Other Info"
msgstr "สัญชาติและข้อมูลอื่น ๆ"

#. module: hr
#: field:hr.employee,city:0
msgid "City"
msgstr "จังหวัด"

#. module: hr
#: view:hr.employee:hr.view_employee_filter
#: field:hr.employee,coach_id:0
msgid "Coach"
msgstr "โค้ช"

#. module: hr
#: field:hr.employee,color:0
msgid "Color Index"
msgstr "ดัชนีสี"

#. module: hr
#: view:hr.department:hr.view_department_tree
msgid "Companies"
msgstr "บริษัท"

#. module: hr
#: field:hr.department,company_id:0
#: view:hr.employee:hr.view_employee_filter
#: view:hr.job:hr.view_job_filter
#: field:hr.job,company_id:0
msgid "Company"
msgstr "บริษัท"

#. module: hr
#: model:ir.ui.menu,name:hr.menu_hr_configuration
msgid "Configuration"
msgstr "ตั้งค่า"

#. module: hr
#: view:hr.config.settings:hr.view_human_resources_configuration
#: model:ir.actions.act_window,name:hr.action_human_resources_configuration
msgid "Configure Human Resources"
msgstr "ตั้งค่าทรัพยากรบุคคล"

#. module: hr
#: view:hr.employee:hr.view_employee_form
msgid "Contact Information"
msgstr "ข้อมูลการติดต่อ"

#. module: hr
#: view:hr.config.settings:hr.view_human_resources_configuration
msgid "Contracts"
msgstr "สัญญา"

#. module: hr
#: model:ir.actions.act_window,name:hr.view_department_form_installer
msgid "Create Your Departments"
msgstr "สร้างแผนกของคุณ"

#. module: hr
#: field:hr.config.settings,create_uid:0
#: field:hr.department,create_uid:0
#: field:hr.employee,create_uid:0
#: field:hr.employee.category,create_uid:0
#: field:hr.job,create_uid:0
msgid "Created by"
msgstr ""

#. module: hr
#: field:hr.config.settings,create_date:0
#: field:hr.department,create_date:0
#: field:hr.employee,create_date:0
#: field:hr.employee.category,create_date:0
#: field:hr.job,create_date:0
msgid "Created on"
msgstr ""

#. module: hr
#: field:hr.job,no_of_employee:0
msgid "Current Number of Employees"
msgstr "ปัจจุบันมีพนักงานจำนวน"

#. module: hr
#: field:hr.employee,birthday:0
msgid "Date of Birth"
msgstr "วันเกิด"

#. module: hr
#: help:hr.employee,message_last_post:0
#: help:hr.job,message_last_post:0
msgid "Date of the last message posted on the record."
msgstr ""

#. module: hr
#: view:hr.department:hr.view_department_filter
#: view:hr.employee:hr.view_employee_filter
#: field:hr.employee,department_id:0
#: view:hr.job:hr.view_job_filter
#: field:hr.job,department_id:0
msgid "Department"
msgstr "แผนก"

#. module: hr
#: field:hr.department,name:0
msgid "Department Name"
msgstr "ชื่อแผนก"

#. module: hr
#: view:hr.department:hr.view_department_filter
#: model:ir.actions.act_window,name:hr.open_module_tree_department
#: model:ir.ui.menu,name:hr.menu_hr_department_tree
msgid "Departments"
msgstr "แผนก"

#. module: hr
#: field:res.users,display_employees_suggestions:0
msgid "Display Employees Suggestions"
msgstr ""

#. module: hr
#: selection:hr.employee,marital:0
msgid "Divorced"
msgstr "หย่าร้าง"

#. module: hr
#: field:hr.config.settings,module_hr_gamification:0
msgid "Drive engagement with challenges and badges"
msgstr ""

#. module: hr
#: view:hr.employee:hr.view_employee_form
#: model:ir.model,name:hr.model_hr_employee
msgid "Employee"
msgstr "พนักงาน"

#. module: hr
#: view:hr.employee.category:hr.view_employee_category_form
#: model:ir.model,name:hr.model_hr_employee_category
msgid "Employee Category"
msgstr "หมวดหมู่พนักงาน"

#. module: hr
#: field:hr.employee.category,name:0
msgid "Employee Tag"
msgstr ""

#. module: hr
#: model:ir.actions.act_window,name:hr.open_view_categ_form
#: model:ir.ui.menu,name:hr.menu_view_employee_category_form
msgid "Employee Tags"
msgstr "แท็กพนักงาน"

#. module: hr
#: help:hr.employee,bank_account_id:0
msgid "Employee bank salary account"
msgstr "หมายเลขบัญชีธนาคารพนักงาน"

#. module: hr
#: view:hr.employee:hr.view_employee_filter
#: view:hr.employee:hr.view_employee_tree
#: view:hr.employee:hr.view_partner_tree2
#: field:hr.employee.category,employee_ids:0
#: field:hr.job,employee_ids:0
#: model:ir.actions.act_window,name:hr.hr_employee_normal_action_tree
#: model:ir.actions.act_window,name:hr.open_view_employee_list
#: model:ir.actions.act_window,name:hr.open_view_employee_list_my
#: model:ir.ui.menu,name:hr.menu_open_view_employee_list_my
msgid "Employees"
msgstr "พนักงาน"

#. module: hr
#: view:hr.employee.category:hr.view_employee_category_list
#: view:hr.employee.category:hr.view_employee_category_tree
msgid "Employees Categories"
msgstr "หมวดหมู่พนักงาน"

#. module: hr
#: model:ir.actions.act_window,name:hr.open_view_employee_tree
msgid "Employees Structure"
msgstr "โครงสร้างพนักงาน"

#. module: hr
#: constraint:hr.employee.category:0
msgid "Error! You cannot create recursive Categories."
msgstr "ข้อผิดพลาด! คุณไม่สามารถสร้างหมวดหมู่ recursive"

#. module: hr
#: constraint:hr.department:0
msgid "Error! You cannot create recursive departments."
msgstr "ข้อผิดพลาด! คุณไม่สามารถสร้างแผนกซ้ำ"

#. module: hr
#: constraint:hr.employee:0
msgid "Error! You cannot create recursive hierarchy of Employee(s)."
msgstr "ข้อผิดพลาด! คุณไม่สามารถสร้างลำดับชั้น ซ้ำ ของพนักงาน"

#. module: hr
#: field:hr.job,no_of_recruitment:0
msgid "Expected New Employees"
msgstr ""

#. module: hr
#: help:hr.job,expected_employees:0
msgid ""
"Expected number of employees for this job position after new recruitment."
msgstr "จำนวนที่คาดหวังของพนักงานสำหรับตำแหน่งงานนี้หลังจากการรับสมัครใหม่"

#. module: hr
#: selection:hr.employee,gender:0
msgid "Female"
msgstr "หญิง"

#. module: hr
#. openerp-web
#: code:addons/hr/static/src/xml/suggestions.xml:29
#: view:hr.employee:hr.hr_kanban_view_employees
#, python-format
msgid "Follow"
msgstr ""

#. module: hr
#: field:hr.employee,message_follower_ids:0
#: field:hr.job,message_follower_ids:0
msgid "Followers"
msgstr "ติดตาม"

#. module: hr
#: view:hr.employee:hr.hr_kanban_view_employees
msgid "Following"
msgstr ""

#. module: hr
#: field:hr.employee,gender:0
msgid "Gender"
msgstr "เพศ"

#. module: hr
#: view:hr.employee:hr.view_employee_filter
#: view:hr.job:hr.view_job_filter
msgid "Group By"
msgstr ""

#. module: hr
#: view:hr.employee:hr.view_employee_form
msgid "HR Settings"
msgstr "ตั้งค่า HR"

#. module: hr
#: field:hr.job,no_of_hired_employee:0
msgid "Hired Employees"
msgstr ""

#. module: hr
#: help:hr.employee,message_summary:0
#: help:hr.job,message_summary:0
msgid ""
"Holds the Chatter summary (number of messages, ...). This summary is "
"directly in html format in order to be inserted in kanban views."
msgstr "ยึดติดสรุปตัวแชท (จำนวนของข้อความ., …) สรุปนี้จะถูกจัดในรูปแบบ html โดยตรงเพื่อที่จะถูกใส่ในมุมมองคัมบัง"

#. module: hr
#: field:hr.employee,address_home_id:0
msgid "Home Address"
msgstr "ที่อยู่ที่บ้าน"

#. module: hr
#: model:ir.ui.menu,name:hr.menu_hr_main
#: model:ir.ui.menu,name:hr.menu_hr_reporting
#: model:ir.ui.menu,name:hr.menu_hr_root
#: model:ir.ui.menu,name:hr.menu_human_resources_configuration
msgid "Human Resources"
msgstr "ทรัพยากรบุคคล"

#. module: hr
#: view:hr.config.settings:hr.view_human_resources_configuration
msgid "Human Resources Management"
msgstr "การจัดการทรัพยากรมนุษย์"

#. module: hr
#: field:hr.config.settings,id:0
#: field:hr.department,id:0
#: field:hr.employee,id:0
#: field:hr.employee.category,id:0
#: field:hr.job,id:0
msgid "ID"
msgstr ""

#. module: hr
#: field:hr.employee,identification_id:0
msgid "Identification No"
msgstr "หมายเลข บัตรประชาชน"

#. module: hr
#: help:hr.employee,message_unread:0
#: help:hr.job,message_unread:0
msgid "If checked new messages require your attention."
msgstr "ถ้าการตรวจสอบข้อความใหม่ให้ระบุความสนใจของคุณ"

#. module: hr
#: view:hr.job:hr.view_job_filter
msgid "In Position"
msgstr "ในตำแหน่ง"

#. module: hr
#: view:hr.job:hr.view_job_filter
msgid "In Recruitment"
msgstr "อยู่ระหว่างรับสมัครงาน"

#. module: hr
#: field:hr.config.settings,module_hr_attendance:0
msgid "Install attendances feature"
msgstr "ติดตั้งคุณสมบัติ การเข้าทำงาน"

#. module: hr
#: view:hr.config.settings:hr.view_human_resources_configuration
msgid "Install your country's payroll"
msgstr "ติดตั้งระบบค่าใช้จ่ายของประเทศของคุณ"

#. module: hr
#: field:hr.employee,message_is_follower:0
#: field:hr.job,message_is_follower:0
msgid "Is a Follower"
msgstr "เป็นผู้ติดตาม"

#. module: hr
#: view:hr.employee:hr.view_employee_filter
#: view:hr.job:hr.view_hr_job_form
#: view:hr.job:hr.view_hr_job_tree
#: view:hr.job:hr.view_job_filter
msgid "Job"
msgstr "งาน"

#. module: hr
#: field:hr.job,description:0
msgid "Job Description"
msgstr "รายละเอียดงาน"

#. module: hr
#: field:hr.job,name:0
msgid "Job Name"
msgstr "ชื่อตำแหน่งงาน"

#. module: hr
#: model:ir.model,name:hr.model_hr_job
msgid "Job Position"
msgstr ""

#. module: hr
#: model:ir.actions.act_window,name:hr.action_hr_job
#: model:ir.ui.menu,name:hr.menu_hr_job_position
msgid "Job Positions"
msgstr "ตำแหน่งงาน"

#. module: hr
#: field:hr.employee,job_id:0
msgid "Job Title"
msgstr ""

#. module: hr
#: field:hr.department,jobs_ids:0
#: view:hr.job:hr.view_job_filter
msgid "Jobs"
msgstr "งาน"

#. module: hr
#: field:hr.employee,message_last_post:0
#: field:hr.job,message_last_post:0
msgid "Last Message Date"
msgstr ""

#. module: hr
#: field:hr.config.settings,write_uid:0
#: field:hr.department,write_uid:0
#: field:hr.employee,write_uid:0
#: field:hr.employee.category,write_uid:0
#: field:hr.job,write_uid:0
msgid "Last Updated by"
msgstr ""

#. module: hr
#: field:hr.config.settings,write_date:0
#: field:hr.department,write_date:0
#: field:hr.employee,write_date:0
#: field:hr.employee.category,write_date:0
msgid "Last Updated on"
msgstr ""

#. module: hr
#: field:hr.employee,last_login:0
msgid "Latest Connection"
msgstr "การเชื่อมต่อล่าสุด"

#. module: hr
#: view:hr.job:hr.view_hr_job_form
msgid "Launch Recruitment"
msgstr ""

#. module: hr
#: model:ir.ui.menu,name:hr.menu_open_view_attendance_reason_config
msgid "Leaves"
msgstr "การลา"

#. module: hr
#: field:hr.employee,login:0
msgid "Login"
msgstr "เข้าสู่ระบบ"

#. module: hr
#: selection:hr.employee,gender:0
msgid "Male"
msgstr "ชาย"

#. module: hr
#: field:hr.config.settings,module_hr_expense:0
msgid "Manage employees expenses"
msgstr "จัดการค่าใช้จ่ายพนักงาน"

#. module: hr
#: field:hr.config.settings,module_hr_holidays:0
msgid "Manage holidays, leaves and allocation requests"
msgstr "จัดการวันหยุด, การลา และ คำขอจัดสรร"

#. module: hr
#: field:hr.config.settings,module_hr_payroll:0
msgid "Manage payroll"
msgstr "จัดการบัญชีเงินเดือน"

#. module: hr
#: field:hr.config.settings,module_hr_recruitment:0
msgid "Manage the recruitment process"
msgstr "จัดการกระบวนการสรรหา"

#. module: hr
#: field:hr.config.settings,module_hr_timesheet:0
msgid "Manage timesheets"
msgstr "จัดการ การบันทึกเวลา"

#. module: hr
#: field:hr.department,manager_id:0
#: view:hr.employee:hr.view_employee_filter
#: field:hr.employee,parent_id:0
msgid "Manager"
msgstr "ผู้จัดการ"

#. module: hr
#: field:hr.employee,marital:0
msgid "Marital Status"
msgstr "สถานภาพ"

#. module: hr
#: selection:hr.employee,marital:0
msgid "Married"
msgstr "แต่งงาน"

#. module: hr
#: field:hr.employee,image_medium:0
msgid "Medium-sized photo"
msgstr "ภาพขนาดกลาง"

#. module: hr
#: help:hr.employee,image_medium:0
msgid ""
"Medium-sized photo of the employee. It is automatically resized as a "
"128x128px image, with aspect ratio preserved. Use this field in form views "
"or some kanban views."
msgstr ""
"ภาพขนาดกลางของพนักงาน มันมีการปรับขนาดโดยอัตโนมัติเป็นภาพ 128x128 "
"พิกเซลโดยมีอัตราส่วนคงที่ ฟิลด์นี้ใช้ในมุมมองรูปแบบ หรือบางมุมมอง Kanban"

#. module: hr
#: field:hr.department,member_ids:0
msgid "Members"
msgstr "สมาชิก"

#. module: hr
#: field:hr.employee,message_ids:0
#: field:hr.job,message_ids:0
msgid "Messages"
msgstr "ข้อความ"

#. module: hr
#: help:hr.employee,message_ids:0
#: help:hr.job,message_ids:0
msgid "Messages and communication history"
msgstr "ข้อความและประวัติการสื่อสาร"

#. module: hr
#: field:hr.department,complete_name:0
#: field:hr.employee,name_related:0
#: field:hr.employee.category,complete_name:0
msgid "Name"
msgstr "ชื่อ"

#. module: hr
#: field:hr.employee,country_id:0
msgid "Nationality"
msgstr "สัญชาติ"

#. module: hr
#: field:hr.department,note:0
msgid "Note"
msgstr "บันทึกย่อ"

#. module: hr
#: field:hr.employee,notes:0
msgid "Notes"
msgstr "บันทึกย่อ"

#. module: hr
#: help:hr.job,no_of_employee:0
msgid "Number of employees currently occupying this job position."
msgstr "ตำแหน่งนี้ มีพนักงาน"

#. module: hr
#: sql_constraint:hr.job:0
msgid ""
"Number of hired employee must be less than expected number of employee in "
"recruitment."
msgstr ""

#. module: hr
#: help:hr.job,no_of_hired_employee:0
msgid ""
"Number of hired employees for this job position during recruitment phase."
msgstr ""

#. module: hr
#: help:hr.job,no_of_recruitment:0
msgid "Number of new employees you expect to recruit."
msgstr "จำนวนพนักงานใหม่ที่คุณคาดหวังที่จะรับสมัคร"

#. module: hr
#: field:hr.employee,work_location:0
msgid "Office Location"
msgstr "ที่ตั้งสำนักงาน"

#. module: hr
#: model:ir.actions.client,name:hr.action_client_hr_menu
msgid "Open HR Menu"
msgstr "เปิดเมนู HR"

#. module: hr
#: field:hr.config.settings,module_hr_evaluation:0
msgid "Organize employees periodic evaluation"
msgstr "จัดการพนักงานการประเมินผลเป็นระยะ ๆ"

#. module: hr
#: field:hr.employee,otherid:0
msgid "Other Id"
msgstr "หมายเลข อื่นๆ"

#. module: hr
#: view:hr.employee:hr.view_employee_form
msgid "Other Information ..."
msgstr "ข้อมูลอื่น ๆ ..."

#. module: hr
#: field:hr.department,parent_id:0
msgid "Parent Department"
msgstr "ภายใต้สังกัด"

#. module: hr
#: field:hr.employee.category,parent_id:0
msgid "Parent Employee Tag"
msgstr ""

#. module: hr
#: field:hr.employee,passport_id:0
msgid "Passport No"
msgstr "หมายเลขพาสปอร์ต"

#. module: hr
#: model:ir.actions.act_window,name:hr.open_payroll_modules
msgid "Payroll"
msgstr "เงินเดือน"

#. module: hr
#: view:hr.employee:hr.view_employee_form
msgid "Personal Information"
msgstr "ข้อมูลส่วนบุคคล"

#. module: hr
#: field:hr.employee,image:0
msgid "Photo"
msgstr "รูปภาพ"

#. module: hr
#: view:hr.employee:hr.view_employee_form
msgid "Position"
msgstr "ตำแหน่ง"

#. module: hr
#: view:hr.employee:hr.view_employee_form
msgid "Public Information"
msgstr "ข้อมูลเปิดเผย"

#. module: hr
#: field:hr.config.settings,module_hr_contract:0
msgid "Record contracts per employee"
msgstr "สัญญาที่บันทึกกับพนักงาน"

#. module: hr
#: selection:hr.job,state:0
msgid "Recruitment Closed"
msgstr ""

#. module: hr
#: selection:hr.job,state:0
msgid "Recruitment in Progress"
msgstr ""

#. module: hr
#: view:hr.employee:hr.view_employee_form
msgid "Related User"
msgstr "ผู้ใช้งานที่เกี่ยวข้อง"

#. module: hr
#: field:res.users,employee_ids:0
msgid "Related employees"
msgstr "พนักงานที่เกี่ยวข้อง"

#. module: hr
#: model:ir.ui.menu,name:hr.menu_hr_reporting_timesheet
msgid "Reports"
msgstr "รายงาน"

#. module: hr
#: field:hr.job,requirements:0
msgid "Requirements"
msgstr "ความต้องการ"

#. module: hr
#: field:hr.employee,resource_id:0
msgid "Resource"
msgstr "ทรัพยากร"

#. module: hr
#: field:hr.employee,sinid:0
msgid "SIN No"
msgstr "หมายเลข SIN"

#. module: hr
#: field:hr.employee,ssnid:0
msgid "SSN No"
msgstr "หมายเลข SSN"

#. module: hr
#: selection:hr.employee,marital:0
msgid "Single"
msgstr "โสด"

#. module: hr
#: field:hr.employee,image_small:0
msgid "Small-sized photo"
msgstr ""

#. module: hr
#: help:hr.employee,image_small:0
msgid ""
"Small-sized photo of the employee. It is automatically resized as a 64x64px "
"image, with aspect ratio preserved. Use this field anywhere a small image is "
"required."
msgstr ""
"ภาพขนาดเล็กของพนักงาน มันมีการปรับขนาดโดยอัตโนมัติเป็นภาพ 64x64px "
"กับอัตราส่วนคงที่ ต้องมีฟิลด์นี้ กับภาพขนาดเล็ก"

#. module: hr
#: help:hr.employee,sinid:0
msgid "Social Insurance Number"
msgstr "หมายเลขบัตรประกันสังคม"

#. module: hr
#: help:hr.employee,ssnid:0
msgid "Social Security Number"
msgstr "หมายเลขประกันสังคม"

#. module: hr
#: view:hr.employee:hr.view_employee_form
#: view:hr.job:hr.view_job_filter
#: field:hr.job,state:0
msgid "Status"
msgstr "สถานะ"

#. module: hr
#: view:hr.job:hr.view_hr_job_form
msgid "Stop Recruitment"
msgstr "หยุดการสรรหา"

#. module: hr
#: model:ir.actions.act_window,name:hr.action2
msgid "Subordinate Hierarchy"
msgstr "ลำดับรองลงมา"

#. module: hr
#: field:hr.employee,child_ids:0
msgid "Subordinates"
msgstr "ผู้ใต้บังคับบัญชา"

#. module: hr
#. openerp-web
#: code:addons/hr/static/src/xml/suggestions.xml:15
#, python-format
msgid "Suggested Employees"
msgstr ""

#. module: hr
#: field:hr.employee,message_summary:0
#: field:hr.job,message_summary:0
msgid "Summary"
msgstr "สรุป"

#. module: hr
#: field:hr.employee,category_ids:0
msgid "Tags"
msgstr "แท็ก"

#. module: hr
#: view:hr.config.settings:hr.view_human_resources_configuration
msgid "Talent Management"
msgstr "การจัดการความสามารถ"

#. module: hr
#: sql_constraint:hr.job:0
msgid ""
"The name of the job position must be unique per department in company!"
msgstr ""

#. module: hr
#: help:hr.employee,image:0
msgid ""
"This field holds the image used as photo for the employee, limited to "
"1024x1024px."
msgstr "ภาพที่นำมาใช้เป็นภาพสำหรับพนักงาน จำกัดขนาด 1024x1024 พิกเซล"

#. module: hr
#: help:hr.config.settings,module_account_analytic_analysis:0
msgid ""
"This installs the module account_analytic_analysis, which will install sales "
"management too."
msgstr ""
"โมดูล account_analytic_analysis จะติดตั้ง ซึ่งจะติดตั้งการจัดการการขายด้วย"

#. module: hr
#: help:hr.config.settings,module_hr_attendance:0
msgid "This installs the module hr_attendance."
msgstr "ติดตั้งโมดูล hr_attendance"

#. module: hr
#: help:hr.config.settings,module_hr_contract:0
msgid "This installs the module hr_contract."
msgstr "ติดตั้งโมดูล  hr_contract"

#. module: hr
#: help:hr.config.settings,module_hr_evaluation:0
msgid "This installs the module hr_evaluation."
msgstr "ติดตตั้งโมดูล hr_evaluation."

#. module: hr
#: help:hr.config.settings,module_hr_expense:0
msgid "This installs the module hr_expense."
msgstr "ติดตั้งโมดูล module hr_expense."

#. module: hr
#: help:hr.config.settings,module_hr_gamification:0
msgid "This installs the module hr_gamification."
msgstr ""

#. module: hr
#: help:hr.config.settings,module_hr_holidays:0
msgid "This installs the module hr_holidays."
msgstr "ติดตั้งโมดูล hr_holidays"

#. module: hr
#: help:hr.config.settings,module_hr_payroll:0
msgid "This installs the module hr_payroll."
msgstr "ติดตั้งโมดุล hr_payroll"

#. module: hr
#: help:hr.config.settings,module_hr_recruitment:0
msgid "This installs the module hr_recruitment."
msgstr "ติดตั้งโมดูล hr_recruitment."

#. module: hr
#: help:hr.config.settings,module_hr_timesheet:0
msgid "This installs the module hr_timesheet."
msgstr "ติดตั้งโมดูล hr_timesheet"

#. module: hr
#: help:hr.config.settings,module_hr_timesheet_sheet:0
msgid "This installs the module hr_timesheet_sheet."
msgstr "ต้องติดตั้งโมดูล hr_timesheet_sheet"

#. module: hr
#: view:hr.config.settings:hr.view_human_resources_configuration
msgid "Time Tracking"
msgstr "ติดตามเวลา"

#. module: hr
#: field:hr.job,expected_employees:0
msgid "Total Forecasted Employees"
msgstr "จำนวนพนักงานที่ต้องการสรรหา"

#. module: hr
#: view:hr.employee:hr.hr_kanban_view_employees
msgid "Unfollow"
msgstr ""

#. module: hr
#: field:hr.employee,message_unread:0
#: field:hr.job,message_unread:0
msgid "Unread Messages"
msgstr "ข้อความที่ไม่ได้อ่าน"

#. module: hr
#: field:hr.job,write_date:0
msgid "Update Date"
msgstr ""

#. module: hr
#: model:ir.model,name:hr.model_res_users
msgid "Users"
msgstr "ผู้ใช้"

#. module: hr
#: code:addons/hr/hr.py:273
#, python-format
msgid "Welcome to %s! Please help him/her take the first steps with Odoo!"
msgstr ""

#. module: hr
#: selection:hr.employee,marital:0
msgid "Widower"
msgstr "ม่าย"

#. module: hr
#: field:hr.employee,work_email:0
msgid "Work Email"
msgstr "อีเมล์ที่ทำงาน"

#. module: hr
#: field:hr.employee,mobile_phone:0
msgid "Work Mobile"
msgstr "โทรศัพท์มือถือที่ทำงาน"

#. module: hr
#: field:hr.employee,work_phone:0
msgid "Work Phone"
msgstr "โทรศัพท์ที่ทำงาน"

#. module: hr
#: field:hr.employee,address_id:0
msgid "Working Address"
msgstr "ที่อยู่ที่ทำงาน"

#. module: hr
#: view:hr.department:hr.view_department_form
msgid "department"
msgstr "แผนก"

#. module: hr
#: view:hr.employee:hr.view_employee_form
msgid "e.g. Part Time"
msgstr "ต.ย. (รายวัน/รายชั่วโมง)"

#. module: hr
#: view:hr.job:hr.view_hr_job_form
msgid "new employee(s) expected"
msgstr ""

#. module: hr
#: view:hr.job:hr.view_hr_job_form
msgid "no_of_recruitment"
msgstr ""<|MERGE_RESOLUTION|>--- conflicted
+++ resolved
@@ -1,36 +1,30 @@
-# Thai translation for openobject-addons
-# Copyright (c) 2014 Rosetta Contributors and Canonical Ltd 2014
-# This file is distributed under the same license as the openobject-addons package.
-# FIRST AUTHOR <EMAIL@ADDRESS>, 2014.
-#
-msgid ""
-msgstr ""
-<<<<<<< HEAD
-"Project-Id-Version: openobject-addons\n"
-"Report-Msgid-Bugs-To: FULL NAME <EMAIL@ADDRESS>\n"
-"POT-Creation-Date: 2014-08-14 13:08+0000\n"
-"PO-Revision-Date: 2014-08-14 16:10+0000\n"
-"Last-Translator: FULL NAME <EMAIL@ADDRESS>\n"
-"Language-Team: Thai <th@li.org>\n"
-=======
+# Translation of Odoo Server.
+# This file contains the translation of the following modules:
+# * hr
+# 
+# Translators:
+# FIRST AUTHOR <EMAIL@ADDRESS>, 2014
+# Khwunchai Jaengsawang <khwunchai.j@ku.th>, 2015
+# surapas haemaprasertsuk <surapas@gmail.com>, 2015
+msgid ""
+msgstr ""
 "Project-Id-Version: Odoo 8.0\n"
 "Report-Msgid-Bugs-To: \n"
 "POT-Creation-Date: 2015-01-21 14:07+0000\n"
 "PO-Revision-Date: 2016-03-10 06:51+0000\n"
 "Last-Translator: Khwunchai Jaengsawang <khwunchai.j@ku.th>\n"
 "Language-Team: Thai (http://www.transifex.com/odoo/odoo-8/language/th/)\n"
->>>>>>> 7b7f3fa7
 "MIME-Version: 1.0\n"
 "Content-Type: text/plain; charset=UTF-8\n"
-"Content-Transfer-Encoding: 8bit\n"
-"X-Launchpad-Export-Date: 2014-08-15 07:10+0000\n"
-"X-Generator: Launchpad (build 17156)\n"
+"Content-Transfer-Encoding: \n"
+"Language: th\n"
+"Plural-Forms: nplurals=1; plural=0;\n"
 
 #. module: hr
 #: code:addons/hr/hr.py:158
 #, python-format
 msgid "%s (copy)"
-msgstr ""
+msgstr "%s (สำเนา)"
 
 #. module: hr
 #: model:ir.actions.act_window,help:hr.open_view_employee_list_my
@@ -39,8 +33,7 @@
 "                Click to add a new employee.\n"
 "              </p><p>\n"
 "                With just a quick glance on the Odoo employee screen, you\n"
-"                can easily find all the information you need for each "
-"person;\n"
+"                can easily find all the information you need for each person;\n"
 "                contact data, job position, availability, etc.\n"
 "              </p>\n"
 "            "
@@ -66,8 +59,7 @@
 "                Click to define a new department.\n"
 "              </p><p>\n"
 "                Your departments structure is used to manage all documents\n"
-"                related to employees by departments: expenses and "
-"timesheets,\n"
+"                related to employees by departments: expenses and timesheets,\n"
 "                leaves and holidays, recruitments, etc.\n"
 "              </p>\n"
 "            "
@@ -79,18 +71,13 @@
 "<p class=\"oe_view_nocontent_create\">\n"
 "                Click to define a new job position.\n"
 "              </p><p>\n"
-"                Job Positions are used to define jobs and their "
-"requirements.\n"
-"                You can keep track of the number of employees you have per "
-"job\n"
-"                position and follow the evolution according to what you "
-"planned\n"
+"                Job Positions are used to define jobs and their requirements.\n"
+"                You can keep track of the number of employees you have per job\n"
+"                position and follow the evolution according to what you planned\n"
 "                for the future.\n"
 "              </p><p>\n"
-"                You can attach a survey to a job position. It will be used "
-"in\n"
-"                the recruitment process to evaluate the applicants for this "
-"job\n"
+"                You can attach a survey to a job position. It will be used in\n"
+"                the recruitment process to evaluate the applicants for this job\n"
 "                position.\n"
 "              </p>\n"
 "            "
@@ -110,8 +97,7 @@
 #: field:hr.config.settings,module_account_analytic_analysis:0
 msgid ""
 "Allow invoicing based on timesheets (the sale application will be installed)"
-msgstr ""
-"อนุญาตให้มีการออกใบแจ้งหนี้ตาม timesheets (โปรแกรมการขายจะถูกติดตั้ง)"
+msgstr "อนุญาตให้มีการออกใบแจ้งหนี้ตาม timesheets (โปรแกรมการขายจะถูกติดตั้ง)"
 
 #. module: hr
 #: field:hr.config.settings,module_hr_timesheet_sheet:0
@@ -171,8 +157,7 @@
 msgstr "จังหวัด"
 
 #. module: hr
-#: view:hr.employee:hr.view_employee_filter
-#: field:hr.employee,coach_id:0
+#: view:hr.employee:hr.view_employee_filter field:hr.employee,coach_id:0
 msgid "Coach"
 msgstr "โค้ช"
 
@@ -187,10 +172,8 @@
 msgstr "บริษัท"
 
 #. module: hr
-#: field:hr.department,company_id:0
-#: view:hr.employee:hr.view_employee_filter
-#: view:hr.job:hr.view_job_filter
-#: field:hr.job,company_id:0
+#: field:hr.department,company_id:0 view:hr.employee:hr.view_employee_filter
+#: view:hr.job:hr.view_job_filter field:hr.job,company_id:0
 msgid "Company"
 msgstr "บริษัท"
 
@@ -221,22 +204,18 @@
 msgstr "สร้างแผนกของคุณ"
 
 #. module: hr
-#: field:hr.config.settings,create_uid:0
-#: field:hr.department,create_uid:0
-#: field:hr.employee,create_uid:0
-#: field:hr.employee.category,create_uid:0
+#: field:hr.config.settings,create_uid:0 field:hr.department,create_uid:0
+#: field:hr.employee,create_uid:0 field:hr.employee.category,create_uid:0
 #: field:hr.job,create_uid:0
 msgid "Created by"
-msgstr ""
-
-#. module: hr
-#: field:hr.config.settings,create_date:0
-#: field:hr.department,create_date:0
-#: field:hr.employee,create_date:0
-#: field:hr.employee.category,create_date:0
+msgstr "สร้างโดย"
+
+#. module: hr
+#: field:hr.config.settings,create_date:0 field:hr.department,create_date:0
+#: field:hr.employee,create_date:0 field:hr.employee.category,create_date:0
 #: field:hr.job,create_date:0
 msgid "Created on"
-msgstr ""
+msgstr "สร้างเมื่อ"
 
 #. module: hr
 #: field:hr.job,no_of_employee:0
@@ -249,17 +228,14 @@
 msgstr "วันเกิด"
 
 #. module: hr
-#: help:hr.employee,message_last_post:0
-#: help:hr.job,message_last_post:0
+#: help:hr.employee,message_last_post:0 help:hr.job,message_last_post:0
 msgid "Date of the last message posted on the record."
-msgstr ""
+msgstr "วันที่ของข้อความสุดท้ายที่ลงบันทึก"
 
 #. module: hr
 #: view:hr.department:hr.view_department_filter
-#: view:hr.employee:hr.view_employee_filter
-#: field:hr.employee,department_id:0
-#: view:hr.job:hr.view_job_filter
-#: field:hr.job,department_id:0
+#: view:hr.employee:hr.view_employee_filter field:hr.employee,department_id:0
+#: view:hr.job:hr.view_job_filter field:hr.job,department_id:0
 msgid "Department"
 msgstr "แผนก"
 
@@ -278,7 +254,7 @@
 #. module: hr
 #: field:res.users,display_employees_suggestions:0
 msgid "Display Employees Suggestions"
-msgstr ""
+msgstr "แสดงพนักงานแนะนำ"
 
 #. module: hr
 #: selection:hr.employee,marital:0
@@ -305,7 +281,7 @@
 #. module: hr
 #: field:hr.employee.category,name:0
 msgid "Employee Tag"
-msgstr ""
+msgstr "แท็กพนักงาน"
 
 #. module: hr
 #: model:ir.actions.act_window,name:hr.open_view_categ_form
@@ -322,8 +298,7 @@
 #: view:hr.employee:hr.view_employee_filter
 #: view:hr.employee:hr.view_employee_tree
 #: view:hr.employee:hr.view_partner_tree2
-#: field:hr.employee.category,employee_ids:0
-#: field:hr.job,employee_ids:0
+#: field:hr.employee.category,employee_ids:0 field:hr.job,employee_ids:0
 #: model:ir.actions.act_window,name:hr.hr_employee_normal_action_tree
 #: model:ir.actions.act_window,name:hr.open_view_employee_list
 #: model:ir.actions.act_window,name:hr.open_view_employee_list_my
@@ -379,7 +354,7 @@
 #: view:hr.employee:hr.hr_kanban_view_employees
 #, python-format
 msgid "Follow"
-msgstr ""
+msgstr "ติดตาม"
 
 #. module: hr
 #: field:hr.employee,message_follower_ids:0
@@ -390,7 +365,7 @@
 #. module: hr
 #: view:hr.employee:hr.hr_kanban_view_employees
 msgid "Following"
-msgstr ""
+msgstr "กำลังติดตาม"
 
 #. module: hr
 #: field:hr.employee,gender:0
@@ -398,10 +373,9 @@
 msgstr "เพศ"
 
 #. module: hr
-#: view:hr.employee:hr.view_employee_filter
-#: view:hr.job:hr.view_job_filter
+#: view:hr.employee:hr.view_employee_filter view:hr.job:hr.view_job_filter
 msgid "Group By"
-msgstr ""
+msgstr "จัดกลุ่มโดย"
 
 #. module: hr
 #: view:hr.employee:hr.view_employee_form
@@ -411,11 +385,10 @@
 #. module: hr
 #: field:hr.job,no_of_hired_employee:0
 msgid "Hired Employees"
-msgstr ""
-
-#. module: hr
-#: help:hr.employee,message_summary:0
-#: help:hr.job,message_summary:0
+msgstr "พนักงานได้รับการว่าจ้าง"
+
+#. module: hr
+#: help:hr.employee,message_summary:0 help:hr.job,message_summary:0
 msgid ""
 "Holds the Chatter summary (number of messages, ...). This summary is "
 "directly in html format in order to be inserted in kanban views."
@@ -440,13 +413,10 @@
 msgstr "การจัดการทรัพยากรมนุษย์"
 
 #. module: hr
-#: field:hr.config.settings,id:0
-#: field:hr.department,id:0
-#: field:hr.employee,id:0
-#: field:hr.employee.category,id:0
-#: field:hr.job,id:0
+#: field:hr.config.settings,id:0 field:hr.department,id:0
+#: field:hr.employee,id:0 field:hr.employee.category,id:0 field:hr.job,id:0
 msgid "ID"
-msgstr ""
+msgstr "รหัส"
 
 #. module: hr
 #: field:hr.employee,identification_id:0
@@ -454,8 +424,7 @@
 msgstr "หมายเลข บัตรประชาชน"
 
 #. module: hr
-#: help:hr.employee,message_unread:0
-#: help:hr.job,message_unread:0
+#: help:hr.employee,message_unread:0 help:hr.job,message_unread:0
 msgid "If checked new messages require your attention."
 msgstr "ถ้าการตรวจสอบข้อความใหม่ให้ระบุความสนใจของคุณ"
 
@@ -480,16 +449,13 @@
 msgstr "ติดตั้งระบบค่าใช้จ่ายของประเทศของคุณ"
 
 #. module: hr
-#: field:hr.employee,message_is_follower:0
-#: field:hr.job,message_is_follower:0
+#: field:hr.employee,message_is_follower:0 field:hr.job,message_is_follower:0
 msgid "Is a Follower"
 msgstr "เป็นผู้ติดตาม"
 
 #. module: hr
-#: view:hr.employee:hr.view_employee_filter
-#: view:hr.job:hr.view_hr_job_form
-#: view:hr.job:hr.view_hr_job_tree
-#: view:hr.job:hr.view_job_filter
+#: view:hr.employee:hr.view_employee_filter view:hr.job:hr.view_hr_job_form
+#: view:hr.job:hr.view_hr_job_tree view:hr.job:hr.view_job_filter
 msgid "Job"
 msgstr "งาน"
 
@@ -506,7 +472,7 @@
 #. module: hr
 #: model:ir.model,name:hr.model_hr_job
 msgid "Job Position"
-msgstr ""
+msgstr "ตำแหน่งงาน"
 
 #. module: hr
 #: model:ir.actions.act_window,name:hr.action_hr_job
@@ -517,36 +483,30 @@
 #. module: hr
 #: field:hr.employee,job_id:0
 msgid "Job Title"
-msgstr ""
-
-#. module: hr
-#: field:hr.department,jobs_ids:0
-#: view:hr.job:hr.view_job_filter
+msgstr "ตำแหน่งงาน"
+
+#. module: hr
+#: field:hr.department,jobs_ids:0 view:hr.job:hr.view_job_filter
 msgid "Jobs"
 msgstr "งาน"
 
 #. module: hr
-#: field:hr.employee,message_last_post:0
-#: field:hr.job,message_last_post:0
+#: field:hr.employee,message_last_post:0 field:hr.job,message_last_post:0
 msgid "Last Message Date"
-msgstr ""
-
-#. module: hr
-#: field:hr.config.settings,write_uid:0
-#: field:hr.department,write_uid:0
-#: field:hr.employee,write_uid:0
-#: field:hr.employee.category,write_uid:0
+msgstr "วันที่ของข้อความสุดท้าย"
+
+#. module: hr
+#: field:hr.config.settings,write_uid:0 field:hr.department,write_uid:0
+#: field:hr.employee,write_uid:0 field:hr.employee.category,write_uid:0
 #: field:hr.job,write_uid:0
 msgid "Last Updated by"
-msgstr ""
-
-#. module: hr
-#: field:hr.config.settings,write_date:0
-#: field:hr.department,write_date:0
-#: field:hr.employee,write_date:0
-#: field:hr.employee.category,write_date:0
+msgstr "อัพเดทครั้งสุดท้ายโดย"
+
+#. module: hr
+#: field:hr.config.settings,write_date:0 field:hr.department,write_date:0
+#: field:hr.employee,write_date:0 field:hr.employee.category,write_date:0
 msgid "Last Updated on"
-msgstr ""
+msgstr "อัพเดทครั้งสุดท้ายเมื่อ"
 
 #. module: hr
 #: field:hr.employee,last_login:0
@@ -599,8 +559,7 @@
 msgstr "จัดการ การบันทึกเวลา"
 
 #. module: hr
-#: field:hr.department,manager_id:0
-#: view:hr.employee:hr.view_employee_filter
+#: field:hr.department,manager_id:0 view:hr.employee:hr.view_employee_filter
 #: field:hr.employee,parent_id:0
 msgid "Manager"
 msgstr "ผู้จัดการ"
@@ -626,9 +585,7 @@
 "Medium-sized photo of the employee. It is automatically resized as a "
 "128x128px image, with aspect ratio preserved. Use this field in form views "
 "or some kanban views."
-msgstr ""
-"ภาพขนาดกลางของพนักงาน มันมีการปรับขนาดโดยอัตโนมัติเป็นภาพ 128x128 "
-"พิกเซลโดยมีอัตราส่วนคงที่ ฟิลด์นี้ใช้ในมุมมองรูปแบบ หรือบางมุมมอง Kanban"
+msgstr "ภาพขนาดกลางของพนักงาน มันมีการปรับขนาดโดยอัตโนมัติเป็นภาพ 128x128 พิกเซลโดยมีอัตราส่วนคงที่ ฟิลด์นี้ใช้ในมุมมองรูปแบบ หรือบางมุมมอง Kanban"
 
 #. module: hr
 #: field:hr.department,member_ids:0
@@ -636,20 +593,17 @@
 msgstr "สมาชิก"
 
 #. module: hr
-#: field:hr.employee,message_ids:0
-#: field:hr.job,message_ids:0
+#: field:hr.employee,message_ids:0 field:hr.job,message_ids:0
 msgid "Messages"
 msgstr "ข้อความ"
 
 #. module: hr
-#: help:hr.employee,message_ids:0
-#: help:hr.job,message_ids:0
+#: help:hr.employee,message_ids:0 help:hr.job,message_ids:0
 msgid "Messages and communication history"
 msgstr "ข้อความและประวัติการสื่อสาร"
 
 #. module: hr
-#: field:hr.department,complete_name:0
-#: field:hr.employee,name_related:0
+#: field:hr.department,complete_name:0 field:hr.employee,name_related:0
 #: field:hr.employee.category,complete_name:0
 msgid "Name"
 msgstr "ชื่อ"
@@ -685,7 +639,7 @@
 #: help:hr.job,no_of_hired_employee:0
 msgid ""
 "Number of hired employees for this job position during recruitment phase."
-msgstr ""
+msgstr "จำนวนพนักงานที่ได้รับการจ้างสำหรับตำแหน่งงานนี้ ระหว่างกระบวนการสรรหา"
 
 #. module: hr
 #: help:hr.job,no_of_recruitment:0
@@ -765,12 +719,12 @@
 #. module: hr
 #: selection:hr.job,state:0
 msgid "Recruitment Closed"
-msgstr ""
+msgstr "ปิดการสรรหาพนักงาน"
 
 #. module: hr
 #: selection:hr.job,state:0
 msgid "Recruitment in Progress"
-msgstr ""
+msgstr "อยู่ในระหว่างการสรรหาพนักงาน"
 
 #. module: hr
 #: view:hr.employee:hr.view_employee_form
@@ -815,17 +769,15 @@
 #. module: hr
 #: field:hr.employee,image_small:0
 msgid "Small-sized photo"
-msgstr ""
+msgstr "ภาพขนาดเล็ก"
 
 #. module: hr
 #: help:hr.employee,image_small:0
 msgid ""
 "Small-sized photo of the employee. It is automatically resized as a 64x64px "
-"image, with aspect ratio preserved. Use this field anywhere a small image is "
-"required."
-msgstr ""
-"ภาพขนาดเล็กของพนักงาน มันมีการปรับขนาดโดยอัตโนมัติเป็นภาพ 64x64px "
-"กับอัตราส่วนคงที่ ต้องมีฟิลด์นี้ กับภาพขนาดเล็ก"
+"image, with aspect ratio preserved. Use this field anywhere a small image is"
+" required."
+msgstr "ภาพขนาดเล็กของพนักงาน มันมีการปรับขนาดโดยอัตโนมัติเป็นภาพ 64x64px กับอัตราส่วนคงที่ ต้องมีฟิลด์นี้ กับภาพขนาดเล็ก"
 
 #. module: hr
 #: help:hr.employee,sinid:0
@@ -838,8 +790,7 @@
 msgstr "หมายเลขประกันสังคม"
 
 #. module: hr
-#: view:hr.employee:hr.view_employee_form
-#: view:hr.job:hr.view_job_filter
+#: view:hr.employee:hr.view_employee_form view:hr.job:hr.view_job_filter
 #: field:hr.job,state:0
 msgid "Status"
 msgstr "สถานะ"
@@ -867,8 +818,7 @@
 msgstr ""
 
 #. module: hr
-#: field:hr.employee,message_summary:0
-#: field:hr.job,message_summary:0
+#: field:hr.employee,message_summary:0 field:hr.job,message_summary:0
 msgid "Summary"
 msgstr "สรุป"
 
@@ -884,9 +834,8 @@
 
 #. module: hr
 #: sql_constraint:hr.job:0
-msgid ""
-"The name of the job position must be unique per department in company!"
-msgstr ""
+msgid "The name of the job position must be unique per department in company!"
+msgstr "ชื่อของตำแหน่งงานจะต้องไม่ซ้ำกันในแต่ละแผนกในบริษัท!"
 
 #. module: hr
 #: help:hr.employee,image:0
@@ -898,10 +847,9 @@
 #. module: hr
 #: help:hr.config.settings,module_account_analytic_analysis:0
 msgid ""
-"This installs the module account_analytic_analysis, which will install sales "
-"management too."
-msgstr ""
-"โมดูล account_analytic_analysis จะติดตั้ง ซึ่งจะติดตั้งการจัดการการขายด้วย"
+"This installs the module account_analytic_analysis, which will install sales"
+" management too."
+msgstr "โมดูล account_analytic_analysis จะติดตั้ง ซึ่งจะติดตั้งการจัดการการขายด้วย"
 
 #. module: hr
 #: help:hr.config.settings,module_hr_attendance:0
@@ -926,7 +874,7 @@
 #. module: hr
 #: help:hr.config.settings,module_hr_gamification:0
 msgid "This installs the module hr_gamification."
-msgstr ""
+msgstr "ติดตั้งโมดูล hr_gamification"
 
 #. module: hr
 #: help:hr.config.settings,module_hr_holidays:0
@@ -966,18 +914,17 @@
 #. module: hr
 #: view:hr.employee:hr.hr_kanban_view_employees
 msgid "Unfollow"
-msgstr ""
-
-#. module: hr
-#: field:hr.employee,message_unread:0
-#: field:hr.job,message_unread:0
+msgstr "เลิกติดตาม"
+
+#. module: hr
+#: field:hr.employee,message_unread:0 field:hr.job,message_unread:0
 msgid "Unread Messages"
 msgstr "ข้อความที่ไม่ได้อ่าน"
 
 #. module: hr
 #: field:hr.job,write_date:0
 msgid "Update Date"
-msgstr ""
+msgstr "วันที่ปรับปรุง"
 
 #. module: hr
 #: model:ir.model,name:hr.model_res_users
@@ -988,7 +935,7 @@
 #: code:addons/hr/hr.py:273
 #, python-format
 msgid "Welcome to %s! Please help him/her take the first steps with Odoo!"
-msgstr ""
+msgstr "ยินดีต้อนรับสู่ %s!  กรุณาช่วยเขา / เธอ ให้เริ่มต้นใช้งาน Odoo!"
 
 #. module: hr
 #: selection:hr.employee,marital:0
@@ -1028,9 +975,9 @@
 #. module: hr
 #: view:hr.job:hr.view_hr_job_form
 msgid "new employee(s) expected"
-msgstr ""
-
-#. module: hr
-#: view:hr.job:hr.view_hr_job_form
-msgid "no_of_recruitment"
-msgstr ""+msgstr "จำนวนพนักงานใหม่ที่คาดหวัง"
+
+#. module: hr
+#: view:hr.config.settings:hr.view_human_resources_configuration
+msgid "or"
+msgstr "หรือ"