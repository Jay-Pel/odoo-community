# Translation of OpenERP Server.
# This file contains the translation of the following modules:
#	* hr
#
msgid ""
msgstr ""
<<<<<<< HEAD
"Project-Id-Version: OpenERP Server 6.0dev\n"
"Report-Msgid-Bugs-To: support@openerp.com\n"
"POT-Creation-Date: 2011-01-11 11:15+0000\n"
"PO-Revision-Date: 2011-01-13 22:59+0000\n"
"Last-Translator: Jordi Esteve (www.zikzakmedia.com) "
"<jesteve@zikzakmedia.com>\n"
"Language-Team: \n"
=======
"Project-Id-Version: Odoo 8.0\n"
"Report-Msgid-Bugs-To: \n"
"POT-Creation-Date: 2015-01-21 14:07+0000\n"
"PO-Revision-Date: 2016-05-15 18:49+0000\n"
"Last-Translator: Martin Trigaux\n"
"Language-Team: Spanish (Venezuela) (http://www.transifex.com/odoo/odoo-8/language/es_VE/)\n"
>>>>>>> 0af32f3f
"MIME-Version: 1.0\n"
"Content-Type: text/plain; charset=UTF-8\n"
"Content-Transfer-Encoding: 8bit\n"
"X-Launchpad-Export-Date: 2011-09-05 05:34+0000\n"
"X-Generator: Launchpad (build 13830)\n"

#. module: hr
#: model:process.node,name:hr.process_node_openerpuser0
msgid "Openerp user"
msgstr "Usuario OpenERP"

#. module: hr
#: view:hr.job:0
#: field:hr.job,requirements:0
msgid "Requirements"
msgstr "Requerimientos"

#. module: hr
#: constraint:hr.department:0
msgid "Error! You can not create recursive departments."
msgstr "¡Error! No puede crear departamentos recursivos."

#. module: hr
#: model:process.transition,name:hr.process_transition_contactofemployee0
msgid "Link the employee to information"
msgstr "Enlaza el empleado con información"

#. module: hr
#: field:hr.employee,sinid:0
msgid "SIN No"
msgstr "Nº Mutua"

#. module: hr
#: model:ir.module.module,shortdesc:hr.module_meta_information
#: model:ir.ui.menu,name:hr.menu_hr_deshboard
#: model:ir.ui.menu,name:hr.menu_hr_main
#: model:ir.ui.menu,name:hr.menu_hr_management
#: model:ir.ui.menu,name:hr.menu_hr_root
msgid "Human Resources"
msgstr "Recursos humanos"

#. module: hr
#: view:hr.employee:0
#: view:hr.job:0
msgid "Group By..."
msgstr "Agrupar por..."

#. module: hr
#: model:ir.actions.act_window,help:hr.action_hr_job
msgid ""
"Job Positions are used to define jobs and their requirements. You can keep "
"track of the number of employees you have per job position and how many you "
"expect in the future. You can also attach a survey to a job position that "
"will be used in the recruitment process to evaluate the applicants for this "
"job position."
msgstr ""
"Los puestos de trabajo se utilizan para definir los cargos y sus requisitos. "
"Puede controlar el número de empleados que tiene por puesto y cuántos espera "
"tener en un futuro. Asimismo, puede adjuntar una encuesta a una posición "
"laboral que será utilizada en el proceso de selección para evaluar a los "
"candidatos a este puesto."

#. module: hr
#: view:hr.employee:0
#: field:hr.employee,department_id:0
#: view:hr.job:0
#: field:hr.job,department_id:0
#: view:res.users:0
msgid "Department"
msgstr "Departamento"

#. module: hr
#: help:hr.installer,hr_attendance:0
msgid "Simplifies the management of employee's attendances."
msgstr "Simplifica la gestión de la asistencia de empleados."

#. module: hr
#: view:hr.job:0
msgid "Mark as Old"
msgstr "Marcar como antiguo"

#. module: hr
#: view:hr.job:0
msgid "Jobs"
msgstr "Trabajos"

#. module: hr
#: view:hr.job:0
msgid "In Recruitment"
msgstr "En selección"

#. module: hr
#: view:hr.installer:0
msgid "title"
msgstr "título"

#. module: hr
#: field:hr.department,company_id:0
#: view:hr.employee:0
#: view:hr.job:0
#: field:hr.job,company_id:0
msgid "Company"
msgstr "Compañía"

#. module: hr
#: field:hr.job,no_of_recruitment:0
msgid "Expected in Recruitment"
msgstr "Previsión en selección"

#. module: hr
#: model:ir.ui.menu,name:hr.menu_open_view_attendance_reason_config
msgid "Holidays"
msgstr "Vacaciones"

#. module: hr
#: help:hr.installer,hr_holidays:0
msgid "Tracks employee leaves, allocation requests and planning."
msgstr ""
"Controla las ausencias de empleados, las solicitudes de asignación y "
"planificación."

#. module: hr
#: model:ir.model,name:hr.model_hr_employee_marital_status
msgid "Employee Marital Status"
msgstr "Estado civil"

#. module: hr
#: help:hr.employee,partner_id:0
msgid ""
"Partner that is related to the current employee. Accounting transaction will "
"be written on this partner belongs to employee."
msgstr ""
"Empresa que está relacionada con el empleado actual. Las transacciones "
"contables se escribirán en esta empresa a la cual pertenece el empleado."

#. module: hr
#: model:process.transition,name:hr.process_transition_employeeuser0
msgid "Link a user to an employee"
msgstr "Vincular un usuario a un empleado"

#. module: hr
#: field:hr.installer,hr_contract:0
msgid "Employee's Contracts"
msgstr "Contratos del empleado"

#. module: hr
#: help:hr.installer,hr_payroll:0
msgid "Generic Payroll system."
msgstr "Proceso genérico de pago de nóminas."

#. module: hr
#: view:hr.employee:0
msgid "My Departments Employee"
msgstr "Mis departamentos del empleado"

#. module: hr
#: model:hr.employee.marital.status,name:hr.hr_employee_marital_status_married
msgid "Married"
msgstr "Casado (a)"

#. module: hr
#: constraint:hr.employee:0
msgid ""
"Error ! You cannot select a department for which the employee is the manager."
msgstr ""
"¡Error! No puede seleccionar un departamento que tenga el empleado como "
"responsable."

#. module: hr
#: help:hr.employee,passport_id:0
msgid "Employee Passport Information"
msgstr "Información del pasaporte del empleado."

#. module: hr
#: model:ir.actions.act_window,help:hr.open_module_tree_department
msgid ""
"Your Company's Department Structure is used to manage all documents related "
"to employees by departments: expenses and timesheet validation, leaves "
"management, recruitments, etc."
msgstr ""
"La estructura de departamentos de su compañía se utiliza para gestionar "
"todos los documentos relativos a los empleados por departamentos: gastos y "
"validación de tiempos, gestión de ausencias, procesos de selección, etc."

#. module: hr
#: view:hr.employee:0
msgid "Position"
msgstr "Cargo"

#. module: hr
#: model:ir.actions.act_window,name:hr.action2
msgid "Employee Hierarchy"
msgstr "Jerarquía de empleados"

#. module: hr
#: model:process.transition,note:hr.process_transition_employeeuser0
msgid ""
"The Related user field on the Employee form allows to link the OpenERP user "
"(and her rights) to the employee."
msgstr ""
"El campo usuario relacionado en el formulario del empleado permite vincular "
"el usuario de OpenERP (y sus permisos) al empleado."

#. module: hr
<<<<<<< HEAD
#: view:hr.job:0
#: selection:hr.job,state:0
msgid "In Recruitement"
msgstr "En selección"
=======
#: field:hr.config.settings,create_uid:0 field:hr.department,create_uid:0
#: field:hr.employee,create_uid:0 field:hr.employee.category,create_uid:0
#: field:hr.job,create_uid:0
msgid "Created by"
msgstr "Creado por"
>>>>>>> 0af32f3f

#. module: hr
#: field:hr.employee,identification_id:0
msgid "Identification No"
msgstr "Nº identificación"

#. module: hr
#: field:hr.job,no_of_employee:0
msgid "No of Employee"
msgstr "Nº de empleado"

#. module: hr
#: selection:hr.employee,gender:0
msgid "Female"
msgstr "Mujer"

#. module: hr
#: help:hr.installer,hr_timesheet_sheet:0
msgid ""
"Tracks and helps employees encode and validate timesheets and attendances."
msgstr ""
"Controla y ayuda a los empleados codificar y validar sus horarios y "
"asistencias."

#. module: hr
#: field:hr.installer,hr_evaluation:0
msgid "Periodic Evaluations"
msgstr "Evaluaciones periódicas"

#. module: hr
#: field:hr.installer,hr_timesheet_sheet:0
msgid "Timesheets"
msgstr "Horarios"

#. module: hr
#: model:ir.actions.act_window,name:hr.open_view_employee_tree
msgid "Employees Structure"
msgstr "Estructura de empleados"

#. module: hr
#: view:hr.employee:0
msgid "Social IDs"
msgstr "Nº DNI"

#. module: hr
#: help:hr.job,no_of_employee:0
msgid "Number of employee with that job."
msgstr "Número de empleados con ese trabajo."

#. module: hr
#: field:hr.employee,work_phone:0
msgid "Work Phone"
msgstr "Teléfono trabajo"

#. module: hr
#: field:hr.employee.category,child_ids:0
msgid "Child Categories"
msgstr "Categorías hijas"

#. module: hr
#: view:hr.job:0
#: field:hr.job,description:0
#: model:ir.model,name:hr.model_hr_job
msgid "Job Description"
msgstr "Descripción del trabajo"

#. module: hr
#: field:hr.employee,work_location:0
msgid "Office Location"
msgstr "Dirección oficina"

#. module: hr
#: view:hr.employee:0
#: view:hr.job:0
#: model:ir.model,name:hr.model_hr_employee
#: model:process.node,name:hr.process_node_employee0
msgid "Employee"
msgstr "Empleado"

#. module: hr
#: model:process.node,note:hr.process_node_employeecontact0
msgid "Other information"
msgstr "Otra información"

#. module: hr
#: field:hr.employee,work_email:0
msgid "Work E-mail"
msgstr "Email de trabajo"

#. module: hr
#: field:hr.department,complete_name:0
#: field:hr.employee.category,complete_name:0
msgid "Name"
msgstr "Nombre"

#. module: hr
#: field:hr.employee,birthday:0
msgid "Date of Birth"
msgstr "Fecha de nacimiento"

#. module: hr
#: model:ir.ui.menu,name:hr.menu_hr_reporting
msgid "Reporting"
msgstr "Informe"

#. module: hr
#: model:ir.model,name:hr.model_ir_actions_act_window
msgid "ir.actions.act_window"
msgstr "ir.acciones.acc_ventana"

#. module: hr
#: model:ir.actions.act_window,name:hr.open_board_hr
msgid "Human Resources Dashboard"
msgstr "Tablero de recursos humanos"

#. module: hr
#: view:hr.employee:0
#: field:hr.employee,job_id:0
#: view:hr.job:0
msgid "Job"
msgstr "Trabajo"

#. module: hr
#: view:hr.department:0
#: field:hr.department,member_ids:0
msgid "Members"
msgstr "Miembros"

#. module: hr
#: model:ir.ui.menu,name:hr.menu_hr_configuration
msgid "Configuration"
msgstr "Configuración"

#. module: hr
#: view:hr.installer:0
msgid ""
"You can enhance the base HR Application by installing few HR-related "
"functionalities."
msgstr ""
"Puede mejorar la aplicación de recursos humanos base mediante la instalación "
"de algunas funcionalidades relacionadas con RRHH."

#. module: hr
#: view:hr.employee:0
msgid "Categories"
msgstr "Categorías"

#. module: hr
#: field:hr.job,expected_employees:0
msgid "Expected Employees"
msgstr "Empleados previstos"

#. module: hr
#: help:hr.employee,sinid:0
msgid "Social Insurance Number"
msgstr "Número de la mutua laboral."

#. module: hr
#: model:hr.employee.marital.status,name:hr.hr_employee_marital_status_divorced
msgid "Divorced"
msgstr "Divorciado"

#. module: hr
#: field:hr.employee.category,parent_id:0
msgid "Parent Category"
msgstr "Categoría padre"

#. module: hr
#: constraint:hr.employee.category:0
msgid "Error ! You cannot create recursive Categories."
msgstr "¡Error! No puede crear categorías recursivas."

#. module: hr
#: view:hr.department:0
#: model:ir.actions.act_window,name:hr.open_module_tree_department
#: model:ir.ui.menu,name:hr.menu_hr_department_tree
#: view:res.users:0
#: field:res.users,context_department_id:0
msgid "Departments"
msgstr "Departamentos"

#. module: hr
#: model:process.node,name:hr.process_node_employeecontact0
msgid "Employee Contact"
msgstr "Contacto empleado"

#. module: hr
#: view:board.board:0
msgid "My Board"
msgstr "Mi tablero"

#. module: hr
#: selection:hr.employee,gender:0
msgid "Male"
msgstr "Hombre"

#. module: hr
#: field:hr.installer,progress:0
msgid "Configuration Progress"
msgstr "Progreso de la configuración"

#. module: hr
#: model:ir.actions.act_window,name:hr.open_view_categ_form
#: model:ir.ui.menu,name:hr.menu_view_employee_category_form
msgid "Categories of Employee"
msgstr "Categorías de empleado"

#. module: hr
#: view:hr.employee.category:0
#: model:ir.model,name:hr.model_hr_employee_category
msgid "Employee Category"
msgstr "Categoría de empleado"

#. module: hr
#: field:hr.installer,config_logo:0
msgid "Image"
msgstr "Imagen"

#. module: hr
#: model:process.process,name:hr.process_process_employeecontractprocess0
msgid "Employee Contract"
msgstr "Contrato de empleado"

#. module: hr
#: help:hr.installer,hr_evaluation:0
msgid ""
"Lets you create and manage the periodic evaluation and performance review of "
"employees."
msgstr ""
"Le permite crear y gestionar la evaluación periódica y revisión de la "
"productividad de los empleados."

#. module: hr
#: model:ir.model,name:hr.model_hr_department
msgid "hr.department"
msgstr "hr.departamento"

#. module: hr
#: help:hr.employee,parent_id:0
msgid "It is linked with manager of Department"
msgstr "Está vinculado con el director del departamento."

#. module: hr
#: field:hr.installer,hr_recruitment:0
msgid "Recruitment Process"
msgstr "Proceso de selección"

#. module: hr
#: field:hr.employee,category_ids:0
#: field:hr.employee.category,name:0
msgid "Category"
msgstr "Categoría"

#. module: hr
#: model:ir.actions.act_window,help:hr.open_view_employee_list_my
msgid ""
"Here you can manage your work force by creating employees and assigning them "
"specific properties in the system. Maintain all employee related information "
"and keep track of anything that needs to be recorded for them. The personal "
"information tab will help you maintain their identity data. The Categories "
"tab gives you the opportunity to assign them related employee categories "
"depending on their position and activities within the company. A category "
"can be a seniority level within the company or a department. The Timesheets "
"tab allows to assign them a specific timesheet and analytic journal where "
"they will be able to enter time through the system. In the note tab, you can "
"enter text data that should be recorded for a specific employee."
msgstr ""
"Aquí puede gestionar su mano de obra creando empleados y asignándoles "
"propiedades específicas en el sistema. Mantenga toda la información "
"relacionada con los empleados y haga un seguimiento de cualquier hecho que "
"necesite ser registrado. La pestaña con información personal le ayudará a "
"mantener los datos sobre su identidad. La pestaña Categorías le permite "
"asignarles categorías de empleados en función de su puesto y actividades "
"dentro de la compañía. Una categoría puede ser la antigüedad dentro de la "
"compañía o departamento. La pestaña de Hoja de servicios permite asignarles "
"una hoja de servicios específica y un diario analítico donde podrán "
"introducir tiempo en el sistema. En la pestaña notas puede introducir "
"información, en formato texto libre, que debe ser guardada para un empleado "
"en concreto."

#. module: hr
#: help:hr.employee,bank_account_id:0
msgid "Employee bank salary account"
msgstr "Cuenta bancaria de salario del empleado."

#. module: hr
#: field:hr.department,note:0
msgid "Note"
msgstr "Nota"

#. module: hr
#: constraint:res.users:0
msgid "The chosen company is not in the allowed companies for this user"
msgstr ""
"La compañía seleccionada no está en las compañías permitidas para este "
"usuario"

#. module: hr
#: view:hr.employee:0
msgid "Contact Information"
msgstr "Información de contacto"

#. module: hr
#: field:hr.employee,address_id:0
msgid "Working Address"
msgstr "Dirección de trabajo"

#. module: hr
#: model:ir.actions.act_window,name:hr.open_board_hr_manager
msgid "HR Manager Dashboard"
msgstr "Tablero director RRHH"

#. module: hr
#: view:hr.employee:0
msgid "Status"
msgstr "Estado"

#. module: hr
#: view:hr.installer:0
msgid "Configure"
msgstr "Configurar"

#. module: hr
<<<<<<< HEAD
#: model:ir.actions.act_window,name:hr.open_view_categ_tree
#: model:ir.ui.menu,name:hr.menu_view_employee_category_tree
msgid "Categories Structure"
msgstr "Estructura de categorías"

#. module: hr
#: field:hr.employee,partner_id:0
msgid "unknown"
msgstr "Desconocido"
=======
#: field:hr.config.settings,write_uid:0 field:hr.department,write_uid:0
#: field:hr.employee,write_uid:0 field:hr.employee.category,write_uid:0
#: field:hr.job,write_uid:0
msgid "Last Updated by"
msgstr "Última actualización realizada por"

#. module: hr
#: field:hr.config.settings,write_date:0 field:hr.department,write_date:0
#: field:hr.employee,write_date:0 field:hr.employee.category,write_date:0
msgid "Last Updated on"
msgstr "Ultima actualizacion en"
>>>>>>> 0af32f3f

#. module: hr
#: field:hr.installer,hr_holidays:0
msgid "Holidays / Leaves Management"
msgstr "Gestión de vacaciones / ausencias"

#. module: hr
#: field:hr.employee,ssnid:0
msgid "SSN No"
msgstr "Nº Seguridad Social"

#. module: hr
#: view:hr.employee:0
msgid "Active"
msgstr "Activo"

#. module: hr
#: constraint:hr.employee:0
msgid "Error ! You cannot create recursive Hierarchy of Employees."
msgstr "¡Error! No se puede crear una jerarquía recursiva de empleados."

#. module: hr
#: view:hr.department:0
msgid "Companies"
msgstr "Compañías"

#. module: hr
#: model:ir.module.module,description:hr.module_meta_information
msgid ""
"\n"
"    Module for human resource management. You can manage:\n"
"    * Employees and hierarchies : You can define your employee with User and "
"display hierarchies\n"
"    * HR Departments\n"
"    * HR Jobs\n"
"    "
msgstr ""
"\n"
"    Módulo para la gestión de recursos humanos. Puede gestionar:\n"
"    * Empleados y jerarquías: Puede definir su empleado asociado a un "
"usuario y mostrar jerarquías\n"
"    * Departamentos RRHH\n"
"    * Trabajos RRHH\n"
"    "

#. module: hr
#: model:process.transition,note:hr.process_transition_contactofemployee0
msgid ""
"In the Employee form, there are different kind of information like Contact "
"information."
msgstr ""
"En el formulario del empleado, hay diferentes tipos de información como la "
"información de contacto."

#. module: hr
#: help:hr.job,expected_employees:0
msgid "Required number of Employees in total for that job."
msgstr "Número necesario de empleados en total para ese trabajo."

#. module: hr
#: selection:hr.job,state:0
msgid "Old"
msgstr "Antiguo"

#. module: hr
#: field:hr.employee.marital.status,description:0
msgid "Status Description"
msgstr "Descripción del estado"

#. module: hr
#: sql_constraint:res.users:0
msgid "You can not have two users with the same login !"
msgstr "¡No puede tener dos usuarios con el mismo identificador de usuario!"

#. module: hr
#: view:hr.job:0
#: field:hr.job,state:0
msgid "State"
msgstr "Estado"

#. module: hr
#: field:hr.employee,marital:0
#: view:hr.employee.marital.status:0
#: field:hr.employee.marital.status,name:0
#: model:ir.actions.act_window,name:hr.action_hr_marital_status
#: model:ir.ui.menu,name:hr.hr_menu_marital_status
msgid "Marital Status"
msgstr "Estado civil"

#. module: hr
#: help:hr.installer,hr_recruitment:0
msgid "Helps you manage and streamline your recruitment process."
msgstr ""
"Le ayuda a gestionar y optimizar su proceso de selección de personal."

#. module: hr
#: model:process.node,note:hr.process_node_employee0
msgid "Employee form and structure"
msgstr "Formulario y estructura del empleado"

#. module: hr
#: field:hr.employee,photo:0
msgid "Photo"
msgstr "Foto"

#. module: hr
#: model:ir.model,name:hr.model_res_users
msgid "res.users"
msgstr "res.usuarios"

#. module: hr
#: field:hr.installer,hr_payroll_account:0
msgid "Payroll Accounting"
msgstr "Cálculo de nóminas"

#. module: hr
#: view:hr.employee:0
msgid "Personal Information"
msgstr "Información personal"

#. module: hr
#: field:hr.employee,passport_id:0
msgid "Passport No"
msgstr "Nº Pasaporte"

#. module: hr
#: view:res.users:0
msgid "Current Activity"
msgstr "Actividad actual"

#. module: hr
#: help:hr.installer,hr_expense:0
msgid ""
"Tracks and manages employee expenses, and can automatically re-invoice "
"clients if the expenses are project-related."
msgstr ""
"Controla y gestiona los gastos de los empleados, y puede re-facturar a "
"clientes de forma automática si los gastos están relacionados con un "
"proyecto."

#. module: hr
#: view:hr.job:0
msgid "Current"
msgstr "Presente"

#. module: hr
#: field:hr.department,parent_id:0
msgid "Parent Department"
msgstr "Departamento padre"

#. module: hr
#: view:hr.employee.category:0
msgid "Employees Categories"
msgstr "Categorías de empleados"

#. module: hr
#: field:hr.employee,address_home_id:0
msgid "Home Address"
msgstr "Dirección particular"

#. module: hr
#: field:hr.installer,hr_attendance:0
#: model:ir.ui.menu,name:hr.menu_open_view_attendance_reason_new_config
msgid "Attendances"
msgstr "Asistencias"

#. module: hr
#: view:hr.employee.marital.status:0
#: view:hr.job:0
msgid "Description"
msgstr "Descripción"

#. module: hr
#: help:hr.installer,hr_contract:0
msgid "Extends employee profiles to help manage their contracts."
msgstr ""
"Extiende los perfiles de empleados para ayudar a gestionar sus contratos."

#. module: hr
#: field:hr.installer,hr_payroll:0
msgid "Payroll"
msgstr "Nómina"

#. module: hr
#: model:hr.employee.marital.status,name:hr.hr_employee_marital_status_single
msgid "Single"
msgstr "Soltero(a)"

#. module: hr
#: field:hr.job,name:0
msgid "Job Name"
msgstr "Nombre del trabajo"

#. module: hr
#: view:hr.job:0
#: selection:hr.job,state:0
msgid "In Position"
msgstr "Ocupado"

#. module: hr
#: field:hr.employee,mobile_phone:0
msgid "Mobile"
msgstr "Móvil"

#. module: hr
#: view:hr.department:0
msgid "department"
msgstr "departamento"

#. module: hr
#: field:hr.employee,country_id:0
msgid "Nationality"
msgstr "Nacionalidad"

#. module: hr
#: view:hr.department:0
#: view:hr.employee:0
#: field:hr.employee,notes:0
msgid "Notes"
msgstr "Notas"

#. module: hr
#: model:ir.model,name:hr.model_hr_installer
msgid "hr.installer"
msgstr "hr.instalador"

#. module: hr
#: view:board.board:0
msgid "HR Manager Board"
msgstr "Tablero director RRHH"

#. module: hr
#: field:hr.employee,resource_id:0
msgid "Resource"
msgstr "Recurso"

#. module: hr
#: view:hr.installer:0
#: model:ir.actions.act_window,name:hr.action_hr_installer
msgid "Human Resources Application Configuration"
msgstr "Configuración de aplicaciones de recursos humanos"

#. module: hr
#: field:hr.employee,gender:0
msgid "Gender"
msgstr "Sexo"

#. module: hr
#: view:hr.employee:0
#: field:hr.job,employee_ids:0
#: model:ir.actions.act_window,name:hr.hr_employee_normal_action_tree
#: model:ir.actions.act_window,name:hr.open_view_employee_list
#: model:ir.actions.act_window,name:hr.open_view_employee_list_my
#: model:ir.ui.menu,name:hr.menu_open_view_employee_list_my
#: model:ir.ui.menu,name:hr.menu_view_employee_category_configuration_form
msgid "Employees"
msgstr "Empleados"

#. module: hr
#: field:hr.employee,bank_account_id:0
msgid "Bank Account"
msgstr "Cuenta bancaria"

#. module: hr
#: field:hr.department,name:0
msgid "Department Name"
msgstr "Nombre de departamento"

#. module: hr
#: help:hr.employee,ssnid:0
msgid "Social Security Number"
msgstr "Número de la Seguridad Social."

#. module: hr
#: model:process.node,note:hr.process_node_openerpuser0
msgid "Creation of a OpenERP user"
msgstr "Creación de un usuario OpenERP"

#. module: hr
#: field:hr.department,child_ids:0
msgid "Child Departments"
msgstr "Departamentos hijos"

#. module: hr
#: model:ir.actions.act_window,name:hr.action_hr_job
#: model:ir.ui.menu,name:hr.menu_hr_job
msgid "Job Positions"
msgstr "Puestos de trabajo"

#. module: hr
#: view:hr.employee:0
#: field:hr.employee,coach_id:0
msgid "Coach"
msgstr "Monitor"

#. module: hr
#: view:hr.installer:0
msgid "Configure Your Human Resources Application"
msgstr "Configure su aplicación de recursos humanos"

#. module: hr
#: field:hr.installer,hr_expense:0
msgid "Expenses"
msgstr "Gastos"

#. module: hr
#: field:hr.department,manager_id:0
#: view:hr.employee:0
#: field:hr.employee,parent_id:0
msgid "Manager"
msgstr "Director"

#. module: hr
#: model:hr.employee.marital.status,name:hr.hr_employee_marital_status_widower
msgid "Widower"
msgstr "Viudo(a)"

#. module: hr
#: help:hr.installer,hr_payroll_account:0
msgid "Generic Payroll system Integrated with Accountings."
msgstr "Sistema genérico de nóminas integrado con contabilidad."

#. module: hr
#: field:hr.employee,child_ids:0
msgid "Subordinates"
msgstr "Subordinados"

#~ msgid "Working Time Categories"
#~ msgstr "Categorías horarios de trabajo"

#~ msgid "Sunday"
#~ msgstr "domingo"

#~ msgid "Contact  of employee"
#~ msgstr "Contacto del empleado"

#~ msgid "Work Email"
#~ msgstr "Correo-e del trabajo"

#~ msgid "Group name"
#~ msgstr "Nombre Grupo"

#~ msgid "Friday"
#~ msgstr "viernes"

#~ msgid "Work from"
#~ msgstr "Trabajo Desde"

#~ msgid "Unmaried"
#~ msgstr "Soltero"

#~ msgid "Working Time Category"
#~ msgstr "Categoría horario trabajo"

#~ msgid "Workgroup Manager"
#~ msgstr "Jefe de Proyectos"

#~ msgid "Fill up contact information"
#~ msgstr "Rellenar información de contacto"

#~ msgid "Maried"
#~ msgstr "Casado"

#~ msgid "Employee's timesheet group"
#~ msgstr "Hoja Del Grupo Empleados"

#~ msgid "Create openerp user"
#~ msgstr "Crear usuario OpenERP"

#~ msgid "Tuesday"
#~ msgstr "martes"

#~ msgid "Related User"
#~ msgstr "Usuario OpenERP"

#~ msgid "Monday"
#~ msgstr "lunes"

#~ msgid "Day of week"
#~ msgstr "Dia de la semana"

#~ msgid "Birthday"
#~ msgstr "Fecha de nacimiento"

#~ msgid "Employee Contract Process"
#~ msgstr "Proceso contrato de empleado"

#~ msgid "Create OpenERP User"
#~ msgstr "Crear usuario OpenERP"

#~ msgid "Employee Complete Form"
#~ msgstr "Formulario completo de empleado"

#~ msgid "Wednesday"
#~ msgstr "Miercoles"

#~ msgid "Starting date"
#~ msgstr "Fecha Comienzo"

#~ msgid "Timesheet Line"
#~ msgstr "Calendario Linea"

#~ msgid ""
#~ "The Object name must start with x_ and not contain any special character !"
#~ msgstr ""
#~ "¡El nombre del objeto debe empezar con x_ y no contener ningún carácter "
#~ "especial!"

#~ msgid "Working Time"
#~ msgstr "Horario trabajo"

#~ msgid "Thursday"
#~ msgstr "jueves"

#~ msgid "Work to"
#~ msgstr "Trabajo hasta"

#~ msgid "Other"
#~ msgstr "Otro"

#~ msgid "Other ID"
#~ msgstr "Otro ID"

#~ msgid "Job Information"
#~ msgstr "Información laboral"

#~ msgid "Fill up employee's contact information"
#~ msgstr "Rellenar información de contacto del empleado"

#~ msgid "All Employees"
#~ msgstr "Todos los empleados"

#~ msgid "Saturday"
#~ msgstr "Sabado"

#~ msgid "New Employee"
#~ msgstr "Nuevo empleado"

#~ msgid "Parent Users"
#~ msgstr "Usuarios padres"

#~ msgid "Parents"
#~ msgstr "Padres"

#~ msgid "Invalid model name in the action definition."
#~ msgstr "Nombre de modelo no válido en la definición de acción."

#~ msgid "Invalid XML for View Architecture!"
#~ msgstr "¡XML no válido para la estructura de la vista!"<|MERGE_RESOLUTION|>--- conflicted
+++ resolved
@@ -1,241 +1,419 @@
-# Translation of OpenERP Server.
+# Translation of Odoo Server.
 # This file contains the translation of the following modules:
-#	* hr
-#
-msgid ""
-msgstr ""
-<<<<<<< HEAD
-"Project-Id-Version: OpenERP Server 6.0dev\n"
-"Report-Msgid-Bugs-To: support@openerp.com\n"
-"POT-Creation-Date: 2011-01-11 11:15+0000\n"
-"PO-Revision-Date: 2011-01-13 22:59+0000\n"
-"Last-Translator: Jordi Esteve (www.zikzakmedia.com) "
-"<jesteve@zikzakmedia.com>\n"
-"Language-Team: \n"
-=======
+# * hr
+# 
+# Translators:
+msgid ""
+msgstr ""
 "Project-Id-Version: Odoo 8.0\n"
 "Report-Msgid-Bugs-To: \n"
 "POT-Creation-Date: 2015-01-21 14:07+0000\n"
 "PO-Revision-Date: 2016-05-15 18:49+0000\n"
 "Last-Translator: Martin Trigaux\n"
 "Language-Team: Spanish (Venezuela) (http://www.transifex.com/odoo/odoo-8/language/es_VE/)\n"
->>>>>>> 0af32f3f
 "MIME-Version: 1.0\n"
 "Content-Type: text/plain; charset=UTF-8\n"
-"Content-Transfer-Encoding: 8bit\n"
-"X-Launchpad-Export-Date: 2011-09-05 05:34+0000\n"
-"X-Generator: Launchpad (build 13830)\n"
-
-#. module: hr
-#: model:process.node,name:hr.process_node_openerpuser0
-msgid "Openerp user"
-msgstr "Usuario OpenERP"
-
-#. module: hr
-#: view:hr.job:0
-#: field:hr.job,requirements:0
-msgid "Requirements"
-msgstr "Requerimientos"
-
-#. module: hr
-#: constraint:hr.department:0
-msgid "Error! You can not create recursive departments."
-msgstr "¡Error! No puede crear departamentos recursivos."
-
-#. module: hr
-#: model:process.transition,name:hr.process_transition_contactofemployee0
-msgid "Link the employee to information"
-msgstr "Enlaza el empleado con información"
-
-#. module: hr
-#: field:hr.employee,sinid:0
-msgid "SIN No"
-msgstr "Nº Mutua"
-
-#. module: hr
-#: model:ir.module.module,shortdesc:hr.module_meta_information
-#: model:ir.ui.menu,name:hr.menu_hr_deshboard
-#: model:ir.ui.menu,name:hr.menu_hr_main
-#: model:ir.ui.menu,name:hr.menu_hr_management
-#: model:ir.ui.menu,name:hr.menu_hr_root
-msgid "Human Resources"
-msgstr "Recursos humanos"
-
-#. module: hr
-#: view:hr.employee:0
-#: view:hr.job:0
-msgid "Group By..."
-msgstr "Agrupar por..."
+"Content-Transfer-Encoding: \n"
+"Language: es_VE\n"
+"Plural-Forms: nplurals=2; plural=(n != 1);\n"
+
+#. module: hr
+#: code:addons/hr/hr.py:158
+#, python-format
+msgid "%s (copy)"
+msgstr ""
+
+#. module: hr
+#: model:ir.actions.act_window,help:hr.open_view_employee_list_my
+msgid ""
+"<p class=\"oe_view_nocontent_create\">\n"
+"                Click to add a new employee.\n"
+"              </p><p>\n"
+"                With just a quick glance on the Odoo employee screen, you\n"
+"                can easily find all the information you need for each person;\n"
+"                contact data, job position, availability, etc.\n"
+"              </p>\n"
+"            "
+msgstr ""
+
+#. module: hr
+#: model:ir.actions.act_window,help:hr.open_module_tree_department
+msgid ""
+"<p class=\"oe_view_nocontent_create\">\n"
+"                Click to create a department.\n"
+"              </p><p>\n"
+"                Odoo's department structure is used to manage all documents\n"
+"                related to employees by departments: expenses, timesheets,\n"
+"                leaves and holidays, recruitments, etc.\n"
+"              </p>\n"
+"            "
+msgstr ""
+
+#. module: hr
+#: model:ir.actions.act_window,help:hr.view_department_form_installer
+msgid ""
+"<p class=\"oe_view_nocontent_create\">\n"
+"                Click to define a new department.\n"
+"              </p><p>\n"
+"                Your departments structure is used to manage all documents\n"
+"                related to employees by departments: expenses and timesheets,\n"
+"                leaves and holidays, recruitments, etc.\n"
+"              </p>\n"
+"            "
+msgstr ""
 
 #. module: hr
 #: model:ir.actions.act_window,help:hr.action_hr_job
 msgid ""
-"Job Positions are used to define jobs and their requirements. You can keep "
-"track of the number of employees you have per job position and how many you "
-"expect in the future. You can also attach a survey to a job position that "
-"will be used in the recruitment process to evaluate the applicants for this "
-"job position."
-msgstr ""
-"Los puestos de trabajo se utilizan para definir los cargos y sus requisitos. "
-"Puede controlar el número de empleados que tiene por puesto y cuántos espera "
-"tener en un futuro. Asimismo, puede adjuntar una encuesta a una posición "
-"laboral que será utilizada en el proceso de selección para evaluar a los "
-"candidatos a este puesto."
-
-#. module: hr
-#: view:hr.employee:0
-#: field:hr.employee,department_id:0
-#: view:hr.job:0
-#: field:hr.job,department_id:0
-#: view:res.users:0
-msgid "Department"
-msgstr "Departamento"
-
-#. module: hr
-#: help:hr.installer,hr_attendance:0
-msgid "Simplifies the management of employee's attendances."
-msgstr "Simplifica la gestión de la asistencia de empleados."
-
-#. module: hr
-#: view:hr.job:0
-msgid "Mark as Old"
-msgstr "Marcar como antiguo"
-
-#. module: hr
-#: view:hr.job:0
-msgid "Jobs"
-msgstr "Trabajos"
-
-#. module: hr
-#: view:hr.job:0
-msgid "In Recruitment"
-msgstr "En selección"
-
-#. module: hr
-#: view:hr.installer:0
-msgid "title"
-msgstr "título"
-
-#. module: hr
-#: field:hr.department,company_id:0
-#: view:hr.employee:0
-#: view:hr.job:0
-#: field:hr.job,company_id:0
+"<p class=\"oe_view_nocontent_create\">\n"
+"                Click to define a new job position.\n"
+"              </p><p>\n"
+"                Job Positions are used to define jobs and their requirements.\n"
+"                You can keep track of the number of employees you have per job\n"
+"                position and follow the evolution according to what you planned\n"
+"                for the future.\n"
+"              </p><p>\n"
+"                You can attach a survey to a job position. It will be used in\n"
+"                the recruitment process to evaluate the applicants for this job\n"
+"                position.\n"
+"              </p>\n"
+"            "
+msgstr ""
+
+#. module: hr
+#: view:hr.employee:hr.view_employee_form
+msgid "Active"
+msgstr "Activo"
+
+#. module: hr
+#: view:hr.config.settings:hr.view_human_resources_configuration
+msgid "Additional Features"
+msgstr ""
+
+#. module: hr
+#: field:hr.config.settings,module_account_analytic_analysis:0
+msgid ""
+"Allow invoicing based on timesheets (the sale application will be installed)"
+msgstr ""
+
+#. module: hr
+#: field:hr.config.settings,module_hr_timesheet_sheet:0
+msgid "Allow timesheets validation by managers"
+msgstr ""
+
+#. module: hr
+#: view:hr.config.settings:hr.view_human_resources_configuration
+msgid "Apply"
+msgstr ""
+
+#. module: hr
+#: model:ir.ui.menu,name:hr.menu_open_view_attendance_reason_new_config
+msgid "Attendance"
+msgstr "Asistencia"
+
+#. module: hr
+#: field:hr.employee,bank_account_id:0
+msgid "Bank Account Number"
+msgstr ""
+
+#. module: hr
+#: view:hr.employee:hr.view_employee_form
+msgid "Birth"
+msgstr ""
+
+#. module: hr
+#: help:hr.job,state:0
+msgid ""
+"By default 'Closed', set it to 'In Recruitment' if recruitment process is "
+"going on for this job position."
+msgstr ""
+
+#. module: hr
+#: view:hr.config.settings:hr.view_human_resources_configuration
+msgid "Cancel"
+msgstr "Cancelar"
+
+#. module: hr
+#: field:hr.employee.category,child_ids:0
+msgid "Child Categories"
+msgstr "Categorías hijas"
+
+#. module: hr
+#: field:hr.department,child_ids:0
+msgid "Child Departments"
+msgstr "Departamentos hijos"
+
+#. module: hr
+#: view:hr.employee:hr.view_employee_form
+msgid "Citizenship & Other Info"
+msgstr ""
+
+#. module: hr
+#: field:hr.employee,city:0
+msgid "City"
+msgstr "Ciudad"
+
+#. module: hr
+#: view:hr.employee:hr.view_employee_filter field:hr.employee,coach_id:0
+msgid "Coach"
+msgstr "Monitor"
+
+#. module: hr
+#: field:hr.employee,color:0
+msgid "Color Index"
+msgstr ""
+
+#. module: hr
+#: view:hr.department:hr.view_department_tree
+msgid "Companies"
+msgstr "Compañías"
+
+#. module: hr
+#: field:hr.department,company_id:0 view:hr.employee:hr.view_employee_filter
+#: view:hr.job:hr.view_job_filter field:hr.job,company_id:0
 msgid "Company"
 msgstr "Compañía"
 
 #. module: hr
-#: field:hr.job,no_of_recruitment:0
-msgid "Expected in Recruitment"
-msgstr "Previsión en selección"
-
-#. module: hr
-#: model:ir.ui.menu,name:hr.menu_open_view_attendance_reason_config
-msgid "Holidays"
-msgstr "Vacaciones"
-
-#. module: hr
-#: help:hr.installer,hr_holidays:0
-msgid "Tracks employee leaves, allocation requests and planning."
-msgstr ""
-"Controla las ausencias de empleados, las solicitudes de asignación y "
-"planificación."
-
-#. module: hr
-#: model:ir.model,name:hr.model_hr_employee_marital_status
-msgid "Employee Marital Status"
-msgstr "Estado civil"
-
-#. module: hr
-#: help:hr.employee,partner_id:0
-msgid ""
-"Partner that is related to the current employee. Accounting transaction will "
-"be written on this partner belongs to employee."
-msgstr ""
-"Empresa que está relacionada con el empleado actual. Las transacciones "
-"contables se escribirán en esta empresa a la cual pertenece el empleado."
-
-#. module: hr
-#: model:process.transition,name:hr.process_transition_employeeuser0
-msgid "Link a user to an employee"
-msgstr "Vincular un usuario a un empleado"
-
-#. module: hr
-#: field:hr.installer,hr_contract:0
-msgid "Employee's Contracts"
-msgstr "Contratos del empleado"
-
-#. module: hr
-#: help:hr.installer,hr_payroll:0
-msgid "Generic Payroll system."
-msgstr "Proceso genérico de pago de nóminas."
-
-#. module: hr
-#: view:hr.employee:0
-msgid "My Departments Employee"
-msgstr "Mis departamentos del empleado"
-
-#. module: hr
-#: model:hr.employee.marital.status,name:hr.hr_employee_marital_status_married
-msgid "Married"
-msgstr "Casado (a)"
-
-#. module: hr
-#: constraint:hr.employee:0
-msgid ""
-"Error ! You cannot select a department for which the employee is the manager."
-msgstr ""
-"¡Error! No puede seleccionar un departamento que tenga el empleado como "
-"responsable."
-
-#. module: hr
-#: help:hr.employee,passport_id:0
-msgid "Employee Passport Information"
-msgstr "Información del pasaporte del empleado."
-
-#. module: hr
-#: model:ir.actions.act_window,help:hr.open_module_tree_department
-msgid ""
-"Your Company's Department Structure is used to manage all documents related "
-"to employees by departments: expenses and timesheet validation, leaves "
-"management, recruitments, etc."
-msgstr ""
-"La estructura de departamentos de su compañía se utiliza para gestionar "
-"todos los documentos relativos a los empleados por departamentos: gastos y "
-"validación de tiempos, gestión de ausencias, procesos de selección, etc."
-
-#. module: hr
-#: view:hr.employee:0
-msgid "Position"
-msgstr "Cargo"
-
-#. module: hr
-#: model:ir.actions.act_window,name:hr.action2
-msgid "Employee Hierarchy"
-msgstr "Jerarquía de empleados"
-
-#. module: hr
-#: model:process.transition,note:hr.process_transition_employeeuser0
-msgid ""
-"The Related user field on the Employee form allows to link the OpenERP user "
-"(and her rights) to the employee."
-msgstr ""
-"El campo usuario relacionado en el formulario del empleado permite vincular "
-"el usuario de OpenERP (y sus permisos) al empleado."
-
-#. module: hr
-<<<<<<< HEAD
-#: view:hr.job:0
-#: selection:hr.job,state:0
-msgid "In Recruitement"
-msgstr "En selección"
-=======
+#: model:ir.ui.menu,name:hr.menu_hr_configuration
+msgid "Configuration"
+msgstr "Configuración"
+
+#. module: hr
+#: view:hr.config.settings:hr.view_human_resources_configuration
+#: model:ir.actions.act_window,name:hr.action_human_resources_configuration
+msgid "Configure Human Resources"
+msgstr ""
+
+#. module: hr
+#: view:hr.employee:hr.view_employee_form
+msgid "Contact Information"
+msgstr "Información de contacto"
+
+#. module: hr
+#: view:hr.config.settings:hr.view_human_resources_configuration
+msgid "Contracts"
+msgstr "Contratos"
+
+#. module: hr
+#: model:ir.actions.act_window,name:hr.view_department_form_installer
+msgid "Create Your Departments"
+msgstr ""
+
+#. module: hr
 #: field:hr.config.settings,create_uid:0 field:hr.department,create_uid:0
 #: field:hr.employee,create_uid:0 field:hr.employee.category,create_uid:0
 #: field:hr.job,create_uid:0
 msgid "Created by"
 msgstr "Creado por"
->>>>>>> 0af32f3f
+
+#. module: hr
+#: field:hr.config.settings,create_date:0 field:hr.department,create_date:0
+#: field:hr.employee,create_date:0 field:hr.employee.category,create_date:0
+#: field:hr.job,create_date:0
+msgid "Created on"
+msgstr "Creado en"
+
+#. module: hr
+#: field:hr.job,no_of_employee:0
+msgid "Current Number of Employees"
+msgstr ""
+
+#. module: hr
+#: field:hr.employee,birthday:0
+msgid "Date of Birth"
+msgstr "Fecha de nacimiento"
+
+#. module: hr
+#: help:hr.employee,message_last_post:0 help:hr.job,message_last_post:0
+msgid "Date of the last message posted on the record."
+msgstr ""
+
+#. module: hr
+#: view:hr.department:hr.view_department_filter
+#: view:hr.employee:hr.view_employee_filter field:hr.employee,department_id:0
+#: view:hr.job:hr.view_job_filter field:hr.job,department_id:0
+msgid "Department"
+msgstr "Departamento"
+
+#. module: hr
+#: field:hr.department,name:0
+msgid "Department Name"
+msgstr "Nombre de departamento"
+
+#. module: hr
+#: view:hr.department:hr.view_department_filter
+#: model:ir.actions.act_window,name:hr.open_module_tree_department
+#: model:ir.ui.menu,name:hr.menu_hr_department_tree
+msgid "Departments"
+msgstr "Departamentos"
+
+#. module: hr
+#: field:res.users,display_employees_suggestions:0
+msgid "Display Employees Suggestions"
+msgstr ""
+
+#. module: hr
+#: selection:hr.employee,marital:0
+msgid "Divorced"
+msgstr "Divorciado"
+
+#. module: hr
+#: field:hr.config.settings,module_hr_gamification:0
+msgid "Drive engagement with challenges and badges"
+msgstr ""
+
+#. module: hr
+#: view:hr.employee:hr.view_employee_form
+#: model:ir.model,name:hr.model_hr_employee
+msgid "Employee"
+msgstr "Empleado"
+
+#. module: hr
+#: view:hr.employee.category:hr.view_employee_category_form
+#: model:ir.model,name:hr.model_hr_employee_category
+msgid "Employee Category"
+msgstr "Categoría de empleado"
+
+#. module: hr
+#: field:hr.employee.category,name:0
+msgid "Employee Tag"
+msgstr ""
+
+#. module: hr
+#: model:ir.actions.act_window,name:hr.open_view_categ_form
+#: model:ir.ui.menu,name:hr.menu_view_employee_category_form
+msgid "Employee Tags"
+msgstr ""
+
+#. module: hr
+#: help:hr.employee,bank_account_id:0
+msgid "Employee bank salary account"
+msgstr "Cuenta bancaria de salario del empleado."
+
+#. module: hr
+#: view:hr.employee:hr.view_employee_filter
+#: view:hr.employee:hr.view_employee_tree
+#: view:hr.employee:hr.view_partner_tree2
+#: field:hr.employee.category,employee_ids:0 field:hr.job,employee_ids:0
+#: model:ir.actions.act_window,name:hr.hr_employee_normal_action_tree
+#: model:ir.actions.act_window,name:hr.open_view_employee_list
+#: model:ir.actions.act_window,name:hr.open_view_employee_list_my
+#: model:ir.ui.menu,name:hr.menu_open_view_employee_list_my
+msgid "Employees"
+msgstr "Empleados"
+
+#. module: hr
+#: view:hr.employee.category:hr.view_employee_category_list
+#: view:hr.employee.category:hr.view_employee_category_tree
+msgid "Employees Categories"
+msgstr "Categorías de empleados"
+
+#. module: hr
+#: model:ir.actions.act_window,name:hr.open_view_employee_tree
+msgid "Employees Structure"
+msgstr "Estructura de empleados"
+
+#. module: hr
+#: constraint:hr.employee.category:0
+msgid "Error! You cannot create recursive Categories."
+msgstr ""
+
+#. module: hr
+#: constraint:hr.department:0
+msgid "Error! You cannot create recursive departments."
+msgstr ""
+
+#. module: hr
+#: constraint:hr.employee:0
+msgid "Error! You cannot create recursive hierarchy of Employee(s)."
+msgstr ""
+
+#. module: hr
+#: field:hr.job,no_of_recruitment:0
+msgid "Expected New Employees"
+msgstr ""
+
+#. module: hr
+#: help:hr.job,expected_employees:0
+msgid ""
+"Expected number of employees for this job position after new recruitment."
+msgstr ""
+
+#. module: hr
+#: selection:hr.employee,gender:0
+msgid "Female"
+msgstr "Mujer"
+
+#. module: hr
+#. openerp-web
+#: code:addons/hr/static/src/xml/suggestions.xml:29
+#: view:hr.employee:hr.hr_kanban_view_employees
+#, python-format
+msgid "Follow"
+msgstr ""
+
+#. module: hr
+#: field:hr.employee,message_follower_ids:0
+#: field:hr.job,message_follower_ids:0
+msgid "Followers"
+msgstr ""
+
+#. module: hr
+#: view:hr.employee:hr.hr_kanban_view_employees
+msgid "Following"
+msgstr ""
+
+#. module: hr
+#: field:hr.employee,gender:0
+msgid "Gender"
+msgstr "Sexo"
+
+#. module: hr
+#: view:hr.employee:hr.view_employee_filter view:hr.job:hr.view_job_filter
+msgid "Group By"
+msgstr "Agrupar por"
+
+#. module: hr
+#: view:hr.employee:hr.view_employee_form
+msgid "HR Settings"
+msgstr ""
+
+#. module: hr
+#: field:hr.job,no_of_hired_employee:0
+msgid "Hired Employees"
+msgstr ""
+
+#. module: hr
+#: help:hr.employee,message_summary:0 help:hr.job,message_summary:0
+msgid ""
+"Holds the Chatter summary (number of messages, ...). This summary is "
+"directly in html format in order to be inserted in kanban views."
+msgstr ""
+
+#. module: hr
+#: field:hr.employee,address_home_id:0
+msgid "Home Address"
+msgstr "Dirección particular"
+
+#. module: hr
+#: model:ir.ui.menu,name:hr.menu_hr_main
+#: model:ir.ui.menu,name:hr.menu_hr_reporting
+#: model:ir.ui.menu,name:hr.menu_hr_root
+#: model:ir.ui.menu,name:hr.menu_human_resources_configuration
+msgid "Human Resources"
+msgstr "Recursos humanos"
+
+#. module: hr
+#: view:hr.config.settings:hr.view_human_resources_configuration
+msgid "Human Resources Management"
+msgstr ""
+
+#. module: hr
+#: field:hr.config.settings,id:0 field:hr.department,id:0
+#: field:hr.employee,id:0 field:hr.employee.category,id:0 field:hr.job,id:0
+msgid "ID"
+msgstr "ID"
 
 #. module: hr
 #: field:hr.employee,identification_id:0
@@ -243,333 +421,78 @@
 msgstr "Nº identificación"
 
 #. module: hr
-#: field:hr.job,no_of_employee:0
-msgid "No of Employee"
-msgstr "Nº de empleado"
-
-#. module: hr
-#: selection:hr.employee,gender:0
-msgid "Female"
-msgstr "Mujer"
-
-#. module: hr
-#: help:hr.installer,hr_timesheet_sheet:0
-msgid ""
-"Tracks and helps employees encode and validate timesheets and attendances."
-msgstr ""
-"Controla y ayuda a los empleados codificar y validar sus horarios y "
-"asistencias."
-
-#. module: hr
-#: field:hr.installer,hr_evaluation:0
-msgid "Periodic Evaluations"
-msgstr "Evaluaciones periódicas"
-
-#. module: hr
-#: field:hr.installer,hr_timesheet_sheet:0
-msgid "Timesheets"
-msgstr "Horarios"
-
-#. module: hr
-#: model:ir.actions.act_window,name:hr.open_view_employee_tree
-msgid "Employees Structure"
-msgstr "Estructura de empleados"
-
-#. module: hr
-#: view:hr.employee:0
-msgid "Social IDs"
-msgstr "Nº DNI"
-
-#. module: hr
-#: help:hr.job,no_of_employee:0
-msgid "Number of employee with that job."
-msgstr "Número de empleados con ese trabajo."
-
-#. module: hr
-#: field:hr.employee,work_phone:0
-msgid "Work Phone"
-msgstr "Teléfono trabajo"
-
-#. module: hr
-#: field:hr.employee.category,child_ids:0
-msgid "Child Categories"
-msgstr "Categorías hijas"
-
-#. module: hr
-#: view:hr.job:0
+#: help:hr.employee,message_unread:0 help:hr.job,message_unread:0
+msgid "If checked new messages require your attention."
+msgstr ""
+
+#. module: hr
+#: view:hr.job:hr.view_job_filter
+msgid "In Position"
+msgstr "Ocupado"
+
+#. module: hr
+#: view:hr.job:hr.view_job_filter
+msgid "In Recruitment"
+msgstr "En selección"
+
+#. module: hr
+#: field:hr.config.settings,module_hr_attendance:0
+msgid "Install attendances feature"
+msgstr ""
+
+#. module: hr
+#: view:hr.config.settings:hr.view_human_resources_configuration
+msgid "Install your country's payroll"
+msgstr ""
+
+#. module: hr
+#: field:hr.employee,message_is_follower:0 field:hr.job,message_is_follower:0
+msgid "Is a Follower"
+msgstr ""
+
+#. module: hr
+#: view:hr.employee:hr.view_employee_filter view:hr.job:hr.view_hr_job_form
+#: view:hr.job:hr.view_hr_job_tree view:hr.job:hr.view_job_filter
+msgid "Job"
+msgstr "Trabajo"
+
+#. module: hr
 #: field:hr.job,description:0
-#: model:ir.model,name:hr.model_hr_job
 msgid "Job Description"
 msgstr "Descripción del trabajo"
 
 #. module: hr
-#: field:hr.employee,work_location:0
-msgid "Office Location"
-msgstr "Dirección oficina"
-
-#. module: hr
-#: view:hr.employee:0
-#: view:hr.job:0
-#: model:ir.model,name:hr.model_hr_employee
-#: model:process.node,name:hr.process_node_employee0
-msgid "Employee"
-msgstr "Empleado"
-
-#. module: hr
-#: model:process.node,note:hr.process_node_employeecontact0
-msgid "Other information"
-msgstr "Otra información"
-
-#. module: hr
-#: field:hr.employee,work_email:0
-msgid "Work E-mail"
-msgstr "Email de trabajo"
-
-#. module: hr
-#: field:hr.department,complete_name:0
-#: field:hr.employee.category,complete_name:0
-msgid "Name"
-msgstr "Nombre"
-
-#. module: hr
-#: field:hr.employee,birthday:0
-msgid "Date of Birth"
-msgstr "Fecha de nacimiento"
-
-#. module: hr
-#: model:ir.ui.menu,name:hr.menu_hr_reporting
-msgid "Reporting"
-msgstr "Informe"
-
-#. module: hr
-#: model:ir.model,name:hr.model_ir_actions_act_window
-msgid "ir.actions.act_window"
-msgstr "ir.acciones.acc_ventana"
-
-#. module: hr
-#: model:ir.actions.act_window,name:hr.open_board_hr
-msgid "Human Resources Dashboard"
-msgstr "Tablero de recursos humanos"
-
-#. module: hr
-#: view:hr.employee:0
+#: field:hr.job,name:0
+msgid "Job Name"
+msgstr "Nombre del trabajo"
+
+#. module: hr
+#: model:ir.model,name:hr.model_hr_job
+msgid "Job Position"
+msgstr "Cargo"
+
+#. module: hr
+#: model:ir.actions.act_window,name:hr.action_hr_job
+#: model:ir.ui.menu,name:hr.menu_hr_job_position
+msgid "Job Positions"
+msgstr "Puestos de trabajo"
+
+#. module: hr
 #: field:hr.employee,job_id:0
-#: view:hr.job:0
-msgid "Job"
-msgstr "Trabajo"
-
-#. module: hr
-#: view:hr.department:0
-#: field:hr.department,member_ids:0
-msgid "Members"
-msgstr "Miembros"
-
-#. module: hr
-#: model:ir.ui.menu,name:hr.menu_hr_configuration
-msgid "Configuration"
-msgstr "Configuración"
-
-#. module: hr
-#: view:hr.installer:0
-msgid ""
-"You can enhance the base HR Application by installing few HR-related "
-"functionalities."
-msgstr ""
-"Puede mejorar la aplicación de recursos humanos base mediante la instalación "
-"de algunas funcionalidades relacionadas con RRHH."
-
-#. module: hr
-#: view:hr.employee:0
-msgid "Categories"
-msgstr "Categorías"
-
-#. module: hr
-#: field:hr.job,expected_employees:0
-msgid "Expected Employees"
-msgstr "Empleados previstos"
-
-#. module: hr
-#: help:hr.employee,sinid:0
-msgid "Social Insurance Number"
-msgstr "Número de la mutua laboral."
-
-#. module: hr
-#: model:hr.employee.marital.status,name:hr.hr_employee_marital_status_divorced
-msgid "Divorced"
-msgstr "Divorciado"
-
-#. module: hr
-#: field:hr.employee.category,parent_id:0
-msgid "Parent Category"
-msgstr "Categoría padre"
-
-#. module: hr
-#: constraint:hr.employee.category:0
-msgid "Error ! You cannot create recursive Categories."
-msgstr "¡Error! No puede crear categorías recursivas."
-
-#. module: hr
-#: view:hr.department:0
-#: model:ir.actions.act_window,name:hr.open_module_tree_department
-#: model:ir.ui.menu,name:hr.menu_hr_department_tree
-#: view:res.users:0
-#: field:res.users,context_department_id:0
-msgid "Departments"
-msgstr "Departamentos"
-
-#. module: hr
-#: model:process.node,name:hr.process_node_employeecontact0
-msgid "Employee Contact"
-msgstr "Contacto empleado"
-
-#. module: hr
-#: view:board.board:0
-msgid "My Board"
-msgstr "Mi tablero"
-
-#. module: hr
-#: selection:hr.employee,gender:0
-msgid "Male"
-msgstr "Hombre"
-
-#. module: hr
-#: field:hr.installer,progress:0
-msgid "Configuration Progress"
-msgstr "Progreso de la configuración"
-
-#. module: hr
-#: model:ir.actions.act_window,name:hr.open_view_categ_form
-#: model:ir.ui.menu,name:hr.menu_view_employee_category_form
-msgid "Categories of Employee"
-msgstr "Categorías de empleado"
-
-#. module: hr
-#: view:hr.employee.category:0
-#: model:ir.model,name:hr.model_hr_employee_category
-msgid "Employee Category"
-msgstr "Categoría de empleado"
-
-#. module: hr
-#: field:hr.installer,config_logo:0
-msgid "Image"
-msgstr "Imagen"
-
-#. module: hr
-#: model:process.process,name:hr.process_process_employeecontractprocess0
-msgid "Employee Contract"
-msgstr "Contrato de empleado"
-
-#. module: hr
-#: help:hr.installer,hr_evaluation:0
-msgid ""
-"Lets you create and manage the periodic evaluation and performance review of "
-"employees."
-msgstr ""
-"Le permite crear y gestionar la evaluación periódica y revisión de la "
-"productividad de los empleados."
-
-#. module: hr
-#: model:ir.model,name:hr.model_hr_department
-msgid "hr.department"
-msgstr "hr.departamento"
-
-#. module: hr
-#: help:hr.employee,parent_id:0
-msgid "It is linked with manager of Department"
-msgstr "Está vinculado con el director del departamento."
-
-#. module: hr
-#: field:hr.installer,hr_recruitment:0
-msgid "Recruitment Process"
-msgstr "Proceso de selección"
-
-#. module: hr
-#: field:hr.employee,category_ids:0
-#: field:hr.employee.category,name:0
-msgid "Category"
-msgstr "Categoría"
-
-#. module: hr
-#: model:ir.actions.act_window,help:hr.open_view_employee_list_my
-msgid ""
-"Here you can manage your work force by creating employees and assigning them "
-"specific properties in the system. Maintain all employee related information "
-"and keep track of anything that needs to be recorded for them. The personal "
-"information tab will help you maintain their identity data. The Categories "
-"tab gives you the opportunity to assign them related employee categories "
-"depending on their position and activities within the company. A category "
-"can be a seniority level within the company or a department. The Timesheets "
-"tab allows to assign them a specific timesheet and analytic journal where "
-"they will be able to enter time through the system. In the note tab, you can "
-"enter text data that should be recorded for a specific employee."
-msgstr ""
-"Aquí puede gestionar su mano de obra creando empleados y asignándoles "
-"propiedades específicas en el sistema. Mantenga toda la información "
-"relacionada con los empleados y haga un seguimiento de cualquier hecho que "
-"necesite ser registrado. La pestaña con información personal le ayudará a "
-"mantener los datos sobre su identidad. La pestaña Categorías le permite "
-"asignarles categorías de empleados en función de su puesto y actividades "
-"dentro de la compañía. Una categoría puede ser la antigüedad dentro de la "
-"compañía o departamento. La pestaña de Hoja de servicios permite asignarles "
-"una hoja de servicios específica y un diario analítico donde podrán "
-"introducir tiempo en el sistema. En la pestaña notas puede introducir "
-"información, en formato texto libre, que debe ser guardada para un empleado "
-"en concreto."
-
-#. module: hr
-#: help:hr.employee,bank_account_id:0
-msgid "Employee bank salary account"
-msgstr "Cuenta bancaria de salario del empleado."
-
-#. module: hr
-#: field:hr.department,note:0
-msgid "Note"
-msgstr "Nota"
-
-#. module: hr
-#: constraint:res.users:0
-msgid "The chosen company is not in the allowed companies for this user"
-msgstr ""
-"La compañía seleccionada no está en las compañías permitidas para este "
-"usuario"
-
-#. module: hr
-#: view:hr.employee:0
-msgid "Contact Information"
-msgstr "Información de contacto"
-
-#. module: hr
-#: field:hr.employee,address_id:0
-msgid "Working Address"
-msgstr "Dirección de trabajo"
-
-#. module: hr
-#: model:ir.actions.act_window,name:hr.open_board_hr_manager
-msgid "HR Manager Dashboard"
-msgstr "Tablero director RRHH"
-
-#. module: hr
-#: view:hr.employee:0
-msgid "Status"
-msgstr "Estado"
-
-#. module: hr
-#: view:hr.installer:0
-msgid "Configure"
-msgstr "Configurar"
-
-#. module: hr
-<<<<<<< HEAD
-#: model:ir.actions.act_window,name:hr.open_view_categ_tree
-#: model:ir.ui.menu,name:hr.menu_view_employee_category_tree
-msgid "Categories Structure"
-msgstr "Estructura de categorías"
-
-#. module: hr
-#: field:hr.employee,partner_id:0
-msgid "unknown"
-msgstr "Desconocido"
-=======
+msgid "Job Title"
+msgstr "Título del trabajo"
+
+#. module: hr
+#: field:hr.department,jobs_ids:0 view:hr.job:hr.view_job_filter
+msgid "Jobs"
+msgstr "Trabajos"
+
+#. module: hr
+#: field:hr.employee,message_last_post:0 field:hr.job,message_last_post:0
+msgid "Last Message Date"
+msgstr ""
+
+#. module: hr
 #: field:hr.config.settings,write_uid:0 field:hr.department,write_uid:0
 #: field:hr.employee,write_uid:0 field:hr.employee.category,write_uid:0
 #: field:hr.job,write_uid:0
@@ -581,12 +504,254 @@
 #: field:hr.employee,write_date:0 field:hr.employee.category,write_date:0
 msgid "Last Updated on"
 msgstr "Ultima actualizacion en"
->>>>>>> 0af32f3f
-
-#. module: hr
-#: field:hr.installer,hr_holidays:0
-msgid "Holidays / Leaves Management"
-msgstr "Gestión de vacaciones / ausencias"
+
+#. module: hr
+#: field:hr.employee,last_login:0
+msgid "Latest Connection"
+msgstr ""
+
+#. module: hr
+#: view:hr.job:hr.view_hr_job_form
+msgid "Launch Recruitment"
+msgstr ""
+
+#. module: hr
+#: model:ir.ui.menu,name:hr.menu_open_view_attendance_reason_config
+msgid "Leaves"
+msgstr "Ausencias"
+
+#. module: hr
+#: field:hr.employee,login:0
+msgid "Login"
+msgstr ""
+
+#. module: hr
+#: selection:hr.employee,gender:0
+msgid "Male"
+msgstr "Hombre"
+
+#. module: hr
+#: field:hr.config.settings,module_hr_expense:0
+msgid "Manage employees expenses"
+msgstr ""
+
+#. module: hr
+#: field:hr.config.settings,module_hr_holidays:0
+msgid "Manage holidays, leaves and allocation requests"
+msgstr ""
+
+#. module: hr
+#: field:hr.config.settings,module_hr_payroll:0
+msgid "Manage payroll"
+msgstr ""
+
+#. module: hr
+#: field:hr.config.settings,module_hr_recruitment:0
+msgid "Manage the recruitment process"
+msgstr ""
+
+#. module: hr
+#: field:hr.config.settings,module_hr_timesheet:0
+msgid "Manage timesheets"
+msgstr ""
+
+#. module: hr
+#: field:hr.department,manager_id:0 view:hr.employee:hr.view_employee_filter
+#: field:hr.employee,parent_id:0
+msgid "Manager"
+msgstr "Director"
+
+#. module: hr
+#: field:hr.employee,marital:0
+msgid "Marital Status"
+msgstr "Estado civil"
+
+#. module: hr
+#: selection:hr.employee,marital:0
+msgid "Married"
+msgstr "Casado (a)"
+
+#. module: hr
+#: field:hr.employee,image_medium:0
+msgid "Medium-sized photo"
+msgstr ""
+
+#. module: hr
+#: help:hr.employee,image_medium:0
+msgid ""
+"Medium-sized photo of the employee. It is automatically resized as a "
+"128x128px image, with aspect ratio preserved. Use this field in form views "
+"or some kanban views."
+msgstr ""
+
+#. module: hr
+#: field:hr.department,member_ids:0
+msgid "Members"
+msgstr "Miembros"
+
+#. module: hr
+#: field:hr.employee,message_ids:0 field:hr.job,message_ids:0
+msgid "Messages"
+msgstr "Mensajes"
+
+#. module: hr
+#: help:hr.employee,message_ids:0 help:hr.job,message_ids:0
+msgid "Messages and communication history"
+msgstr ""
+
+#. module: hr
+#: field:hr.department,complete_name:0 field:hr.employee,name_related:0
+#: field:hr.employee.category,complete_name:0
+msgid "Name"
+msgstr "Nombre"
+
+#. module: hr
+#: field:hr.employee,country_id:0
+msgid "Nationality"
+msgstr "Nacionalidad"
+
+#. module: hr
+#: field:hr.department,note:0
+msgid "Note"
+msgstr "Nota"
+
+#. module: hr
+#: field:hr.employee,notes:0
+msgid "Notes"
+msgstr "Notas"
+
+#. module: hr
+#: help:hr.job,no_of_employee:0
+msgid "Number of employees currently occupying this job position."
+msgstr ""
+
+#. module: hr
+#: sql_constraint:hr.job:0
+msgid ""
+"Number of hired employee must be less than expected number of employee in "
+"recruitment."
+msgstr ""
+
+#. module: hr
+#: help:hr.job,no_of_hired_employee:0
+msgid ""
+"Number of hired employees for this job position during recruitment phase."
+msgstr ""
+
+#. module: hr
+#: help:hr.job,no_of_recruitment:0
+msgid "Number of new employees you expect to recruit."
+msgstr ""
+
+#. module: hr
+#: field:hr.employee,work_location:0
+msgid "Office Location"
+msgstr "Dirección oficina"
+
+#. module: hr
+#: model:ir.actions.client,name:hr.action_client_hr_menu
+msgid "Open HR Menu"
+msgstr ""
+
+#. module: hr
+#: field:hr.config.settings,module_hr_evaluation:0
+msgid "Organize employees periodic evaluation"
+msgstr ""
+
+#. module: hr
+#: field:hr.employee,otherid:0
+msgid "Other Id"
+msgstr ""
+
+#. module: hr
+#: view:hr.employee:hr.view_employee_form
+msgid "Other Information ..."
+msgstr ""
+
+#. module: hr
+#: field:hr.department,parent_id:0
+msgid "Parent Department"
+msgstr "Departamento padre"
+
+#. module: hr
+#: field:hr.employee.category,parent_id:0
+msgid "Parent Employee Tag"
+msgstr ""
+
+#. module: hr
+#: field:hr.employee,passport_id:0
+msgid "Passport No"
+msgstr "Nº Pasaporte"
+
+#. module: hr
+#: model:ir.actions.act_window,name:hr.open_payroll_modules
+msgid "Payroll"
+msgstr "Nómina"
+
+#. module: hr
+#: view:hr.employee:hr.view_employee_form
+msgid "Personal Information"
+msgstr "Información personal"
+
+#. module: hr
+#: field:hr.employee,image:0
+msgid "Photo"
+msgstr "Foto"
+
+#. module: hr
+#: view:hr.employee:hr.view_employee_form
+msgid "Position"
+msgstr "Cargo"
+
+#. module: hr
+#: view:hr.employee:hr.view_employee_form
+msgid "Public Information"
+msgstr ""
+
+#. module: hr
+#: field:hr.config.settings,module_hr_contract:0
+msgid "Record contracts per employee"
+msgstr ""
+
+#. module: hr
+#: selection:hr.job,state:0
+msgid "Recruitment Closed"
+msgstr ""
+
+#. module: hr
+#: selection:hr.job,state:0
+msgid "Recruitment in Progress"
+msgstr ""
+
+#. module: hr
+#: view:hr.employee:hr.view_employee_form
+msgid "Related User"
+msgstr ""
+
+#. module: hr
+#: field:res.users,employee_ids:0
+msgid "Related employees"
+msgstr ""
+
+#. module: hr
+#: model:ir.ui.menu,name:hr.menu_hr_reporting_timesheet
+msgid "Reports"
+msgstr ""
+
+#. module: hr
+#: field:hr.job,requirements:0
+msgid "Requirements"
+msgstr "Requerimientos"
+
+#. module: hr
+#: field:hr.employee,resource_id:0
+msgid "Resource"
+msgstr "Recurso"
+
+#. module: hr
+#: field:hr.employee,sinid:0
+msgid "SIN No"
+msgstr "Nº Mutua"
 
 #. module: hr
 #: field:hr.employee,ssnid:0
@@ -594,261 +759,27 @@
 msgstr "Nº Seguridad Social"
 
 #. module: hr
-#: view:hr.employee:0
-msgid "Active"
-msgstr "Activo"
-
-#. module: hr
-#: constraint:hr.employee:0
-msgid "Error ! You cannot create recursive Hierarchy of Employees."
-msgstr "¡Error! No se puede crear una jerarquía recursiva de empleados."
-
-#. module: hr
-#: view:hr.department:0
-msgid "Companies"
-msgstr "Compañías"
-
-#. module: hr
-#: model:ir.module.module,description:hr.module_meta_information
-msgid ""
-"\n"
-"    Module for human resource management. You can manage:\n"
-"    * Employees and hierarchies : You can define your employee with User and "
-"display hierarchies\n"
-"    * HR Departments\n"
-"    * HR Jobs\n"
-"    "
-msgstr ""
-"\n"
-"    Módulo para la gestión de recursos humanos. Puede gestionar:\n"
-"    * Empleados y jerarquías: Puede definir su empleado asociado a un "
-"usuario y mostrar jerarquías\n"
-"    * Departamentos RRHH\n"
-"    * Trabajos RRHH\n"
-"    "
-
-#. module: hr
-#: model:process.transition,note:hr.process_transition_contactofemployee0
-msgid ""
-"In the Employee form, there are different kind of information like Contact "
-"information."
-msgstr ""
-"En el formulario del empleado, hay diferentes tipos de información como la "
-"información de contacto."
-
-#. module: hr
-#: help:hr.job,expected_employees:0
-msgid "Required number of Employees in total for that job."
-msgstr "Número necesario de empleados en total para ese trabajo."
-
-#. module: hr
-#: selection:hr.job,state:0
-msgid "Old"
-msgstr "Antiguo"
-
-#. module: hr
-#: field:hr.employee.marital.status,description:0
-msgid "Status Description"
-msgstr "Descripción del estado"
-
-#. module: hr
-#: sql_constraint:res.users:0
-msgid "You can not have two users with the same login !"
-msgstr "¡No puede tener dos usuarios con el mismo identificador de usuario!"
-
-#. module: hr
-#: view:hr.job:0
-#: field:hr.job,state:0
-msgid "State"
-msgstr "Estado"
-
-#. module: hr
-#: field:hr.employee,marital:0
-#: view:hr.employee.marital.status:0
-#: field:hr.employee.marital.status,name:0
-#: model:ir.actions.act_window,name:hr.action_hr_marital_status
-#: model:ir.ui.menu,name:hr.hr_menu_marital_status
-msgid "Marital Status"
-msgstr "Estado civil"
-
-#. module: hr
-#: help:hr.installer,hr_recruitment:0
-msgid "Helps you manage and streamline your recruitment process."
-msgstr ""
-"Le ayuda a gestionar y optimizar su proceso de selección de personal."
-
-#. module: hr
-#: model:process.node,note:hr.process_node_employee0
-msgid "Employee form and structure"
-msgstr "Formulario y estructura del empleado"
-
-#. module: hr
-#: field:hr.employee,photo:0
-msgid "Photo"
-msgstr "Foto"
-
-#. module: hr
-#: model:ir.model,name:hr.model_res_users
-msgid "res.users"
-msgstr "res.usuarios"
-
-#. module: hr
-#: field:hr.installer,hr_payroll_account:0
-msgid "Payroll Accounting"
-msgstr "Cálculo de nóminas"
-
-#. module: hr
-#: view:hr.employee:0
-msgid "Personal Information"
-msgstr "Información personal"
-
-#. module: hr
-#: field:hr.employee,passport_id:0
-msgid "Passport No"
-msgstr "Nº Pasaporte"
-
-#. module: hr
-#: view:res.users:0
-msgid "Current Activity"
-msgstr "Actividad actual"
-
-#. module: hr
-#: help:hr.installer,hr_expense:0
-msgid ""
-"Tracks and manages employee expenses, and can automatically re-invoice "
-"clients if the expenses are project-related."
-msgstr ""
-"Controla y gestiona los gastos de los empleados, y puede re-facturar a "
-"clientes de forma automática si los gastos están relacionados con un "
-"proyecto."
-
-#. module: hr
-#: view:hr.job:0
-msgid "Current"
-msgstr "Presente"
-
-#. module: hr
-#: field:hr.department,parent_id:0
-msgid "Parent Department"
-msgstr "Departamento padre"
-
-#. module: hr
-#: view:hr.employee.category:0
-msgid "Employees Categories"
-msgstr "Categorías de empleados"
-
-#. module: hr
-#: field:hr.employee,address_home_id:0
-msgid "Home Address"
-msgstr "Dirección particular"
-
-#. module: hr
-#: field:hr.installer,hr_attendance:0
-#: model:ir.ui.menu,name:hr.menu_open_view_attendance_reason_new_config
-msgid "Attendances"
-msgstr "Asistencias"
-
-#. module: hr
-#: view:hr.employee.marital.status:0
-#: view:hr.job:0
-msgid "Description"
-msgstr "Descripción"
-
-#. module: hr
-#: help:hr.installer,hr_contract:0
-msgid "Extends employee profiles to help manage their contracts."
-msgstr ""
-"Extiende los perfiles de empleados para ayudar a gestionar sus contratos."
-
-#. module: hr
-#: field:hr.installer,hr_payroll:0
-msgid "Payroll"
-msgstr "Nómina"
-
-#. module: hr
-#: model:hr.employee.marital.status,name:hr.hr_employee_marital_status_single
+#: selection:hr.employee,marital:0
 msgid "Single"
 msgstr "Soltero(a)"
 
 #. module: hr
-#: field:hr.job,name:0
-msgid "Job Name"
-msgstr "Nombre del trabajo"
-
-#. module: hr
-#: view:hr.job:0
-#: selection:hr.job,state:0
-msgid "In Position"
-msgstr "Ocupado"
-
-#. module: hr
-#: field:hr.employee,mobile_phone:0
-msgid "Mobile"
-msgstr "Móvil"
-
-#. module: hr
-#: view:hr.department:0
-msgid "department"
-msgstr "departamento"
-
-#. module: hr
-#: field:hr.employee,country_id:0
-msgid "Nationality"
-msgstr "Nacionalidad"
-
-#. module: hr
-#: view:hr.department:0
-#: view:hr.employee:0
-#: field:hr.employee,notes:0
-msgid "Notes"
-msgstr "Notas"
-
-#. module: hr
-#: model:ir.model,name:hr.model_hr_installer
-msgid "hr.installer"
-msgstr "hr.instalador"
-
-#. module: hr
-#: view:board.board:0
-msgid "HR Manager Board"
-msgstr "Tablero director RRHH"
-
-#. module: hr
-#: field:hr.employee,resource_id:0
-msgid "Resource"
-msgstr "Recurso"
-
-#. module: hr
-#: view:hr.installer:0
-#: model:ir.actions.act_window,name:hr.action_hr_installer
-msgid "Human Resources Application Configuration"
-msgstr "Configuración de aplicaciones de recursos humanos"
-
-#. module: hr
-#: field:hr.employee,gender:0
-msgid "Gender"
-msgstr "Sexo"
-
-#. module: hr
-#: view:hr.employee:0
-#: field:hr.job,employee_ids:0
-#: model:ir.actions.act_window,name:hr.hr_employee_normal_action_tree
-#: model:ir.actions.act_window,name:hr.open_view_employee_list
-#: model:ir.actions.act_window,name:hr.open_view_employee_list_my
-#: model:ir.ui.menu,name:hr.menu_open_view_employee_list_my
-#: model:ir.ui.menu,name:hr.menu_view_employee_category_configuration_form
-msgid "Employees"
-msgstr "Empleados"
-
-#. module: hr
-#: field:hr.employee,bank_account_id:0
-msgid "Bank Account"
-msgstr "Cuenta bancaria"
-
-#. module: hr
-#: field:hr.department,name:0
-msgid "Department Name"
-msgstr "Nombre de departamento"
+#: field:hr.employee,image_small:0
+msgid "Small-sized photo"
+msgstr ""
+
+#. module: hr
+#: help:hr.employee,image_small:0
+msgid ""
+"Small-sized photo of the employee. It is automatically resized as a 64x64px "
+"image, with aspect ratio preserved. Use this field anywhere a small image is"
+" required."
+msgstr ""
+
+#. module: hr
+#: help:hr.employee,sinid:0
+msgid "Social Insurance Number"
+msgstr "Número de la mutua laboral."
 
 #. module: hr
 #: help:hr.employee,ssnid:0
@@ -856,178 +787,194 @@
 msgstr "Número de la Seguridad Social."
 
 #. module: hr
-#: model:process.node,note:hr.process_node_openerpuser0
-msgid "Creation of a OpenERP user"
-msgstr "Creación de un usuario OpenERP"
-
-#. module: hr
-#: field:hr.department,child_ids:0
-msgid "Child Departments"
-msgstr "Departamentos hijos"
-
-#. module: hr
-#: model:ir.actions.act_window,name:hr.action_hr_job
-#: model:ir.ui.menu,name:hr.menu_hr_job
-msgid "Job Positions"
-msgstr "Puestos de trabajo"
-
-#. module: hr
-#: view:hr.employee:0
-#: field:hr.employee,coach_id:0
-msgid "Coach"
-msgstr "Monitor"
-
-#. module: hr
-#: view:hr.installer:0
-msgid "Configure Your Human Resources Application"
-msgstr "Configure su aplicación de recursos humanos"
-
-#. module: hr
-#: field:hr.installer,hr_expense:0
-msgid "Expenses"
-msgstr "Gastos"
-
-#. module: hr
-#: field:hr.department,manager_id:0
-#: view:hr.employee:0
-#: field:hr.employee,parent_id:0
-msgid "Manager"
-msgstr "Director"
-
-#. module: hr
-#: model:hr.employee.marital.status,name:hr.hr_employee_marital_status_widower
-msgid "Widower"
-msgstr "Viudo(a)"
-
-#. module: hr
-#: help:hr.installer,hr_payroll_account:0
-msgid "Generic Payroll system Integrated with Accountings."
-msgstr "Sistema genérico de nóminas integrado con contabilidad."
+#: view:hr.employee:hr.view_employee_form view:hr.job:hr.view_job_filter
+#: field:hr.job,state:0
+msgid "Status"
+msgstr "Estado"
+
+#. module: hr
+#: view:hr.job:hr.view_hr_job_form
+msgid "Stop Recruitment"
+msgstr ""
+
+#. module: hr
+#: model:ir.actions.act_window,name:hr.action2
+msgid "Subordinate Hierarchy"
+msgstr ""
 
 #. module: hr
 #: field:hr.employee,child_ids:0
 msgid "Subordinates"
 msgstr "Subordinados"
 
-#~ msgid "Working Time Categories"
-#~ msgstr "Categorías horarios de trabajo"
-
-#~ msgid "Sunday"
-#~ msgstr "domingo"
-
-#~ msgid "Contact  of employee"
-#~ msgstr "Contacto del empleado"
-
-#~ msgid "Work Email"
-#~ msgstr "Correo-e del trabajo"
-
-#~ msgid "Group name"
-#~ msgstr "Nombre Grupo"
-
-#~ msgid "Friday"
-#~ msgstr "viernes"
-
-#~ msgid "Work from"
-#~ msgstr "Trabajo Desde"
-
-#~ msgid "Unmaried"
-#~ msgstr "Soltero"
-
-#~ msgid "Working Time Category"
-#~ msgstr "Categoría horario trabajo"
-
-#~ msgid "Workgroup Manager"
-#~ msgstr "Jefe de Proyectos"
-
-#~ msgid "Fill up contact information"
-#~ msgstr "Rellenar información de contacto"
-
-#~ msgid "Maried"
-#~ msgstr "Casado"
-
-#~ msgid "Employee's timesheet group"
-#~ msgstr "Hoja Del Grupo Empleados"
-
-#~ msgid "Create openerp user"
-#~ msgstr "Crear usuario OpenERP"
-
-#~ msgid "Tuesday"
-#~ msgstr "martes"
-
-#~ msgid "Related User"
-#~ msgstr "Usuario OpenERP"
-
-#~ msgid "Monday"
-#~ msgstr "lunes"
-
-#~ msgid "Day of week"
-#~ msgstr "Dia de la semana"
-
-#~ msgid "Birthday"
-#~ msgstr "Fecha de nacimiento"
-
-#~ msgid "Employee Contract Process"
-#~ msgstr "Proceso contrato de empleado"
-
-#~ msgid "Create OpenERP User"
-#~ msgstr "Crear usuario OpenERP"
-
-#~ msgid "Employee Complete Form"
-#~ msgstr "Formulario completo de empleado"
-
-#~ msgid "Wednesday"
-#~ msgstr "Miercoles"
-
-#~ msgid "Starting date"
-#~ msgstr "Fecha Comienzo"
-
-#~ msgid "Timesheet Line"
-#~ msgstr "Calendario Linea"
-
-#~ msgid ""
-#~ "The Object name must start with x_ and not contain any special character !"
-#~ msgstr ""
-#~ "¡El nombre del objeto debe empezar con x_ y no contener ningún carácter "
-#~ "especial!"
-
-#~ msgid "Working Time"
-#~ msgstr "Horario trabajo"
-
-#~ msgid "Thursday"
-#~ msgstr "jueves"
-
-#~ msgid "Work to"
-#~ msgstr "Trabajo hasta"
-
-#~ msgid "Other"
-#~ msgstr "Otro"
-
-#~ msgid "Other ID"
-#~ msgstr "Otro ID"
-
-#~ msgid "Job Information"
-#~ msgstr "Información laboral"
-
-#~ msgid "Fill up employee's contact information"
-#~ msgstr "Rellenar información de contacto del empleado"
-
-#~ msgid "All Employees"
-#~ msgstr "Todos los empleados"
-
-#~ msgid "Saturday"
-#~ msgstr "Sabado"
-
-#~ msgid "New Employee"
-#~ msgstr "Nuevo empleado"
-
-#~ msgid "Parent Users"
-#~ msgstr "Usuarios padres"
-
-#~ msgid "Parents"
-#~ msgstr "Padres"
-
-#~ msgid "Invalid model name in the action definition."
-#~ msgstr "Nombre de modelo no válido en la definición de acción."
-
-#~ msgid "Invalid XML for View Architecture!"
-#~ msgstr "¡XML no válido para la estructura de la vista!"+#. module: hr
+#. openerp-web
+#: code:addons/hr/static/src/xml/suggestions.xml:15
+#, python-format
+msgid "Suggested Employees"
+msgstr ""
+
+#. module: hr
+#: field:hr.employee,message_summary:0 field:hr.job,message_summary:0
+msgid "Summary"
+msgstr "Resumen"
+
+#. module: hr
+#: field:hr.employee,category_ids:0
+msgid "Tags"
+msgstr ""
+
+#. module: hr
+#: view:hr.config.settings:hr.view_human_resources_configuration
+msgid "Talent Management"
+msgstr ""
+
+#. module: hr
+#: sql_constraint:hr.job:0
+msgid "The name of the job position must be unique per department in company!"
+msgstr ""
+
+#. module: hr
+#: help:hr.employee,image:0
+msgid ""
+"This field holds the image used as photo for the employee, limited to "
+"1024x1024px."
+msgstr ""
+
+#. module: hr
+#: help:hr.config.settings,module_account_analytic_analysis:0
+msgid ""
+"This installs the module account_analytic_analysis, which will install sales"
+" management too."
+msgstr ""
+
+#. module: hr
+#: help:hr.config.settings,module_hr_attendance:0
+msgid "This installs the module hr_attendance."
+msgstr ""
+
+#. module: hr
+#: help:hr.config.settings,module_hr_contract:0
+msgid "This installs the module hr_contract."
+msgstr ""
+
+#. module: hr
+#: help:hr.config.settings,module_hr_evaluation:0
+msgid "This installs the module hr_evaluation."
+msgstr ""
+
+#. module: hr
+#: help:hr.config.settings,module_hr_expense:0
+msgid "This installs the module hr_expense."
+msgstr ""
+
+#. module: hr
+#: help:hr.config.settings,module_hr_gamification:0
+msgid "This installs the module hr_gamification."
+msgstr ""
+
+#. module: hr
+#: help:hr.config.settings,module_hr_holidays:0
+msgid "This installs the module hr_holidays."
+msgstr ""
+
+#. module: hr
+#: help:hr.config.settings,module_hr_payroll:0
+msgid "This installs the module hr_payroll."
+msgstr ""
+
+#. module: hr
+#: help:hr.config.settings,module_hr_recruitment:0
+msgid "This installs the module hr_recruitment."
+msgstr ""
+
+#. module: hr
+#: help:hr.config.settings,module_hr_timesheet:0
+msgid "This installs the module hr_timesheet."
+msgstr ""
+
+#. module: hr
+#: help:hr.config.settings,module_hr_timesheet_sheet:0
+msgid "This installs the module hr_timesheet_sheet."
+msgstr ""
+
+#. module: hr
+#: view:hr.config.settings:hr.view_human_resources_configuration
+msgid "Time Tracking"
+msgstr "Seguimiento de tiempo"
+
+#. module: hr
+#: field:hr.job,expected_employees:0
+msgid "Total Forecasted Employees"
+msgstr ""
+
+#. module: hr
+#: view:hr.employee:hr.hr_kanban_view_employees
+msgid "Unfollow"
+msgstr ""
+
+#. module: hr
+#: field:hr.employee,message_unread:0 field:hr.job,message_unread:0
+msgid "Unread Messages"
+msgstr ""
+
+#. module: hr
+#: field:hr.job,write_date:0
+msgid "Update Date"
+msgstr "Fecha de actualización"
+
+#. module: hr
+#: model:ir.model,name:hr.model_res_users
+msgid "Users"
+msgstr "Usuarios"
+
+#. module: hr
+#: code:addons/hr/hr.py:273
+#, python-format
+msgid "Welcome to %s! Please help him/her take the first steps with Odoo!"
+msgstr ""
+
+#. module: hr
+#: selection:hr.employee,marital:0
+msgid "Widower"
+msgstr "Viudo(a)"
+
+#. module: hr
+#: field:hr.employee,work_email:0
+msgid "Work Email"
+msgstr ""
+
+#. module: hr
+#: field:hr.employee,mobile_phone:0
+msgid "Work Mobile"
+msgstr ""
+
+#. module: hr
+#: field:hr.employee,work_phone:0
+msgid "Work Phone"
+msgstr "Teléfono trabajo"
+
+#. module: hr
+#: field:hr.employee,address_id:0
+msgid "Working Address"
+msgstr "Dirección de trabajo"
+
+#. module: hr
+#: view:hr.department:hr.view_department_form
+msgid "department"
+msgstr "departamento"
+
+#. module: hr
+#: view:hr.employee:hr.view_employee_form
+msgid "e.g. Part Time"
+msgstr ""
+
+#. module: hr
+#: view:hr.job:hr.view_hr_job_form
+msgid "new employee(s) expected"
+msgstr ""
+
+#. module: hr
+#: view:hr.config.settings:hr.view_human_resources_configuration
+msgid "or"
+msgstr ""