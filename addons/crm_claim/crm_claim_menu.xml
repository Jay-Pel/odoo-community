<?xml version="1.0"?>
<openerp>
    <data>

        <!-- Top menu item -->
        <menuitem name="Project"
            id="base.menu_main_pm"
<<<<<<< HEAD
            groups="base.group_sale_salesman"
            sequence="40"/>
=======
            groups="base.group_sale_salesman,base.group_no_one"
            sequence="90"/>
>>>>>>> 329352de

        <menuitem id="base.menu_aftersale" name="After-Sale Services"
            groups="base.group_sale_salesman"
            parent="base.menu_base_partner" sequence="2" />

        <!-- Claims Menu -->
        <record model="ir.actions.act_window" id="crm_case_categ_claim0">
            <field name="name">Claims</field>
            <field name="res_model">crm.claim</field>
            <field name="view_type">form</field>
            <field name="view_mode">tree,calendar,form</field>
            <field name="view_id" ref="crm_case_claims_tree_view"/>
            <field name="context">{"search_default_user_id":uid, "stage_type":'claim'}</field>
            <field name="search_view_id" ref="crm_claim.view_crm_case_claims_filter"/>
            <field name="help">Record and track your customers' claims. Claims may be linked to a sales order or a lot. You can send emails with attachments and keep the full history for a claim (emails sent, intervention type and so on). Claims may automatically be linked to an email address using the mail gateway module.</field>
        </record>

        <record model="ir.actions.act_window.view" id="action_crm_tag_tree_claim0">
            <field name="sequence" eval="1"/>
            <field name="view_mode">tree</field>
            <field name="view_id" ref="crm_case_claims_tree_view"/>
            <field name="act_window_id" ref="crm_case_categ_claim0"/>
        </record>

        <record model="ir.actions.act_window.view" id="action_crm_tag_calendar_claim0">
            <field name="sequence" eval="2"/>
            <field name="view_mode">calendar</field>
            <field name="view_id" ref="crm_case_claims_calendar_view"/>
            <field name="act_window_id" ref="crm_case_categ_claim0"/>
        </record>

        <record model="ir.actions.act_window.view" id="action_crm_tag_form_claim0">
            <field name="sequence" eval="3"/>
            <field name="view_mode">form</field>
            <field name="view_id" ref="crm_case_claims_form_view"/>
            <field name="act_window_id" ref="crm_case_categ_claim0"/>
        </record>


        <menuitem name="Claims" id="menu_crm_case_claims"
            parent="base.menu_aftersale" action="crm_case_categ_claim0" sequence="1"/>

        <!-- Claim Stages -->
        <menuitem id="base.menu_definitions" name="Configuration" parent="base.menu_main_pm" sequence="60"/>
        <menuitem id="base.menu_project_config_project" name="Stages" parent="base.menu_definitions" sequence="1"/>
        <menuitem id="menu_claim_stage_view" name="Stages" action="crm_claim_stage_act" parent="menu_config_claim" sequence="20"/>

    </data>
</openerp><|MERGE_RESOLUTION|>--- conflicted
+++ resolved
@@ -1,17 +1,6 @@
 <?xml version="1.0"?>
 <openerp>
     <data>
-
-        <!-- Top menu item -->
-        <menuitem name="Project"
-            id="base.menu_main_pm"
-<<<<<<< HEAD
-            groups="base.group_sale_salesman"
-            sequence="40"/>
-=======
-            groups="base.group_sale_salesman,base.group_no_one"
-            sequence="90"/>
->>>>>>> 329352de
 
         <menuitem id="base.menu_aftersale" name="After-Sale Services"
             groups="base.group_sale_salesman"
@@ -55,8 +44,6 @@
             parent="base.menu_aftersale" action="crm_case_categ_claim0" sequence="1"/>
 
         <!-- Claim Stages -->
-        <menuitem id="base.menu_definitions" name="Configuration" parent="base.menu_main_pm" sequence="60"/>
-        <menuitem id="base.menu_project_config_project" name="Stages" parent="base.menu_definitions" sequence="1"/>
         <menuitem id="menu_claim_stage_view" name="Stages" action="crm_claim_stage_act" parent="menu_config_claim" sequence="20"/>
 
     </data>
