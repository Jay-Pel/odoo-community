# -*- coding: utf-8 -*-
# Part of Odoo. See LICENSE file for full copyright and licensing details.

import uuid

from odoo import api, fields, models, tools


class Rating(models.Model):

    _name = "rating.rating"
    _description = "Rating"
    _order = 'write_date desc'
    _rec_name = 'res_name'
    _sql_constraints = [
        ('rating_range', 'check(rating >= 0 and rating <= 10)', 'Rating should be between 0 to 10'),
    ]

    @api.one
    @api.depends('res_model', 'res_id')
    def _compute_res_name(self):
        name = self.env[self.res_model].sudo().browse(self.res_id).name_get()
        self.res_name = name and name[0][1] or ('%s/%s') % (self.res_model, self.res_id)

    @api.model
    def new_access_token(self):
        return uuid.uuid4().hex

    res_name = fields.Char(string='Resource Name', compute='_compute_res_name', store=True, help="The name of the rated resource.")
    res_model = fields.Char(string='Document Model', required=True, help="Model name of the rated object", index=True)
    res_id = fields.Integer(string='Document ID', required=True, help="Identifier of the rated object", index=True)
    rated_partner_id = fields.Many2one('res.partner', string="Rated Partner", help="Owner of the rated resource")
    partner_id = fields.Many2one('res.partner', string='Customer', help="Author of the rating")
    rating = fields.Float(string="Rating", group_operator="avg", default=0, help="Rating value: 0=Unhappy, 10=Happy")
    feedback = fields.Text('Feedback reason', help="Reason of the rating")
    message_id = fields.Many2one('mail.message', string="Linked message", help="Associated message when posting a review. Mainly used in website addons.", index=True)
    access_token = fields.Char('Security Token', default=new_access_token, help="Access token to set the rating of the value")
    consumed = fields.Boolean(string="Filled Rating", help="Enabled if the rating has been filled.")

    @api.multi
    def reset(self):
        for record in self:
            record.write({
                'rating': 0,
                'access_token': record.new_access_token(),
                'feedback': False,
                'consumed': False,
            })


class RatingMixin(models.AbstractModel):
    _name = 'rating.mixin'
    _description = "Rating Mixin"

    rating_ids = fields.One2many('rating.rating', 'res_id', string='Rating', domain=lambda self: [('res_model', '=', self._name)])
    rating_last_value = fields.Float('Rating Last Value', related='rating_ids.rating', store=True)
    rating_count = fields.Integer('Rating count', compute="_compute_rating_count")

    @api.multi
    def _compute_rating_count(self):
        read_group_res = self.env['rating.rating'].read_group(
            [('res_model', '=', self._name), ('res_id', 'in', self.ids), ('consumed', '=', True)],
            ['res_id'], groupby=['res_id'])
        result = dict.fromkeys(self.ids, 0)
        for data in read_group_res:
            result[data['res_id']] += data['res_id_count']
        for record in self:
            record.rating_count = result[record.id]

    def rating_get_partner_id(self):
        if hasattr(self, 'partner_id') and self.partner_id:
            return self.partner_id
        return self.env['res.partner']

    def rating_get_rated_partner_id(self):
        if hasattr(self, 'user_id') and self.user_id.partner_id:
            return self.user_id.partner_id
        return self.env['res.partner']

    def rating_get_access_token(self, partner=None):
        if not partner:
            partner = self.rating_get_partner_id()
<<<<<<< HEAD
        ratings = self.rating_ids.filtered(lambda x: x.partner_id.id == partner.id and not x.consumed)
=======
        rated_partner = self.rating_get_rated_partner_id()
        ratings = self.rating_ids.filtered(lambda x: x.partner_id == partner.id and not x.consumed)
>>>>>>> 9f281392
        if not ratings:
            rating = self.env['rating.rating'].create({'partner_id': partner.id, 'rated_partner_id': rated_partner.id, 'res_model': self._name, 'res_id': self.id})
        else:
            rating = ratings[0]
        return rating.access_token

    @api.multi
    def rating_send_request(self, template, partner=None, rated_partner=None, reuse_rating=True, force_send=True):
        """ This method send rating request by email, using a template given
        in parameter. """
        for record in self:
            template.send_mail(record.id, force_send=force_send)

    @api.multi
    def rating_apply(self, rate, token=None, feedback=None, subtype=None):
        """ Apply a rating given a token. If the current model inherits from
        mail.thread mixing, a message is posted on its chatter.
        :param rate : the rating value to apply
        :type rate : float
        :param token : access token
        :param feedback : additional feedback
        :type feedback : string
        :param subtype : subtype for mail
        :type subtype : string
        :returns rating.rating record
        """
        Rating, rating = self.env['rating.rating'], None
        if token:
            rating = self.env['rating.rating'].search([('access_token', '=', token)], limit=1)
        else:
            rating = Rating.search([('res_model', '=', self._name), ('res_id', '=', self.ids[0])], limit=1)
        if rating:
            rating.write({'rating': rate, 'feedback': feedback, 'consumed': True})
            if hasattr(self, 'message_post'):
                feedback = tools.plaintext2html(feedback or '')
                self.message_post(
                    body="<img src='/rating/static/src/img/rating_%s.png' style='width:20px;height:20px;float:left;margin-right: 5px;'/>%s"
                    % (rate, feedback),
                    subtype=subtype or "mail.mt_comment",
                    author_id=rating.partner_id and rating.partner_id.id or None  # None will set the default author in mail_thread.py
                )
            if hasattr(self, 'stage_id') and self.stage_id and hasattr(self.stage_id, 'auto_validation_kanban_state') and self.stage_id.auto_validation_kanban_state:
                if rating.rating > 5:
                    self.write({'kanban_state': 'done'})
                if rating.rating < 5:
                    self.write({'kanban_state': 'blocked'})
        return rating

    @api.multi
    def rating_get_repartition(self, add_stats=False, domain=None):
        """ get the repatition of rating grade for the given res_ids.
            :param add_stats : flag to add stat to the result
            :type add_stats : boolean
            :param domain : optional extra domain of the rating to include/exclude in repartition
            :return dictionnary
                if not add_stats, the dict is like
                    - key is the rating value (integer)
                    - value is the number of object (res_model, res_id) having the value
                otherwise, key is the value of the information (string) : either stat name (avg, total, ...) or 'repartition'
                containing the same dict if add_stats was False.
        """
        base_domain = [('res_model', '=', self._name), ('res_id', 'in', self.ids), ('rating', '>=', 1), ('consumed', '=', True)]
        if domain:
            base_domain += domain
        data = self.env['rating.rating'].read_group(base_domain, ['rating'], ['rating', 'res_id'])
        # init dict with all posible rate value, except 0 (no value for the rating)
        values = dict.fromkeys(range(1, 11), 0)
        values.update((d['rating'], d['rating_count']) for d in data)
        # add other stats
        if add_stats:
            rating_number = sum(values.values())
            result = {
                'repartition': values,
                'avg': sum([float(key * values[key]) for key in values]) / rating_number if rating_number > 0 else 0,
                'total': reduce(lambda x, y: y['rating_count'] + x, data, 0),
            }
            return result
        return values

    @api.multi
    def rating_get_grades(self, domain=None):
        """ get the repatition of rating grade for the given res_ids.
            :param domain : optional domain of the rating to include/exclude in grades computation
            :return dictionnary where the key is the grade (great, okay, bad), and the value, the number of object (res_model, res_id) having the grade
                    the grade are compute as    0-30% : Bad
                                                31-69%: Okay
                                                70-100%: Great
        """
        data = self.rating_get_repartition(domain=domain)
        res = dict.fromkeys(['great', 'okay', 'bad'], 0)
        for key in data:
            if key >= 7:
                res['great'] += data[key]
            elif key > 3:
                res['okay'] += data[key]
            else:
                res['bad'] += data[key]
        return res

    @api.multi
    def rating_get_stats(self, domain=None):
        """ get the statistics of the rating repatition
            :param domain : optional domain of the rating to include/exclude in statistic computation
            :return dictionnary where
                - key is the the name of the information (stat name)
                - value is statistic value : 'percent' contains the repartition in percentage, 'avg' is the average rate
                  and 'total' is the number of rating
        """
        data = self.rating_get_repartition(domain=domain, add_stats=True)
        result = {
            'avg': data['avg'],
            'total': data['total'],
            'percent': dict.fromkeys(range(1, 11), 0),
        }
        for rate in data['repartition']:
            result['percent'][rate] = (data['repartition'][rate] * 100) / data['total'] if data['total'] > 0 else 0
        return result<|MERGE_RESOLUTION|>--- conflicted
+++ resolved
@@ -80,12 +80,8 @@
     def rating_get_access_token(self, partner=None):
         if not partner:
             partner = self.rating_get_partner_id()
-<<<<<<< HEAD
+        rated_partner = self.rating_get_rated_partner_id()
         ratings = self.rating_ids.filtered(lambda x: x.partner_id.id == partner.id and not x.consumed)
-=======
-        rated_partner = self.rating_get_rated_partner_id()
-        ratings = self.rating_ids.filtered(lambda x: x.partner_id == partner.id and not x.consumed)
->>>>>>> 9f281392
         if not ratings:
             rating = self.env['rating.rating'].create({'partner_id': partner.id, 'rated_partner_id': rated_partner.id, 'res_model': self._name, 'res_id': self.id})
         else:
