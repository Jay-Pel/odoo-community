--- conflicted
+++ resolved
@@ -1,36 +1,23 @@
-# Translation of OpenERP Server.
+# Translation of Odoo Server.
 # This file contains the translation of the following modules:
-#	* sale_journal
-#
+# * sale_journal
+# 
+# Translators:
 msgid ""
 msgstr ""
-<<<<<<< HEAD
-"Project-Id-Version: OpenERP Server 6.0dev\n"
-"Report-Msgid-Bugs-To: support@openerp.com\n"
-"POT-Creation-Date: 2011-01-11 11:16+0000\n"
-"PO-Revision-Date: 2011-01-13 09:28+0000\n"
-"Last-Translator: Carlos @ smile.fr <Unknown>\n"
-"Language-Team: \n"
-=======
 "Project-Id-Version: Odoo 8.0\n"
 "Report-Msgid-Bugs-To: \n"
 "POT-Creation-Date: 2015-01-21 14:08+0000\n"
 "PO-Revision-Date: 2016-05-15 18:50+0000\n"
 "Last-Translator: Martin Trigaux\n"
 "Language-Team: Spanish (Venezuela) (http://www.transifex.com/odoo/odoo-8/language/es_VE/)\n"
->>>>>>> 0af32f3f
 "MIME-Version: 1.0\n"
 "Content-Type: text/plain; charset=UTF-8\n"
-"Content-Transfer-Encoding: 8bit\n"
-"X-Launchpad-Export-Date: 2011-09-05 05:26+0000\n"
-"X-Generator: Launchpad (build 13830)\n"
+"Content-Transfer-Encoding: \n"
+"Language: es_VE\n"
+"Plural-Forms: nplurals=2; plural=(n != 1);\n"
 
 #. module: sale_journal
-<<<<<<< HEAD
-#: field:sale_journal.invoice.type,note:0
-msgid "Note"
-msgstr "Nota"
-=======
 #: field:sale_journal.invoice.type,active:0
 msgid "Active"
 msgstr "Activo"
@@ -39,105 +26,16 @@
 #: field:sale_journal.invoice.type,create_uid:0
 msgid "Created by"
 msgstr "Creado por"
->>>>>>> 0af32f3f
 
 #. module: sale_journal
-#: help:res.partner,property_invoice_type:0
-msgid "The type of journal used for sales and picking."
-msgstr "El tipo de diario utilizado para ventas y albaranes."
+#: field:sale_journal.invoice.type,create_date:0
+msgid "Created on"
+msgstr "Creado en"
 
 #. module: sale_journal
-#: sql_constraint:sale.order:0
-msgid "Order Reference must be unique !"
-msgstr "¡La referencia del pedido debe ser única!"
-
-#. module: sale_journal
-#: view:res.partner:0
-msgid "Invoicing"
-msgstr "Facturación"
-
-#. module: sale_journal
-#: view:res.partner:0
-msgid "Sales & Purchases"
-msgstr "Ventas & Compras"
-
-#. module: sale_journal
-#: help:sale_journal.invoice.type,active:0
-msgid ""
-"If the active field is set to False, it will allow you to hide the invoice "
-"type without removing it."
+#: help:sale.order,invoice_type_id:0
+msgid "Generate invoice based on the selected option."
 msgstr ""
-"Si el campo activo se desmarca, permite ocultar el tipo de factura sin "
-"eliminarlo."
-
-#. module: sale_journal
-#: view:sale_journal.invoice.type:0
-msgid "Notes"
-msgstr "Notas"
-
-#. module: sale_journal
-#: field:res.partner,property_invoice_type:0
-msgid "Invoicing Method"
-msgstr "Método de facturación"
-
-#. module: sale_journal
-#: model:ir.module.module,description:sale_journal.module_meta_information
-msgid ""
-"\n"
-"    The sales journal modules allows you to categorise your\n"
-"    sales and deliveries (picking lists) between different journals.\n"
-"    This module is very helpful for bigger companies that\n"
-"    works by departments.\n"
-"\n"
-"    You can use journal for different purposes, some examples:\n"
-"    * isolate sales of different departments\n"
-"    * journals for deliveries by truck or by UPS\n"
-"\n"
-"    Journals have a responsible and evolves between different status:\n"
-"    * draft, open, cancel, done.\n"
-"\n"
-"    Batch operations can be processed on the different journals to\n"
-"    confirm all sales at once, to validate or invoice packing, ...\n"
-"\n"
-"    It also supports batch invoicing methods that can be configured by\n"
-"    partners and sales orders, examples:\n"
-"    * daily invoicing,\n"
-"    * monthly invoicing, ...\n"
-"\n"
-"    Some statistics by journals are provided.\n"
-"    "
-msgstr ""
-"\n"
-"    El módulo de diario de ventas le permite categorizar sus ventas\n"
-"    y entregas (albaranes) en diferentes diarios.\n"
-"    Este módulo es muy útil para compañías grandes que\n"
-"    trabajan por departamentos.\n"
-"\n"
-"    Puede usar los diarios para diferentes propósitos, algunos ejemplos:\n"
-"    * aislar ventas de diferentes departamentos\n"
-"    * diarios para entregas según camión o compañía de envío\n"
-"\n"
-"    Los diarios tienen un responsable y evolucionan entre diferentes "
-"estados:\n"
-"    * borrador, abierto, cancelado, hecho.\n"
-"\n"
-"    Se pueden procesar operaciones en lote en los diferentes diarios\n"
-"    para confirmar todas las ventas a la vez, para validar o facturar "
-"albaranes, ...\n"
-"\n"
-"    También soporta métodos de facturación en lote que pueden ser "
-"configurados \n"
-"    según empresa o pedido de venta, ejemplos:\n"
-"    * facturación diaria,\n"
-"    * facturación mensual, ...\n"
-"\n"
-"    Se proporcionan algunas estadísticas por diario.\n"
-"    "
-
-#. module: sale_journal
-#: selection:sale_journal.invoice.type,invoicing_method:0
-msgid "Non grouped"
-msgstr "No agrupado"
 
 #. module: sale_journal
 #: selection:sale_journal.invoice.type,invoicing_method:0
@@ -145,60 +43,27 @@
 msgstr "Agrupado"
 
 #. module: sale_journal
-#: constraint:res.partner:0
-msgid "Error ! You can not create recursive associated members."
-msgstr "¡Error! No puede crear miembros asociados recursivos."
+#: field:sale_journal.invoice.type,id:0
+msgid "ID"
+msgstr "ID"
 
 #. module: sale_journal
-<<<<<<< HEAD
-#: model:ir.actions.act_window,help:sale_journal.action_definition_journal_invoice_type
+#: help:sale_journal.invoice.type,active:0
 msgid ""
-"Invoice types are used for partners, sales orders and delivery orders. You "
-"can create a specific invoicing journal to group your invoicing according to "
-"your customer's needs: daily, each Wednesday, monthly, etc."
-msgstr ""
-"Los tipos de facturas son utilizados para las empresas, pedidos de venta y "
-"albaranes. Puede crear un diario de facturación específico para agrupar su "
-"facturación en función de las necesidades de sus clientes: diaria, cada "
-"miércoles, mensual, etc."
+"If the active field is set to False, it will allow you to hide the invoice "
+"type without removing it."
+msgstr "Si el campo activo se desmarca, permite ocultar el tipo de factura sin eliminarlo."
 
 #. module: sale_journal
-#: field:sale_journal.invoice.type,invoicing_method:0
-msgid "Invoicing method"
-msgstr "Método de facturación"
-=======
-#: field:sale_journal.invoice.type,write_uid:0
-msgid "Last Updated by"
-msgstr "Última actualización realizada por"
-
-#. module: sale_journal
-#: field:sale_journal.invoice.type,write_date:0
-msgid "Last Updated on"
-msgstr "Ultima actualizacion en"
->>>>>>> 0af32f3f
-
-#. module: sale_journal
-#: model:ir.model,name:sale_journal.model_sale_order
-msgid "Sales Order"
-msgstr "Pedido de venta"
-
-#. module: sale_journal
+#: view:sale.order:sale_journal.view_sales_order_search
 #: field:sale.order,invoice_type_id:0
-#: view:sale_journal.invoice.type:0
+#: view:sale_journal.invoice.type:sale_journal.view_sale_journal_invoice_type_form
+#: view:sale_journal.invoice.type:sale_journal.view_sale_journal_invoice_type_tree
 #: field:sale_journal.invoice.type,name:0
+#: view:stock.picking:sale_journal.view_picking_internal_search
 #: field:stock.picking,invoice_type_id:0
 msgid "Invoice Type"
 msgstr "Tipo de factura"
-
-#. module: sale_journal
-#: field:sale_journal.invoice.type,active:0
-msgid "Active"
-msgstr "Activo"
-
-#. module: sale_journal
-#: model:ir.model,name:sale_journal.model_res_partner
-msgid "Partner"
-msgstr "Empresa"
 
 #. module: sale_journal
 #: model:ir.actions.act_window,name:sale_journal.action_definition_journal_invoice_type
@@ -208,260 +73,81 @@
 msgstr "Tipos de factura"
 
 #. module: sale_journal
+#: model:ir.actions.act_window,help:sale_journal.action_definition_journal_invoice_type
+msgid ""
+"Invoice types are used for partners, sales orders and delivery orders. You "
+"can create a specific invoicing journal to group your invoicing according to"
+" your customer's needs: daily, each Wednesday, monthly, etc."
+msgstr "Los tipos de facturas son utilizados para las empresas, pedidos de venta y albaranes. Puede crear un diario de facturación específico para agrupar su facturación en función de las necesidades de sus clientes: diaria, cada miércoles, mensual, etc."
+
+#. module: sale_journal
+#: view:res.partner:sale_journal.view_partner_property_form
+msgid "Invoicing"
+msgstr "Facturación"
+
+#. module: sale_journal
+#: field:res.partner,property_invoice_type:0
+msgid "Invoicing Type"
+msgstr ""
+
+#. module: sale_journal
+#: field:sale_journal.invoice.type,invoicing_method:0
+msgid "Invoicing method"
+msgstr "Método de facturación"
+
+#. module: sale_journal
+#: field:sale_journal.invoice.type,write_uid:0
+msgid "Last Updated by"
+msgstr "Última actualización realizada por"
+
+#. module: sale_journal
+#: field:sale_journal.invoice.type,write_date:0
+msgid "Last Updated on"
+msgstr "Ultima actualizacion en"
+
+#. module: sale_journal
+#: selection:sale_journal.invoice.type,invoicing_method:0
+msgid "Non grouped"
+msgstr "No agrupado"
+
+#. module: sale_journal
+#: field:sale_journal.invoice.type,note:0
+msgid "Note"
+msgstr "Nota"
+
+#. module: sale_journal
+#: view:sale_journal.invoice.type:sale_journal.view_sale_journal_invoice_type_form
+msgid "Notes"
+msgstr "Notas"
+
+#. module: sale_journal
+#: model:ir.model,name:sale_journal.model_res_partner
+msgid "Partner"
+msgstr "Empresa"
+
+#. module: sale_journal
 #: model:ir.model,name:sale_journal.model_stock_picking
 msgid "Picking List"
 msgstr "Albarán"
 
 #. module: sale_journal
-#: model:ir.module.module,shortdesc:sale_journal.module_meta_information
-msgid "Managing sales and deliveries by journal"
-msgstr "Gestionar ventas y entregas por diario"
+#: view:res.partner:sale_journal.view_partner_property_form
+msgid "Sales & Purchases"
+msgstr "Ventas & Compras"
 
-#~ msgid "Confirmed packing"
-#~ msgstr "Albarán confirmado"
+#. module: sale_journal
+#: model:ir.model,name:sale_journal.model_sale_order
+msgid "Sales Order"
+msgstr "Pedido de venta"
 
-#~ msgid "Packing by journal"
-#~ msgstr "Albaranes por diario"
+#. module: sale_journal
+#: model:ir.model,name:sale_journal.model_stock_move
+msgid "Stock Move"
+msgstr "Movimiento stock"
 
-#~ msgid "Packing"
-#~ msgstr "Albarán"
-
-#~ msgid "Packing to invoice"
-#~ msgstr "Albaranes a facturar"
-
-#~ msgid "Packing by journals"
-#~ msgstr "Albaranes por diario"
-
-#~ msgid "Packing by invoice method"
-#~ msgstr "Albaranes por método de facturación"
-
-#~ msgid "Monthly sales"
-#~ msgstr "Ventas mensuales"
-
-#~ msgid "assigned"
-#~ msgstr "Asignado"
-
-#~ msgid "Waiting Schedule"
-#~ msgstr "Esperando fecha planificada"
-
-#~ msgid "to be invoiced"
-#~ msgstr "Para ser facturado"
-
-#~ msgid "Sale Journal"
-#~ msgstr "Diario de ventas"
-
-#~ msgid "Sale Stats"
-#~ msgstr "Estadísticas de ventas"
-
-#~ msgid "waiting"
-#~ msgstr "En espera"
-
-#~ msgid "Set to Draft"
-#~ msgstr "Cambiar a borrador"
-
-#~ msgid "Journal date"
-#~ msgstr "Fecha del diario"
-
-#~ msgid "My open journals"
-#~ msgstr "Mis diarios abiertos"
-
-#~ msgid "# of Lines"
-#~ msgstr "# de líneas"
-
-#~ msgid "All Open Journals"
-#~ msgstr "Todos los diarios abiertos"
-
-#~ msgid "done"
-#~ msgstr "hecho"
-
-#~ msgid "Average Price"
-#~ msgstr "Precio medio"
-
-#~ msgid "Invalid XML for View Architecture!"
-#~ msgstr "¡XML inválido para la definición de la vista!"
-
-#~ msgid "State"
-#~ msgstr "Estado"
-
-#~ msgid "All Months"
-#~ msgstr "Todos los meses"
-
-#~ msgid "Total Price"
-#~ msgstr "Precio total"
-
-#~ msgid "Reporting"
-#~ msgstr "Informe"
-
-#~ msgid "My open packing journals"
-#~ msgstr "Mis diarios de albaranes abiertos"
-
-#~ msgid "Sales Orders by Journal"
-#~ msgstr "Pedidos de ventas por diario"
-
-#~ msgid "Open journals"
-#~ msgstr "Abrir diarios"
-
-#~ msgid "None"
-#~ msgstr "Ninguno"
-
-#~ msgid "Sales by journal (this month)"
-#~ msgstr "Ventas por diario (este mes)"
-
-#~ msgid "Manual in progress"
-#~ msgstr "Manual en proceso"
-
-#~ msgid "In progress"
-#~ msgstr "En proceso"
-
-#~ msgid "Month"
-#~ msgstr "Mes"
-
-#~ msgid "Invoice state"
-#~ msgstr "Estado de la factura"
-
-#~ msgid "Order State"
-#~ msgstr "Estado del pedido"
-
-#~ msgid "Shipping Exception"
-#~ msgstr "Excepción de envío"
-
-#~ msgid "Draft"
-#~ msgstr "Borrador"
-
-#~ msgid "cancel"
-#~ msgstr "Cancelado"
-
-#~ msgid "Invoice Exception"
-#~ msgstr "Excepción de factura"
-
-#~ msgid "Validation date"
-#~ msgstr "Fecha de validación"
-
-#~ msgid "draft"
-#~ msgstr "Borrador"
-
-#~ msgid "Quotation"
-#~ msgstr "Presupuesto"
-
-#~ msgid "Sales Journals"
-#~ msgstr "Diario de ventas"
-
-#~ msgid "sale_journal.invoice.type.tree"
-#~ msgstr "diario_venta.factura.tipo.árbol"
-
-#~ msgid "Creation date"
-#~ msgstr "Fecha creación"
-
-#~ msgid "Code"
-#~ msgstr "Código"
-
-#~ msgid "Open Journal"
-#~ msgstr "Abrir diario"
-
-#~ msgid "Sales"
-#~ msgstr "Ventas"
-
-#~ msgid "Packing Journal"
-#~ msgstr "Diario de albaranes"
-
-#~ msgid "Done"
-#~ msgstr "Realizado"
-
-#~ msgid "Journal Stats"
-#~ msgstr "Estadísticas de diarios"
-
-#~ msgid "Open"
-#~ msgstr "Abierto"
-
-#~ msgid ""
-#~ "The Object name must start with x_ and not contain any special character !"
-#~ msgstr ""
-#~ "¡El nombre del objeto debe empezar con x_ y no contener ningún carácter "
-#~ "especial!"
-
-#~ msgid "Responsible"
-#~ msgstr "Responsable"
-
-#~ msgid "My Open Journals"
-#~ msgstr "Mis diarios abiertos"
-
-#~ msgid "Cancel Sales"
-#~ msgstr "Cancelar ventas"
-
-#~ msgid "invoiced"
-#~ msgstr "Facturado"
-
-#~ msgid "confirmed"
-#~ msgstr "Confirmado"
-
-#~ msgid "Packing lists by Journal"
-#~ msgstr "Listas de albaranes por diario"
-
-#~ msgid "Quantities"
-#~ msgstr "Cantidades"
-
-#~ msgid "Journal"
-#~ msgstr "Diario"
-
-#~ msgid "This Month"
-#~ msgstr "Este mes"
-
-#~ msgid "Sales by Journal"
-#~ msgstr "Ventas por diario"
-
-#~ msgid "Invoicing Methods"
-#~ msgstr "Métodos de facturación"
-
-#~ msgid "Journal Information"
-#~ msgstr "Información del diario"
-
-#~ msgid "States"
-#~ msgstr "Estados"
-
-#~ msgid "Close Journal"
-#~ msgstr "Cerrar diario"
-
-#~ msgid "Approved sales"
-#~ msgstr "Ventas aprobadas"
-
-#~ msgid "Assigned packing"
-#~ msgstr "Albarán asignado"
-
-#~ msgid "Packing by Invoice Method"
-#~ msgstr "Albaranes por método de facturación"
-
-#~ msgid "Packing Journals"
-#~ msgstr "Diarios de albaranes"
-
-#~ msgid "Packing journals"
-#~ msgstr "Diarios de albaranes"
-
-#~ msgid "Cancel Packing"
-#~ msgstr "Cancelar albarán"
-
-#~ msgid "The type of journal used for sales and packing."
-#~ msgstr "Tipo de diario utilizado para ventas y albaranes."
-
-#~ msgid "Draft sales"
-#~ msgstr "Ventas borrador"
-
-#~ msgid "Confirm Sales"
-#~ msgstr "Confirmar ventas"
-
-#~ msgid "Cancel"
-#~ msgstr "Cancelado"
-
-#~ msgid "Statistics on packing to invoice"
-#~ msgstr "Estadísticas de albaranes a facturar"
-
-#~ msgid "Packing by Journal"
-#~ msgstr "Albaranes por diario"
-
-#~ msgid "Stats on packing by invoice method"
-#~ msgstr "Estadísticas de albaranes por método de facturación"
-
-#~ msgid "Packing to Invoice"
-#~ msgstr "Albaranes a facturar"
-
-#~ msgid "Invalid model name in the action definition."
-#~ msgstr "Nombre de modelo no válido en la definición de acción."+#. module: sale_journal
+#: help:res.partner,property_invoice_type:0
+msgid ""
+"This invoicing type will be used, by default, to invoice the current "
+"partner."
+msgstr ""