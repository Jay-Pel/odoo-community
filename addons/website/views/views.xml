--- conflicted
+++ resolved
@@ -367,13 +367,8 @@
                                 <span t-field="res_company.city"/>, <span t-field="res_company.zip"/><br/>
                                 <span t-field="res_company.country_id"> </span><br/>
                                 <br/>
-<<<<<<< HEAD
-                                <span>&amp;#x2706; <span t-record="res_company" t-field="phone"/></span><br/>
-                                <i class="icon-envelope"></i> <span t-record="res_company" t-field="email"/>
-=======
                                 <span>&amp;#x2706; <span t-field="res_company.phone"></span></span><br/>
                                 <i class="icon-envelope"></i> <span t-field="res_company.email"></span>
->>>>>>> 8f1acfff
                             </address>
                             <img class="thumbnail" t-att-src="google_map_url"/>
                         </div>
