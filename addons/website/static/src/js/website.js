--- conflicted
+++ resolved
@@ -50,109 +50,10 @@
         }
     };
 
-<<<<<<< HEAD
-    var all_ready = null;
-    var dom_ready = website.dom_ready = $.Deferred();
-    $(document).ready(function () {
-        website.is_editable = website.is_editable || $('html').data('editable');
-        website.is_editable_button= website.is_editable_button || $('html').data('editable');
-        dom_ready.resolve();
-        // fix for ie
-        if($.fn.placeholder) $('input, textarea').placeholder();
-    });
-
-    website.init_kanban = function ($kanban) {
-        $('.js_kanban_col', $kanban).each(function () {
-            var $col = $(this);
-            var $pagination = $('.pagination', $col);
-            if(!$pagination.size()) {
-                return;
-            }
-
-            var page_count =  $col.data('page_count');
-            var scope = $pagination.last().find("li").size()-2;
-            var kanban_url_col = $pagination.find("li a:first").attr("href").replace(/[0-9]+$/, '');
-
-            var data = {
-                'domain': $col.data('domain'),
-                'model': $col.data('model'),
-                'template': $col.data('template'),
-                'step': $col.data('step'),
-                'orderby': $col.data('orderby')
-            };
-
-            $pagination.on('click', 'a', function (ev) {
-                ev.preventDefault();
-                var $a = $(ev.target);
-                if($a.parent().hasClass('active')) {
-                    return;
-                }
-
-                var page = +$a.attr("href").split(",").pop().split('-')[1];
-                data['page'] = page;
-
-                $.post('/website/kanban', data, function (col) {
-                    $col.find("> .thumbnail").remove();
-                    $pagination.last().before(col);
-                });
-
-                var page_start = page - parseInt(Math.floor((scope-1)/2), 10);
-                if (page_start < 1 ) page_start = 1;
-                var page_end = page_start + (scope-1);
-                if (page_end > page_count ) page_end = page_count;
-
-                if (page_end - page_start < scope) {
-                    page_start = page_end - scope > 0 ? page_end - scope : 1;
-                }
-
-                $pagination.find('li.prev a').attr("href", kanban_url_col+(page-1 > 0 ? page-1 : 1));
-                $pagination.find('li.next a').attr("href", kanban_url_col+(page < page_end ? page+1 : page_end));
-                for(var i=0; i < scope; i++) {
-                    $pagination.find('li:not(.prev):not(.next):eq('+i+') a').attr("href", kanban_url_col+(page_start+i)).html(page_start+i);
-                }
-                $pagination.find('li.active').removeClass('active');
-                $pagination.find('li:has(a[href="'+kanban_url_col+page+'"])').addClass('active');
-
-            });
-
-        });
-    };
-
-    /**
-     * Returns a deferred resolved when the templates are loaded
-     * and the Widgets can be instanciated.
-     */
-    website.ready = function() {
-        if (!all_ready) {
-            all_ready = dom_ready.then(function () {
-                return templates_def;
-            }).then(function () {
-                if (website.is_editable) {
-                    website.id = $('html').data('website-id');
-                    website.session = new openerp.Session();
-                    var modules = ['website'];
-                    return openerp._t.database.load_translations(website.session, modules, website.get_context().lang);
-                }
-            }).promise();
-        }
-        return all_ready;
-    };
-
-    website.error = function(data, url) {
-        var $error = $(openerp.qweb.render('website.error_dialog', {
-            'title': data.data ? data.data.arguments[0] : "",
-            'message': data.data ? data.data.arguments[1] : data.statusText,
-            'backend_url': url
-        }));
-        $error.appendTo("body");
-        $error.modal('show');
-    };
-
-=======
     /* ----------------------------------------------------
        Widgets
        ---------------------------------------------------- */ 
->>>>>>> 5196cd6e
+
     website.prompt = function (options) {
         /**
          * A bootstrapped version of prompt() albeit asynchronous
@@ -298,7 +199,7 @@
                 var page = +$a.attr("href").split(",").pop().split('-')[1];
                 data['page'] = page;
 
-                $.post('/website/kanban/', data, function (col) {
+                $.post('/website/kanban', data, function (col) {
                     $col.find("> .thumbnail").remove();
                     $pagination.last().before(col);
                 });
