--- conflicted
+++ resolved
@@ -177,12 +177,7 @@
     google_management_client_id = fields.Char('Google Client ID')
     google_management_client_secret = fields.Char('Google Client Secret')
 
-<<<<<<< HEAD
-    user_id = fields.Many2one('res.users', string='Public User', default=lambda self: self.env.ref('base.public_user').id)
-=======
     user_id = fields.Many2one('res.users', string='Public User', required=True, default=lambda self: self.env.ref('base.public_user').id)
-    compress_html = fields.Boolean('Compress HTML') # TODO: REMOVE ME IN SAAS-14
->>>>>>> d76237e0
     cdn_activated = fields.Boolean('Activate CDN for assets')
     cdn_url = fields.Char('CDN Base URL', default='')
     cdn_filters = fields.Text('CDN Filters', default=lambda s: '\n'.join(DEFAULT_CDN_FILTERS), help="URL matching those filters will be rewritten using the CDN Base URL")
