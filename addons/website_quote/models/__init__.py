--- conflicted
+++ resolved
@@ -1,13 +1,7 @@
 # -*- coding: utf-8 -*-
 # Part of Odoo. See LICENSE file for full copyright and licensing details.
 
-<<<<<<< HEAD
 from . import sale_order
 from . import sale_quote
 from . import product_template
-=======
-import sale_order
-import sale_quote
-import product_template
-import ir_model_fields
->>>>>>> 8096162b
+from . import ir_model_fields