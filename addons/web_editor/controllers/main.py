--- conflicted
+++ resolved
@@ -194,13 +194,8 @@
                     attachment = Attachments.create({
                         'name': name,
                         'datas': base64.b64encode(data),
-<<<<<<< HEAD
                         'datas_fname': datas_fname,
-                        'public': True,
-=======
-                        'datas_fname': c_file.filename,
                         'public': res_model == 'ir.ui.view',
->>>>>>> 8c64159b
                         'res_id': res_id,
                         'res_model': res_model,
                     })
