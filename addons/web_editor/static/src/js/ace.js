odoo.define('web_editor.ace', function (require) {
'use strict';

var ajax = require('web.ajax');
var core = require('web.core');
var Dialog = require("web.Dialog");
var Widget = require('web.Widget');
var base = require('web_editor.base');
var local_storage = require('web.local_storage');
var session = require("web.session");

var qweb = core.qweb;
var _t = core._t;

ajax.loadXML('/web_editor/static/src/xml/ace.xml', qweb);

function _getCheckReturn(isValid, errorLine, errorMessage) {
    return {
        isValid: isValid,
        error: isValid ? null : {
            line: errorLine,
            message: errorMessage,
        },
    };
}

function checkXML(xml) {
    if (typeof window.DOMParser != "undefined") {
        var xmlDoc = (new window.DOMParser()).parseFromString(xml, "text/xml");
        var error = xmlDoc.getElementsByTagName("parsererror");
        if (error.length > 0) {
            return _getCheckReturn(false, parseInt(error[0].innerHTML.match(/[Ll]ine[^\d]+(\d+)/)[1], 10), error[0].innerHTML);
        }
    } else if (typeof window.ActiveXObject != "undefined" && new window.ActiveXObject("Microsoft.XMLDOM")) {
        var xmlDocIE = new window.ActiveXObject("Microsoft.XMLDOM");
        xmlDocIE.async = "false";
        xmlDocIE.loadXML(xml);
        if (xmlDocIE.parseError.line > 0) {
            return _getCheckReturn(false, xmlDocIE.parseError.line, xmlDocIE.parseError.reason);
        }
    }
    return _getCheckReturn(true);
}

function formatXML(xml) {
    return window.vkbeautify.xml(xml, 4);
}

var checkLESS = (function () {
    var mapping = {
        '{': '}', '}': '{',
        '(': ')', ')': '(',
        '[': ']', ']': '[',
    };
    var openings = ['{', '(', '['];
    var closings = ['}', ')', ']'];

    return function (less) {
        var stack = [];
        var line = 1;
        for (var i = 0 ; i < less.length ; i++) {
            if (_.contains(openings, less[i])) {
                stack.push(less[i]);
            } else if (_.contains(closings, less[i])) {
                if (stack.pop() !== mapping[less[i]]) {
                    return _getCheckReturn(false, line, _t("Unexpected ") + less[i]);
                }
            } else if (less[i] === '\n') {
                line++;
            }
        }
        if (stack.length > 0) {
            return _getCheckReturn(false, line, _t("Expected ") + mapping[stack.pop()]);
        }
        return _getCheckReturn(true);
    };
})();

function formatLESS(less) {
    return less;
}

/**
 * The ViewEditor Widget allow to visualize resources (by default, XML views) and edit them.
 */
var ViewEditor = Widget.extend({
    template: 'web_editor.ace_view_editor',
    events: {
        "click .o_ace_type_switcher_choice": function (e) {
            e.preventDefault();
            this.switchType($(e.target).data("type"));
        },
        'change .o_res_list': function () {
            this.displayResource(this.selectedResource());
        },
        'click .js_include_bundles': function (e) {
            this.options.includeBundles = $(e.target).prop("checked");
            this.loadResources().then(this._updateViewSelectDOM.bind(this));
        },
        'click .js_include_all_less': function (e) {
            this.options.includeAllLess = $(e.target).prop("checked");
            this.loadResources().then(this._updateViewSelectDOM.bind(this));
        },
        'click button[data-action=save]': 'saveResources',
        "click button[data-action=\"reset\"]": function () {
            var self = this;
            Dialog.confirm(this, _t("If you reset this file, all your customizations will be lost as it will be reverted to the default file."), {
                title: _t("Careful !"),
                confirm_callback: function () {
                    self.resetResource(self.selectedResource());
                },
            });
        },
        'click button[data-action=format]': 'formatResource',
        'click button[data-action=close]': 'do_hide',
    },
    /**
     * The init method should initialize the parameters of which information the ace editor will
     * have to load.
     * @param parent: the parent element of the editor widget.
     * @param viewKey: xml_id of the view whose linked resources are to be loaded.
                Also allow to receive the id directly.
     * @param options: an object containing some options
     *          - initialResID: a specific view ID to load on start (otherwise the main view ID
     *              associated with the specified viewKey will be used).
     *          - includeBundles: whether or not the assets bundles templates needs to be loaded.
     */
    init: function (parent, viewKey, options) {
        this._super.apply(this, arguments);

        this.viewKey = viewKey;
        this.options = _.defaults({}, options, {
            position: 'right',
            doNotLoadViews: false,
            doNotLoadLess: false,
            includeBundles: false,
            includeAllLess: false,
            defaultBundlesRestriction: [],
        });

        this.resources = {xml: {}, less: {}};
        this.editingSessions = {xml: {}, less: {}};
        this.currentType = "xml";

        // Alias
        this.views = this.resources.xml;
        this.less = this.resources.less;
    },
    /**
     * The willStart method is in charge of loading everything the ace library needs to work.
     * It also loads the resources to visualize. See @loadResources.
     */
    willStart: function () {
        var js_def = ajax.loadJS('/web/static/lib/ace/ace.odoo-custom.js').then(function () {
            return $.when(
                ajax.loadJS('/web/static/lib/ace/mode-xml.js'),
                ajax.loadJS('/web/static/lib/ace/mode-less.js'),
                ajax.loadJS('/web/static/lib/ace/theme-monokai.js')
            );
        });
        return $.when(this._super.apply(this, arguments), js_def, this.loadResources());
    },
    /**
     * The start method is in charge of initializing the library and initial view once the DOM is
     * ready. It also initializes the resize feature of the ace editor.
     * @return a deferred which is resolved when the widget DOM content is fully loaded.
     */
    start: function () {
        this.$viewEditor = this.$("#ace-view-editor");
        this.$editor = this.$(".ace_editor");

        this.$typeSwitcherChoices = this.$(".o_ace_type_switcher_choice");
        this.$typeSwitcherBtn = this.$(".o_ace_type_switcher > .dropdown-toggle");

        this.$lists = {
            xml: this.$("#ace-view-list"),
            less: this.$("#ace-less-list")
        };
        this.$includeBundlesArea = this.$(".oe_include_bundles");
        this.$includeAllLessArea = this.$(".o_include_all_less");
        this.$viewID = this.$("#ace-view-id > span");

        this.$formatButton = this.$("button[data-action=\"format\"]");
        this.$resetButton = this.$("button[data-action=\"reset\"]");

        this.aceEditor = window.ace.edit(this.$viewEditor[0]);
        this.aceEditor.setTheme("ace/theme/monokai");

        var refX = 0;
        var resizing = false;
        var minWidth = 400;
        var debounceStoreEditorWidth = _.debounce(storeEditorWidth, 500);

        this._updateViewSelectDOM();

        var initResID;
<<<<<<< HEAD
        var initType;
        if (this.options.initialResID) {
            initResID = this.options.initialResID;
            initType = (_.isString(initResID) && initResID[0] === '/') ? "less" : "xml";
        } else {
            if (!this.options.doNotLoadLess) {
                initResID = this.sorted_less[0][1][0].url; // first bundle, less files, first one
                initType = "less";
            }
            if (!this.options.doNotLoadViews) {
                initResID = (typeof this.viewKey === "number" ? this.viewKey : _.findWhere(this.views, {xml_id: this.viewKey}).id);
                initType = "xml";
            }
        }
        if (initResID) {
            this.displayResource(initResID, initType);
        }

        if (!this.sorted_views.length || !this.sorted_less.length) {
            _.defer((function () {
                this.switchType(this.sorted_views.length ? "xml" : "less");
                this.$typeSwitcherBtn.parent(".btn-group").addClass("hidden");
            }).bind(this));
        }
=======
        if (this.options.initialViewID) {
            initResID = this.options.initialViewID;
        } else {
            if (typeof this.viewKey === "number") {
                initResID = this.viewKey;
            } else {
                var view = _.findWhere(this.views, {xml_id: this.viewKey});
                if (!view) {
                    view = _.findWhere(this.views, {key: this.viewKey});
                }
                initResID = view.id;
            }
        }
        this.displayView(initResID);
>>>>>>> 6956ad54

        $(document).on("mouseup.ViewEditor", stopResizing.bind(this)).on("mousemove.ViewEditor", updateWidth.bind(this));
        if (this.options.position === 'left') {
            this.$('.ace_scroller').after($('<div>').addClass('ace_resize_bar'));
            this.$('.ace_gutter').css({'cursor': 'default'});
            this.$el.on("mousedown.ViewEditor", ".ace_resize_bar", startResizing.bind(this));
        } else {
            this.$el.on("mousedown.ViewEditor", ".ace_gutter", startResizing.bind(this));
        }

        resizeEditor.call(this, readEditorWidth.call(this));

        return this._super.apply(this, arguments);

        function resizeEditor(target) {
            var width = Math.min(document.body.clientWidth, Math.max(parseInt(target, 10), minWidth));
            this.$editor.width(width);
            this.aceEditor.resize();
            this.$el.width(width);
        }
        function storeEditorWidth() {
            local_storage.setItem('ace_editor_width', this.$el.width());
        }
        function readEditorWidth() {
            var width = local_storage.getItem('ace_editor_width');
            return parseInt(width || 720, 10);
        }
        function startResizing(e) {
            refX = e.pageX;
            resizing = true;
        }
        function stopResizing() {
            resizing = false;
        }
        function updateWidth(e) {
            if (!resizing) return;

            var offset = e.pageX - refX;
            if (this.options.position === 'left') {
                offset = - offset;
            }
            var width = this.$el.width() - offset;
            refX = e.pageX;
            resizeEditor.call(this, width);
            debounceStoreEditorWidth.call(this);
        }
    },
    /**
     * The destroy method unbinds custom events binded to the document element.
     */
    destroy: function () {
        this._super.apply(this, arguments);
        this.$el.off(".ViewEditor");
        $(document).off(".ViewEditor");
    },
    /**
     * The loadResources method is in charge of loading data the ace editor will vizualize
     * and of processing them.
     * Default behavior is loading the activate views, index them and build their hierarchy.
     * @return a deferred which is resolved once everything is loaded and processed.
     */
    loadResources: function () {
        // Reset resources
        this.resources = {xml: {}, less: {}};
        this.editingSessions = {xml: {}, less: {}};
        this.views = this.resources.xml;
        this.less = this.resources.less;

        // Load resources
        return ajax.jsonRpc("/web_editor/get_assets_editor_resources", "call", {
            key: this.viewKey,
            get_views: !this.options.doNotLoadViews,
            get_less: !this.options.doNotLoadLess,
            bundles: this.options.includeBundles,
            bundles_restriction: this.options.includeAllLess ? [] : this.options.defaultBundlesRestriction,
        }).then((function (resources) {
            _process_views.call(this, resources.views);
            _process_less.call(this, resources.less);
        }).bind(this));

        function _process_views(views) {
            // Only keep the active views and index them by ID.
            _.extend(this.views, _.indexBy(_.filter(views, function (view) {
                return view.active;
            }), "id"));

            // Initialize a 0 level for each view and assign them an array containing their children.
            var self = this;
            var roots = [];
            _.each(this.views, function (view) {
                view.level = 0;
                view.children = [];
            });
            _.each(this.views, function (view) {
                var parentId = view.inherit_id[0];
                var parent = parentId && self.views[parentId];
                if (parent) {
                    parent.children.push(view);
                } else {
                    roots.push(view);
                }
            });

            // Assign the correct level based on children key and save a sorted array where
            // each view is followed by their children.
            this.sorted_views = [];
            function visit(view, level) {
                view.level = level;
                self.sorted_views.push(view);
                _.each(view.children, function (child) {
                    visit(child, level + 1);
                });
            }
            _.each(roots, function (root) {
                visit(root, 0);
            });
        }

        function _process_less(less) {
            // The received less data is already sorted by bundle and DOM order
            this.sorted_less = less;

            // Store the URL ungrouped by bundle and use the URL as key (resource ID)
            var self = this;
            _.each(less, function (bundleInfos) {
                _.each(bundleInfos[1], function (info) { info.bundle_xmlid = bundleInfos[0].xmlid; });
                _.extend(self.less, _.indexBy(bundleInfos[1], "url"));
            });
        }
    },
    /**
     * The private _updateViewSelectDOM method purpose is to render the content of the view/file
     * select DOM element according to current widget data.
     */
    _updateViewSelectDOM: function () {
        var currentId = this.selectedResource();

        var self = this;
        this.$lists.xml.empty();
        _.each(this.sorted_views, function (view) {
            self.$lists.xml.append($("<option/>", {
                value: view.id,
                text: view.name,
                selected: currentId === view.id,
                "data-level": view.level,
                "data-debug": view.xml_id,
            }));
        });

        this.$lists.less.empty();
        _.each(this.sorted_less, function (bundleInfos) {
            var $optgroup = $("<optgroup/>", {
                label: bundleInfos[0].name,
            }).appendTo(self.$lists.less);
            _.each(bundleInfos[1], function (lessInfo) {
                var name = lessInfo.url.substring(_.lastIndexOf(lessInfo.url, "/") + 1, lessInfo.url.length - 5);
                $optgroup.append($("<option/>", {
                    value: lessInfo.url,
                    text: name,
                    selected: currentId === lessInfo.url,
                    "data-debug": lessInfo.url,
                    "data-customized": lessInfo.customized
                }));
            });
        });

        this.$lists.xml.select2("destroy");
        this.$lists.xml.select2({
            formatResult: _formatDisplay,
            formatSelection: _formatDisplay,
        });
        this.$lists.less.select2("destroy");
        this.$lists.less.select2({
            formatResult: _formatDisplay,
            formatSelection: _formatDisplay,
        });

        function _formatDisplay(data) {
            var $elem = $(data.element);

            var $div = $("<div/>",  {
                text: data.text || "",
                style: "padding: 0 0 0 " + (24 * $elem.data("level")) + "px",
            });

            if ($elem.data("dirty") || $elem.data("customized")) {
                $div.prepend($("<span/>", {
                    class: "fa fa-floppy-o " + ($elem.data("dirty") ? "text-warning" : "text-success"),
                    style: "margin-right: 8px;",
                }));
            }

            if (session.debug && $elem.data("debug")) {
                $div.append($("<span/>", {
                    text: " (" + $elem.data("debug") + ")",
                    class: "text-muted",
                    style: "font-size: 80%",
                }));
            }

            return $div;
        }
    },
    /**
     * The switchType method switches to the LESS or XML edition. Calling this method will adapt all DOM elements to
     * keep the editor consistent.
     * @param type: either "xml" or "less"
     */
    switchType: function (type) {
        this.currentType = type;
        this.$typeSwitcherBtn.html(this.$typeSwitcherChoices.filter("[data-type=\"" + type + "\"]").html());
        _.each(this.$lists, function ($list, _type) { $list.toggleClass("hidden", type !== _type); });
        this.$lists[type].change();

        this.$includeBundlesArea.toggleClass("hidden", this.currentType === "less" || !session.debug);
        this.$includeAllLessArea.toggleClass("hidden", this.currentType === "xml" || !session.debug || this.options.defaultBundlesRestriction.length === 0);
        this.$formatButton.toggleClass("hidden", this.currentType === "less");
    },
    /**
     * The selectedResource method returns the currently selected resource id (view ID or less file URL).
     * @return the currently resource id (view ID or less file URL)
     */
    selectedResource: function () {
        return this.$lists[this.currentType].select2("val");
    },
    /**
     * The displayResource method forces the view/less file identified by its ID/URL to be displayed in the editor.
     * The method will update the resource select DOM element as well.
     * @param resID: the ID/URL of the view/less file to display
     * @param type: the type of resource (either "xml" or "less")
     */
    displayResource: function (resID, type) {
        if (type) this.switchType(type);

        var editingSession = this.editingSessions[this.currentType][resID];
        if (!editingSession) {
            editingSession = this.editingSessions[this.currentType][resID] = this._buildEditingSession(resID);
        }
        this.aceEditor.setSession(editingSession);

        if (this.currentType === "xml") {
            this.$viewID.text(_.str.sprintf(_t("Template ID: %s"), this.views[resID].xml_id));
        } else {
            this.$viewID.text(_.str.sprintf(_t("Less file: %s"), resID));
        }
        this.$lists[this.currentType].select2("val", resID);

        this.$resetButton.toggleClass("hidden", this.currentType === "xml" || !this.less[resID].customized);
    },
    /**
     * The resetResource method forces the view/less file identified by its ID/URL to be reset to the way it was before
     * the user started editing it. TODO view reset is not supported yet
     * @param resID: the ID/URL of the view/less file to reset (default to the currently selected one)
     * @param type: the type of the resource to reset (default to the currently selected one)
     * @return a deferred which is resolved once the resource has been reset
     */
    resetResource: function (resID, type) {
        resID = resID || this.selectedResource();
        type = type || this.currentType;

        if (this.currentType === "xml") {
            return $.Defered().reject(_t("Reseting views is not supported yet")); // TODO
        } else {
            return ajax.jsonRpc("/web_editor/reset_less", "call", {
                url: resID,
                bundle_xmlid: this.less[resID].bundle_xmlid,
            });
        }
    },
    /**
     * The private _buildEditingSession method initializes a text editor for the specified resource.
     * @param resID: the ID/URL of the view/less file whose text editor it will be
     * @param type: the type of the given resource (default to the currently selected one)
     * @return an ace.EditSession object linked to the specified resID.
     */
    _buildEditingSession: function(resID, type) {
        var self = this;
        type = type || this.currentType;
        var editingSession = new window.ace.EditSession(this.resources[type][resID].arch);
        editingSession.setUseWorker(false);
        editingSession.setMode("ace/mode/" + (type || this.currentType));
        editingSession.setUndoManager(new window.ace.UndoManager());
        editingSession.on("change", function () {
            _.defer(function () {
                self._toggleDirtyInfo(resID);
                self._showErrorLine();
            });
        });
        return editingSession;
    },
    /**
     * The private _toggleDirtyInfo method update the select option DOM element associated with
     * a particular resID to indicate if the option is dirty or not.
     * @param resID: the ID/URL of the view/less file whose option has to be updated
     * @param type: the type of the given resource (default to the currently selected one)
     * @param isDirty: a boolean to indicate if the view is dirty or not ; default to content of UndoManager
     */
    _toggleDirtyInfo: function (resID, type, isDirty) {
        type = type || this.currentType;

        if (!resID || !this.editingSessions[type][resID]) return;

        var $option = this.$lists[type].find("[value='" + resID + "']");
        if (isDirty === undefined) {
            isDirty = this.editingSessions[type][resID].getUndoManager().hasUndo();
        }
        $option.data("dirty", isDirty);
    },
    /**
     * The formatResource method formats the current resource being vizualized.
     * TODO formatting LESS files is not supported yet.
     */
    formatResource: function () {
        var res = this.aceEditor.getValue();
        var check = (this.currentType === "xml" ? checkXML : checkLESS)(res);
        if (check.isValid) {
            this.aceEditor.setValue((this.currentType === "xml" ? formatXML : formatLESS)(res));
        } else {
            this._showErrorLine(check.error.line, check.error.message, this.selectedResource());
        }
    },
    /**
     * The saveResources method is in charge of saving every resource that has been modified.
     * If one cannot be saved, none is saved and an error message is displayed.
     * @return a deferred whose status indicates if the save is finished or if an error occured.
     */
    saveResources: function () {
        var toSave = {};
        var errorFound = false;
        _.each(this.editingSessions, (function (editingSessions, type) {
            if (errorFound) return;

            var dirtySessions = _.pick(editingSessions, function (session) {
                return session.getUndoManager().hasUndo();
            });
            toSave[type] = _.map(dirtySessions, function (session, resID) {
                return {
                    id: parseInt(resID, 10) || resID,
                    text: session.getValue(),
                };
            });

            this._showErrorLine();
            for (var i = 0 ; i < toSave[type].length && !errorFound ; i++) {
                var check = (type === "xml" ? checkXML : checkLESS)(toSave[type][i].text);
                if (!check.isValid) {
                    this._showErrorLine(check.error.line, check.error.message, toSave[type][i].id, type);
                    errorFound = toSave[type][i];
                }
            }
        }).bind(this));
        if (errorFound) return $.Deferred().reject(errorFound);

        var defs = [];
        _.each(toSave, (function (_toSave, type) {
            defs = defs.concat(_.map(_toSave, (type === "xml" ? this._saveView : this._saveLess).bind(this)));
        }).bind(this));

        return $.when.apply($, defs).fail((function (session, error) {
            Dialog.alert(this, "", {
                title: _t("Server error"),
                $content: $("<div/>").html(
                    _t("A server error occured. Please check you correctly signed in and that the file you are saving is well-formed.")
                    + "<br/>"
                    + error
                )
            });
        }).bind(this));
    },
    /**
     * The private _saveView method is in charge of saving an unique XML view.
     * @param session: an object which contains the "id" and the "text" of the view to save.
     * @return a deferred whose status indicates if the save is finished or if an error occured.
     */
    _saveView: function (session) {
        var def = $.Deferred();

        var self = this;
        ajax.jsonRpc('/web/dataset/call', 'call', {
            model: 'ir.ui.view',
            method: 'write',
            args: [[session.id], {arch: session.text}, _.extend(base.get_context(), {lang: null})],
        }).then(function () {
            self._toggleDirtyInfo(session.id, "xml", false);
            def.resolve();
        }, function (source, error) {
            def.reject(session, error);
        });

        return def;
    },
    /**
     * The private _saveLess method is in charge of saving an unique LESS file.
     * @param session: an object which contains the "id" (url) and the "text" of the view to save.
     * @return a deferred whose status indicates if the save is finished or if an error occured.
     */
    _saveLess: function (session) {
        var def = $.Deferred();

        var self = this;
        ajax.jsonRpc("/web_editor/save_less", "call", {
            url: session.id,
            bundle_xmlid: this.less[session.id].bundle_xmlid,
            content: session.text,
        }).then(function () {
            self._toggleDirtyInfo(session.id, "less", false);
            def.resolve();
        }, function (source, error) {
            def.reject(session, error);
        });

        return def;
    },
    /**
     * The private _showErrorLine method is designed to show a line which produced an error. Red color
     * is added to the editor, the cursor move to the line and a message is opened on click on the line
     * number. If the _showErrorLine is called without argument, the effects are removed.
     * @param line: the line number to highlight
     * @param message: the message to show on click on the line number
     * @param resID: the ID/URL of the view/less file whose line is to highlight
     * @param type: the type of the given resource
     */
    _showErrorLine: function (line, message, resID, type) {
        if (line === undefined || line <= 0) {
            if (this.$errorLine) {
                this.$errorLine.removeClass("o_error");
                this.$errorLine.off(".o_error");
                this.$errorLine = undefined;
                this.$errorContent.removeClass("o_error");
                this.$errorContent = undefined;
            }
            return;
        }

        if (type) this.switchType(type);

        if (this.selectedResource() === resID) {
            __showErrorLine.call(this, line);
        } else {
            var onChangeSession = (function () {
                this.aceEditor.off("changeSession", onChangeSession);
                _.delay(__showErrorLine.bind(this, line), 400);
            }).bind(this);
            this.aceEditor.on('changeSession', onChangeSession);
            this.displayResource(resID, this.currentType);
        }

        function __showErrorLine(line) {
            this.aceEditor.gotoLine(line);
            this.$errorLine = this.$viewEditor.find(".ace_gutter-cell").filter(function () {
                return parseInt($(this).text()) === line;
            }).addClass("o_error");
            this.$errorLine.addClass("o_error").on("click.o_error", function () {
                var $message = $("<div/>").html(message);
                $message.text($message.text());
                Dialog.alert(this, "", {$content: $message});
            });
            this.$errorContent = this.$viewEditor.find(".ace_scroller").addClass("o_error");
        }
    },
});

return ViewEditor;
});<|MERGE_RESOLUTION|>--- conflicted
+++ resolved
@@ -194,7 +194,6 @@
         this._updateViewSelectDOM();
 
         var initResID;
-<<<<<<< HEAD
         var initType;
         if (this.options.initialResID) {
             initResID = this.options.initialResID;
@@ -205,7 +204,15 @@
                 initType = "less";
             }
             if (!this.options.doNotLoadViews) {
-                initResID = (typeof this.viewKey === "number" ? this.viewKey : _.findWhere(this.views, {xml_id: this.viewKey}).id);
+                if (typeof this.viewKey === "number") {
+                    initResID = this.viewKey;
+                } else {
+                    var view = _.findWhere(this.views, {xml_id: this.viewKey});
+                    if (!view) {
+                        view = _.findWhere(this.views, {key: this.viewKey});
+                    }
+                    initResID = view.id;
+                }
                 initType = "xml";
             }
         }
@@ -219,22 +226,6 @@
                 this.$typeSwitcherBtn.parent(".btn-group").addClass("hidden");
             }).bind(this));
         }
-=======
-        if (this.options.initialViewID) {
-            initResID = this.options.initialViewID;
-        } else {
-            if (typeof this.viewKey === "number") {
-                initResID = this.viewKey;
-            } else {
-                var view = _.findWhere(this.views, {xml_id: this.viewKey});
-                if (!view) {
-                    view = _.findWhere(this.views, {key: this.viewKey});
-                }
-                initResID = view.id;
-            }
-        }
-        this.displayView(initResID);
->>>>>>> 6956ad54
 
         $(document).on("mouseup.ViewEditor", stopResizing.bind(this)).on("mousemove.ViewEditor", updateWidth.bind(this));
         if (this.options.position === 'left') {
