odoo.define('barcodes.BarcodeEvents', function(require) {
"use strict";

var core = require('web.core');
var mixins = require('web.mixins');
var session = require('web.session');


// For IE >= 9, use this, new CustomEvent(), instead of new Event()
function CustomEvent ( event, params ) {
    params = params || { bubbles: false, cancelable: false, detail: undefined };
    var evt = document.createEvent( 'CustomEvent' );
    evt.initCustomEvent( event, params.bubbles, params.cancelable, params.detail );
    return evt;
   }
CustomEvent.prototype = window.Event.prototype;

var BarcodeEvents = core.Class.extend(mixins.PropertiesMixin, {
    timeout: null,
    key_pressed: {},
    buffered_key_events: [],
    // Regexp to match a barcode input and extract its payload
    // Note: to build in init() if prefix/suffix can be configured
    regexp: /(.{3,})[\n\r\t]*/,
    // By knowing the terminal character we can interpret buffered keys
    // as a barcode as soon as it's encountered (instead of waiting x ms)
    suffix: /[\n\r\t]+/,
    // Keys from a barcode scanner are usually processed as quick as possible,
    // but some scanners can use an intercharacter delay (we support <= 50 ms)
    max_time_between_keys_in_ms: session.max_time_between_keys_in_ms || 55,
    // To be able to receive the barcode value, an input must be focused.
    // On mobile devices, this causes the virtual keyboard to open.
    // Unfortunately it is not possible to avoid this behavior...
    // To avoid keyboard flickering at each detection of a barcode value,
    // we want to keep it open for a while (800 ms).
    inputTimeOut: 800,

    init: function() {
        mixins.PropertiesMixin.init.call(this);
        // Keep a reference of the handler functions to use when adding and removing event listeners
        this.__keydown_handler = _.bind(this.keydown_handler, this);
        this.__keyup_handler = _.bind(this.keyup_handler, this);
        this.__handler = _.bind(this.handler, this);
        // Bind event handler once the DOM is loaded
        // TODO: find a way to be active only when there are listeners on the bus
        $(_.bind(this.start, this, false));

        // Mobile device detection
        var isMobile = navigator.userAgent.match(/Android/i) ||
                       navigator.userAgent.match(/webOS/i) ||
                       navigator.userAgent.match(/iPhone/i) ||
                       navigator.userAgent.match(/iPad/i) ||
                       navigator.userAgent.match(/iPod/i) ||
                       navigator.userAgent.match(/BlackBerry/i) ||
                       navigator.userAgent.match(/Windows Phone/i);
        this.isChromeMobile = isMobile && navigator.userAgent.match(/Chrome/i);

        // Creates an input who will receive the barcode scanner value.
        this.$barcodeInput = $('<input/>', {
            name: 'barcode',
            type: 'text',
            css: {
                'position': 'fixed',
                'top': '50%',
                'transform': 'translateY(-50%)',
                'z-index': '-1',
            },
        });
        // Avoid to show autocomplete for a non appearing input
        this.$barcodeInput.attr('autocomplete', 'off');

        this.__blurBarcodeInput = _.debounce(this._blurBarcodeInput, this.inputTimeOut);
    },

    handle_buffered_keys: function() {
        var str = this.buffered_key_events.reduce(function(memo, e) { return memo + String.fromCharCode(e.which) }, '');
        var match = str.match(this.regexp);

        if (match) {
            var barcode = match[1];

            // Send the target in case there are several barcode widgets on the same page (e.g.
            // registering the lot numbers in a stock picking)
            core.bus.trigger('barcode_scanned', barcode, this.buffered_key_events[0].target);

            // Dispatch a barcode_scanned DOM event to elements that have barcode_events="true" set.
            if (this.buffered_key_events[0].target.getAttribute("barcode_events") === "true")
                $(this.buffered_key_events[0].target).trigger('barcode_scanned', barcode);
        } else {
            this.resend_buffered_keys();
        }

        this.buffered_key_events = [];
    },

    resend_buffered_keys: function() {
        var old_event, new_event;
        for(var i = 0; i < this.buffered_key_events.length; i++) {
            old_event = this.buffered_key_events[i];

            if(old_event.which !== 13) { // ignore returns
                // We do not create a 'real' keypress event through
                // eg. KeyboardEvent because there are several issues
                // with them that make them very different from
                // genuine keypresses. Chrome per example has had a
                // bug for the longest time that causes keyCode and
                // charCode to not be set for events created this way:
                // https://bugs.webkit.org/show_bug.cgi?id=16735
                var params = {
                    'bubbles': old_event.bubbles,
                    'cancelable': old_event.cancelable,
                };
                new_event = $.Event('keypress', params);
                new_event.viewArg = old_event.viewArg;
                new_event.ctrl = old_event.ctrl;
                new_event.alt = old_event.alt;
                new_event.shift = old_event.shift;
                new_event.meta = old_event.meta;
                new_event.char = old_event.char;
                new_event.key = old_event.key;
                new_event.charCode = old_event.charCode;
                new_event.keyCode = old_event.keyCode || old_event.which; // Firefox doesn't set keyCode for keypresses, only keyup/down
                new_event.which = old_event.which;
                new_event.dispatched_by_barcode_reader = true;

                $(old_event.target).trigger(new_event);
            }
        }
    },

    element_is_editable: function(element) {
        return $(element).is('input,textarea,[contenteditable="true"]');
    },

    // This checks that a keypress event is either ESC, TAB, an arrow
    // key or a function key. This is Firefox specific, in Chrom{e,ium}
    // keypress events are not fired for these types of keys, only
    // keyup/keydown.
    is_special_key: function(e) {
        if (e.key === "ArrowLeft" || e.key === "ArrowRight" ||
            e.key === "ArrowUp" || e.key === "ArrowDown" ||
            e.key === "Escape" || e.key === "Tab" ||
            e.key === "Backspace" || e.key === "Delete" ||
            e.key === "Home" || e.key === "End" ||
            e.key === "PageUp" || e.key === "PageDown" ||
            e.key === "Unidentified" || /F\d\d?/.test(e.key)) {
            return true;
        } else {
            return false;
        }
    },

    // The keydown and keyup handlers are here to disallow key
    // repeat. When preventDefault() is called on a keydown event
    // the keypress that normally follows is cancelled.
    keydown_handler: function(e){
        if (this.key_pressed[e.which]) {
            e.preventDefault();
        } else {
            this.key_pressed[e.which] = true;
        }
    },

    keyup_handler: function(e){
        this.key_pressed[e.which] = false;
    },

    handler: function(e){
        // Don't catch events we resent
        if (e.dispatched_by_barcode_reader)
            return;
        // Don't catch non-printable keys for which Firefox triggers a keypress
        if (this.is_special_key(e))
            return;
        // Don't catch keypresses which could have a UX purpose (like shortcuts)
        if (e.ctrlKey || e.metaKey || e.altKey)
            return;
        // Don't catch Return when nothing is buffered. This way users
        // can still use Return to 'click' on focused buttons or links.
        if (e.which === 13 && this.buffered_key_events.length === 0)
            return;
        // Don't catch events targeting elements that are editable because we
        // have no way of redispatching 'genuine' key events. Resent events
        // don't trigger native event handlers of elements. So this means that
        // our fake events will not appear in eg. an <input> element.
        if ((this.element_is_editable(e.target) && !$(e.target).data('enableBarcode')) && e.target.getAttribute("barcode_events") !== "true")
            return;

        // Catch and buffer the event
        this.buffered_key_events.push(e);
        e.preventDefault();
        e.stopImmediatePropagation();

        // Handle buffered keys immediately if the the keypress marks the end
        // of a barcode or after x milliseconds without a new keypress
        clearTimeout(this.timeout);
        if (String.fromCharCode(e.which).match(this.suffix)) {
            this.handle_buffered_keys();
        } else {
            this.timeout = setTimeout(_.bind(this.handle_buffered_keys, this), this.max_time_between_keys_in_ms);
        }
    },

    /**
     * Try to detect the barcode value by listening all keydown events:
     * Checks if a dom element who may contains text value has the focus.
     * If not, it's probably because these events are triggered by a barcode scanner.
     * To be able to handle this value, a focused input will be created.
     *
     * This function also has the responsibility to detect the end of the barcode value.
     * (1) In most of cases, an optional key (tab or enter) is sent to mark the end of the value.
     * So, we direclty handle the value.
     * (2) If no end key is configured, we have to calculate the delay between each keydowns.
     * 'max_time_between_keys_in_ms' depends of the device and may be configured.
     * Exceeded this timeout, we consider that the barcode value is entirely sent.
     *
     * @private
     * @param  {jQuery.Event} e keydown event
     */
    _listenBarcodeScanner: function (e) {
<<<<<<< HEAD
        if (!$('input:text:focus, input[type=number]:focus, textarea:focus, [contenteditable]:focus').length) {
=======
        if ($(document.activeElement).not('input:text, textarea, [contenteditable], ' +
            '[type="email"], [type="number"], [type="password"], [type="tel"]').length) {
>>>>>>> 4e39328a
            $('body').append(this.$barcodeInput);
            this.$barcodeInput.focus();
        }
        if (this.$barcodeInput.is(":focus")) {
            // Handle buffered keys immediately if the keypress marks the end
            // of a barcode or after x milliseconds without a new keypress.
            clearTimeout(this.timeout);
            // On chrome mobile, e.which only works for some special characters like ENTER or TAB.
            if (String.fromCharCode(e.which).match(this.suffix)) {
                this._handleBarcodeValue(e);
            } else {
                this.timeout = setTimeout(this._handleBarcodeValue.bind(this, e),
                    this.max_time_between_keys_in_ms);
            }
            // if the barcode input doesn't receive keydown for a while, remove it.
            this.__blurBarcodeInput();
        }
    },

    /**
     * Retrieves the barcode value from the temporary input element.
     * This checks this value and trigger it on the bus.
     *
     * @private
     * @param  {jQuery.Event} keydown event
     */
    _handleBarcodeValue: function (e) {
        var barcodeValue = this.$barcodeInput.val();
        if (barcodeValue.match(this.regexp)) {
            core.bus.trigger('barcode_scanned', barcodeValue, $(e.target).parent()[0]);
            this._blurBarcodeInput();
        }
    },

    /**
     * Removes the value and focus from the barcode input.
     * If nothing happens, the focus will be lost and
     * the virtual keyboard on mobile devices will be closed.
     *
     * @private
     */
    _blurBarcodeInput: function () {
        // Close the virtual keyboard on mobile browsers
        // FIXME: actually we can't prevent keyboard from opening
        this.$barcodeInput.val('').blur();
    },

    start: function(prevent_key_repeat){
        // Chrome Mobile isn't triggering keypress event.
        // This is marked as Legacy in the DOM-Level-3 Standard.
        // See: https://www.w3.org/TR/uievents/#legacy-keyboardevent-event-types
        // This fix is only applied for Google Chrome Mobile but it should work for
        // all other cases.
        // In master, we could remove the behavior with keypress and only use keydown.
        if (this.isChromeMobile) {
            $('body').on("keydown", this._listenBarcodeScanner.bind(this));
        } else {
            $('body').bind("keypress", this.__handler);
        }
        if (prevent_key_repeat === true) {
            $('body').bind("keydown", this.__keydown_handler);
            $('body').bind('keyup', this.__keyup_handler);
        }
    },

    stop: function(){
        $('body').unbind("keypress", this.__handler);
        $('body').unbind("keydown", this.__keydown_handler);
        $('body').unbind('keyup', this.__keyup_handler);
    },
});

return {
    /** Singleton that emits barcode_scanned events on core.bus */
    BarcodeEvents: new BarcodeEvents(),
    /**
     * List of barcode prefixes that are reserved for internal purposes
     * @type Array
     */
    ReservedBarcodePrefixes: ['O-CMD'],
};

});<|MERGE_RESOLUTION|>--- conflicted
+++ resolved
@@ -218,12 +218,8 @@
      * @param  {jQuery.Event} e keydown event
      */
     _listenBarcodeScanner: function (e) {
-<<<<<<< HEAD
-        if (!$('input:text:focus, input[type=number]:focus, textarea:focus, [contenteditable]:focus').length) {
-=======
         if ($(document.activeElement).not('input:text, textarea, [contenteditable], ' +
             '[type="email"], [type="number"], [type="password"], [type="tel"]').length) {
->>>>>>> 4e39328a
             $('body').append(this.$barcodeInput);
             this.$barcodeInput.focus();
         }
