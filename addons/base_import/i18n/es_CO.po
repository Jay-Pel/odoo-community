# Translation of Odoo Server.
# This file contains the translation of the following modules:
# * base_import
# 
# Translators:
# Mateo Tibaquirá <nestormateo@gmail.com>, 2015
msgid ""
msgstr ""
"Project-Id-Version: Odoo 9.0\n"
"Report-Msgid-Bugs-To: \n"
"POT-Creation-Date: 2015-09-07 14:40+0000\n"
"PO-Revision-Date: 2015-11-28 07:04+0000\n"
"Last-Translator: Mateo Tibaquirá <nestormateo@gmail.com>\n"
"Language-Team: Spanish (Colombia) (http://www.transifex.com/odoo/odoo-9/language/es_CO/)\n"
"MIME-Version: 1.0\n"
"Content-Type: text/plain; charset=UTF-8\n"
"Content-Transfer-Encoding: \n"
"Language: es_CO\n"
"Plural-Forms: nplurals=2; plural=(n != 1);\n"

#. module: base_import
#. openerp-web
#: code:addons/base_import/static/src/js/import.js:466
#, python-format
msgid "(%d more)"
msgstr ""

#. module: base_import
#. openerp-web
#: code:addons/base_import/static/src/js/import.js:281
#, python-format
msgid ""
"A single column was found in the file, this often means the file separator "
"is incorrect"
msgstr ""

#. module: base_import
#. openerp-web
#: code:addons/base_import/static/src/xml/import.xml:141
#, python-format
msgid ""
"According to your need, you should use \n"
"                        one of these 3 ways to reference records in relations. \n"
"                        Here is when you should use one or the other, \n"
"                        according to your need:"
msgstr ""

#. module: base_import
#. openerp-web
#: code:addons/base_import/static/src/xml/import.xml:214
#, python-format
msgid ""
"As an example, here is \n"
"                        purchase.order_functional_error_line_cant_adpat.CSV \n"
"                        file of some quotations you can import, based on demo \n"
"                        data."
msgstr ""

#. module: base_import
#. openerp-web
#: code:addons/base_import/static/src/xml/import.xml:279
#, python-format
msgid ""
"As an example, suppose you have a SQL database \n"
"                        with two tables you want to import: companies and \n"
"                        persons. Each person belong to one company, so you \n"
"                        will have to recreate the link between a person and \n"
"                        the company he work for. (If you want to test this \n"
"                        example, here is a"
msgstr ""

#. module: base_import
#. openerp-web
#: code:addons/base_import/static/src/xml/import.xml:311
#, python-format
msgid ""
"As you can see in this file, Fabien and Laurence \n"
"                        are working for the Bigees company (company_1) and \n"
"                        Eric is working for the Organi company. The relation \n"
"                        between persons and companies is done using the \n"
"                        External ID of the companies. We had to prefix the \n"
"                        \"External ID\" by the name of the table to avoid a \n"
"                        conflict of ID between persons and companies (person_1 \n"
"                        and company_1 who shared the same ID 1 in the orignial \n"
"                        database)."
msgstr ""

#. module: base_import
#. openerp-web
#: code:addons/base_import/static/src/xml/import.xml:86
#, python-format
msgid ""
"By default the Import preview is set on commas as \n"
"                        field separators and quotation marks as text \n"
"                        delimiters. If your csv file does not have these \n"
"                        settings, you can modify the File Format Options \n"
"                        (displayed under the Browse CSV file bar after you \n"
"                        select your file)."
msgstr ""

#. module: base_import
#. openerp-web
#: code:addons/base_import/static/src/xml/import.xml:20
#, python-format
msgid "CSV Format Options…"
msgstr ""

#. module: base_import
#. openerp-web
#: code:addons/base_import/static/src/xml/import.xml:197
#, python-format
msgid "CSV file for Manufacturer, Retailer"
msgstr ""

#. module: base_import
#. openerp-web
#: code:addons/base_import/static/src/xml/import.xml:161
#, python-format
msgid "CSV file for Products"
msgstr ""

#. module: base_import
#. openerp-web
#: code:addons/base_import/static/src/xml/import.xml:160
#, python-format
msgid "CSV file for categories"
msgstr "Archivo CSV para categorías"

#. module: base_import
#. openerp-web
#: code:addons/base_import/static/src/xml/import.xml:230
#, python-format
msgid "Can I import several times the same record?"
msgstr ""

#. module: base_import
#. openerp-web
#: code:addons/base_import/static/src/xml/import.xml:338
#, python-format
msgid "Cancel"
msgstr "Cancelar"

#. module: base_import
#. openerp-web
#: code:addons/base_import/static/src/js/import.js:205
#: code:addons/base_import/static/src/js/import.js:216
#, python-format
msgid "Comma"
msgstr ""

#. module: base_import
#. openerp-web
#: code:addons/base_import/static/src/xml/import.xml:139
#, python-format
msgid ""
"Country/Database \n"
"                        ID: 21"
msgstr ""

#. module: base_import
#. openerp-web
#: code:addons/base_import/static/src/xml/import.xml:133
#, python-format
msgid ""
"Country/Database ID: the unique Odoo ID for a \n"
"                        record, defined by the ID postgresql column"
msgstr ""

#. module: base_import
#. openerp-web
#: code:addons/base_import/static/src/xml/import.xml:140
#, python-format
msgid "Country/External ID: base.be"
msgstr ""

#. module: base_import
#. openerp-web
#: code:addons/base_import/static/src/xml/import.xml:135
#, python-format
msgid ""
"Country/External ID: the ID of this record \n"
"                        referenced in another application (or the .XML file \n"
"                        that imported it)"
msgstr ""

#. module: base_import
#. openerp-web
#: code:addons/base_import/static/src/xml/import.xml:139
#, python-format
msgid "Country: Belgium"
msgstr ""

#. module: base_import
#. openerp-web
#: code:addons/base_import/static/src/xml/import.xml:132
#, python-format
msgid "Country: the name or code of the country"
msgstr ""

#. module: base_import
#: model:ir.model.fields,field_description:base_import.field_base_import_import_create_uid
#: model:ir.model.fields,field_description:base_import.field_base_import_tests_models_char_create_uid
#: model:ir.model.fields,field_description:base_import.field_base_import_tests_models_char_noreadonly_create_uid
#: model:ir.model.fields,field_description:base_import.field_base_import_tests_models_char_readonly_create_uid
#: model:ir.model.fields,field_description:base_import.field_base_import_tests_models_char_required_create_uid
#: model:ir.model.fields,field_description:base_import.field_base_import_tests_models_char_states_create_uid
#: model:ir.model.fields,field_description:base_import.field_base_import_tests_models_char_stillreadonly_create_uid
#: model:ir.model.fields,field_description:base_import.field_base_import_tests_models_m2o_create_uid
#: model:ir.model.fields,field_description:base_import.field_base_import_tests_models_m2o_related_create_uid
#: model:ir.model.fields,field_description:base_import.field_base_import_tests_models_m2o_required_create_uid
#: model:ir.model.fields,field_description:base_import.field_base_import_tests_models_m2o_required_related_create_uid
#: model:ir.model.fields,field_description:base_import.field_base_import_tests_models_o2m_child_create_uid
#: model:ir.model.fields,field_description:base_import.field_base_import_tests_models_o2m_create_uid
#: model:ir.model.fields,field_description:base_import.field_base_import_tests_models_preview_create_uid
msgid "Created by"
msgstr "Creado por"

#. module: base_import
#: model:ir.model.fields,field_description:base_import.field_base_import_import_create_date
#: model:ir.model.fields,field_description:base_import.field_base_import_tests_models_char_create_date
#: model:ir.model.fields,field_description:base_import.field_base_import_tests_models_char_noreadonly_create_date
#: model:ir.model.fields,field_description:base_import.field_base_import_tests_models_char_readonly_create_date
#: model:ir.model.fields,field_description:base_import.field_base_import_tests_models_char_required_create_date
#: model:ir.model.fields,field_description:base_import.field_base_import_tests_models_char_states_create_date
#: model:ir.model.fields,field_description:base_import.field_base_import_tests_models_char_stillreadonly_create_date
#: model:ir.model.fields,field_description:base_import.field_base_import_tests_models_m2o_create_date
#: model:ir.model.fields,field_description:base_import.field_base_import_tests_models_m2o_related_create_date
#: model:ir.model.fields,field_description:base_import.field_base_import_tests_models_m2o_required_create_date
#: model:ir.model.fields,field_description:base_import.field_base_import_tests_models_m2o_required_related_create_date
#: model:ir.model.fields,field_description:base_import.field_base_import_tests_models_o2m_child_create_date
#: model:ir.model.fields,field_description:base_import.field_base_import_tests_models_o2m_create_date
#: model:ir.model.fields,field_description:base_import.field_base_import_tests_models_preview_create_date
msgid "Created on"
msgstr "Creado"

#. module: base_import
#. openerp-web
#: code:addons/base_import/static/src/xml/import.xml:224
#, python-format
msgid "Customers and their respective contacts"
msgstr ""

#. module: base_import
#: code:addons/base_import/models.py:147 code:addons/base_import/models.py:153
#, python-format
msgid "Database ID"
msgstr ""

#. module: base_import
#: model:ir.model.fields,field_description:base_import.field_base_import_import_display_name
#: model:ir.model.fields,field_description:base_import.field_base_import_tests_models_char_display_name
#: model:ir.model.fields,field_description:base_import.field_base_import_tests_models_char_noreadonly_display_name
#: model:ir.model.fields,field_description:base_import.field_base_import_tests_models_char_readonly_display_name
#: model:ir.model.fields,field_description:base_import.field_base_import_tests_models_char_required_display_name
#: model:ir.model.fields,field_description:base_import.field_base_import_tests_models_char_states_display_name
#: model:ir.model.fields,field_description:base_import.field_base_import_tests_models_char_stillreadonly_display_name
#: model:ir.model.fields,field_description:base_import.field_base_import_tests_models_m2o_display_name
#: model:ir.model.fields,field_description:base_import.field_base_import_tests_models_m2o_related_display_name
#: model:ir.model.fields,field_description:base_import.field_base_import_tests_models_m2o_required_display_name
#: model:ir.model.fields,field_description:base_import.field_base_import_tests_models_m2o_required_related_display_name
#: model:ir.model.fields,field_description:base_import.field_base_import_tests_models_o2m_child_display_name
#: model:ir.model.fields,field_description:base_import.field_base_import_tests_models_o2m_display_name
#: model:ir.model.fields,field_description:base_import.field_base_import_tests_models_preview_display_name
msgid "Display Name"
msgstr "Nombre Público"

#. module: base_import
#. openerp-web
#: code:addons/base_import/static/src/js/import.js:315
#, python-format
msgid "Don't import"
msgstr ""

#. module: base_import
#. openerp-web
#: code:addons/base_import/static/src/js/import.js:91
#, python-format
msgid "Encoding:"
msgstr ""

#. module: base_import
#: code:addons/base_import/models.py:204
#, python-format
msgid "Error cell found while reading XLS/XLSX file: %s"
msgstr ""

#. module: base_import
#. openerp-web
#: code:addons/base_import/static/src/js/import.js:443
#, python-format
msgid "Everything seems valid."
msgstr ""

#. module: base_import
#. openerp-web
#: code:addons/base_import/models.py:112 code:addons/base_import/models.py:146
#: code:addons/base_import/static/src/xml/import.xml:68
#: code:addons/base_import/static/src/xml/import.xml:73
#, python-format
msgid "External ID"
msgstr ""

#. module: base_import
#. openerp-web
#: code:addons/base_import/static/src/xml/import.xml:305
#, python-format
msgid ""
"External ID,Name,Is a \n"
"                        Company,Related Company/External ID"
msgstr ""

#. module: base_import
#. openerp-web
#: code:addons/base_import/static/src/xml/import.xml:293
#, python-format
msgid "External ID,Name,Is a Company"
msgstr ""

#. module: base_import
#: model:ir.model.fields,field_description:base_import.field_base_import_import_file
msgid "File"
msgstr "Archivo"

#. module: base_import
#: model:ir.model.fields,field_description:base_import.field_base_import_import_file_name
msgid "File Name"
msgstr ""

#. module: base_import
#: model:ir.model.fields,field_description:base_import.field_base_import_import_file_type
msgid "File Type"
msgstr ""

#. module: base_import
#. openerp-web
#: code:addons/base_import/static/src/xml/import.xml:218
#, python-format
msgid "File for some Quotations"
msgstr "Archivo para algunas Cotizaciones"

#. module: base_import
#: model:ir.model.fields,help:base_import.field_base_import_import_file
msgid "File to check and/or import, raw binary (not base64)"
msgstr ""

#. module: base_import
#. openerp-web
#: code:addons/base_import/static/src/xml/import.xml:11
#, python-format
msgid "File:"
msgstr ""

#. module: base_import
#. openerp-web
#: code:addons/base_import/static/src/xml/import.xml:364
#, python-format
msgid "For CSV files, the issue could be an incorrect encoding."
msgstr ""

#. module: base_import
#. openerp-web
#: code:addons/base_import/static/src/xml/import.xml:129
#, python-format
msgid ""
"For example, to \n"
"                        reference the country of a contact, Odoo proposes \n"
"                        you 3 different fields to import:"
msgstr ""

#. module: base_import
#. openerp-web
#: code:addons/base_import/static/src/xml/import.xml:137
#, python-format
msgid ""
"For the country \n"
"                        Belgium, you can use one of these 3 ways to import:"
msgstr ""

#. module: base_import
#. openerp-web
#: code:addons/base_import/static/src/xml/import.xml:59
#, python-format
msgid "Frequently Asked Questions"
msgstr ""

#. module: base_import
#. openerp-web
#: code:addons/base_import/static/src/js/import.js:490
#, python-format
msgid "Get all possible values"
msgstr ""

#. module: base_import
#. openerp-web
#: code:addons/base_import/static/src/js/import.js:477
#, python-format
msgid "Here are the possible values:"
msgstr ""

#. module: base_import
#. openerp-web
#: code:addons/base_import/static/src/xml/import.xml:365
#, python-format
msgid "Here is the start of the file we could not import:"
msgstr ""

#. module: base_import
#. openerp-web
#: code:addons/base_import/static/src/xml/import.xml:100
#, python-format
msgid ""
"How can I change the CSV file format options when \n"
"                        saving in my spreadsheet application?"
msgstr "¿Cómo puedo cambiar las opciones de formato del archivo CSV cuando se guarda en mi aplicación de hoja de cálculo?"

#. module: base_import
#. openerp-web
#: code:addons/base_import/static/src/xml/import.xml:188
#, python-format
msgid ""
"How can I import a many2many relationship field \n"
"                        (e.g. a customer that has multiple tags)?"
msgstr ""

#. module: base_import
#. openerp-web
#: code:addons/base_import/static/src/xml/import.xml:203
#, python-format
msgid ""
"How can I import a one2many relationship (e.g. several \n"
"                        Order Lines of a Sales Order)?"
msgstr ""

#. module: base_import
#. openerp-web
#: code:addons/base_import/static/src/xml/import.xml:262
#, python-format
msgid ""
"How to export/import different tables from an SQL \n"
"                        application to Odoo?"
msgstr ""

#. module: base_import
#. openerp-web
#: code:addons/base_import/static/src/xml/import.xml:179
#, python-format
msgid ""
"However if you do not wish to change your \n"
"                        configuration of product categories, we recommend you \n"
"                        use make use of the external ID for this field \n"
"                        'Category'."
msgstr ""

#. module: base_import
#. openerp-web
#: code:addons/base_import/static/src/xml/import.xml:68
#: code:addons/base_import/static/src/xml/import.xml:73
#: model:ir.model.fields,field_description:base_import.field_base_import_import_id
#: model:ir.model.fields,field_description:base_import.field_base_import_tests_models_char_id
#: model:ir.model.fields,field_description:base_import.field_base_import_tests_models_char_noreadonly_id
#: model:ir.model.fields,field_description:base_import.field_base_import_tests_models_char_readonly_id
#: model:ir.model.fields,field_description:base_import.field_base_import_tests_models_char_required_id
#: model:ir.model.fields,field_description:base_import.field_base_import_tests_models_char_states_id
#: model:ir.model.fields,field_description:base_import.field_base_import_tests_models_char_stillreadonly_id
#: model:ir.model.fields,field_description:base_import.field_base_import_tests_models_m2o_id
#: model:ir.model.fields,field_description:base_import.field_base_import_tests_models_m2o_related_id
#: model:ir.model.fields,field_description:base_import.field_base_import_tests_models_m2o_required_id
#: model:ir.model.fields,field_description:base_import.field_base_import_tests_models_m2o_required_related_id
#: model:ir.model.fields,field_description:base_import.field_base_import_tests_models_o2m_child_id
#: model:ir.model.fields,field_description:base_import.field_base_import_tests_models_o2m_id
#: model:ir.model.fields,field_description:base_import.field_base_import_tests_models_preview_id
#, python-format
msgid "ID"
msgstr "ID"

#. module: base_import
#. openerp-web
#: code:addons/base_import/static/src/xml/import.xml:170
#, python-format
msgid ""
"If for example you have two product categories \n"
"                        with the child name \"Sellable\" (ie. \"Misc. \n"
"                        Products/Sellable\" & \"Other Products/Sellable\"),\n"
"                        your validation is halted but you may still import \n"
"                        your data. However, we recommend you do not import the \n"
"                        data because they will all be linked to the first \n"
"                        'Sellable' category found in the Product Category list \n"
"                        (\"Misc. Products/Sellable\"). We recommend you modify \n"
"                        one of the duplicates' values or your product category \n"
"                        hierarchy."
msgstr ""

#. module: base_import
#. openerp-web
#: code:addons/base_import/static/src/xml/import.xml:50
#, python-format
msgid ""
"If the file contains\n"
"                the column names, Odoo can try auto-detecting the\n"
"                field corresponding to the column. This makes imports\n"
"                simpler especially when the file has many columns."
msgstr ""

#. module: base_import
#. openerp-web
#: code:addons/base_import/static/src/xml/import.xml:39
#, python-format
msgid ""
"If the model uses openchatter, history tracking                             "
"will set up subscriptions and send notifications"
"                             during the import, but lead to a slower import."
msgstr ""

#. module: base_import
#. openerp-web
#: code:addons/base_import/static/src/xml/import.xml:252
#, python-format
msgid ""
"If you do not set all fields in your CSV file, \n"
"                        Odoo will assign the default value for every non \n"
"                        defined fields. But if you\n"
"                        set fields with empty values in your CSV file, Odoo \n"
"                        will set the EMPTY value in the field, instead of \n"
"                        assigning the default value."
msgstr ""

#. module: base_import
#. openerp-web
#: code:addons/base_import/static/src/xml/import.xml:104
#, python-format
msgid ""
"If you edit and save CSV files in speadsheet \n"
"                        applications, your computer's regional settings will \n"
"                        be applied for the separator and delimiter. \n"
"                        We suggest you use OpenOffice or LibreOffice Calc \n"
"                        as they will allow you to modify all three options \n"
"                        (in 'Save As' dialog box > Check the box 'Edit filter \n"
"                        settings' > Save)."
msgstr ""

#. module: base_import
#. openerp-web
#: code:addons/base_import/static/src/xml/import.xml:233
#, python-format
msgid ""
"If you import a file that contains one of the \n"
"                        column \"External ID\" or \"Database ID\", records that \n"
"                        have already been imported will be modified instead of \n"
"                        being created. This is very usefull as it allows you \n"
"                        to import several times the same CSV file while having \n"
"                        made some changes in between two imports. Odoo will \n"
"                        take care of creating or modifying each record \n"
"                        depending if it's new or not."
msgstr ""

#. module: base_import
#. openerp-web
#: code:addons/base_import/static/src/xml/import.xml:266
#, python-format
msgid ""
"If you need to import data from different tables, \n"
"                        you will have to recreate relations between records \n"
"                        belonging to different tables. (e.g. if you import \n"
"                        companies and persons, you will have to recreate the \n"
"                        link between each person and the company they work \n"
"                        for)."
msgstr ""

#. module: base_import
#. openerp-web
#: code:addons/base_import/static/src/xml/import.xml:207
#, python-format
msgid ""
"If you want to import sales order having several \n"
"                        order lines; for each order line, you need to reserve \n"
"                        a specific row in the CSV file. The first order line \n"
"                        will be imported on the same row as the information \n"
"                        relative to order. Any additional lines will need an \n"
"                        addtional row that does not have any information in \n"
"                        the fields relative to the order."
msgstr ""

#. module: base_import
#. openerp-web
#: code:addons/base_import/static/src/xml/import.xml:337
#: code:addons/base_import/static/src/xml/import.xml:397
#, python-format
msgid "Import"
msgstr ""

#. module: base_import
#. openerp-web
#: code:addons/base_import/static/src/js/import.js:147
#, python-format
msgid "Import a File"
msgstr ""

#. module: base_import
#. openerp-web
#: code:addons/base_import/static/src/xml/import.xml:363
#, python-format
msgid "Import preview failed due to:"
msgstr ""

#. module: base_import
#. openerp-web
#: code:addons/base_import/static/src/xml/import.xml:65
#, python-format
msgid ""
"In order to re-create relationships between\n"
"                        different records, you should use the unique\n"
"                        identifier from the original application and\n"
"                        map it to the"
msgstr ""

#. module: base_import
#. openerp-web
#: code:addons/base_import/static/src/xml/import.xml:304
#, python-format
msgid "It will produce the following CSV file:"
msgstr ""

#. module: base_import
#: model:ir.model.fields,field_description:base_import.field_base_import_import___last_update
#: model:ir.model.fields,field_description:base_import.field_base_import_tests_models_char___last_update
#: model:ir.model.fields,field_description:base_import.field_base_import_tests_models_char_noreadonly___last_update
#: model:ir.model.fields,field_description:base_import.field_base_import_tests_models_char_readonly___last_update
#: model:ir.model.fields,field_description:base_import.field_base_import_tests_models_char_required___last_update
#: model:ir.model.fields,field_description:base_import.field_base_import_tests_models_char_states___last_update
#: model:ir.model.fields,field_description:base_import.field_base_import_tests_models_char_stillreadonly___last_update
#: model:ir.model.fields,field_description:base_import.field_base_import_tests_models_m2o___last_update
#: model:ir.model.fields,field_description:base_import.field_base_import_tests_models_m2o_related___last_update
#: model:ir.model.fields,field_description:base_import.field_base_import_tests_models_m2o_required___last_update
#: model:ir.model.fields,field_description:base_import.field_base_import_tests_models_m2o_required_related___last_update
#: model:ir.model.fields,field_description:base_import.field_base_import_tests_models_o2m___last_update
#: model:ir.model.fields,field_description:base_import.field_base_import_tests_models_o2m_child___last_update
#: model:ir.model.fields,field_description:base_import.field_base_import_tests_models_preview___last_update
msgid "Last Modified on"
msgstr "Última Modificación el"

#. module: base_import
#: model:ir.model.fields,field_description:base_import.field_base_import_import_write_uid
#: model:ir.model.fields,field_description:base_import.field_base_import_tests_models_char_noreadonly_write_uid
#: model:ir.model.fields,field_description:base_import.field_base_import_tests_models_char_readonly_write_uid
#: model:ir.model.fields,field_description:base_import.field_base_import_tests_models_char_required_write_uid
#: model:ir.model.fields,field_description:base_import.field_base_import_tests_models_char_states_write_uid
#: model:ir.model.fields,field_description:base_import.field_base_import_tests_models_char_stillreadonly_write_uid
#: model:ir.model.fields,field_description:base_import.field_base_import_tests_models_char_write_uid
#: model:ir.model.fields,field_description:base_import.field_base_import_tests_models_m2o_related_write_uid
#: model:ir.model.fields,field_description:base_import.field_base_import_tests_models_m2o_required_related_write_uid
#: model:ir.model.fields,field_description:base_import.field_base_import_tests_models_m2o_required_write_uid
#: model:ir.model.fields,field_description:base_import.field_base_import_tests_models_m2o_write_uid
#: model:ir.model.fields,field_description:base_import.field_base_import_tests_models_o2m_child_write_uid
#: model:ir.model.fields,field_description:base_import.field_base_import_tests_models_o2m_write_uid
#: model:ir.model.fields,field_description:base_import.field_base_import_tests_models_preview_write_uid
msgid "Last Updated by"
msgstr "Actualizado por"

#. module: base_import
#: model:ir.model.fields,field_description:base_import.field_base_import_import_write_date
#: model:ir.model.fields,field_description:base_import.field_base_import_tests_models_char_noreadonly_write_date
#: model:ir.model.fields,field_description:base_import.field_base_import_tests_models_char_readonly_write_date
#: model:ir.model.fields,field_description:base_import.field_base_import_tests_models_char_required_write_date
#: model:ir.model.fields,field_description:base_import.field_base_import_tests_models_char_states_write_date
#: model:ir.model.fields,field_description:base_import.field_base_import_tests_models_char_stillreadonly_write_date
#: model:ir.model.fields,field_description:base_import.field_base_import_tests_models_char_write_date
#: model:ir.model.fields,field_description:base_import.field_base_import_tests_models_m2o_related_write_date
#: model:ir.model.fields,field_description:base_import.field_base_import_tests_models_m2o_required_related_write_date
#: model:ir.model.fields,field_description:base_import.field_base_import_tests_models_m2o_required_write_date
#: model:ir.model.fields,field_description:base_import.field_base_import_tests_models_m2o_write_date
#: model:ir.model.fields,field_description:base_import.field_base_import_tests_models_o2m_child_write_date
#: model:ir.model.fields,field_description:base_import.field_base_import_tests_models_o2m_write_date
#: model:ir.model.fields,field_description:base_import.field_base_import_tests_models_preview_write_date
msgid "Last Updated on"
msgstr "Actualizado"

#. module: base_import
#. openerp-web
#: code:addons/base_import/static/src/xml/import.xml:36
#, python-format
msgid "Map your data to Odoo"
msgstr ""

#. module: base_import
#. openerp-web
#: code:addons/base_import/static/src/xml/import.xml:110
#, python-format
msgid ""
"Microsoft Excel will allow \n"
"                        you to modify only the encoding when saving \n"
"                        (in 'Save As' dialog box > click 'Tools' dropdown \n"
"                        list > Encoding tab)."
msgstr ""

#. module: base_import
#: model:ir.model.fields,field_description:base_import.field_base_import_import_res_model
msgid "Model"
msgstr "Modelo"

#. module: base_import
#: model:ir.model.fields,field_description:base_import.field_base_import_tests_models_preview_name
msgid "Name"
msgstr "Nombre"

#. module: base_import
#. openerp-web
#: code:addons/base_import/static/src/xml/import.xml:62
#, python-format
msgid "Need to import data from an other application?"
msgstr ""

#. module: base_import
#. openerp-web
#: code:addons/base_import/static/src/js/import.js:363
#, python-format
msgid "Normal Fields"
msgstr ""

#. module: base_import
#. openerp-web
#: code:addons/base_import/static/src/xml/import.xml:91
#, python-format
msgid ""
"Note that if your CSV file \n"
"                        has a tabulation as separator, Odoo will not \n"
"                        detect the separations. You will need to change the \n"
"                        file format options in your spreadsheet application. \n"
"                        See the following question."
msgstr ""

#. module: base_import
#: model:ir.model.fields,field_description:base_import.field_base_import_tests_models_preview_othervalue
msgid "Other Variable"
msgstr ""

#. module: base_import
#. openerp-web
#: code:addons/base_import/static/src/xml/import.xml:221
#, python-format
msgid "Purchase orders with their respective purchase order lines"
msgstr ""

#. module: base_import
#. openerp-web
#: code:addons/base_import/static/src/js/import.js:93
#, python-format
msgid "Quoting:"
msgstr ""

#. module: base_import
#. openerp-web
#: code:addons/base_import/static/src/js/import.js:364
#, python-format
msgid "Relation Fields"
msgstr ""

#. module: base_import
#. openerp-web
#: code:addons/base_import/static/src/xml/import.xml:16
#, python-format
msgid "Reload data to check changes."
msgstr ""

#. module: base_import
#. openerp-web
#: code:addons/base_import/static/src/xml/import.xml:8
#, python-format
msgid ""
"Select the file to import. If you need a sample importable file, you\n"
"            can use the export tool to generate one."
msgstr ""

#. module: base_import
#. openerp-web
#: code:addons/base_import/static/src/js/import.js:206
#, python-format
msgid "Semicolon"
msgstr ""

#. module: base_import
#. openerp-web
#: code:addons/base_import/static/src/js/import.js:92
#, python-format
msgid "Separator:"
msgstr ""

#. module: base_import
#: model:ir.model.fields,field_description:base_import.field_base_import_tests_models_preview_somevalue
msgid "Some Value"
msgstr ""

#. module: base_import
#. openerp-web
#: code:addons/base_import/static/src/xml/import.xml:122
#, python-format
msgid ""
"Some fields define a relationship with another \n"
"                        object. For example, the country of a contact is a \n"
"                        link to a record of the 'Country' object. When you \n"
"                        want to import such fields, Odoo will have to \n"
"                        recreate links between the different records. \n"
"                        To help you import such fields, Odoo provides 3 \n"
"                        mechanisms. You must use one and only one mechanism \n"
"                        per field you want to import."
msgstr ""

#. module: base_import
#. openerp-web
#: code:addons/base_import/static/src/js/import.js:208
#, python-format
msgid "Space"
msgstr ""

#. module: base_import
#. openerp-web
#: code:addons/base_import/static/src/js/import.js:207
#, python-format
msgid "Tab"
<<<<<<< HEAD
msgstr ""
=======
msgstr "Pestaña"
>>>>>>> da2b88bb

#. module: base_import
#. openerp-web
#: code:addons/base_import/static/src/xml/import.xml:73
#, python-format
msgid "The"
msgstr "El"

#. module: base_import
#. openerp-web
#: code:addons/base_import/static/src/xml/import.xml:48
#, python-format
msgid ""
"The first row of the\n"
"                file contains the label of the column"
msgstr ""

#. module: base_import
#. openerp-web
#: code:addons/base_import/static/src/xml/import.xml:222
#, python-format
msgid ""
"The following CSV file shows how to import \n"
"                        customers and their respective contacts"
msgstr ""

#. module: base_import
#. openerp-web
#: code:addons/base_import/static/src/xml/import.xml:219
#, python-format
msgid ""
"The following CSV file shows how to import purchase \n"
"                        orders with their respective purchase order lines:"
msgstr ""

#. module: base_import
#. openerp-web
#: code:addons/base_import/static/src/xml/import.xml:192
#, python-format
msgid ""
"The tags should be separated by a comma without any \n"
"                        spacing. For example, if you want your customer to be \n"
"                        linked to both tags 'Manufacturer' and 'Retailer' \n"
"                        then you will encode \"Manufacturer,\n"
"                        Retailer\" in the same column of your CSV file."
msgstr "Las etiquetas deben separarse por comas sin ningún espacio. Por ejemplo, si usted quere que su cliente sea enlazado a la vez a 'Fabricante' y 'Minorista' entonces debe usar 'Fabricante,Minorista' en la misma columna de su archivo CSV."

#. module: base_import
#. openerp-web
#: code:addons/base_import/static/src/xml/import.xml:320
#, python-format
msgid ""
"The two files produced are ready to be imported in \n"
"                        Odoo without any modifications. After having \n"
"                        imported these two CSV files, you will have 4 contacts \n"
"                        and 3 companies. (the firsts two contacts are linked \n"
"                        to the first company). You must first import the \n"
"                        companies and then the persons."
msgstr ""

#. module: base_import
#. openerp-web
#: code:addons/base_import/static/src/xml/import.xml:292
#, python-format
msgid "This SQL command will create the following CSV file:"
msgstr ""

#. module: base_import
#. openerp-web
#: code:addons/base_import/static/src/xml/import.xml:240
#, python-format
msgid ""
"This feature \n"
"                        allows you to use the Import/Export tool of Odoo to \n"
"                        modify a batch of records in your favorite spreadsheet \n"
"                        application."
msgstr ""

#. module: base_import
#. openerp-web
#: code:addons/base_import/static/src/xml/import.xml:297
#, python-format
msgid ""
"To create the CSV file for persons, linked to \n"
"                        companies, we will use the following SQL command in \n"
"                        PSQL:"
msgstr ""

#. module: base_import
#. openerp-web
#: code:addons/base_import/static/src/xml/import.xml:271
#, python-format
msgid ""
"To manage relations between tables, \n"
"                        you can use the \"External ID\" facilities of Odoo. \n"
"                        The \"External ID\" of a record is the unique identifier \n"
"                        of this record in another application. This \"External \n"
"                        ID\" must be unique accoss all the records of all \n"
"                        objects, so it's a good practice to prefix this \n"
"                        \"External ID\" with the name of the application or \n"
"                        table. (like 'company_1', 'person_1' instead of '1')"
msgstr ""

#. module: base_import
#. openerp-web
#: code:addons/base_import/static/src/xml/import.xml:42
#, python-format
msgid "Track history during import"
msgstr ""

#. module: base_import
#: code:addons/base_import/models.py:173
#, python-format
msgid "Unable to load \"{extension}\" file: requires Python module \"{modname}\""
msgstr ""

#. module: base_import
#: code:addons/base_import/models.py:174
#, python-format
msgid ""
"Unsupported file format \"{}\", import only supports CSV, ODS, XLS and XLSX"
msgstr "Formato no soportado \"{}\", la importación solo soporta archivos CSV, ODS, XLS y XLSX"

#. module: base_import
#. openerp-web
#: code:addons/base_import/static/src/xml/import.xml:146
#, python-format
msgid ""
"Use \n"
"                        Country/Database ID: You should rarely use this \n"
"                        notation. It's mostly used by developers as it's main \n"
"                        advantage is to never have conflicts (you may have \n"
"                        several records with the same name, but they always \n"
"                        have a unique Database ID)"
msgstr ""

#. module: base_import
#. openerp-web
#: code:addons/base_import/static/src/xml/import.xml:151
#, python-format
msgid ""
"Use \n"
"                        Country/External ID: Use External ID when you import \n"
"                        data from a third party application."
msgstr ""

#. module: base_import
#. openerp-web
#: code:addons/base_import/static/src/xml/import.xml:144
#, python-format
msgid ""
"Use Country: This is \n"
"                        the easiest way when your data come from CSV files \n"
"                        that have been created manually."
msgstr ""

#. module: base_import
#. openerp-web
#: code:addons/base_import/static/src/xml/import.xml:335
#, python-format
msgid "Validate"
msgstr "Validar"

#. module: base_import
#. openerp-web
#: code:addons/base_import/static/src/xml/import.xml:286
#, python-format
msgid ""
"We will first export all companies and their \n"
"                        \"External ID\". In PSQL, write the following command:"
msgstr ""

#. module: base_import
#. openerp-web
#: code:addons/base_import/static/src/xml/import.xml:166
#, python-format
msgid "What can I do if I have multiple matches for a field?"
msgstr ""

#. module: base_import
#. openerp-web
#: code:addons/base_import/static/src/xml/import.xml:82
#, python-format
msgid ""
"What can I do when the Import preview table isn't \n"
"                        displayed correctly?"
msgstr ""

#. module: base_import
#. openerp-web
#: code:addons/base_import/static/src/xml/import.xml:248
#, python-format
msgid ""
"What happens if I do not provide a value for a \n"
"                        specific field?"
msgstr ""

#. module: base_import
#. openerp-web
#: code:addons/base_import/static/src/xml/import.xml:118
#, python-format
msgid ""
"What's the difference between Database ID and \n"
"                        External ID?"
msgstr ""

#. module: base_import
#. openerp-web
#: code:addons/base_import/static/src/xml/import.xml:154
#, python-format
msgid ""
"When you use External IDs, you can import CSV files \n"
"                        with the \"External ID\" column to define the External \n"
"                        ID of each record you import. Then, you will be able \n"
"                        to make a reference to that record with columns like \n"
"                        \"Field/External ID\". The following two CSV files give \n"
"                        you an example for Products and their Categories."
msgstr ""

#. module: base_import
#. openerp-web
#: code:addons/base_import/static/src/xml/import.xml:71
#, python-format
msgid "XXX/External ID"
msgstr ""

#. module: base_import
#. openerp-web
#: code:addons/base_import/static/src/xml/import.xml:71
#, python-format
msgid "XXX/ID"
msgstr ""

#. module: base_import
#: code:addons/base_import/models.py:376
#, python-format
msgid "You must configure at least one field to import"
msgstr ""

#. module: base_import
#. openerp-web
#: code:addons/base_import/static/src/js/import.js:460
#, python-format
msgid "at row %d"
msgstr ""

#. module: base_import
#: model:ir.model,name:base_import.model_base_import_import
msgid "base_import.import"
msgstr ""

#. module: base_import
#: model:ir.model,name:base_import.model_base_import_tests_models_char
msgid "base_import.tests.models.char"
msgstr ""

#. module: base_import
#: model:ir.model,name:base_import.model_base_import_tests_models_char_noreadonly
msgid "base_import.tests.models.char.noreadonly"
msgstr ""

#. module: base_import
#: model:ir.model,name:base_import.model_base_import_tests_models_char_readonly
msgid "base_import.tests.models.char.readonly"
msgstr ""

#. module: base_import
#: model:ir.model,name:base_import.model_base_import_tests_models_char_required
msgid "base_import.tests.models.char.required"
msgstr ""

#. module: base_import
#: model:ir.model,name:base_import.model_base_import_tests_models_char_states
msgid "base_import.tests.models.char.states"
msgstr ""

#. module: base_import
#: model:ir.model,name:base_import.model_base_import_tests_models_char_stillreadonly
msgid "base_import.tests.models.char.stillreadonly"
msgstr ""

#. module: base_import
#: model:ir.model,name:base_import.model_base_import_tests_models_m2o
msgid "base_import.tests.models.m2o"
msgstr ""

#. module: base_import
#: model:ir.model,name:base_import.model_base_import_tests_models_m2o_related
msgid "base_import.tests.models.m2o.related"
msgstr ""

#. module: base_import
#: model:ir.model,name:base_import.model_base_import_tests_models_m2o_required
msgid "base_import.tests.models.m2o.required"
msgstr ""

#. module: base_import
#: model:ir.model,name:base_import.model_base_import_tests_models_m2o_required_related
msgid "base_import.tests.models.m2o.required.related"
msgstr ""

#. module: base_import
#: model:ir.model,name:base_import.model_base_import_tests_models_o2m
msgid "base_import.tests.models.o2m"
msgstr ""

#. module: base_import
#: model:ir.model,name:base_import.model_base_import_tests_models_o2m_child
msgid "base_import.tests.models.o2m.child"
msgstr ""

#. module: base_import
#: model:ir.model,name:base_import.model_base_import_tests_models_preview
msgid "base_import.tests.models.preview"
msgstr ""

#. module: base_import
#. openerp-web
#: code:addons/base_import/static/src/js/import.js:462
#, python-format
msgid "between rows %d and %d"
msgstr ""

#. module: base_import
#. openerp-web
#: code:addons/base_import/static/src/xml/import.xml:68
#, python-format
msgid ""
"column in Odoo. When you\n"
"                        import an other record that links to the first\n"
"                        one, use"
msgstr ""

#. module: base_import
#. openerp-web
#: code:addons/base_import/static/src/xml/import.xml:294
#, python-format
msgid "company_1,Bigees,True"
msgstr ""

#. module: base_import
#. openerp-web
#: code:addons/base_import/static/src/xml/import.xml:295
#, python-format
msgid "company_2,Organi,True"
msgstr ""

#. module: base_import
#. openerp-web
#: code:addons/base_import/static/src/xml/import.xml:296
#, python-format
msgid "company_3,Boum,True"
msgstr ""

#. module: base_import
#. openerp-web
#: code:addons/base_import/static/src/xml/import.xml:288
#, python-format
msgid ""
"copy \n"
"                        (select 'company_'||id as \"External ID\",company_name \n"
"                        as \"Name\",'True' as \"Is a Company\" from companies) TO \n"
"                        '/tmp/company.csv' with CSV HEADER;"
msgstr ""

#. module: base_import
#. openerp-web
#: code:addons/base_import/static/src/xml/import.xml:299
#, python-format
msgid ""
"copy (select \n"
"                        'person_'||id as \"External ID\",person_name as \n"
"                        \"Name\",'False' as \"Is a Company\",'company_'||company_id\n"
"                         as \"Related Company/External ID\" from persons) TO \n"
"                        '/tmp/person.csv' with CSV"
msgstr ""

#. module: base_import
#. openerp-web
#: code:addons/base_import/static/src/xml/import.xml:284
#, python-format
msgid "dump of such a PostgreSQL database"
msgstr ""

#. module: base_import
#. openerp-web
#: code:addons/base_import/static/src/xml/import.xml:307
#, python-format
msgid "person_1,Fabien,False,company_1"
msgstr ""

#. module: base_import
#. openerp-web
#: code:addons/base_import/static/src/xml/import.xml:308
#, python-format
msgid "person_2,Laurence,False,company_1"
msgstr ""

#. module: base_import
#. openerp-web
#: code:addons/base_import/static/src/xml/import.xml:309
#, python-format
msgid "person_3,Eric,False,company_2"
msgstr ""

#. module: base_import
#. openerp-web
#: code:addons/base_import/static/src/xml/import.xml:310
#, python-format
msgid "person_4,Ramsy,False,company_3"
msgstr ""

#. module: base_import
#. openerp-web
#: code:addons/base_import/static/src/xml/import.xml:71
#, python-format
msgid "to the original unique identifier."
msgstr ""

#. module: base_import
#: model:ir.model.fields,field_description:base_import.field_base_import_tests_models_char_noreadonly_value
#: model:ir.model.fields,field_description:base_import.field_base_import_tests_models_char_readonly_value
#: model:ir.model.fields,field_description:base_import.field_base_import_tests_models_char_required_value
#: model:ir.model.fields,field_description:base_import.field_base_import_tests_models_char_states_value
#: model:ir.model.fields,field_description:base_import.field_base_import_tests_models_char_stillreadonly_value
#: model:ir.model.fields,field_description:base_import.field_base_import_tests_models_char_value
#: model:ir.model.fields,field_description:base_import.field_base_import_tests_models_m2o_related_value
#: model:ir.model.fields,field_description:base_import.field_base_import_tests_models_m2o_required_related_value
#: model:ir.model.fields,field_description:base_import.field_base_import_tests_models_m2o_required_value
#: model:ir.model.fields,field_description:base_import.field_base_import_tests_models_m2o_value
#: model:ir.model.fields,field_description:base_import.field_base_import_tests_models_o2m_child_parent_id
#: model:ir.model.fields,field_description:base_import.field_base_import_tests_models_o2m_child_value
#: model:ir.model.fields,field_description:base_import.field_base_import_tests_models_o2m_value
msgid "unknown"
msgstr "desconocido(a)"

#. module: base_import
#. openerp-web
#: code:addons/base_import/static/src/xml/import.xml:73
#, python-format
msgid ""
"will also be used to update the original\n"
"                        import if you need to re-import modified data\n"
"                        later, it's thus good practice to specify it\n"
"                        whenever possible"
msgstr ""<|MERGE_RESOLUTION|>--- conflicted
+++ resolved
@@ -23,7 +23,7 @@
 #: code:addons/base_import/static/src/js/import.js:466
 #, python-format
 msgid "(%d more)"
-msgstr ""
+msgstr "(%d más)"
 
 #. module: base_import
 #. openerp-web
@@ -83,7 +83,7 @@
 "                        conflict of ID between persons and companies (person_1 \n"
 "                        and company_1 who shared the same ID 1 in the orignial \n"
 "                        database)."
-msgstr ""
+msgstr "Como puede ver en este archivo, Esteban y Mateo están trabajando para la compañía Nubark (company_1) y Andres está trabajando para la compañía EcheverryPerez. La relación entre personas y compañías es hecha usando el ID Externo de las compañías. Tuvimos que prefijar el \"ID Externo\" con el nombre de la tabla para evitar conflictos de ID entre personas y compañías (persona_1 y compania_1 que comparten el mismo ID 1 en la base de datos original)."
 
 #. module: base_import
 #. openerp-web
@@ -103,7 +103,7 @@
 #: code:addons/base_import/static/src/xml/import.xml:20
 #, python-format
 msgid "CSV Format Options…"
-msgstr ""
+msgstr "Opciones del Formato CSV..."
 
 #. module: base_import
 #. openerp-web
@@ -117,7 +117,7 @@
 #: code:addons/base_import/static/src/xml/import.xml:161
 #, python-format
 msgid "CSV file for Products"
-msgstr ""
+msgstr "Archivo CSV para Productos"
 
 #. module: base_import
 #. openerp-web
@@ -146,7 +146,7 @@
 #: code:addons/base_import/static/src/js/import.js:216
 #, python-format
 msgid "Comma"
-msgstr ""
+msgstr "Coma"
 
 #. module: base_import
 #. openerp-web
@@ -155,7 +155,7 @@
 msgid ""
 "Country/Database \n"
 "                        ID: 21"
-msgstr ""
+msgstr "País/ID. de la BD: 21"
 
 #. module: base_import
 #. openerp-web
@@ -171,7 +171,7 @@
 #: code:addons/base_import/static/src/xml/import.xml:140
 #, python-format
 msgid "Country/External ID: base.be"
-msgstr ""
+msgstr "País/ID Externo: base.be"
 
 #. module: base_import
 #. openerp-web
@@ -181,21 +181,21 @@
 "Country/External ID: the ID of this record \n"
 "                        referenced in another application (or the .XML file \n"
 "                        that imported it)"
-msgstr ""
+msgstr "País/ID Externo: el ID de este registro referenciado en otra aplicación (o el archivo .XML que lo importó)"
 
 #. module: base_import
 #. openerp-web
 #: code:addons/base_import/static/src/xml/import.xml:139
 #, python-format
 msgid "Country: Belgium"
-msgstr ""
+msgstr "País: Bélgica"
 
 #. module: base_import
 #. openerp-web
 #: code:addons/base_import/static/src/xml/import.xml:132
 #, python-format
 msgid "Country: the name or code of the country"
-msgstr ""
+msgstr "País: el nombre o código del país"
 
 #. module: base_import
 #: model:ir.model.fields,field_description:base_import.field_base_import_import_create_uid
@@ -244,7 +244,7 @@
 #: code:addons/base_import/models.py:147 code:addons/base_import/models.py:153
 #, python-format
 msgid "Database ID"
-msgstr ""
+msgstr "ID Base de Datos"
 
 #. module: base_import
 #: model:ir.model.fields,field_description:base_import.field_base_import_import_display_name
@@ -269,14 +269,14 @@
 #: code:addons/base_import/static/src/js/import.js:315
 #, python-format
 msgid "Don't import"
-msgstr ""
+msgstr "No importar"
 
 #. module: base_import
 #. openerp-web
 #: code:addons/base_import/static/src/js/import.js:91
 #, python-format
 msgid "Encoding:"
-msgstr ""
+msgstr "Codificación:"
 
 #. module: base_import
 #: code:addons/base_import/models.py:204
@@ -289,7 +289,7 @@
 #: code:addons/base_import/static/src/js/import.js:443
 #, python-format
 msgid "Everything seems valid."
-msgstr ""
+msgstr "Todo parece válido."
 
 #. module: base_import
 #. openerp-web
@@ -298,7 +298,7 @@
 #: code:addons/base_import/static/src/xml/import.xml:73
 #, python-format
 msgid "External ID"
-msgstr ""
+msgstr "ID Externo"
 
 #. module: base_import
 #. openerp-web
@@ -307,14 +307,14 @@
 msgid ""
 "External ID,Name,Is a \n"
 "                        Company,Related Company/External ID"
-msgstr ""
+msgstr "ID Externo,Nombre,Es una \n                        Compañía,Compañía Relacionada/ID Externo"
 
 #. module: base_import
 #. openerp-web
 #: code:addons/base_import/static/src/xml/import.xml:293
 #, python-format
 msgid "External ID,Name,Is a Company"
-msgstr ""
+msgstr "ID Externo,Nombre,Es una Compañía"
 
 #. module: base_import
 #: model:ir.model.fields,field_description:base_import.field_base_import_import_file
@@ -324,12 +324,12 @@
 #. module: base_import
 #: model:ir.model.fields,field_description:base_import.field_base_import_import_file_name
 msgid "File Name"
-msgstr ""
+msgstr "Nombre del Archivo"
 
 #. module: base_import
 #: model:ir.model.fields,field_description:base_import.field_base_import_import_file_type
 msgid "File Type"
-msgstr ""
+msgstr "Tipo de Archivo"
 
 #. module: base_import
 #. openerp-web
@@ -348,7 +348,7 @@
 #: code:addons/base_import/static/src/xml/import.xml:11
 #, python-format
 msgid "File:"
-msgstr ""
+msgstr "Archivo:"
 
 #. module: base_import
 #. openerp-web
@@ -381,28 +381,28 @@
 #: code:addons/base_import/static/src/xml/import.xml:59
 #, python-format
 msgid "Frequently Asked Questions"
-msgstr ""
+msgstr "Preguntas Frecuentes"
 
 #. module: base_import
 #. openerp-web
 #: code:addons/base_import/static/src/js/import.js:490
 #, python-format
 msgid "Get all possible values"
-msgstr ""
+msgstr "Obtener todos los valores posibles"
 
 #. module: base_import
 #. openerp-web
 #: code:addons/base_import/static/src/js/import.js:477
 #, python-format
 msgid "Here are the possible values:"
-msgstr ""
+msgstr "Aquí están los valores posibles:"
 
 #. module: base_import
 #. openerp-web
 #: code:addons/base_import/static/src/xml/import.xml:365
 #, python-format
 msgid "Here is the start of the file we could not import:"
-msgstr ""
+msgstr "Éste es el comienzo del archivo que no se pudo importar:"
 
 #. module: base_import
 #. openerp-web
@@ -420,7 +420,7 @@
 msgid ""
 "How can I import a many2many relationship field \n"
 "                        (e.g. a customer that has multiple tags)?"
-msgstr ""
+msgstr "Cómo puedo importar un campo relacional many2many\n(ej. un cliente que tiene muchas etiquetas)"
 
 #. module: base_import
 #. openerp-web
@@ -429,7 +429,7 @@
 msgid ""
 "How can I import a one2many relationship (e.g. several \n"
 "                        Order Lines of a Sales Order)?"
-msgstr ""
+msgstr "Cómo puedo importar una relación one2many\n(ej. muchas Líneas de Orden de una Orden de Ventas)"
 
 #. module: base_import
 #. openerp-web
@@ -449,7 +449,7 @@
 "                        configuration of product categories, we recommend you \n"
 "                        use make use of the external ID for this field \n"
 "                        'Category'."
-msgstr ""
+msgstr "Sin embargo, si uste dno quiere cambiar su configuración de las categorías de producto, le reocmendamos hacer uso del ID externo para este campo 'Categoría'."
 
 #. module: base_import
 #. openerp-web
@@ -509,7 +509,7 @@
 "If the model uses openchatter, history tracking                             "
 "will set up subscriptions and send notifications"
 "                             during the import, but lead to a slower import."
-msgstr ""
+msgstr "Si el modelo utiliza OpenChatter, el seguimiento del historial establecerá suscripciones y enviará notificaciones durante la importación, lo que la hará más lenta."
 
 #. module: base_import
 #. openerp-web
@@ -586,21 +586,21 @@
 #: code:addons/base_import/static/src/xml/import.xml:397
 #, python-format
 msgid "Import"
-msgstr ""
+msgstr "Importar"
 
 #. module: base_import
 #. openerp-web
 #: code:addons/base_import/static/src/js/import.js:147
 #, python-format
 msgid "Import a File"
-msgstr ""
+msgstr "Importar un Archivo"
 
 #. module: base_import
 #. openerp-web
 #: code:addons/base_import/static/src/xml/import.xml:363
 #, python-format
 msgid "Import preview failed due to:"
-msgstr ""
+msgstr "La previsualización de la importación ha fallado debido a:"
 
 #. module: base_import
 #. openerp-web
@@ -618,7 +618,7 @@
 #: code:addons/base_import/static/src/xml/import.xml:304
 #, python-format
 msgid "It will produce the following CSV file:"
-msgstr ""
+msgstr "Se creará el siguiente archivo CSV:"
 
 #. module: base_import
 #: model:ir.model.fields,field_description:base_import.field_base_import_import___last_update
@@ -679,7 +679,7 @@
 #: code:addons/base_import/static/src/xml/import.xml:36
 #, python-format
 msgid "Map your data to Odoo"
-msgstr ""
+msgstr "Mapee sus datos a Odoo"
 
 #. module: base_import
 #. openerp-web
@@ -714,7 +714,7 @@
 #: code:addons/base_import/static/src/js/import.js:363
 #, python-format
 msgid "Normal Fields"
-msgstr ""
+msgstr "Campos Normales"
 
 #. module: base_import
 #. openerp-web
@@ -731,7 +731,7 @@
 #. module: base_import
 #: model:ir.model.fields,field_description:base_import.field_base_import_tests_models_preview_othervalue
 msgid "Other Variable"
-msgstr ""
+msgstr "Otra Variable"
 
 #. module: base_import
 #. openerp-web
@@ -745,21 +745,21 @@
 #: code:addons/base_import/static/src/js/import.js:93
 #, python-format
 msgid "Quoting:"
-msgstr ""
+msgstr "Citando:"
 
 #. module: base_import
 #. openerp-web
 #: code:addons/base_import/static/src/js/import.js:364
 #, python-format
 msgid "Relation Fields"
-msgstr ""
+msgstr "Campos Relacionales"
 
 #. module: base_import
 #. openerp-web
 #: code:addons/base_import/static/src/xml/import.xml:16
 #, python-format
 msgid "Reload data to check changes."
-msgstr ""
+msgstr "Recargar datos para verificar cambios."
 
 #. module: base_import
 #. openerp-web
@@ -775,19 +775,19 @@
 #: code:addons/base_import/static/src/js/import.js:206
 #, python-format
 msgid "Semicolon"
-msgstr ""
+msgstr "Punto y coma"
 
 #. module: base_import
 #. openerp-web
 #: code:addons/base_import/static/src/js/import.js:92
 #, python-format
 msgid "Separator:"
-msgstr ""
+msgstr "Separador:"
 
 #. module: base_import
 #: model:ir.model.fields,field_description:base_import.field_base_import_tests_models_preview_somevalue
 msgid "Some Value"
-msgstr ""
+msgstr "Algún Valor"
 
 #. module: base_import
 #. openerp-web
@@ -809,18 +809,14 @@
 #: code:addons/base_import/static/src/js/import.js:208
 #, python-format
 msgid "Space"
-msgstr ""
+msgstr "Espacio"
 
 #. module: base_import
 #. openerp-web
 #: code:addons/base_import/static/src/js/import.js:207
 #, python-format
 msgid "Tab"
-<<<<<<< HEAD
-msgstr ""
-=======
 msgstr "Pestaña"
->>>>>>> da2b88bb
 
 #. module: base_import
 #. openerp-web
@@ -836,7 +832,7 @@
 msgid ""
 "The first row of the\n"
 "                file contains the label of the column"
-msgstr ""
+msgstr "La primera fila del archivo contiene las etiquetas de las columnas"
 
 #. module: base_import
 #. openerp-web
@@ -886,7 +882,7 @@
 #: code:addons/base_import/static/src/xml/import.xml:292
 #, python-format
 msgid "This SQL command will create the following CSV file:"
-msgstr ""
+msgstr "Este comando SQL creará el siguiente archivo CSV:"
 
 #. module: base_import
 #. openerp-web
@@ -922,7 +918,7 @@
 "                        objects, so it's a good practice to prefix this \n"
 "                        \"External ID\" with the name of the application or \n"
 "                        table. (like 'company_1', 'person_1' instead of '1')"
-msgstr ""
+msgstr "Para manejar las relaciones entre tablas, usted puede usar la facílidad del \"ID Externo\" de Odoo. El \"ID Externo\" de un registro es el identificador único de este registro en otra aplicación. Este \"ID Externo\" debe ser único entre todos los registros de todos los objetos, así que es buena práctica prefijar este \"ID Externo\" con el nombre de la aplicación o de la tabla (como 'compania_1'. 'persona_1' en vez de '1')."
 
 #. module: base_import
 #. openerp-web
@@ -965,7 +961,7 @@
 "Use \n"
 "                        Country/External ID: Use External ID when you import \n"
 "                        data from a third party application."
-msgstr ""
+msgstr "Usar \n                        País/ID Externo: Usar ID Externo cuando usted importa \n                        datos desde una aplicación de terceros."
 
 #. module: base_import
 #. openerp-web
@@ -991,14 +987,14 @@
 msgid ""
 "We will first export all companies and their \n"
 "                        \"External ID\". In PSQL, write the following command:"
-msgstr ""
+msgstr "Primero exportamos todas las compañías y sus  \n                        \"ID Externos\". En PSQL, escriba el siguiente comando:"
 
 #. module: base_import
 #. openerp-web
 #: code:addons/base_import/static/src/xml/import.xml:166
 #, python-format
 msgid "What can I do if I have multiple matches for a field?"
-msgstr ""
+msgstr "Qué puedo hacer si tengo múltiples coincidencias para un campo?"
 
 #. module: base_import
 #. openerp-web
@@ -1025,7 +1021,7 @@
 msgid ""
 "What's the difference between Database ID and \n"
 "                        External ID?"
-msgstr ""
+msgstr "Cual es la diferencia entre ID de Dase de Datos e \n                        ID Externo?"
 
 #. module: base_import
 #. openerp-web
@@ -1045,97 +1041,97 @@
 #: code:addons/base_import/static/src/xml/import.xml:71
 #, python-format
 msgid "XXX/External ID"
-msgstr ""
+msgstr "XXX/ID Externo"
 
 #. module: base_import
 #. openerp-web
 #: code:addons/base_import/static/src/xml/import.xml:71
 #, python-format
 msgid "XXX/ID"
-msgstr ""
+msgstr "XXX/ID"
 
 #. module: base_import
 #: code:addons/base_import/models.py:376
 #, python-format
 msgid "You must configure at least one field to import"
-msgstr ""
+msgstr "Usted debe configurar al menos un campo a importar"
 
 #. module: base_import
 #. openerp-web
 #: code:addons/base_import/static/src/js/import.js:460
 #, python-format
 msgid "at row %d"
-msgstr ""
+msgstr "en la fila %d"
 
 #. module: base_import
 #: model:ir.model,name:base_import.model_base_import_import
 msgid "base_import.import"
-msgstr ""
+msgstr "base_import.import"
 
 #. module: base_import
 #: model:ir.model,name:base_import.model_base_import_tests_models_char
 msgid "base_import.tests.models.char"
-msgstr ""
+msgstr "base_import.tests.models.char"
 
 #. module: base_import
 #: model:ir.model,name:base_import.model_base_import_tests_models_char_noreadonly
 msgid "base_import.tests.models.char.noreadonly"
-msgstr ""
+msgstr "base_import.tests.models.char.noreadonly"
 
 #. module: base_import
 #: model:ir.model,name:base_import.model_base_import_tests_models_char_readonly
 msgid "base_import.tests.models.char.readonly"
-msgstr ""
+msgstr "base_import.tests.models.char.readonly"
 
 #. module: base_import
 #: model:ir.model,name:base_import.model_base_import_tests_models_char_required
 msgid "base_import.tests.models.char.required"
-msgstr ""
+msgstr "base_import.tests.models.char.required"
 
 #. module: base_import
 #: model:ir.model,name:base_import.model_base_import_tests_models_char_states
 msgid "base_import.tests.models.char.states"
-msgstr ""
+msgstr "base_import.tests.models.char.states"
 
 #. module: base_import
 #: model:ir.model,name:base_import.model_base_import_tests_models_char_stillreadonly
 msgid "base_import.tests.models.char.stillreadonly"
-msgstr ""
+msgstr "base_import.tests.models.char.stillreadonly"
 
 #. module: base_import
 #: model:ir.model,name:base_import.model_base_import_tests_models_m2o
 msgid "base_import.tests.models.m2o"
-msgstr ""
+msgstr "base_import.tests.models.m2o"
 
 #. module: base_import
 #: model:ir.model,name:base_import.model_base_import_tests_models_m2o_related
 msgid "base_import.tests.models.m2o.related"
-msgstr ""
+msgstr "base_import.tests.models.m2o.related"
 
 #. module: base_import
 #: model:ir.model,name:base_import.model_base_import_tests_models_m2o_required
 msgid "base_import.tests.models.m2o.required"
-msgstr ""
+msgstr "base_import.tests.models.m2o.required"
 
 #. module: base_import
 #: model:ir.model,name:base_import.model_base_import_tests_models_m2o_required_related
 msgid "base_import.tests.models.m2o.required.related"
-msgstr ""
+msgstr "base_import.tests.models.m2o.required.related"
 
 #. module: base_import
 #: model:ir.model,name:base_import.model_base_import_tests_models_o2m
 msgid "base_import.tests.models.o2m"
-msgstr ""
+msgstr "base_import.tests.models.o2m"
 
 #. module: base_import
 #: model:ir.model,name:base_import.model_base_import_tests_models_o2m_child
 msgid "base_import.tests.models.o2m.child"
-msgstr ""
+msgstr "base_import.tests.models.o2m.child"
 
 #. module: base_import
 #: model:ir.model,name:base_import.model_base_import_tests_models_preview
 msgid "base_import.tests.models.preview"
-msgstr ""
+msgstr "base_import.tests.models.preview"
 
 #. module: base_import
 #. openerp-web
@@ -1159,21 +1155,21 @@
 #: code:addons/base_import/static/src/xml/import.xml:294
 #, python-format
 msgid "company_1,Bigees,True"
-msgstr ""
+msgstr "compania_1,Nubark,True"
 
 #. module: base_import
 #. openerp-web
 #: code:addons/base_import/static/src/xml/import.xml:295
 #, python-format
 msgid "company_2,Organi,True"
-msgstr ""
+msgstr "compania_2,EcheverryPerez,True"
 
 #. module: base_import
 #. openerp-web
 #: code:addons/base_import/static/src/xml/import.xml:296
 #, python-format
 msgid "company_3,Boum,True"
-msgstr ""
+msgstr "compania_3,Servagro,True"
 
 #. module: base_import
 #. openerp-web
@@ -1184,7 +1180,7 @@
 "                        (select 'company_'||id as \"External ID\",company_name \n"
 "                        as \"Name\",'True' as \"Is a Company\" from companies) TO \n"
 "                        '/tmp/company.csv' with CSV HEADER;"
-msgstr ""
+msgstr "copy \n                        (select 'company_'||id as \"ID Externo\",company_name \n                        as \"Nombre\",'True' as \"Es una Compañía\" from companies) TO \n                        '/tmp/company.csv' with CSV HEADER;"
 
 #. module: base_import
 #. openerp-web
@@ -1196,7 +1192,7 @@
 "                        \"Name\",'False' as \"Is a Company\",'company_'||company_id\n"
 "                         as \"Related Company/External ID\" from persons) TO \n"
 "                        '/tmp/person.csv' with CSV"
-msgstr ""
+msgstr "copy (select \n                        'person_'||id as \"ID Externo\",person_name as \n                        \"Nombre\",'False' as \"Es una Compañía\",'company_'||company_id\n                         as \"Compañía Relacionada/ID Externo\" from persons) TO \n                        '/tmp/person.csv' with CSV"
 
 #. module: base_import
 #. openerp-web
@@ -1210,35 +1206,35 @@
 #: code:addons/base_import/static/src/xml/import.xml:307
 #, python-format
 msgid "person_1,Fabien,False,company_1"
-msgstr ""
+msgstr "persona_1,Esteban,False,compania_1"
 
 #. module: base_import
 #. openerp-web
 #: code:addons/base_import/static/src/xml/import.xml:308
 #, python-format
 msgid "person_2,Laurence,False,company_1"
-msgstr ""
+msgstr "persona_2,Mateo,False,compania_1"
 
 #. module: base_import
 #. openerp-web
 #: code:addons/base_import/static/src/xml/import.xml:309
 #, python-format
 msgid "person_3,Eric,False,company_2"
-msgstr ""
+msgstr "persona_3,Andrés,False,compania_2"
 
 #. module: base_import
 #. openerp-web
 #: code:addons/base_import/static/src/xml/import.xml:310
 #, python-format
 msgid "person_4,Ramsy,False,company_3"
-msgstr ""
+msgstr "persona_4,Cesar,False,compania_3"
 
 #. module: base_import
 #. openerp-web
 #: code:addons/base_import/static/src/xml/import.xml:71
 #, python-format
 msgid "to the original unique identifier."
-msgstr ""
+msgstr "al identificador único original."
 
 #. module: base_import
 #: model:ir.model.fields,field_description:base_import.field_base_import_tests_models_char_noreadonly_value
