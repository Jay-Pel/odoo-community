<<<<<<< HEAD
# Brazilian Portuguese translation for openobject-addons
# Copyright (c) 2014 Rosetta Contributors and Canonical Ltd 2014
# This file is distributed under the same license as the openobject-addons package.
# FIRST AUTHOR <EMAIL@ADDRESS>, 2014.
#
msgid ""
msgstr ""
"Project-Id-Version: openobject-addons\n"
"Report-Msgid-Bugs-To: FULL NAME <EMAIL@ADDRESS>\n"
"POT-Creation-Date: 2014-09-23 16:28+0000\n"
"PO-Revision-Date: 2014-09-06 21:11+0000\n"
"Last-Translator: Fábio Martinelli - http://zupy.com.br "
"<webmaster@zupy.com.br>\n"
"Language-Team: Brazilian Portuguese <pt_BR@li.org>\n"
=======
# Translation of Odoo Server.
# This file contains the translation of the following modules:
# * sale_stock
# 
# Translators:
# danimaribeiro <danimaribeiro@gmail.com>, 2015
# FIRST AUTHOR <EMAIL@ADDRESS>, 2014
# grazziano <g.negocios@outlook.com.br>, 2016
# Rodrigo Macedo <rodrigomacedo@rmsolucoeseminformatica.com>, 2015
msgid ""
msgstr ""
"Project-Id-Version: Odoo 8.0\n"
"Report-Msgid-Bugs-To: \n"
"POT-Creation-Date: 2015-01-21 14:08+0000\n"
"PO-Revision-Date: 2016-07-09 16:18+0000\n"
"Last-Translator: grazziano <g.negocios@outlook.com.br>\n"
"Language-Team: Portuguese (Brazil) (http://www.transifex.com/odoo/odoo-8/language/pt_BR/)\n"
>>>>>>> 96502490
"MIME-Version: 1.0\n"
"Content-Type: text/plain; charset=UTF-8\n"
"Content-Transfer-Encoding: 8bit\n"
"X-Launchpad-Export-Date: 2014-09-24 09:35+0000\n"
"X-Generator: Launchpad (build 17196)\n"

#. module: sale_stock
#: code:addons/sale_stock/sale_stock.py:266
#, python-format
msgid "(n/a)"
msgstr "(n/a)"

#. module: sale_stock
#: field:sale.config.settings,module_delivery:0
msgid "Allow adding shipping costs"
msgstr "Permite adicionar custos de entrega"

#. module: sale_stock
#: help:sale.config.settings,module_delivery:0
msgid ""
"Allows you to add delivery methods in sales orders and delivery orders.\n"
"You can define your own carrier and delivery grids for prices.\n"
"-This installs the module delivery."
msgstr ""

#. module: sale_stock
#: help:sale.config.settings,group_route_so_lines:0
msgid "Allows you to choose a delivery route on sales order lines"
msgstr ""
"Permite a escolha de uma roda de entrega na linha do pedido de vendas"

#. module: sale_stock
#: help:sale.config.settings,group_mrp_properties:0
msgid "Allows you to tag sales order lines with properties."
msgstr "Te permite marcar linhas do pedido de vendas com propriedades."

#. module: sale_stock
#: view:sale.order:sale_stock.view_order_form_inherit
msgid "Cancel Order"
msgstr "Cancelar Pedido"

#. module: sale_stock
#: code:addons/sale_stock/sale_stock.py:160
#, python-format
msgid "Cannot cancel sales order!"
msgstr "Não é possível cancelar pedidos de venda!"

#. module: sale_stock
#: field:sale.config.settings,group_route_so_lines:0
msgid "Choose MTO, drop shipping,... on sales order lines"
<<<<<<< HEAD
msgstr ""
=======
msgstr "Escolha MTO, envio direto, ... em linhas de pedidos de vendas"
>>>>>>> 96502490

#. module: sale_stock
#: model:ir.model,name:sale_stock.model_res_company
msgid "Companies"
msgstr "Empresas"

#. module: sale_stock
#: code:addons/sale_stock/sale_stock.py:277
#: code:addons/sale_stock/sale_stock.py:351
#, python-format
msgid "Configuration Error!"
msgstr "Erro de Configuração!"

#. module: sale_stock
#: model:ir.actions.act_window,name:sale_stock.res_partner_rule_children
msgid "Contact Details"
msgstr "Detalhes do Contato"

#. module: sale_stock
#: view:sale.config.settings:sale_stock.view_sales_config_sale_stock
msgid "Default Options"
msgstr "Opções Padrão"

#. module: sale_stock
#: field:sale.config.settings,default_picking_policy:0
msgid "Deliver all at once when all products are available."
msgstr ""
"Entregue tudo de uma vez quando todos os produtos estiverem disponíveis"

#. module: sale_stock
#: selection:sale.order,picking_policy:0
msgid "Deliver all products at once"
msgstr "Envia todos os produtos de um vez"

#. module: sale_stock
#: selection:sale.order,picking_policy:0
msgid "Deliver each product when available"
msgstr "Entrega cada produto quando disponível"

#. module: sale_stock
#: field:sale.order,shipped:0
msgid "Delivered"
msgstr "Entregue"

#. module: sale_stock
#: model:ir.actions.act_window,name:sale_stock.outgoing_picking_list_to_invoice
#: model:ir.ui.menu,name:sale_stock.menu_action_picking_list_to_invoice
msgid "Deliveries to Invoice"
msgstr "Entregas para Faturar"

#. module: sale_stock
#: model:res.groups,name:sale_stock.group_invoice_deli_orders
msgid "Enable Invoicing Delivery orders"
msgstr "Habilitar o Faturamento em Ordens de Entrega"

#. module: sale_stock
#: model:res.groups,name:sale_stock.group_route_so_lines
msgid "Enable Route on Sales Order Line"
msgstr "Habilitar a Rota na Linha da Ordem de Vendas"

#. module: sale_stock
#: field:sale.config.settings,group_invoice_deli_orders:0
msgid "Generate invoices after and based on delivery orders"
msgstr "Gerar faturas após e baseada em ordens de entrega"

#. module: sale_stock
#: view:sale.order:sale_stock.view_order_form_inherit
msgid "Ignore Exception"
msgstr "Ignorar Excessão"

#. module: sale_stock
#: field:sale.order,incoterm:0
msgid "Incoterm"
msgstr "Incoterm"

#. module: sale_stock
#: help:sale.order,incoterm:0
msgid ""
"International Commercial Terms are a series of predefined commercial terms "
"used in international transactions."
msgstr ""
"Incoterm / International Commercial Terms são uma série de termos comerciais "
"pré-definidos utilizados em transações internacionais."

#. module: sale_stock
#: model:ir.model,name:sale_stock.model_stock_location_route
msgid "Inventory Routes"
msgstr "Rotas do Inventário"

#. module: sale_stock
#: selection:sale.config.settings,default_order_policy:0
msgid "Invoice based on deliveries"
msgstr "Faturamento baseado nas entregas"

#. module: sale_stock
#: selection:sale.config.settings,default_order_policy:0
msgid "Invoice based on sales orders"
msgstr "Fatura baseada em pedidos de venda"

#. module: sale_stock
#: help:sale.config.settings,task_work:0
msgid ""
"Lets you transfer the entries under tasks defined for Project Management to "
"the Timesheet line entries for particular date and particular user  with the "
"effect of creating, editing and deleting either ways and to automatically "
"creates project tasks from procurement lines.\n"
"-This installs the modules project_timesheet and sale_service."
msgstr ""

#. module: sale_stock
#: help:res.company,security_lead:0
msgid ""
"Margin of error for dates promised to customers. Products will be scheduled "
"for procurement and delivery that many days earlier than the actual promised "
"date, to cope with unexpected delays in the supply chain."
msgstr ""
"Margem de erro para as datas prometidas para os clientes. Os produtos serão "
"programados para a aquisição e entrega que muitos dias antes da data "
"prometida real, para lidar com atrasos inesperados na cadeia de "
"abastecimento."

#. module: sale_stock
#: code:addons/sale_stock/sale_stock.py:346
#, python-format
msgid "Not enough stock ! : "
msgstr "Sem Estoque Suficiente! : "

#. module: sale_stock
#: field:sale.order.line,number_packages:0
msgid "Number Packages"
msgstr "Número de Pacotes"

#. module: sale_stock
#: code:addons/sale_stock/res_config.py:78
#, python-format
msgid "Only administrators can change the settings"
msgstr "Apenas os administradores podem alterar as configurações"

#. module: sale_stock
#: field:sale.order.line,product_packaging:0
msgid "Packaging"
msgstr "Empacotamento"

#. module: sale_stock
#: help:sale.order,picking_policy:0
msgid ""
"Pick 'Deliver each product when available' if you allow partial delivery."
msgstr ""
"Escolha 'Entregar cada produto quando disponível' se você permite entregas "
"parciais."

#. module: sale_stock
#: code:addons/sale_stock/sale_stock.py:275
#, python-format
msgid "Picking Information ! : "
msgstr "Informações de Separação! : "

#. module: sale_stock
#: model:ir.model,name:sale_stock.model_stock_picking
msgid "Picking List"
msgstr "Lista de Separação"

#. module: sale_stock
#: field:sale.order,picking_ids:0
msgid "Picking associated to this sale"
msgstr "Separação associada a esta venda"

#. module: sale_stock
#: field:sale.config.settings,task_work:0
msgid "Prepare invoices based on task's activities"
msgstr "Prepare faturas baseadas em atividades das tarefas"

#. module: sale_stock
#: model:ir.model,name:sale_stock.model_product_product
msgid "Product"
msgstr ""

#. module: sale_stock
#: field:sale.order.line,product_tmpl_id:0
msgid "Product Template"
msgstr ""

#. module: sale_stock
#: field:sale.config.settings,group_mrp_properties:0
msgid "Product properties on order lines"
msgstr "Propriedades do produto nas linhas do pedido"

#. module: sale_stock
#: field:sale.config.settings,module_project_timesheet:0
msgid "Project Timesheet"
msgstr "Planilha de Horas do Projeto"

#. module: sale_stock
#: view:sale.order:sale_stock.view_order_form_inherit
msgid "Recreate Delivery Order"
msgstr "Recriar Ordem de Entrega"

#. module: sale_stock
#: field:sale.order.line,route_id:0
msgid "Route"
msgstr "Rota"

#. module: sale_stock
#: field:stock.picking,sale_id:0
msgid "Sale Order"
msgstr "Pedido de Venda"

#. module: sale_stock
#: view:stock.location.route:sale_stock.stock_location_route_form_view_inherit
msgid "Sale Order Lines"
msgstr "Linhas do Pedido de Venda"

#. module: sale_stock
#: field:sale.config.settings,module_sale_service:0
msgid "Sale Service"
msgstr "Serviço de Vendas"

#. module: sale_stock
#: model:ir.model,name:sale_stock.model_sale_order
msgid "Sales Order"
msgstr "Pedido de Venda"

#. module: sale_stock
#: model:ir.model,name:sale_stock.model_sale_order_line
msgid "Sales Order Line"
msgstr "Linha de Pedido de Vendas"

#. module: sale_stock
#: model:ir.model,name:sale_stock.model_sale_report
msgid "Sales Orders Statistics"
msgstr "Estatísticas de Pedidos de Venda"

#. module: sale_stock
#: help:sale.config.settings,default_picking_policy:0
msgid ""
"Sales order by default will be configured to deliver all products at once "
"instead of delivering each product when it is available. This may have an "
"impact on the shipping price."
msgstr ""
"Pedidos de Venda, por padrão serão configurados para entregar todos os "
"produtos de uma vez ao invés de cada produto quando disponível. Isto pode "
"impactar no valor da entrega."

#. module: sale_stock
#: field:res.company,security_lead:0
msgid "Security Days"
msgstr "Dias de Segurança"

#. module: sale_stock
#: field:stock.location.route,sale_selectable:0
msgid "Selectable on Sales Order Line"
msgstr "Selecionável na Linha do Pedido de Vendas"

#. module: sale_stock
#: field:sale.report,shipped:0
#: field:sale.report,shipped_qty_1:0
msgid "Shipped"
msgstr "Enviado"

#. module: sale_stock
#: field:sale.order,picking_policy:0
msgid "Shipping Policy"
msgstr "Política de Embarque"

#. module: sale_stock
#: model:ir.model,name:sale_stock.model_stock_move
msgid "Stock Move"
msgstr "Movimentos de Estoque"

#. module: sale_stock
#: field:sale.config.settings,default_order_policy:0
msgid "The default invoicing method is"
msgstr "O método padrão de fatura é"

#. module: sale_stock
#: view:stock.picking:sale_stock.view_picking_internal_search_inherit
msgid "To Invoice"
msgstr "Para Faturar"

#. module: sale_stock
#: help:sale.config.settings,group_invoice_deli_orders:0
msgid ""
"To allow your salesman to make invoices for Delivery Orders using the menu "
"'Deliveries to Invoice'."
msgstr ""
"Para permitir que o vendedor gere faturas nas ordens de entrega usando o "
"menu 'Entregas para faturar'."

#. module: sale_stock
#: view:sale.order:sale_stock.view_order_form_inherit
msgid "View Delivery Order"
msgstr "Ver Ordem de Entrega"

#. module: sale_stock
#: field:sale.order,warehouse_id:0
#: field:sale.report,warehouse_id:0
msgid "Warehouse"
msgstr "Armazém"

#. module: sale_stock
#: help:sale.config.settings,default_order_policy:0
msgid ""
"You can generate invoices based on sales orders or based on shippings."
msgstr ""
"Você pode gerar Notas Fiscais baseadas nos pedidos de venda ou baseada nas "
"entregas."

#. module: sale_stock
#: code:addons/sale_stock/sale_stock.py:161
#, python-format
msgid ""
"You must first cancel all delivery order(s) attached to this sales order."
msgstr ""
"Você deve primeiro cancelar todas as ordens de entrega anexados a este "
"pedido de vendas."

#. module: sale_stock
#: code:addons/sale_stock/sale_stock.py:342
#, python-format
msgid ""
"You plan to sell %.2f %s but you only have %.2f %s available !\n"
"The real stock is %.2f %s. (without reservations)"
msgstr ""
"Você planeja vender %.2f %s mas tem somente %.2f %s disponível !\n"
"O estoque real é %.2f %s. (sem reservas)"

#. module: sale_stock
#: code:addons/sale_stock/sale_stock.py:270
#, python-format
msgid ""
"You selected a quantity of %d Units.\n"
"But it's not compatible with the selected packaging.\n"
"Here is a proposition of quantities according to the packaging:\n"
"EAN: %s Quantity: %s Type of ul: %s"
msgstr ""
"Você selecionou uma quantidade de %d unidades.\n"
"Mas não é compatível com a embalagem escolhida.\n"
"Aqui segue uma proposta de quantidades compatível com a embalagem:\n"
"AN: %s Quantidade: %s Tipo de : %s"

#. module: sale_stock
#: view:sale.order:sale_stock.view_order_form_inherit
msgid "days"
msgstr "dias"

#. module: sale_stock
#: view:sale.order:sale_stock.view_order_form_inherit
msgid ""
"{\"shipping_except\":\"red\",\"invoice_except\":\"red\",\"waiting_date\":\"bl"
"ue\"}"
msgstr ""

#~ msgid "Picked"
#~ msgstr "Separado"<|MERGE_RESOLUTION|>--- conflicted
+++ resolved
@@ -1,19 +1,3 @@
-<<<<<<< HEAD
-# Brazilian Portuguese translation for openobject-addons
-# Copyright (c) 2014 Rosetta Contributors and Canonical Ltd 2014
-# This file is distributed under the same license as the openobject-addons package.
-# FIRST AUTHOR <EMAIL@ADDRESS>, 2014.
-#
-msgid ""
-msgstr ""
-"Project-Id-Version: openobject-addons\n"
-"Report-Msgid-Bugs-To: FULL NAME <EMAIL@ADDRESS>\n"
-"POT-Creation-Date: 2014-09-23 16:28+0000\n"
-"PO-Revision-Date: 2014-09-06 21:11+0000\n"
-"Last-Translator: Fábio Martinelli - http://zupy.com.br "
-"<webmaster@zupy.com.br>\n"
-"Language-Team: Brazilian Portuguese <pt_BR@li.org>\n"
-=======
 # Translation of Odoo Server.
 # This file contains the translation of the following modules:
 # * sale_stock
@@ -31,12 +15,11 @@
 "PO-Revision-Date: 2016-07-09 16:18+0000\n"
 "Last-Translator: grazziano <g.negocios@outlook.com.br>\n"
 "Language-Team: Portuguese (Brazil) (http://www.transifex.com/odoo/odoo-8/language/pt_BR/)\n"
->>>>>>> 96502490
 "MIME-Version: 1.0\n"
 "Content-Type: text/plain; charset=UTF-8\n"
-"Content-Transfer-Encoding: 8bit\n"
-"X-Launchpad-Export-Date: 2014-09-24 09:35+0000\n"
-"X-Generator: Launchpad (build 17196)\n"
+"Content-Transfer-Encoding: \n"
+"Language: pt_BR\n"
+"Plural-Forms: nplurals=2; plural=(n > 1);\n"
 
 #. module: sale_stock
 #: code:addons/sale_stock/sale_stock.py:266
@@ -55,13 +38,12 @@
 "Allows you to add delivery methods in sales orders and delivery orders.\n"
 "You can define your own carrier and delivery grids for prices.\n"
 "-This installs the module delivery."
-msgstr ""
+msgstr "Permite que você adicione métodos de entrega de encomendas de vendas e ordens de entrega.\nVocê pode definir suas próprias redes de operadoras e de entrega para os preços.\n-Este Instala o módulo de entrega."
 
 #. module: sale_stock
 #: help:sale.config.settings,group_route_so_lines:0
 msgid "Allows you to choose a delivery route on sales order lines"
-msgstr ""
-"Permite a escolha de uma roda de entrega na linha do pedido de vendas"
+msgstr "Permite a escolha de uma roda de entrega na linha do pedido de vendas"
 
 #. module: sale_stock
 #: help:sale.config.settings,group_mrp_properties:0
@@ -82,11 +64,7 @@
 #. module: sale_stock
 #: field:sale.config.settings,group_route_so_lines:0
 msgid "Choose MTO, drop shipping,... on sales order lines"
-<<<<<<< HEAD
-msgstr ""
-=======
 msgstr "Escolha MTO, envio direto, ... em linhas de pedidos de vendas"
->>>>>>> 96502490
 
 #. module: sale_stock
 #: model:ir.model,name:sale_stock.model_res_company
@@ -95,7 +73,7 @@
 
 #. module: sale_stock
 #: code:addons/sale_stock/sale_stock.py:277
-#: code:addons/sale_stock/sale_stock.py:351
+#: code:addons/sale_stock/sale_stock.py:352
 #, python-format
 msgid "Configuration Error!"
 msgstr "Erro de Configuração!"
@@ -113,8 +91,7 @@
 #. module: sale_stock
 #: field:sale.config.settings,default_picking_policy:0
 msgid "Deliver all at once when all products are available."
-msgstr ""
-"Entregue tudo de uma vez quando todos os produtos estiverem disponíveis"
+msgstr "Entregue tudo de uma vez quando todos os produtos estiverem disponíveis"
 
 #. module: sale_stock
 #: selection:sale.order,picking_policy:0
@@ -167,9 +144,7 @@
 msgid ""
 "International Commercial Terms are a series of predefined commercial terms "
 "used in international transactions."
-msgstr ""
-"Incoterm / International Commercial Terms são uma série de termos comerciais "
-"pré-definidos utilizados em transações internacionais."
+msgstr "Incoterm / International Commercial Terms são uma série de termos comerciais pré-definidos utilizados em transações internacionais."
 
 #. module: sale_stock
 #: model:ir.model,name:sale_stock.model_stock_location_route
@@ -189,27 +164,20 @@
 #. module: sale_stock
 #: help:sale.config.settings,task_work:0
 msgid ""
-"Lets you transfer the entries under tasks defined for Project Management to "
-"the Timesheet line entries for particular date and particular user  with the "
-"effect of creating, editing and deleting either ways and to automatically "
-"creates project tasks from procurement lines.\n"
+"Lets you transfer the entries under tasks defined for Project Management to the Timesheet line entries for particular date and particular user  with the effect of creating, editing and deleting either ways and to automatically creates project tasks from procurement lines.\n"
 "-This installs the modules project_timesheet and sale_service."
-msgstr ""
+msgstr "Lets you transfer the entries under tasks defined for Project Management to the Timesheet line entries for particular date and particular user  with the effect of creating, editing and deleting either ways and to automatically creates project tasks from procurement lines.\n-This installs the modules project_timesheet and sale_service."
 
 #. module: sale_stock
 #: help:res.company,security_lead:0
 msgid ""
 "Margin of error for dates promised to customers. Products will be scheduled "
-"for procurement and delivery that many days earlier than the actual promised "
-"date, to cope with unexpected delays in the supply chain."
-msgstr ""
-"Margem de erro para as datas prometidas para os clientes. Os produtos serão "
-"programados para a aquisição e entrega que muitos dias antes da data "
-"prometida real, para lidar com atrasos inesperados na cadeia de "
-"abastecimento."
-
-#. module: sale_stock
-#: code:addons/sale_stock/sale_stock.py:346
+"for procurement and delivery that many days earlier than the actual promised"
+" date, to cope with unexpected delays in the supply chain."
+msgstr "Margem de erro para as datas prometidas para os clientes. Os produtos serão programados para a aquisição e entrega que muitos dias antes da data prometida real, para lidar com atrasos inesperados na cadeia de abastecimento."
+
+#. module: sale_stock
+#: code:addons/sale_stock/sale_stock.py:347
 #, python-format
 msgid "Not enough stock ! : "
 msgstr "Sem Estoque Suficiente! : "
@@ -234,9 +202,7 @@
 #: help:sale.order,picking_policy:0
 msgid ""
 "Pick 'Deliver each product when available' if you allow partial delivery."
-msgstr ""
-"Escolha 'Entregar cada produto quando disponível' se você permite entregas "
-"parciais."
+msgstr "Escolha 'Entregar cada produto quando disponível' se você permite entregas parciais."
 
 #. module: sale_stock
 #: code:addons/sale_stock/sale_stock.py:275
@@ -262,12 +228,12 @@
 #. module: sale_stock
 #: model:ir.model,name:sale_stock.model_product_product
 msgid "Product"
-msgstr ""
+msgstr "Produto"
 
 #. module: sale_stock
 #: field:sale.order.line,product_tmpl_id:0
 msgid "Product Template"
-msgstr ""
+msgstr "Modelo de Produto"
 
 #. module: sale_stock
 #: field:sale.config.settings,group_mrp_properties:0
@@ -325,10 +291,7 @@
 "Sales order by default will be configured to deliver all products at once "
 "instead of delivering each product when it is available. This may have an "
 "impact on the shipping price."
-msgstr ""
-"Pedidos de Venda, por padrão serão configurados para entregar todos os "
-"produtos de uma vez ao invés de cada produto quando disponível. Isto pode "
-"impactar no valor da entrega."
+msgstr "Pedidos de Venda, por padrão serão configurados para entregar todos os produtos de uma vez ao invés de cada produto quando disponível. Isto pode impactar no valor da entrega."
 
 #. module: sale_stock
 #: field:res.company,security_lead:0
@@ -341,8 +304,7 @@
 msgstr "Selecionável na Linha do Pedido de Vendas"
 
 #. module: sale_stock
-#: field:sale.report,shipped:0
-#: field:sale.report,shipped_qty_1:0
+#: field:sale.report,shipped:0 field:sale.report,shipped_qty_1:0
 msgid "Shipped"
 msgstr "Enviado"
 
@@ -371,9 +333,7 @@
 msgid ""
 "To allow your salesman to make invoices for Delivery Orders using the menu "
 "'Deliveries to Invoice'."
-msgstr ""
-"Para permitir que o vendedor gere faturas nas ordens de entrega usando o "
-"menu 'Entregas para faturar'."
+msgstr "Para permitir que o vendedor gere faturas nas ordens de entrega usando o menu 'Entregas para faturar'."
 
 #. module: sale_stock
 #: view:sale.order:sale_stock.view_order_form_inherit
@@ -381,37 +341,29 @@
 msgstr "Ver Ordem de Entrega"
 
 #. module: sale_stock
-#: field:sale.order,warehouse_id:0
-#: field:sale.report,warehouse_id:0
+#: field:sale.order,warehouse_id:0 field:sale.report,warehouse_id:0
 msgid "Warehouse"
 msgstr "Armazém"
 
 #. module: sale_stock
 #: help:sale.config.settings,default_order_policy:0
-msgid ""
-"You can generate invoices based on sales orders or based on shippings."
-msgstr ""
-"Você pode gerar Notas Fiscais baseadas nos pedidos de venda ou baseada nas "
-"entregas."
+msgid "You can generate invoices based on sales orders or based on shippings."
+msgstr "Você pode gerar Notas Fiscais baseadas nos pedidos de venda ou baseada nas entregas."
 
 #. module: sale_stock
 #: code:addons/sale_stock/sale_stock.py:161
 #, python-format
 msgid ""
 "You must first cancel all delivery order(s) attached to this sales order."
-msgstr ""
-"Você deve primeiro cancelar todas as ordens de entrega anexados a este "
-"pedido de vendas."
-
-#. module: sale_stock
-#: code:addons/sale_stock/sale_stock.py:342
+msgstr "Você deve primeiro cancelar todas as ordens de entrega anexados a este pedido de vendas."
+
+#. module: sale_stock
+#: code:addons/sale_stock/sale_stock.py:343
 #, python-format
 msgid ""
 "You plan to sell %.2f %s but you only have %.2f %s available !\n"
 "The real stock is %.2f %s. (without reservations)"
-msgstr ""
-"Você planeja vender %.2f %s mas tem somente %.2f %s disponível !\n"
-"O estoque real é %.2f %s. (sem reservas)"
+msgstr "Você planeja vender %.2f %s mas tem somente %.2f %s disponível !\nO estoque real é %.2f %s. (sem reservas)"
 
 #. module: sale_stock
 #: code:addons/sale_stock/sale_stock.py:270
@@ -421,23 +373,9 @@
 "But it's not compatible with the selected packaging.\n"
 "Here is a proposition of quantities according to the packaging:\n"
 "EAN: %s Quantity: %s Type of ul: %s"
-msgstr ""
-"Você selecionou uma quantidade de %d unidades.\n"
-"Mas não é compatível com a embalagem escolhida.\n"
-"Aqui segue uma proposta de quantidades compatível com a embalagem:\n"
-"AN: %s Quantidade: %s Tipo de : %s"
+msgstr "Você selecionou uma quantidade de %d unidades.\nMas não é compatível com a embalagem escolhida.\nAqui segue uma proposta de quantidades compatível com a embalagem:\nAN: %s Quantidade: %s Tipo de : %s"
 
 #. module: sale_stock
 #: view:sale.order:sale_stock.view_order_form_inherit
 msgid "days"
-msgstr "dias"
-
-#. module: sale_stock
-#: view:sale.order:sale_stock.view_order_form_inherit
-msgid ""
-"{\"shipping_except\":\"red\",\"invoice_except\":\"red\",\"waiting_date\":\"bl"
-"ue\"}"
-msgstr ""
-
-#~ msgid "Picked"
-#~ msgstr "Separado"+msgstr "dias"