<?xml version="1.0" encoding="utf-8"?>
<odoo>
    <template id="report_delivery_document_inherit_sale_stock" inherit_id="stock.report_delivery_document">
<<<<<<< HEAD
        <xpath expr="//h2" position="before">
            <div class="row justify-content-end" t-if="o.sale_id.client_order_ref">
                <div class="col-4">
=======
        <xpath expr="//div[@name='customer_address']" position="after">
            <div class="row" t-if="o.sudo().sale_id.client_order_ref">
                <div class="col-xs-4 pull-right">
>>>>>>> d78f23df
                    <strong>Customer Reference:</strong>
                    <p t-field="o.sudo().sale_id.client_order_ref"/>
                </div>
            </div>
        </xpath>
    </template>
</odoo><|MERGE_RESOLUTION|>--- conflicted
+++ resolved
@@ -1,15 +1,9 @@
 <?xml version="1.0" encoding="utf-8"?>
 <odoo>
     <template id="report_delivery_document_inherit_sale_stock" inherit_id="stock.report_delivery_document">
-<<<<<<< HEAD
         <xpath expr="//h2" position="before">
-            <div class="row justify-content-end" t-if="o.sale_id.client_order_ref">
+            <div class="row justify-content-end" t-if="o.sudo().sale_id.client_order_ref">
                 <div class="col-4">
-=======
-        <xpath expr="//div[@name='customer_address']" position="after">
-            <div class="row" t-if="o.sudo().sale_id.client_order_ref">
-                <div class="col-xs-4 pull-right">
->>>>>>> d78f23df
                     <strong>Customer Reference:</strong>
                     <p t-field="o.sudo().sale_id.client_order_ref"/>
                 </div>
