--- conflicted
+++ resolved
@@ -6,16 +6,6 @@
 msgstr ""
 "Project-Id-Version: OpenERP Server 5.0.14\n"
 "Report-Msgid-Bugs-To: support@openerp.com\n"
-<<<<<<< HEAD
-"POT-Creation-Date: 2010-11-22 10:19:32+0000\n"
-"PO-Revision-Date: 2010-11-22 10:19:32+0000\n"
-"Last-Translator: <>\n"
-"Language-Team: \n"
-"MIME-Version: 1.0\n"
-"Content-Type: text/plain; charset=UTF-8\n"
-"Content-Transfer-Encoding: \n"
-"Plural-Forms: \n"
-=======
 "POT-Creation-Date: 2010-11-18 16:11+0000\n"
 "PO-Revision-Date: 2010-11-24 09:39+0000\n"
 "Last-Translator: OpenERP Administrators <Unknown>\n"
@@ -25,241 +15,455 @@
 "Content-Transfer-Encoding: 8bit\n"
 "X-Launchpad-Export-Date: 2010-11-25 04:54+0000\n"
 "X-Generator: Launchpad (build Unknown)\n"
->>>>>>> cc7031ec
-
-#. module: base_setup
-#: wizard_field:base_setup.base_setup,company,city:0
-#: wizard_field:base_setup.base_setup,init,city:0
-#: wizard_field:base_setup.base_setup,update,city:0
+
+#. module: base_setup
+#: field:base.setup.company,city:0
 msgid "City"
 msgstr "Ort"
 
 #. module: base_setup
-#: wizard_view:base_setup.base_setup,finish:0
-msgid "You can start configuring the system or connect directly to the database using the default setup."
-msgstr "Du kan börja konfigurera systemet eller ansluta direkt till databasen med standardkonfigurationen."
-
-#. module: base_setup
-#: wizard_field:base_setup.base_setup,company,zip:0
-#: wizard_field:base_setup.base_setup,init,zip:0
-#: wizard_field:base_setup.base_setup,update,zip:0
-msgid "Zip code"
-msgstr "Postnummer"
-
-#. module: base_setup
-#: wizard_view:base_setup.base_setup,init:0
-msgid "Select a Profile"
-msgstr "Välj profil"
-
-#. module: base_setup
-#: wizard_view:base_setup.base_setup,company:0
-msgid "Report header"
-msgstr "Rapporthuvud"
-
-#. module: base_setup
-#: wizard_button:base_setup.base_setup,finish,config:0
+#: constraint:ir.model:0
+msgid ""
+"The Object name must start with x_ and not contain any special character !"
+msgstr ""
+"Objektnamnet måste börja med x_ och får inte innehålla några specialtecken!"
+
+#. module: base_setup
+#: constraint:ir.actions.act_window:0
+msgid "Invalid model name in the action definition."
+msgstr "Felaktigt namn för modell i händelsedefinitionen."
+
+#. module: base_setup
+#: field:base.setup.installer,account_voucher:0
+msgid "Invoicing"
+msgstr "Fakturering"
+
+#. module: base_setup
+#: field:base.setup.company,name:0
+msgid "Company Name"
+msgstr "Företagsnamn"
+
+#. module: base_setup
+#: field:base.setup.company,email:0
+msgid "E-mail"
+msgstr "E-post"
+
+#. module: base_setup
+#: sql_constraint:ir.module.module:0
+msgid "The certificate ID of the module must be unique !"
+msgstr ""
+
+#. module: base_setup
+#: field:base.setup.company,account_no:0
+msgid "Bank Account No"
+msgstr "Bankkonto nr"
+
+#. module: base_setup
+#: field:base.setup.installer,profile_tools:0
+msgid "Extra Tools"
+msgstr ""
+
+#. module: base_setup
+#: field:base.setup.company,rml_footer1:0
+msgid "Report Footer 1"
+msgstr "Rapportfot 1"
+
+#. module: base_setup
+#: help:base.setup.installer,mrp:0
+msgid ""
+"Helps you manage your manufacturing processes and generate reports on those "
+"processes."
+msgstr ""
+"Hjälper dig att hantera dina tillverkningsprocesser och generera rapporter "
+"till dessa"
+
+#. module: base_setup
+#: help:base.setup.installer,marketing:0
+msgid "Helps you manage your marketing campaigns step by step."
+msgstr ""
+
+#. module: base_setup
+#: view:base.setup.config:0
+msgid "Your database is now created."
+msgstr ""
+
+#. module: base_setup
+#: field:base.setup.installer,point_of_sale:0
+msgid "Point of Sales"
+msgstr ""
+
+#. module: base_setup
+#: field:base.setup.installer,association:0
+msgid "Associations"
+msgstr ""
+
+#. module: base_setup
+#: help:base.setup.installer,account_accountant:0
+msgid ""
+"Helps you handle your accounting needs, if you are not an accountant, we "
+"suggest you to install only the Invoicing "
+msgstr ""
+
+#. module: base_setup
+#: code:addons/base_setup/__init__.py:0
+#, python-format
+msgid "The following users have been installed : \n"
+msgstr ""
+
+#. module: base_setup
+#: field:base.setup.company,progress:0
+#: field:base.setup.installer,progress:0
+msgid "Configuration Progress"
+msgstr ""
+
+#. module: base_setup
+#: field:base.setup.company,rml_footer2:0
+msgid "Report Footer 2"
+msgstr "Rapportfot 2"
+
+#. module: base_setup
+#: field:base.setup.company,currency:0
+#: model:ir.model,name:base_setup.model_res_currency
+msgid "Currency"
+msgstr "Valuta"
+
+#. module: base_setup
+#: field:base.setup.company,state_id:0
+msgid "Fed. State"
+msgstr ""
+
+#. module: base_setup
+#: field:base.setup.installer,marketing:0
+msgid "Marketing"
+msgstr ""
+
+#. module: base_setup
+#: field:base.setup.company,company_id:0
+msgid "Company"
+msgstr ""
+
+#. module: base_setup
+#: field:base.setup.installer,sale:0
+msgid "Sales Management"
+msgstr ""
+
+#. module: base_setup
+#: help:base.setup.installer,profile_tools:0
+msgid ""
+"Lets you install various interesting but non-essential tools like Survey, "
+"Lunch and Ideas box."
+msgstr ""
+
+#. module: base_setup
+#: view:base.setup.config:0
+msgid ""
+"You can start configuring the system or connect directly to the database as "
+"an administrator."
+msgstr ""
+
+#. module: base_setup
+#: field:base.setup.installer,report_designer:0
+msgid "Advanced Reporting"
+msgstr ""
+
+#. module: base_setup
+#: field:base.setup.company,phone:0
+msgid "Phone"
+msgstr "Telefon"
+
+#. module: base_setup
+#: view:base.setup.company:0
+msgid "res_config_contents"
+msgstr ""
+
+#. module: base_setup
+#: view:base.setup.installer:0
+msgid "title"
+msgstr ""
+
+#. module: base_setup
+#: field:base.setup.installer,knowledge:0
+msgid "Knowledge Management"
+msgstr ""
+
+#. module: base_setup
+#: sql_constraint:ir.module.module:0
+msgid "The name of the module must be unique !"
+msgstr ""
+
+#. module: base_setup
+#: help:base.setup.installer,product_expiry:0
+msgid ""
+"Installs a preselected set of OpenERP applications which will help you "
+"manage your industry."
+msgstr ""
+
+#. module: base_setup
+#: help:base.setup.installer,project:0
+msgid ""
+"Helps you manage your projects and tasks by tracking them, generating "
+"plannings, etc..."
+msgstr ""
+
+#. module: base_setup
+#: help:base.setup.installer,point_of_sale:0
+msgid ""
+"Helps you get the most out of your points of sales with fast sale encoding, "
+"simplified payment mode encoding, automatic picking lists generation and "
+"more."
+msgstr ""
+
+#. module: base_setup
+#: view:base.setup.config:0
+msgid "Skip Configuration Wizards"
+msgstr ""
+
+#. module: base_setup
+#: help:base.setup.installer,hr:0
+msgid ""
+"Helps you manage your human resources by encoding your employees structure, "
+"generating work sheets, tracking attendance and more."
+msgstr ""
+
+#. module: base_setup
+#: help:base.setup.installer,account_voucher:0
+msgid ""
+"Allows you to create your invoices and track the payments. It is an easier "
+"version of the accounting module for managers who are not accountants."
+msgstr ""
+
+#. module: base_setup
+#: constraint:ir.ui.view:0
+msgid "Invalid XML for View Architecture!"
+msgstr "Felaktig XML för Vyarkitektur!"
+
+#. module: base_setup
+#: field:base.setup.installer,hr:0
+msgid "Human Resources"
+msgstr ""
+
+#. module: base_setup
+#: help:base.setup.installer,purchase:0
+msgid ""
+"Helps you manage your purchase-related processes such as requests for "
+"quotations, supplier invoices, etc..."
+msgstr ""
+
+#. module: base_setup
+#: help:base.setup.company,rml_footer2:0
+msgid ""
+"This sentence will appear at the bottom of your reports.\n"
+"We suggest you to put bank information here:\n"
+"IBAN: BE74 1262 0121 6907 - SWIFT: CPDF BE71 - VAT: BE0477.472.701"
+msgstr ""
+"Denna mening kommer att visas längst ner i dina rapporter.\n"
+"Vi föreslår att du lägga bank information här:\n"
+"IBAN: BE74 1262 0121 6907 - SWIFT: CPDF BE71 - Moms: BE0477.472.701"
+
+#. module: base_setup
+#: field:base.setup.company,street2:0
+msgid "Street 2"
+msgstr ""
+
+#. module: base_setup
+#: model:ir.model,name:base_setup.model_base_setup_installer
+msgid "base.setup.installer"
+msgstr ""
+
+#. module: base_setup
+#: field:base.setup.company,country_id:0
+msgid "Country"
+msgstr "Land"
+
+#. module: base_setup
+#: model:ir.actions.act_window,name:base_setup.action_base_setup
+msgid "Setup"
+msgstr "Ställ in"
+
+#. module: base_setup
+#: field:base.setup.installer,account_accountant:0
+msgid "Accounting & Finance"
+msgstr ""
+
+#. module: base_setup
+#: field:base.setup.installer,auction:0
+msgid "Auction Houses"
+msgstr ""
+
+#. module: base_setup
+#: field:base.setup.company,zip:0
+msgid "Zip Code"
+msgstr ""
+
+#. module: base_setup
+#: view:base.setup.config:0
 msgid "Start Configuration"
 msgstr "Starta konfigurationen"
 
 #. module: base_setup
-#: wizard_view:base_setup.base_setup,init:0
-msgid "You'll be able to install more modules later through the Administration menu."
-msgstr "Du kommer att kunna installera fler moduler senare via administrationsmenyn."
-
-#. module: base_setup
-#: wizard_view:base_setup.base_setup,init:0
-msgid "A profile sets a pre-selection of modules for specific needs. These profiles have been setup to help you discover the different aspects of OpenERP. This is just an overview, we have 300+ available modules."
-msgstr "En profil innehåller ett första urval av moduler för specifika behov. Dessa profiler har inställningar som hjälper dig att upptäcka olika aspekter av OpenERP. Detta är bara en liten del, det finns många hundra ytterligare moduler."
-
-#. module: base_setup
-#: wizard_button:base_setup.base_setup,company,update:0
-#: wizard_button:base_setup.base_setup,init,company:0
-msgid "Next"
-msgstr "Nästa"
-
-#. module: base_setup
-#: wizard_field:base_setup.base_setup,company,email:0
-#: wizard_field:base_setup.base_setup,init,email:0
-#: wizard_field:base_setup.base_setup,update,email:0
-msgid "E-mail"
-msgstr "E-post"
-
-#. module: base_setup
-#: wizard_field:base_setup.base_setup,company,state_id:0
-#: wizard_field:base_setup.base_setup,init,state_id:0
-#: wizard_field:base_setup.base_setup,update,state_id:0
-msgid "State"
-msgstr "Område"
-
-#. module: base_setup
-#: wizard_view:base_setup.base_setup,finish:0
-msgid "Your new database is now fully installed."
-msgstr "Din nya databas är klar."
-
-#. module: base_setup
-#: wizard_field:base_setup.base_setup,company,profile:0
-#: wizard_field:base_setup.base_setup,init,profile:0
-#: wizard_field:base_setup.base_setup,update,profile:0
-msgid "Profile"
-msgstr "Profil"
-
-#. module: base_setup
-#: wizard_field:base_setup.base_setup,company,rml_footer1:0
-#: wizard_field:base_setup.base_setup,init,rml_footer1:0
-#: wizard_field:base_setup.base_setup,update,rml_footer1:0
-msgid "Report Footer 1"
-msgstr "Rapportfot 1"
-
-#. module: base_setup
-#: wizard_field:base_setup.base_setup,company,rml_footer2:0
-#: wizard_field:base_setup.base_setup,init,rml_footer2:0
-#: wizard_field:base_setup.base_setup,update,rml_footer2:0
-msgid "Report Footer 2"
-msgstr "Rapportfot 2"
-
-#. module: base_setup
-#: wizard_view:base_setup.base_setup,company:0
-msgid "General Information"
-msgstr "Generell information"
-
-#. module: base_setup
-#: wizard_field:base_setup.base_setup,company,street2:0
-#: wizard_field:base_setup.base_setup,init,street2:0
-#: wizard_field:base_setup.base_setup,update,street2:0
-msgid "Street2"
-msgstr "Gata 2"
-
-#. module: base_setup
-#: wizard_view:base_setup.base_setup,company:0
-msgid "Report Information"
-msgstr "Rapportinformation"
-
-#. module: base_setup
-#: wizard_field:base_setup.base_setup,company,phone:0
-#: wizard_field:base_setup.base_setup,init,phone:0
-#: wizard_field:base_setup.base_setup,update,phone:0
-msgid "Phone"
-msgstr "Telefon"
-
-#. module: base_setup
-#: wizard_view:base_setup.base_setup,company:0
-msgid "Define Main Company"
-msgstr "Definiera huvudföretag"
-
-#. module: base_setup
-#: wizard_field:base_setup.base_setup,company,name:0
-#: wizard_field:base_setup.base_setup,init,name:0
-#: wizard_field:base_setup.base_setup,update,name:0
-msgid "Company Name"
-msgstr "Företagsnamn"
-
-#. module: base_setup
-#: help:base_setup.base_setup,company,rml_footer2:0
-#: help:base_setup.base_setup,init,rml_footer2:0
-#: help:base_setup.base_setup,update,rml_footer2:0
-msgid "This sentence will appear at the bottom of your reports.\n"
-"We suggest you to put bank information here:\n"
-"IBAN: BE74 1262 0121 6907 - SWIFT: CPDF BE71 - VAT: BE0477.472.701"
-msgstr "Denna mening kommer att visas längst ner i dina rapporter.\n"
-"Vi föreslår att du lägga bank information här:\n"
-"IBAN: BE74 1262 0121 6907 - SWIFT: CPDF BE71 - Moms: BE0477.472.701"
-
-#. module: base_setup
-#: wizard_field:base_setup.base_setup,company,country_id:0
-#: wizard_field:base_setup.base_setup,init,country_id:0
-#: wizard_field:base_setup.base_setup,update,country_id:0
-msgid "Country"
-msgstr "Land"
-
-#. module: base_setup
-#: wizard_view:base_setup.base_setup,company:0
-#: wizard_view:base_setup.base_setup,finish:0
-#: wizard_view:base_setup.base_setup,init:0
-#: wizard_view:base_setup.base_setup,update:0
-#: model:ir.actions.wizard,name:base_setup.action_wizard_setup
-#: model:ir.actions.wizard,name:base_setup.wizard_base_setup
-msgid "Setup"
-msgstr "Ställ in"
-
-#. module: base_setup
-#: help:base_setup.base_setup,company,rml_footer1:0
-#: help:base_setup.base_setup,init,rml_footer1:0
-#: help:base_setup.base_setup,update,rml_footer1:0
-msgid "This sentence will appear at the bottom of your reports.\n"
+#: help:base.setup.installer,knowledge:0
+msgid ""
+"Lets you install addons geared towards sharing knowledge with and between "
+"your employees."
+msgstr ""
+
+#. module: base_setup
+#: model:ir.actions.act_window,name:base_setup.action_base_setup_company
+msgid "Company Configuration"
+msgstr ""
+
+#. module: base_setup
+#: field:base.setup.company,logo:0
+msgid "Logo"
+msgstr "Logga"
+
+#. module: base_setup
+#: field:base.setup.installer,purchase:0
+msgid "Purchase Management"
+msgstr ""
+
+#. module: base_setup
+#: help:base.setup.installer,sale:0
+msgid "Helps you handle your quotations, sale orders and invoicing."
+msgstr ""
+
+#. module: base_setup
+#: field:base.setup.installer,stock:0
+msgid "Warehouse Management"
+msgstr ""
+
+#. module: base_setup
+#: field:base.setup.installer,project:0
+msgid "Project Management"
+msgstr ""
+
+#. module: base_setup
+#: field:base.setup.config,installed_users:0
+msgid "Installed Users"
+msgstr ""
+
+#. module: base_setup
+#: view:base.setup.config:0
+msgid "New Database"
+msgstr ""
+
+#. module: base_setup
+#: field:base.setup.installer,crm:0
+msgid "Customer Relationship Management"
+msgstr ""
+
+#. module: base_setup
+#: help:base.setup.installer,auction:0
+msgid ""
+"Installs a preselected set of OpenERP applications selected to help you "
+"manage your auctions as well as the business processes around them."
+msgstr ""
+
+#. module: base_setup
+#: help:base.setup.company,rml_header1:0
+msgid ""
+"This sentence will appear at the top right corner of your reports.\n"
+"We suggest you to put a slogan here:\n"
+"\"Open Source Business Solutions\"."
+msgstr ""
+"Denna mening kommer att visas i övre högra hörnet av dina rapporter.\n"
+"Vi rekommenderar dig att lägga en slogan här:\n"
+"\"Fria affärslösningar\"."
+
+#. module: base_setup
+#: help:base.setup.installer,report_designer:0
+msgid ""
+"Lets you install various tools to simplify and enhance OpenERP's report "
+"creation."
+msgstr ""
+
+#. module: base_setup
+#: field:base.setup.company,rml_header1:0
+msgid "Report Header"
+msgstr "Rapporthuvud"
+
+#. module: base_setup
+#: view:base.setup.config:0
+msgid "Information about your new database"
+msgstr ""
+
+#. module: base_setup
+#: field:base.setup.company,config_logo:0
+#: field:base.setup.config,config_logo:0
+#: field:base.setup.installer,config_logo:0
+msgid "Image"
+msgstr ""
+
+#. module: base_setup
+#: field:base.setup.installer,product_expiry:0
+msgid "Food Industry"
+msgstr ""
+
+#. module: base_setup
+#: field:base.setup.installer,mrp:0
+msgid "Manufacturing"
+msgstr ""
+
+#. module: base_setup
+#: view:base.setup.company:0
+msgid "Your Logo - Use a size of about 450x150 pixels."
+msgstr "Din logga, välj en storlek kring 450x150 pixlar."
+
+#. module: base_setup
+#: help:base.setup.company,rml_footer1:0
+msgid ""
+"This sentence will appear at the bottom of your reports.\n"
 "We suggest you to write legal sentences here:\n"
 "Web: http://openerp.com - Fax: +32.81.73.35.01 - Fortis Bank: 126-2013269-07"
-msgstr "Denna mening kommer att visas längst ner i dina rapporter.\n"
+msgstr ""
+"Denna mening kommer att visas längst ner i dina rapporter.\n"
 "Vi föreslår att du skriver juridisk information här:\n"
 "Web: http://openerp.com - Fax: +32.81.73.35.01 - Fortis Bank: 126-2013269-07"
 
 #. module: base_setup
-#: wizard_view:base_setup.base_setup,update:0
-msgid "Summary"
-msgstr "Sammanfattning"
-
-#. module: base_setup
-#: wizard_button:base_setup.base_setup,update,finish:0
-msgid "Install"
-msgstr "Installera"
-
-#. module: base_setup
-#: wizard_view:base_setup.base_setup,finish:0
-msgid "Installation Done"
-msgstr "Installation klar"
-
-#. module: base_setup
-#: help:base_setup.base_setup,company,rml_header1:0
-#: help:base_setup.base_setup,init,rml_header1:0
-#: help:base_setup.base_setup,update,rml_header1:0
-msgid "This sentence will appear at the top right corner of your reports.\n"
-"We suggest you to put a slogan here:\n"
-"\"Open Source Business Solutions\"."
-msgstr "Denna mening kommer att visas i övre högra hörnet av dina rapporter.\n"
-"Vi rekommenderar dig att lägga en slogan här:\n"
-"\"Fria affärslösningar\"."
-
-#. module: base_setup
-#: wizard_field:base_setup.base_setup,company,rml_header1:0
-#: wizard_field:base_setup.base_setup,init,rml_header1:0
-#: wizard_field:base_setup.base_setup,update,rml_header1:0
-msgid "Report Header"
-msgstr "Rapporthuvud"
-
-#. module: base_setup
-#: wizard_view:base_setup.base_setup,company:0
-msgid "Your Logo - Use a size of about 450x150 pixels."
-msgstr "Din logga, välj en storlek kring 450x150 pixlar."
-
-#. module: base_setup
-#: wizard_field:base_setup.base_setup,company,currency:0
-#: wizard_field:base_setup.base_setup,init,currency:0
-#: wizard_field:base_setup.base_setup,update,currency:0
-msgid "Currency"
-msgstr "Valuta"
-
-#. module: base_setup
-#: wizard_field:base_setup.base_setup,company,street:0
-#: wizard_field:base_setup.base_setup,init,street:0
-#: wizard_field:base_setup.base_setup,update,street:0
+#: field:base.setup.company,website:0
+msgid "Company Website"
+msgstr ""
+
+#. module: base_setup
+#: view:base.setup.installer:0
+msgid "Install Specific Industry Applications"
+msgstr ""
+
+#. module: base_setup
+#: field:base.setup.company,street:0
 msgid "Street"
 msgstr "Gata"
 
 #. module: base_setup
-#: wizard_button:base_setup.base_setup,finish,menu:0
-msgid "Use Directly"
-msgstr "Använd direkt"
-
-#. module: base_setup
-#: wizard_button:base_setup.base_setup,init,menu:0
-msgid "Cancel"
-msgstr "Avbryt"
-
-#. module: base_setup
-#: wizard_field:base_setup.base_setup,company,logo:0
-#: wizard_field:base_setup.base_setup,init,logo:0
-#: wizard_field:base_setup.base_setup,update,logo:0
-msgid "Logo"
-msgstr "Logga"
+#: model:ir.model,name:base_setup.model_base_setup_company
+msgid "base.setup.company"
+msgstr ""
+
+#. module: base_setup
+#: help:base.setup.company,website:0
+msgid "Example: http://openerp.com"
+msgstr ""
+
+#. module: base_setup
+#: model:ir.actions.act_window,name:base_setup.action_base_setup_installer
+msgid "Install Applications"
+msgstr ""
+
+#. module: base_setup
+#: help:base.setup.installer,crm:0
+msgid ""
+"Helps you track and manage relations with customers such as leads, requests "
+"or issues. Can automatically send reminders, escalate requests or trigger "
+"business-specific actions based on standard events."
+msgstr ""
+
+#. module: base_setup
+#: help:base.setup.installer,stock:0
+msgid ""
+"Helps you manage your inventory and main stock operations: delivery orders, "
+"receptions, etc."
+msgstr ""
 
 #. module: base_setup
 #: model:ir.module.module,shortdesc:base_setup.module_meta_information
@@ -267,7 +471,91 @@
 msgstr "Basala inställningar"
 
 #. module: base_setup
-#: wizard_button:base_setup.base_setup,company,init:0
-#: wizard_button:base_setup.base_setup,update,company:0
-msgid "Previous"
-msgstr "Föregårende"
+#: help:base.setup.installer,association:0
+msgid ""
+"Installs a preselected set of OpenERP applications which will help you "
+"manage your association more efficiently."
+msgstr ""
+
+#. module: base_setup
+#: model:ir.model,name:base_setup.model_base_setup_config
+msgid "base.setup.config"
+msgstr ""
+
+#. module: base_setup
+#: sql_constraint:ir.model.fields:0
+msgid "Size of the field can never be less than 1 !"
+msgstr ""
+
+#~ msgid ""
+#~ "You can start configuring the system or connect directly to the database "
+#~ "using the default setup."
+#~ msgstr ""
+#~ "Du kan börja konfigurera systemet eller ansluta direkt till databasen med "
+#~ "standardkonfigurationen."
+
+#~ msgid "Zip code"
+#~ msgstr "Postnummer"
+
+#~ msgid "Select a Profile"
+#~ msgstr "Välj profil"
+
+#~ msgid "Report header"
+#~ msgstr "Rapporthuvud"
+
+#~ msgid ""
+#~ "You'll be able to install more modules later through the Administration menu."
+#~ msgstr ""
+#~ "Du kommer att kunna installera fler moduler senare via administrationsmenyn."
+
+#~ msgid ""
+#~ "A profile sets a pre-selection of modules for specific needs. These profiles "
+#~ "have been setup to help you discover the different aspects of OpenERP. This "
+#~ "is just an overview, we have 300+ available modules."
+#~ msgstr ""
+#~ "En profil innehåller ett första urval av moduler för specifika behov. Dessa "
+#~ "profiler har inställningar som hjälper dig att upptäcka olika aspekter av "
+#~ "OpenERP. Detta är bara en liten del, det finns många hundra ytterligare "
+#~ "moduler."
+
+#~ msgid "Next"
+#~ msgstr "Nästa"
+
+#~ msgid "State"
+#~ msgstr "Område"
+
+#~ msgid "Your new database is now fully installed."
+#~ msgstr "Din nya databas är klar."
+
+#~ msgid "Profile"
+#~ msgstr "Profil"
+
+#~ msgid "General Information"
+#~ msgstr "Generell information"
+
+#~ msgid "Street2"
+#~ msgstr "Gata 2"
+
+#~ msgid "Report Information"
+#~ msgstr "Rapportinformation"
+
+#~ msgid "Define Main Company"
+#~ msgstr "Definiera huvudföretag"
+
+#~ msgid "Summary"
+#~ msgstr "Sammanfattning"
+
+#~ msgid "Install"
+#~ msgstr "Installera"
+
+#~ msgid "Installation Done"
+#~ msgstr "Installation klar"
+
+#~ msgid "Use Directly"
+#~ msgstr "Använd direkt"
+
+#~ msgid "Cancel"
+#~ msgstr "Avbryt"
+
+#~ msgid "Previous"
+#~ msgstr "Föregårende"