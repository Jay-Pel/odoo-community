<<<<<<< HEAD
# Thai translation for openobject-addons
# Copyright (c) 2014 Rosetta Contributors and Canonical Ltd 2014
# This file is distributed under the same license as the openobject-addons package.
# FIRST AUTHOR <EMAIL@ADDRESS>, 2014.
#
msgid ""
msgstr ""
"Project-Id-Version: openobject-addons\n"
"Report-Msgid-Bugs-To: FULL NAME <EMAIL@ADDRESS>\n"
"POT-Creation-Date: 2014-08-14 13:08+0000\n"
"PO-Revision-Date: 2014-08-14 16:10+0000\n"
"Last-Translator: FULL NAME <EMAIL@ADDRESS>\n"
"Language-Team: Thai <th@li.org>\n"
=======
# Translation of Odoo Server.
# This file contains the translation of the following modules:
# * base_setup
# 
# Translators:
# FIRST AUTHOR <EMAIL@ADDRESS>, 2014
# surapas haemaprasertsuk <surapas@gmail.com>, 2015
msgid ""
msgstr ""
"Project-Id-Version: Odoo 8.0\n"
"Report-Msgid-Bugs-To: \n"
"POT-Creation-Date: 2015-01-21 14:07+0000\n"
"PO-Revision-Date: 2016-03-10 06:14+0000\n"
"Last-Translator: surapas haemaprasertsuk <surapas@gmail.com>\n"
"Language-Team: Thai (http://www.transifex.com/odoo/odoo-8/language/th/)\n"
>>>>>>> 7b7f3fa7
"MIME-Version: 1.0\n"
"Content-Type: text/plain; charset=UTF-8\n"
"Content-Transfer-Encoding: 8bit\n"
"X-Launchpad-Export-Date: 2014-08-15 06:58+0000\n"
"X-Generator: Launchpad (build 17156)\n"

#. module: base_setup
#: view:base.config.settings:base_setup.view_general_configuration
msgid "(reload fonts)"
msgstr "(reload fonts)"

#. module: base_setup
#: field:base.config.settings,module_portal:0
msgid "Activate the customer portal"
msgstr "เปิดใช้งาน Customer Portal"

#. module: base_setup
#: field:base.config.settings,module_share:0
msgid "Allow documents sharing"
msgstr "อนุญาตให้แบ่งปันเอกสารได้"

#. module: base_setup
#: field:base.config.settings,module_google_calendar:0
msgid "Allow the users to synchronize their calendar  with Google Calendar"
msgstr ""

#. module: base_setup
#: field:base.config.settings,module_base_import:0
msgid "Allow users to import data from CSV files"
msgstr ""

#. module: base_setup
#: view:base.config.settings:base_setup.view_general_configuration
#: view:sale.config.settings:base_setup.view_sale_config_settings
msgid "Apply"
msgstr "ใช้งาน"

#. module: base_setup
#: field:base.config.settings,module_google_drive:0
msgid "Attach Google documents to any record"
msgstr ""

#. module: base_setup
#: view:base.config.settings:base_setup.view_general_configuration
msgid "Authentication"
msgstr "การยืนยันตัวบุคคล"

#. module: base_setup
#: field:sale.config.settings,module_crm:0
msgid "CRM"
msgstr "CRM"

#. module: base_setup
#: view:base.config.settings:base_setup.view_general_configuration
#: view:sale.config.settings:base_setup.view_sale_config_settings
msgid "Cancel"
msgstr "ยกเลิก"

#. module: base_setup
#: selection:base.setup.terminology,partner:0
msgid "Client"
msgstr "ไคลเอนต์"

#. module: base_setup
#: model:ir.actions.act_window,name:base_setup.action_sale_config
#: view:sale.config.settings:base_setup.view_sale_config_settings
msgid "Configure Sales"
msgstr ""

#. module: base_setup
#: view:base.config.settings:base_setup.view_general_configuration
msgid "Configure outgoing email servers"
msgstr ""

#. module: base_setup
#: view:base.config.settings:base_setup.view_general_configuration
msgid "Configure your company data"
msgstr "กำหนดค่าข้อมูลของ บริษัท"

#. module: base_setup
#: view:sale.config.settings:base_setup.view_sale_config_settings
msgid "Contacts"
msgstr "ที่อยู่ติดต่อ"

#. module: base_setup
#: field:base.config.settings,create_uid:0
#: field:base.setup.terminology,create_uid:0
#: field:sale.config.settings,create_uid:0
msgid "Created by"
msgstr ""

#. module: base_setup
#: field:base.config.settings,create_date:0
#: field:base.setup.terminology,create_date:0
#: field:sale.config.settings,create_date:0
msgid "Created on"
msgstr ""

#. module: base_setup
#: selection:base.setup.terminology,partner:0
msgid "Customer"
msgstr ""

#. module: base_setup
#: view:sale.config.settings:base_setup.view_sale_config_settings
msgid "Customer Features"
msgstr ""

#. module: base_setup
#: selection:base.setup.terminology,partner:0
msgid "Donor"
msgstr ""

#. module: base_setup
#: view:base.config.settings:base_setup.view_general_configuration
msgid "Email"
msgstr "อีเมล์"

#. module: base_setup
#: view:sale.config.settings:base_setup.view_sale_config_settings
msgid "Emails Integration"
msgstr ""

#. module: base_setup
#: view:base.config.settings:base_setup.view_general_configuration
#: model:ir.actions.act_window,name:base_setup.action_general_configuration
#: model:ir.ui.menu,name:base_setup.menu_general_configuration
msgid "General Settings"
msgstr "การตั้งค่าทั่วไป"

#. module: base_setup
#: help:sale.config.settings,module_mass_mailing:0
msgid "Get access to statistics with your mass mailing, manage campaigns."
msgstr ""

#. module: base_setup
#: field:sale.config.settings,module_web_linkedin:0
msgid "Get contacts automatically from linkedIn"
msgstr ""

#. module: base_setup
#: help:base.config.settings,module_portal:0
msgid "Give your customers access to their documents."
msgstr ""

#. module: base_setup
#: view:base.config.settings:base_setup.view_general_configuration
msgid "Google Calendar"
msgstr "Google Calendar"

#. module: base_setup
#: view:base.config.settings:base_setup.view_general_configuration
msgid "Google Drive"
msgstr ""

#. module: base_setup
#: selection:base.setup.terminology,partner:0
msgid "Guest"
msgstr "ไม่ใช่สมาชิก"

#. module: base_setup
#: field:base.setup.terminology,partner:0
msgid "How do you call a Customer"
msgstr ""

#. module: base_setup
#: field:base.config.settings,id:0
#: field:base.setup.terminology,id:0
#: field:sale.config.settings,id:0
msgid "ID"
msgstr ""

#. module: base_setup
#: view:base.config.settings:base_setup.view_general_configuration
msgid "Import / Export"
msgstr "นำเข้า / ส่งออก"

#. module: base_setup
#: field:base.config.settings,write_uid:0
#: field:base.setup.terminology,write_uid:0
#: field:sale.config.settings,write_uid:0
msgid "Last Updated by"
msgstr ""

#. module: base_setup
#: field:base.config.settings,write_date:0
#: field:base.setup.terminology,write_date:0
#: field:sale.config.settings,write_date:0
msgid "Last Updated on"
msgstr ""

#. module: base_setup
#: field:sale.config.settings,module_mass_mailing:0
msgid "Manage mass mailing campaigns"
msgstr ""

#. module: base_setup
#: field:base.config.settings,module_multi_company:0
msgid "Manage multiple companies"
msgstr ""

#. module: base_setup
#: selection:base.setup.terminology,partner:0
msgid "Member"
msgstr "สมาชิก"

#. module: base_setup
#: view:sale.config.settings:base_setup.view_sale_config_settings
msgid ""
"Odoo allows to automatically create leads (or others documents)\n"
"                            from incoming emails. You can automatically "
"synchronize emails with Odoo\n"
"                            using regular POP/IMAP accounts, using a direct "
"email integration script for your\n"
"                            email server, or by manually pushing emails to "
"Odoo using specific\n"
"                            plugins for your preferred email application."
msgstr ""

#. module: base_setup
#: view:base.config.settings:base_setup.view_general_configuration
msgid ""
"Once installed, you can configure your API credentials for \"Google "
"calendar\""
msgstr ""

#. module: base_setup
#: view:base.config.settings:base_setup.view_general_configuration
msgid "Options"
msgstr "ตัวเลือก"

#. module: base_setup
#: selection:base.setup.terminology,partner:0
msgid "Partner"
msgstr "คู่ค้า"

#. module: base_setup
#: selection:base.setup.terminology,partner:0
msgid "Patient"
msgstr ""

#. module: base_setup
#: view:base.config.settings:base_setup.view_general_configuration
msgid "Portal access"
msgstr ""

#. module: base_setup
#: view:sale.config.settings:base_setup.view_sale_config_settings
msgid "Quotations and Sales Orders"
msgstr ""

#. module: base_setup
#: field:base.config.settings,font:0
msgid "Report Font"
msgstr ""

#. module: base_setup
#: field:sale.config.settings,module_sale:0
msgid "SALE"
msgstr ""

#. module: base_setup
#: view:sale.config.settings:base_setup.view_sale_config_settings
msgid "Sale Features"
msgstr ""

#. module: base_setup
#: help:base.config.settings,font:0
msgid ""
"Set the font into the report header, it will be used as default font in the "
"RML reports of the user company"
msgstr "Set the font into the report header, it will be used as default font in the RML reports of the user company"

#. module: base_setup
#: help:base.config.settings,module_share:0
msgid "Share or embbed any screen of openerp."
msgstr ""

#. module: base_setup
#: view:sale.config.settings:base_setup.view_sale_config_settings
msgid "Social Network Integration"
msgstr ""

#. module: base_setup
#: view:base.setup.terminology:base_setup.base_setup_terminology_form
msgid "Specify Your Terminology"
msgstr ""

#. module: base_setup
#: selection:base.setup.terminology,partner:0
msgid "Tenant"
msgstr ""

#. module: base_setup
#: help:base.config.settings,module_google_calendar:0
msgid "This installs the module google_calendar."
msgstr ""

#. module: base_setup
#: help:base.config.settings,module_google_drive:0
msgid "This installs the module google_docs."
msgstr ""

#. module: base_setup
#: model:ir.actions.act_window,name:base_setup.action_partner_terminology_config_form
msgid "Use another word to say \"Customer\""
msgstr ""

#. module: base_setup
#: field:base.config.settings,module_auth_oauth:0
msgid ""
"Use external authentication providers, sign in with google, facebook, ..."
msgstr ""

#. module: base_setup
#: help:sale.config.settings,module_web_linkedin:0
msgid ""
"When you create a new contact (person or company), you will be able to load "
"all the data from LinkedIn (photos, address, etc)."
msgstr ""

#. module: base_setup
#: view:base.config.settings:base_setup.view_general_configuration
msgid ""
"When you send a document to a customer\n"
"                                    (quotation, invoice), your customer will "
"be\n"
"                                    able to signup to get all his "
"documents,\n"
"                                    read your company news, check his "
"projects,\n"
"                                    etc."
msgstr ""

#. module: base_setup
#: help:base.config.settings,module_multi_company:0
msgid ""
"Work in multi-company environments, with appropriate security access between "
"companies.\n"
"-This installs the module multi_company."
msgstr ""

#. module: base_setup
#: view:base.setup.terminology:base_setup.base_setup_terminology_form
msgid ""
"You can use this wizard to change the terminologies for customers in the "
"whole application."
msgstr ""

#. module: base_setup
#: view:base.config.settings:base_setup.view_general_configuration
msgid ""
"You will find more options in your company details: address for the header "
"and footer, overdue payments texts, etc."
msgstr ""

#. module: base_setup
#: view:base.setup.terminology:base_setup.base_setup_terminology_form
msgid "res_config_contents"
msgstr "res_config_contents"<|MERGE_RESOLUTION|>--- conflicted
+++ resolved
@@ -1,18 +1,3 @@
-<<<<<<< HEAD
-# Thai translation for openobject-addons
-# Copyright (c) 2014 Rosetta Contributors and Canonical Ltd 2014
-# This file is distributed under the same license as the openobject-addons package.
-# FIRST AUTHOR <EMAIL@ADDRESS>, 2014.
-#
-msgid ""
-msgstr ""
-"Project-Id-Version: openobject-addons\n"
-"Report-Msgid-Bugs-To: FULL NAME <EMAIL@ADDRESS>\n"
-"POT-Creation-Date: 2014-08-14 13:08+0000\n"
-"PO-Revision-Date: 2014-08-14 16:10+0000\n"
-"Last-Translator: FULL NAME <EMAIL@ADDRESS>\n"
-"Language-Team: Thai <th@li.org>\n"
-=======
 # Translation of Odoo Server.
 # This file contains the translation of the following modules:
 # * base_setup
@@ -28,12 +13,11 @@
 "PO-Revision-Date: 2016-03-10 06:14+0000\n"
 "Last-Translator: surapas haemaprasertsuk <surapas@gmail.com>\n"
 "Language-Team: Thai (http://www.transifex.com/odoo/odoo-8/language/th/)\n"
->>>>>>> 7b7f3fa7
 "MIME-Version: 1.0\n"
 "Content-Type: text/plain; charset=UTF-8\n"
-"Content-Transfer-Encoding: 8bit\n"
-"X-Launchpad-Export-Date: 2014-08-15 06:58+0000\n"
-"X-Generator: Launchpad (build 17156)\n"
+"Content-Transfer-Encoding: \n"
+"Language: th\n"
+"Plural-Forms: nplurals=1; plural=0;\n"
 
 #. module: base_setup
 #: view:base.config.settings:base_setup.view_general_configuration
@@ -118,19 +102,19 @@
 #: field:base.setup.terminology,create_uid:0
 #: field:sale.config.settings,create_uid:0
 msgid "Created by"
-msgstr ""
+msgstr "สร้างโดย"
 
 #. module: base_setup
 #: field:base.config.settings,create_date:0
 #: field:base.setup.terminology,create_date:0
 #: field:sale.config.settings,create_date:0
 msgid "Created on"
-msgstr ""
+msgstr "สร้างเมื่อ"
 
 #. module: base_setup
 #: selection:base.setup.terminology,partner:0
 msgid "Customer"
-msgstr ""
+msgstr "ลูกค้า"
 
 #. module: base_setup
 #: view:sale.config.settings:base_setup.view_sale_config_settings
@@ -195,11 +179,10 @@
 msgstr ""
 
 #. module: base_setup
-#: field:base.config.settings,id:0
-#: field:base.setup.terminology,id:0
+#: field:base.config.settings,id:0 field:base.setup.terminology,id:0
 #: field:sale.config.settings,id:0
 msgid "ID"
-msgstr ""
+msgstr "รหัส"
 
 #. module: base_setup
 #: view:base.config.settings:base_setup.view_general_configuration
@@ -211,14 +194,14 @@
 #: field:base.setup.terminology,write_uid:0
 #: field:sale.config.settings,write_uid:0
 msgid "Last Updated by"
-msgstr ""
+msgstr "อัพเดทครั้งสุดท้ายโดย"
 
 #. module: base_setup
 #: field:base.config.settings,write_date:0
 #: field:base.setup.terminology,write_date:0
 #: field:sale.config.settings,write_date:0
 msgid "Last Updated on"
-msgstr ""
+msgstr "อัพเดทครั้งสุดท้ายเมื่อ"
 
 #. module: base_setup
 #: field:sale.config.settings,module_mass_mailing:0
@@ -239,12 +222,9 @@
 #: view:sale.config.settings:base_setup.view_sale_config_settings
 msgid ""
 "Odoo allows to automatically create leads (or others documents)\n"
-"                            from incoming emails. You can automatically "
-"synchronize emails with Odoo\n"
-"                            using regular POP/IMAP accounts, using a direct "
-"email integration script for your\n"
-"                            email server, or by manually pushing emails to "
-"Odoo using specific\n"
+"                            from incoming emails. You can automatically synchronize emails with Odoo\n"
+"                            using regular POP/IMAP accounts, using a direct email integration script for your\n"
+"                            email server, or by manually pushing emails to Odoo using specific\n"
 "                            plugins for your preferred email application."
 msgstr ""
 
@@ -304,7 +284,7 @@
 
 #. module: base_setup
 #: help:base.config.settings,module_share:0
-msgid "Share or embbed any screen of openerp."
+msgid "Share or embbed any screen of Odoo."
 msgstr ""
 
 #. module: base_setup
@@ -354,20 +334,16 @@
 #: view:base.config.settings:base_setup.view_general_configuration
 msgid ""
 "When you send a document to a customer\n"
-"                                    (quotation, invoice), your customer will "
-"be\n"
-"                                    able to signup to get all his "
-"documents,\n"
-"                                    read your company news, check his "
-"projects,\n"
+"                                    (quotation, invoice), your customer will be\n"
+"                                    able to signup to get all his documents,\n"
+"                                    read your company news, check his projects,\n"
 "                                    etc."
 msgstr ""
 
 #. module: base_setup
 #: help:base.config.settings,module_multi_company:0
 msgid ""
-"Work in multi-company environments, with appropriate security access between "
-"companies.\n"
+"Work in multi-company environments, with appropriate security access between companies.\n"
 "-This installs the module multi_company."
 msgstr ""
 
@@ -384,6 +360,12 @@
 "You will find more options in your company details: address for the header "
 "and footer, overdue payments texts, etc."
 msgstr ""
+
+#. module: base_setup
+#: view:base.config.settings:base_setup.view_general_configuration
+#: view:sale.config.settings:base_setup.view_sale_config_settings
+msgid "or"
+msgstr "หรือ"
 
 #. module: base_setup
 #: view:base.setup.terminology:base_setup.base_setup_terminology_form
