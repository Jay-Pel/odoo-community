--- conflicted
+++ resolved
@@ -110,11 +110,7 @@
         for item in cr.dictfetchall():
             if item['move_state'] == 'cancel':
                 continue
-<<<<<<< HEAD
-
-=======
         
->>>>>>> 2e727403
             if item['picking_type'] == 'in':#this is a returned picking
                 tmp[item['sale_order_id']]['total'] -= item['nbr'] or 0.0 # Deducting the return picking qty
                 if item['procurement_state'] == 'done' or item['move_state'] == 'done':
@@ -770,81 +766,6 @@
             if line.product_id:
                 if line.product_id.product_tmpl_id.type in ('product', 'consu'):
                     if not picking_id:
-<<<<<<< HEAD
-                        pick_name = self.pool.get('ir.sequence').get(cr, uid, 'stock.picking.out')
-                        picking_id = self.pool.get('stock.picking').create(cr, uid, {
-                            'name': pick_name,
-                            'origin': order.name,
-                            'type': 'out',
-                            'state': 'auto',
-                            'move_type': order.picking_policy,
-                            'sale_id': order.id,
-                            'address_id': order.partner_shipping_id.id,
-                            'note': order.note,
-                            'invoice_state': (order.order_policy=='picking' and '2binvoiced') or 'none',
-                            'company_id': order.company_id.id,
-                        })
-                    move_id = self.pool.get('stock.move').create(cr, uid, {
-                        'name': line.name[:64],
-                        'picking_id': picking_id,
-                        'product_id': line.product_id.id,
-                        'date': date_planned,
-                        'date_expected': date_planned,
-                        'product_qty': line.product_uom_qty,
-                        'product_uom': line.product_uom.id,
-                        'product_uos_qty': line.product_uos_qty,
-                        'product_uos': (line.product_uos and line.product_uos.id)\
-                                or line.product_uom.id,
-                        'product_packaging': line.product_packaging.id,
-                        'address_id': line.address_allotment_id.id or order.partner_shipping_id.id,
-                        'location_id': location_id,
-                        'location_dest_id': output_id,
-                        'sale_line_id': line.id,
-                        'tracking_id': False,
-                        'state': 'draft',
-                        #'state': 'waiting',
-                        'note': line.notes,
-                        'company_id': order.company_id.id,
-                    })
-
-                if line.product_id:
-                    proc_id = self.pool.get('procurement.order').create(cr, uid, {
-                        'name': line.name,
-                        'origin': order.name,
-                        'date_planned': date_planned,
-                        'product_id': line.product_id.id,
-                        'product_qty': line.product_uom_qty,
-                        'product_uom': line.product_uom.id,
-                        'product_uos_qty': (line.product_uos and line.product_uos_qty)\
-                                or line.product_uom_qty,
-                        'product_uos': (line.product_uos and line.product_uos.id)\
-                                or line.product_uom.id,
-                        'location_id': order.shop_id.warehouse_id.lot_stock_id.id,
-                        'procure_method': line.type,
-                        'move_id': move_id,
-                        'property_ids': [(6, 0, [x.id for x in line.property_ids])],
-                        'company_id': order.company_id.id,
-                    })
-                    proc_ids.append(proc_id)
-                    self.pool.get('sale.order.line').write(cr, uid, [line.id], {'procurement_id': proc_id})
-                    if order.state == 'shipping_except':
-                        for pick in order.picking_ids:
-                            for move in pick.move_lines:
-                                if move.state == 'cancel':
-                                    mov_ids = move_obj.search(cr, uid, [('state', '=', 'cancel'),('sale_line_id', '=', line.id),('picking_id', '=', pick.id)])
-                                    if mov_ids:
-                                        for mov in move_obj.browse(cr, uid, mov_ids):
-                                            move_obj.write(cr, uid, [move_id], {'product_qty': mov.product_qty, 'product_uos_qty': mov.product_uos_qty})
-                                            proc_obj.write(cr, uid, [proc_id], {'product_qty': mov.product_qty, 'product_uos_qty': mov.product_uos_qty})
-
-            val = {}
-
-            if picking_id:
-                wf_service.trg_validate(uid, 'stock.picking', picking_id, 'button_confirm', cr)
-
-            for proc_id in proc_ids:
-                wf_service.trg_validate(uid, 'procurement.order', proc_id, 'button_confirm', cr)
-=======
                         picking_id = self.pool.get('stock.picking').create(cr, uid, self._prepare_order_picking(cr, uid, order, args))
                     move_id = self.pool.get('stock.move').create(cr, uid, self._prepare_order_line_move(cr, uid, order, line, picking_id, date_planned, args))
                 else:
@@ -867,7 +788,6 @@
                                         # FIXME: the following seems broken: what if move_id doesn't exist? What if there are several mov_ids? Shouldn't that be a sum?
                                         self.pool.get('stock.move').write(cr, uid, [move_id], {'product_qty': mov.product_qty, 'product_uos_qty': mov.product_uos_qty})
                                         self.pool.get('procurement.order').write(cr, uid, [proc_id], {'product_qty': mov.product_qty, 'product_uos_qty': mov.product_uos_qty})
->>>>>>> 2e727403
 
         wf_service = netsvc.LocalService("workflow")
         if picking_id:
@@ -1386,15 +1306,8 @@
         wizard = self.browse(cr, uid, ids)[0]
 
         if wizard.sale_orders:
-<<<<<<< HEAD
-            menu_name = 'menu_invoicing_sales_order_lines'
-            data_id = data_obj.name_search(cr, uid, menu_name)
-            menu_id = data_obj.browse(cr,uid,data_id[0][0]).res_id
-            menu_obj.write(cr, uid, menu_id, {'groups_id':[(4,group_ids[0]),(4,group_ids[1])]})
-=======
             menu_id = data_obj.get_object(cr, uid, 'sale', 'menu_invoicing_sales_order_lines').id
             menu_obj.write(cr, uid, menu_id, {'groups_id':[(4,group_id)]}) 
->>>>>>> 2e727403
 
         if wizard.deli_orders:
             menu_id = data_obj.get_object(cr, uid, 'sale', 'menu_action_picking_list_to_invoice').id
@@ -1409,14 +1322,6 @@
 
         if wizard.charge_delivery:
             module_name.append('delivery')
-<<<<<<< HEAD
-
-        if wizard.time_unit:
-            product_obj = self.pool.get('product.product')
-            product_id = product_obj.name_search(cr, uid, 'Employee')
-            product_obj.write(cr, uid, product_id[0][0], {'uom_id':wizard.time_unit.id})
-=======
->>>>>>> 2e727403
 
         if len(module_name):
             module_ids = []
@@ -1434,9 +1339,6 @@
             if need_install:
                 pooler.restart_pool(cr.dbname, update_module=True)[1]
 
-<<<<<<< HEAD
-        ir_values_obj.set(cr, uid, 'default', False, 'order_policy', ['sale.order'], wizard.order_policy)
-=======
         if wizard.time_unit:
             prod_id = data_obj.get_object(cr, uid, 'hr_timesheet', 'product_consultant').id
             product_obj = self.pool.get('product.product')
@@ -1448,7 +1350,6 @@
             self.pool.get('res.company').write(cr, uid, [company_id], {
                 'project_time_mode_id': wizard.time_unit.id
             }, context=context)
->>>>>>> 2e727403
 
 sale_config_picking_policy()
 
