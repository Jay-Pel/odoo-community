--- conflicted
+++ resolved
@@ -41,12 +41,9 @@
     @api.multi
     def _sale_postprocess(self, values, additional_so_lines=None):
         if 'so_line' not in values:  # allow to force a False value for so_line
-<<<<<<< HEAD
-            self.sudo().filtered(lambda aal: not aal.so_line and aal.product_id and aal.product_id.expense_policy != 'no').with_context(sale_analytic_norecompute=True)._sale_determine_order_line()
-=======
             # only take the AAL from expense or vendor bill, meaning having a negative amount
+            self.sudo().filtered(lambda aal: not aal.so_line and aal.product_id and aal.product_id.expense_policy != 'no' and aal.amount <= 0).with_context(sale_analytic_norecompute=True)._sale_determine_order_line()
             self.filtered(lambda aal: aal.amount <= 0).with_context(sale_analytic_norecompute=True)._sale_determine_order_line()
->>>>>>> dbb713c2
 
         if any(field_name in values for field_name in self._sale_get_fields_delivered_qty()):
             if not self._context.get('sale_analytic_norecompute'):
