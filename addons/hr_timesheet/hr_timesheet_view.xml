--- conflicted
+++ resolved
@@ -9,11 +9,7 @@
                 <tree editable="top" string="Timesheet Activities">                  
                     <field name="date" on_change="on_change_date(date)"/>
                     <field name="user_id" on_change="on_change_user_id(user_id)" required="1" options='{"no_open": True}'
-<<<<<<< HEAD
-                        context="{'default_groups_ref': [base.group_user']}"/>
-=======
                         context="{'default_groups_ref': ['base.group_user']}"/>
->>>>>>> 176481a9
                     <field name="name"/>
                     <field domain="[('type','=','normal'),('use_timesheets','=',1)]" name="account_id" context="{'default_use_timesheets': 1, 'default_type': 'contract'}"/>
                     <field name="unit_amount" string="Duration" on_change="on_change_unit_amount(product_id, unit_amount, False, product_uom_id,journal_id)" sum="Total time" widget="float_time"/>
@@ -35,11 +31,7 @@
                         <group>
                             <field name="name"/>
                             <field name="user_id" on_change="on_change_user_id(user_id)" required="1"
-<<<<<<< HEAD
-                                context="{'default_groups_ref': [base.group_user']}"/>
-=======
                                 context="{'default_groups_ref': ['base.group_user']}"/>
->>>>>>> 176481a9
                         </group>
                         <group>
                             <field name="date" on_change="on_change_date(date)"/>
