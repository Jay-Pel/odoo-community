<<<<<<< HEAD
# Finnish translation for openobject-addons
# Copyright (c) 2014 Rosetta Contributors and Canonical Ltd 2014
# This file is distributed under the same license as the openobject-addons package.
# FIRST AUTHOR <EMAIL@ADDRESS>, 2014.
#
msgid ""
msgstr ""
"Project-Id-Version: openobject-addons\n"
"Report-Msgid-Bugs-To: FULL NAME <EMAIL@ADDRESS>\n"
"POT-Creation-Date: 2014-09-23 16:27+0000\n"
"PO-Revision-Date: 2014-08-14 16:10+0000\n"
"Last-Translator: FULL NAME <EMAIL@ADDRESS>\n"
"Language-Team: Finnish <fi@li.org>\n"
=======
# Translation of Odoo Server.
# This file contains the translation of the following modules:
# * hr_timesheet
# 
# Translators:
# FIRST AUTHOR <EMAIL@ADDRESS>, 2014
# Jarmo Kortetjärvi <jarmo.kortetjarvi@gmail.com>, 2015
# Kari Lindgren <karisatu@gmail.com>, 2015
# Veikko Väätäjä <veikko.vaataja@gmail.com>, 2015
msgid ""
msgstr ""
"Project-Id-Version: Odoo 8.0\n"
"Report-Msgid-Bugs-To: \n"
"POT-Creation-Date: 2015-01-21 14:07+0000\n"
"PO-Revision-Date: 2015-12-04 20:34+0000\n"
"Last-Translator: Kari Lindgren <karisatu@gmail.com>\n"
"Language-Team: Finnish (http://www.transifex.com/odoo/odoo-8/language/fi/)\n"
>>>>>>> 83a4a582
"MIME-Version: 1.0\n"
"Content-Type: text/plain; charset=UTF-8\n"
"Content-Transfer-Encoding: 8bit\n"
"X-Launchpad-Export-Date: 2014-09-24 09:13+0000\n"
"X-Generator: Launchpad (build 17196)\n"

#. module: hr_timesheet
#: view:hr.sign.in.project:hr_timesheet.view_hr_timesheet_sign_in
#: view:hr.sign.out.project:hr_timesheet.view_hr_timesheet_sign_out
msgid "(Keep empty for current time)"
msgstr "(Jätä tyhjäki = aika on nykyhetken kellonaika)"

#. module: hr_timesheet
#: view:hr.sign.in.project:hr_timesheet.view_hr_timesheet_sign_in
msgid "(local time on the server side)"
msgstr "(palvelimen paikallisaika)"

#. module: hr_timesheet
#: model:ir.actions.act_window,help:hr_timesheet.act_hr_timesheet_line_evry1_all_form
msgid ""
"<p class=\"oe_view_nocontent_create\">\n"
"                Click to record activities.\n"
"              </p><p>\n"
"                You can register and track your workings hours by project "
"every\n"
"                day. Every time spent on a project will become a cost in "
"the\n"
"                analytic accounting/contract and can be re-invoiced to\n"
"                customers if required.\n"
"              </p>\n"
"            "
msgstr "<p class=\"oe_view_nocontent_create\">\nValitse kirjataksesi tunteja/tehtäviä.\n</p>"

#. module: hr_timesheet
#: model:ir.actions.act_window,help:hr_timesheet.act_analytic_cost_revenue
msgid ""
"<p>\n"
"                No activity yet on this contract.\n"
"              </p><p>\n"
"                In Odoo, contracts and projects are implemented using\n"
"                analytic account. So, you can track costs and revenues to "
"analyse\n"
"                your margins easily.\n"
"              </p><p>\n"
"                Costs will be created automatically when you register "
"supplier\n"
"                invoices, expenses or timesheets.\n"
"              </p><p>\n"
"                Revenues will be created automatically when you create "
"customer\n"
"                invoices. Customer invoices can be created based on sale "
"orders\n"
"                (fixed price invoices), on timesheets (based on the work "
"done) or\n"
"                on expenses (e.g. reinvoicing of travel costs).\n"
"              </p>\n"
"            "
msgstr ""

#. module: hr_timesheet
#: selection:hr.sign.in.project,state:0
#: selection:hr.sign.out.project,state:0
msgid "Absent"
msgstr ""

#. module: hr_timesheet
#: view:hr.analytic.timesheet:hr_timesheet.hr_timesheet_line_form
msgid "Accounting"
msgstr "Kirjanpito"

#. module: hr_timesheet
#: field:hr.timesheet.report,account_id:0
#: model:ir.model,name:hr_timesheet.model_account_analytic_account
msgid "Analytic Account"
msgstr "Analyyttinen tili"

#. module: hr_timesheet
#: field:hr.employee,journal_id:0
msgid "Analytic Journal"
msgstr "Analyyttinen päiväkirja"

#. module: hr_timesheet
#: field:hr.analytic.timesheet,line_id:0
msgid "Analytic Line"
msgstr "Analyyttinen rivi"

#. module: hr_timesheet
#: view:hr.analytic.timesheet:hr_timesheet.hr_timesheet_line_search
msgid "Analytic account"
msgstr "Analyyttinen tili"

#. module: hr_timesheet
#: view:hr.sign.in.project:hr_timesheet.view_hr_timesheet_sign_in
#: view:hr.sign.in.project:hr_timesheet.view_hr_timesheet_sign_in_message
#: view:hr.sign.out.project:hr_timesheet.view_hr_timesheet_sign_out
msgid "Cancel"
msgstr "Peruuta"

#. module: hr_timesheet
#: view:hr.sign.out.project:hr_timesheet.view_hr_timesheet_sign_out
msgid "Change Work"
msgstr "Vaihda työtä"

#. module: hr_timesheet
<<<<<<< HEAD
=======
#: code:addons/hr_timesheet/hr_timesheet.py:176
#, python-format
msgid ""
"Changing the date will let this entry appear in the timesheet of the new "
"date."
msgstr "Päivämäärän muuttaminen aiheuttaa tämän kirjauksen näkymisen tuntikortilla uudella päivämäärällä."

#. module: hr_timesheet
>>>>>>> 83a4a582
#: help:account.analytic.account,use_timesheets:0
msgid "Check this field if this project manages timesheets"
msgstr ""
"Valitse tämä valintalaatikko, jos tällä projektilla hallitaan tuntikortteja"

#. module: hr_timesheet
#: field:hr.sign.out.project,date:0
msgid "Closing Date"
msgstr "Päättymispäivämäärä"

#. module: hr_timesheet
#: view:hr.timesheet.report:hr_timesheet.view_hr_timesheet_report_search
#: field:hr.timesheet.report,company_id:0
msgid "Company"
msgstr ""

#. module: hr_timesheet
#: field:hr.timesheet.report,cost:0
msgid "Cost"
msgstr ""

#. module: hr_timesheet
#: view:account.analytic.account:hr_timesheet.account_analytic_account_timesheet_form
msgid "Cost/Revenue"
msgstr "Kustannus/tulo"

#. module: hr_timesheet
#: model:ir.actions.act_window,name:hr_timesheet.act_analytic_cost_revenue
msgid "Costs & Revenues"
msgstr "Kustannukset ja tulot"

#. module: hr_timesheet
#: field:hr.analytic.timesheet,create_uid:0
#: field:hr.sign.in.project,create_uid:0
#: field:hr.sign.out.project,create_uid:0
msgid "Created by"
msgstr ""

#. module: hr_timesheet
#: field:hr.analytic.timesheet,create_date:0
#: field:hr.sign.in.project,create_date:0
#: field:hr.sign.out.project,create_date:0
msgid "Created on"
msgstr ""

#. module: hr_timesheet
#: field:hr.sign.in.project,server_date:0
#: field:hr.sign.out.project,server_date:0
msgid "Current Date"
msgstr "Nykyinen päivämäärä"

#. module: hr_timesheet
#: field:hr.sign.in.project,state:0
#: field:hr.sign.out.project,state:0
msgid "Current Status"
msgstr ""

#. module: hr_timesheet
#: field:hr.timesheet.report,date:0
msgid "Date"
msgstr "Päivämäärä"

#. module: hr_timesheet
#: model:ir.actions.act_window,name:hr_timesheet.action_define_analytic_structure
msgid "Define your Analytic Structure"
msgstr "Määrittele analyyttinen rakenne"

#. module: hr_timesheet
#: field:hr.timesheet.report,name:0
msgid "Description"
msgstr ""

#. module: hr_timesheet
#: view:hr.analytic.timesheet:hr_timesheet.hr_timesheet_line_form
#: view:hr.analytic.timesheet:hr_timesheet.hr_timesheet_line_tree
msgid "Duration"
msgstr ""

#. module: hr_timesheet
#: model:ir.model,name:hr_timesheet.model_hr_employee
msgid "Employee"
msgstr "Työntekijä"

#. module: hr_timesheet
#: field:hr.sign.in.project,emp_id:0
#: field:hr.sign.out.project,emp_id:0
msgid "Employee ID"
msgstr "Työntekijän tunnus"

#. module: hr_timesheet
#: code:addons/hr_timesheet/hr_timesheet.py:152
#, python-format
msgid ""
"Employee is not created for this user. Please create one from configuration "
"panel."
msgstr "Työntekijää ei ole luotu tälle käyttäjälle. Luo työntekijä ensin."

#. module: hr_timesheet
#: field:hr.sign.in.project,name:0
#: field:hr.sign.out.project,name:0
msgid "Employee's Name"
msgstr ""

#. module: hr_timesheet
#: view:hr.sign.in.project:hr_timesheet.view_hr_timesheet_sign_in_message
msgid ""
"Employees can encode their time spent on the different projects they are "
"assigned on. A  project is an analytic account and the time spent on a "
"project generates costs on the analytic account. This feature allows to "
"record at the same time the attendance and the timesheet."
msgstr ""
"Työntekijät voivat syöttää käytetyn ajan niille projekteille, joihin heidät "
"on kiinnitetty. Projekti on analyyttinen tili ja projektille kirjattu aika "
"kumuloi kustannukset kyseiselle analyyttiselle tilille. Tämä ominaisuus "
"sallii tuntien kirjaamisen tuntikortille ja osallistumisen projektille."

#. module: hr_timesheet
#: model:ir.actions.act_window,help:hr_timesheet.action_hr_timesheet_sign_in
msgid ""
"Employees can encode their time spent on the different projects. A project "
"is an analytic account and the time spent on a project generate costs on the "
"analytic account. This feature allows to record at the same time the "
"attendance and the timesheet."
msgstr "Työntekijät voivat syöttää käytetyn ajan niille projekteille, joihin heidät on kiinnitetty. Projekti on analyyttinen tili ja projektille kirjattu aika luo kuluja kyseiselle tilille. Tämä ominaisuus sallii samalla kertaa tuntien kirjaamisen tuntikortille ja osallistumisen projektille."

#. module: hr_timesheet
#: view:hr.timesheet.report:hr_timesheet.view_hr_timesheet_report_search
msgid "Extended Filters..."
msgstr ""

#. module: hr_timesheet
#: field:hr.timesheet.report,general_account_id:0
msgid "General Account"
msgstr ""

#. module: hr_timesheet
#: view:hr.sign.out.project:hr_timesheet.view_hr_timesheet_sign_out
msgid "General Information"
msgstr "Yleiset Tiedot"

#. module: hr_timesheet
#: code:addons/hr_timesheet/hr_timesheet.py:153
#, python-format
msgid "Go to the configuration panel"
msgstr ""

#. module: hr_timesheet
#: view:hr.analytic.timesheet:hr_timesheet.hr_timesheet_line_search
#: view:hr.timesheet.report:hr_timesheet.view_hr_timesheet_report_search
msgid "Group By"
msgstr ""

#. module: hr_timesheet
#: view:hr.timesheet.report:hr_timesheet.view_hr_timesheet_report_search
msgid "Group by month of date"
msgstr ""

#. module: hr_timesheet
#: field:hr.analytic.timesheet,id:0
#: field:hr.sign.in.project,id:0
#: field:hr.sign.out.project,id:0
#: field:hr.timesheet.report,id:0
msgid "ID"
msgstr ""

#. module: hr_timesheet
#: help:hr.employee,product_id:0
msgid ""
"If you want to reinvoice working time of employees, link this employee to a "
"service to determinate the cost price of the job."
msgstr ""

#. module: hr_timesheet
#: view:hr.analytic.timesheet:hr_timesheet.hr_timesheet_line_form
msgid "Information"
msgstr "Tiedot"

#. module: hr_timesheet
#: field:hr.timesheet.report,journal_id:0
msgid "Journal"
msgstr ""

#. module: hr_timesheet
#: field:hr.analytic.timesheet,write_uid:0
#: field:hr.sign.in.project,write_uid:0
#: field:hr.sign.out.project,write_uid:0
msgid "Last Updated by"
msgstr ""

#. module: hr_timesheet
#: field:hr.analytic.timesheet,write_date:0
#: field:hr.sign.in.project,write_date:0
#: field:hr.sign.out.project,write_date:0
msgid "Last Updated on"
msgstr ""

#. module: hr_timesheet
#: field:hr.sign.out.project,analytic_amount:0
msgid "Minimum Analytic Amount"
msgstr "Pienin analyyttinen määrä"

#. module: hr_timesheet
#: view:hr.timesheet.report:hr_timesheet.view_hr_timesheet_report_search
msgid "Month"
msgstr "Kuukausi"

#. module: hr_timesheet
#: code:addons/hr_timesheet/hr_timesheet.py:189
#, python-format
msgid ""
"No 'Analytic Journal' is defined for employee %s \n"
"Define an employee for the selected user and assign an 'Analytic Journal'!"
msgstr ""
"Työntekijälle '%s' ei ole määritelty  'Analyyttistä tiliä' \n"
"Määrittele työntekijä valitulle käyttäjälle ja aseta 'Analyyttinen "
"päiväkirja'!"

#. module: hr_timesheet
#: code:addons/hr_timesheet/hr_timesheet.py:191
#, python-format
msgid ""
"No analytic account is defined on the project.\n"
"Please set one or we cannot automatically fill the timesheet."
msgstr ""
"Projektille ei ole määritelty analyyttistä tiliä. \n"
"Ole hyvä ja määrittele yksi tai tuntikorttille ei tiliä voi automaatisesti "
"näyttää."

#. module: hr_timesheet
#: code:addons/hr_timesheet/hr_timesheet.py:158
#, python-format
msgid ""
"No analytic journal defined for '%s'.\n"
"You should assign an analytic journal on the employee form."
msgstr ""
"Työntekijälle '%s' ei ole määritelty analyyttistä tiliä.\n"
"Sinun pitäisi määritellä anayyttinen päiväkirja työntekijälomakkeelle."

#. module: hr_timesheet
#: field:hr.analytic.timesheet,partner_id:0
msgid "Partner"
msgstr "Yhteistyökumppani"

#. module: hr_timesheet
#: code:addons/hr_timesheet/wizard/hr_timesheet_sign_in_out.py:77
#, python-format
msgid "Please define cost unit for this employee."
msgstr "Määritä kustannusyksikkö tälle työntekijälle."

#. module: hr_timesheet
#: code:addons/hr_timesheet/wizard/hr_timesheet_sign_in_out.py:131
#, python-format
msgid "Please define employee for your user."
msgstr "Määritä työntekijä Odoo käyttäjällesi."

#. module: hr_timesheet
#: selection:hr.sign.in.project,state:0
#: selection:hr.sign.out.project,state:0
msgid "Present"
msgstr ""

#. module: hr_timesheet
#: view:hr.analytic.timesheet:hr_timesheet.hr_timesheet_line_form
#: view:hr.analytic.timesheet:hr_timesheet.hr_timesheet_line_search
#: field:hr.employee,product_id:0
#: field:hr.timesheet.report,product_id:0
msgid "Product"
msgstr "Tuote"

#. module: hr_timesheet
#: field:hr.sign.out.project,account_id:0
msgid "Project / Analytic Account"
msgstr "Projekti / Analyyttinen tili"

#. module: hr_timesheet
#: model:ir.model,name:hr_timesheet.model_hr_sign_in_project
msgid "Sign In By Project"
msgstr "Kirjaudu projektille"

#. module: hr_timesheet
#: view:hr.sign.in.project:hr_timesheet.view_hr_timesheet_sign_in
#: view:hr.sign.in.project:hr_timesheet.view_hr_timesheet_sign_in_message
#: view:hr.sign.out.project:hr_timesheet.view_hr_timesheet_sign_out
msgid "Sign In/Out by Project"
msgstr "Kirjaudu sisään/ulos projekteittain"

#. module: hr_timesheet
#: model:ir.model,name:hr_timesheet.model_hr_sign_out_project
msgid "Sign Out By Project"
msgstr "Kijraudu ulos projektilta"

#. module: hr_timesheet
#: view:hr.sign.in.project:hr_timesheet.view_hr_timesheet_sign_in
msgid "Sign in"
msgstr "Kirjaudu sisään"

#. module: hr_timesheet
#: code:addons/hr_timesheet/wizard/hr_timesheet_sign_in_out.py:145
#: view:hr.sign.in.project:hr_timesheet.view_hr_timesheet_sign_in_message
#, python-format
msgid "Sign in / Sign out"
msgstr "Kirjaudu sisään / Kirjaudu ulos"

#. module: hr_timesheet
#: model:ir.actions.act_window,name:hr_timesheet.action_hr_timesheet_sign_in
#: model:ir.actions.act_window,name:hr_timesheet.action_hr_timesheet_sign_out
msgid "Sign in / Sign out by Project"
msgstr ""

#. module: hr_timesheet
#: view:hr.sign.in.project:hr_timesheet.view_hr_timesheet_sign_in
msgid "Start Working"
msgstr "Aloita työnteko"

#. module: hr_timesheet
#: field:hr.sign.in.project,date:0
#: field:hr.sign.out.project,date_start:0
msgid "Starting Date"
msgstr "Aloituspäivämäärä"

#. module: hr_timesheet
#: view:hr.sign.out.project:hr_timesheet.view_hr_timesheet_sign_out
msgid "Stop Working"
msgstr "Lopeta työskentely"

#. module: hr_timesheet
#: view:hr.timesheet.report:hr_timesheet.view_hr_timesheet_report_search
msgid "This Month"
msgstr ""

#. module: hr_timesheet
#: field:hr.timesheet.report,quantity:0
msgid "Time"
msgstr ""

#. module: hr_timesheet
#: view:hr.analytic.timesheet:hr_timesheet.hr_timesheet_line_search
#: view:hr.timesheet.report:hr_timesheet.view_hr_timesheet_report_graph
#: view:hr.timesheet.report:hr_timesheet.view_hr_timesheet_report_search
#: model:ir.model,name:hr_timesheet.model_hr_timesheet_report
#: model:ir.ui.menu,name:hr_timesheet.menu_hr_timesheet_reports
msgid "Timesheet"
msgstr "Tuntikortti"

#. module: hr_timesheet
#: model:ir.actions.act_window,name:hr_timesheet.act_hr_timesheet_accounts_form
#: model:ir.ui.menu,name:hr_timesheet.menu_timesheet_accounts
msgid "Timesheet Accounts"
msgstr "Tuntikorttitilit"

#. module: hr_timesheet
#: view:hr.analytic.timesheet:hr_timesheet.hr_timesheet_line_form
#: view:hr.analytic.timesheet:hr_timesheet.hr_timesheet_line_tree
#: model:ir.actions.act_window,name:hr_timesheet.act_hr_timesheet_line_evry1_all_form
#: model:ir.ui.menu,name:hr_timesheet.menu_hr_working_hours
msgid "Timesheet Activities"
msgstr "Tuntikortin toimenpiteet"

#. module: hr_timesheet
#: model:ir.actions.act_window,name:hr_timesheet.action_hr_timesheet_report_stat_all
#: model:ir.ui.menu,name:hr_timesheet.menu_hr_timesheet_report_all
msgid "Timesheet Analysis"
msgstr ""

#. module: hr_timesheet
#: model:ir.model,name:hr_timesheet.model_hr_analytic_timesheet
msgid "Timesheet Line"
msgstr "Tuntikortin rivi"

#. module: hr_timesheet
#: view:hr.analytic.timesheet:hr_timesheet.hr_timesheet_line_search
msgid "Timesheet Month"
msgstr ""

#. module: hr_timesheet
#: view:hr.analytic.timesheet:hr_timesheet.hr_timesheet_line_search
msgid "Timesheet by Month"
msgstr "Tuntikortit kuukausittain"

#. module: hr_timesheet
#: field:account.analytic.account,use_timesheets:0
#: view:hr.employee:hr_timesheet.hr_timesheet_employee_extd_form
msgid "Timesheets"
msgstr "Tuntikortit"

#. module: hr_timesheet
#: view:hr.analytic.timesheet:hr_timesheet.hr_timesheet_line_tree
msgid "Total cost"
msgstr "Lopullinen kustannus"

#. module: hr_timesheet
#: view:hr.analytic.timesheet:hr_timesheet.hr_timesheet_line_tree
msgid "Total time"
msgstr "Kokonaisaika"

#. module: hr_timesheet
#: field:hr.employee,uom_id:0
msgid "Unit of Measure"
msgstr ""

#. module: hr_timesheet
#: view:hr.timesheet.report:hr_timesheet.view_hr_timesheet_report_search
#: field:hr.timesheet.report,user_id:0
msgid "User"
msgstr "Käyttäjä"

#. module: hr_timesheet
<<<<<<< HEAD
=======
#: code:addons/hr_timesheet/hr_timesheet.py:176
#, python-format
msgid "User Alert!"
msgstr "Käyttäjävaroitus!"

#. module: hr_timesheet
>>>>>>> 83a4a582
#: code:addons/hr_timesheet/wizard/hr_timesheet_sign_in_out.py:77
#: code:addons/hr_timesheet/wizard/hr_timesheet_sign_in_out.py:131
#, python-format
msgid "User Error!"
msgstr ""

#. module: hr_timesheet
#: view:hr.analytic.timesheet:hr_timesheet.hr_timesheet_line_search
msgid "Users"
msgstr "Käyttäjät"

#. module: hr_timesheet
#: code:addons/hr_timesheet/hr_timesheet.py:158
#: code:addons/hr_timesheet/hr_timesheet.py:189
#: code:addons/hr_timesheet/hr_timesheet.py:191
#, python-format
msgid "Warning!"
msgstr ""

#. module: hr_timesheet
#: field:hr.sign.out.project,info:0
msgid "Work Description"
msgstr "Työnkuvaus"

#. module: hr_timesheet
#: view:hr.sign.out.project:hr_timesheet.view_hr_timesheet_sign_out
msgid "Work done in the last period"
msgstr "Työnvalmistuminen viimeisimmässä jaksossa"

#. module: hr_timesheet
#: model:ir.actions.act_window,help:hr_timesheet.action_define_analytic_structure
msgid ""
"You should create an analytic account structure depending on your needs to "
"analyse costs and revenues. In Odoo, analytic accounts are also used to "
"track customer contracts."
msgstr ""

#. module: hr_timesheet
#: view:hr.timesheet.report:hr_timesheet.view_hr_timesheet_report_search
msgid "month"
msgstr ""<|MERGE_RESOLUTION|>--- conflicted
+++ resolved
@@ -1,18 +1,3 @@
-<<<<<<< HEAD
-# Finnish translation for openobject-addons
-# Copyright (c) 2014 Rosetta Contributors and Canonical Ltd 2014
-# This file is distributed under the same license as the openobject-addons package.
-# FIRST AUTHOR <EMAIL@ADDRESS>, 2014.
-#
-msgid ""
-msgstr ""
-"Project-Id-Version: openobject-addons\n"
-"Report-Msgid-Bugs-To: FULL NAME <EMAIL@ADDRESS>\n"
-"POT-Creation-Date: 2014-09-23 16:27+0000\n"
-"PO-Revision-Date: 2014-08-14 16:10+0000\n"
-"Last-Translator: FULL NAME <EMAIL@ADDRESS>\n"
-"Language-Team: Finnish <fi@li.org>\n"
-=======
 # Translation of Odoo Server.
 # This file contains the translation of the following modules:
 # * hr_timesheet
@@ -30,18 +15,17 @@
 "PO-Revision-Date: 2015-12-04 20:34+0000\n"
 "Last-Translator: Kari Lindgren <karisatu@gmail.com>\n"
 "Language-Team: Finnish (http://www.transifex.com/odoo/odoo-8/language/fi/)\n"
->>>>>>> 83a4a582
 "MIME-Version: 1.0\n"
 "Content-Type: text/plain; charset=UTF-8\n"
-"Content-Transfer-Encoding: 8bit\n"
-"X-Launchpad-Export-Date: 2014-09-24 09:13+0000\n"
-"X-Generator: Launchpad (build 17196)\n"
+"Content-Transfer-Encoding: \n"
+"Language: fi\n"
+"Plural-Forms: nplurals=2; plural=(n != 1);\n"
 
 #. module: hr_timesheet
 #: view:hr.sign.in.project:hr_timesheet.view_hr_timesheet_sign_in
 #: view:hr.sign.out.project:hr_timesheet.view_hr_timesheet_sign_out
 msgid "(Keep empty for current time)"
-msgstr "(Jätä tyhjäki = aika on nykyhetken kellonaika)"
+msgstr "(Jätä tyhjäksi = aika on nykyhetken kellonaika)"
 
 #. module: hr_timesheet
 #: view:hr.sign.in.project:hr_timesheet.view_hr_timesheet_sign_in
@@ -54,10 +38,8 @@
 "<p class=\"oe_view_nocontent_create\">\n"
 "                Click to record activities.\n"
 "              </p><p>\n"
-"                You can register and track your workings hours by project "
-"every\n"
-"                day. Every time spent on a project will become a cost in "
-"the\n"
+"                You can register and track your workings hours by project every\n"
+"                day. Every time spent on a project will become a cost in the\n"
 "                analytic accounting/contract and can be re-invoiced to\n"
 "                customers if required.\n"
 "              </p>\n"
@@ -71,30 +53,24 @@
 "                No activity yet on this contract.\n"
 "              </p><p>\n"
 "                In Odoo, contracts and projects are implemented using\n"
-"                analytic account. So, you can track costs and revenues to "
-"analyse\n"
+"                analytic account. So, you can track costs and revenues to analyse\n"
 "                your margins easily.\n"
 "              </p><p>\n"
-"                Costs will be created automatically when you register "
-"supplier\n"
+"                Costs will be created automatically when you register supplier\n"
 "                invoices, expenses or timesheets.\n"
 "              </p><p>\n"
-"                Revenues will be created automatically when you create "
-"customer\n"
-"                invoices. Customer invoices can be created based on sale "
-"orders\n"
-"                (fixed price invoices), on timesheets (based on the work "
-"done) or\n"
+"                Revenues will be created automatically when you create customer\n"
+"                invoices. Customer invoices can be created based on sale orders\n"
+"                (fixed price invoices), on timesheets (based on the work done) or\n"
 "                on expenses (e.g. reinvoicing of travel costs).\n"
 "              </p>\n"
 "            "
 msgstr ""
 
 #. module: hr_timesheet
-#: selection:hr.sign.in.project,state:0
-#: selection:hr.sign.out.project,state:0
+#: selection:hr.sign.in.project,state:0 selection:hr.sign.out.project,state:0
 msgid "Absent"
-msgstr ""
+msgstr "Poissa"
 
 #. module: hr_timesheet
 #: view:hr.analytic.timesheet:hr_timesheet.hr_timesheet_line_form
@@ -135,8 +111,6 @@
 msgstr "Vaihda työtä"
 
 #. module: hr_timesheet
-<<<<<<< HEAD
-=======
 #: code:addons/hr_timesheet/hr_timesheet.py:176
 #, python-format
 msgid ""
@@ -145,11 +119,9 @@
 msgstr "Päivämäärän muuttaminen aiheuttaa tämän kirjauksen näkymisen tuntikortilla uudella päivämäärällä."
 
 #. module: hr_timesheet
->>>>>>> 83a4a582
 #: help:account.analytic.account,use_timesheets:0
 msgid "Check this field if this project manages timesheets"
-msgstr ""
-"Valitse tämä valintalaatikko, jos tällä projektilla hallitaan tuntikortteja"
+msgstr "Valitse tämä valintalaatikko, jos tällä projektilla hallitaan tuntikortteja"
 
 #. module: hr_timesheet
 #: field:hr.sign.out.project,date:0
@@ -160,12 +132,12 @@
 #: view:hr.timesheet.report:hr_timesheet.view_hr_timesheet_report_search
 #: field:hr.timesheet.report,company_id:0
 msgid "Company"
-msgstr ""
+msgstr "Yritys"
 
 #. module: hr_timesheet
 #: field:hr.timesheet.report,cost:0
 msgid "Cost"
-msgstr ""
+msgstr "Kustannus"
 
 #. module: hr_timesheet
 #: view:account.analytic.account:hr_timesheet.account_analytic_account_timesheet_form
@@ -182,14 +154,14 @@
 #: field:hr.sign.in.project,create_uid:0
 #: field:hr.sign.out.project,create_uid:0
 msgid "Created by"
-msgstr ""
+msgstr "Luonut"
 
 #. module: hr_timesheet
 #: field:hr.analytic.timesheet,create_date:0
 #: field:hr.sign.in.project,create_date:0
 #: field:hr.sign.out.project,create_date:0
 msgid "Created on"
-msgstr ""
+msgstr "Luotu"
 
 #. module: hr_timesheet
 #: field:hr.sign.in.project,server_date:0
@@ -198,10 +170,9 @@
 msgstr "Nykyinen päivämäärä"
 
 #. module: hr_timesheet
-#: field:hr.sign.in.project,state:0
-#: field:hr.sign.out.project,state:0
+#: field:hr.sign.in.project,state:0 field:hr.sign.out.project,state:0
 msgid "Current Status"
-msgstr ""
+msgstr "Nykyinen tila"
 
 #. module: hr_timesheet
 #: field:hr.timesheet.report,date:0
@@ -216,13 +187,13 @@
 #. module: hr_timesheet
 #: field:hr.timesheet.report,name:0
 msgid "Description"
-msgstr ""
+msgstr "Kuvaus"
 
 #. module: hr_timesheet
 #: view:hr.analytic.timesheet:hr_timesheet.hr_timesheet_line_form
 #: view:hr.analytic.timesheet:hr_timesheet.hr_timesheet_line_tree
 msgid "Duration"
-msgstr ""
+msgstr "Kesto"
 
 #. module: hr_timesheet
 #: model:ir.model,name:hr_timesheet.model_hr_employee
@@ -230,8 +201,7 @@
 msgstr "Työntekijä"
 
 #. module: hr_timesheet
-#: field:hr.sign.in.project,emp_id:0
-#: field:hr.sign.out.project,emp_id:0
+#: field:hr.sign.in.project,emp_id:0 field:hr.sign.out.project,emp_id:0
 msgid "Employee ID"
 msgstr "Työntekijän tunnus"
 
@@ -244,10 +214,9 @@
 msgstr "Työntekijää ei ole luotu tälle käyttäjälle. Luo työntekijä ensin."
 
 #. module: hr_timesheet
-#: field:hr.sign.in.project,name:0
-#: field:hr.sign.out.project,name:0
+#: field:hr.sign.in.project,name:0 field:hr.sign.out.project,name:0
 msgid "Employee's Name"
-msgstr ""
+msgstr "Työntekijän nimi"
 
 #. module: hr_timesheet
 #: view:hr.sign.in.project:hr_timesheet.view_hr_timesheet_sign_in_message
@@ -256,30 +225,26 @@
 "assigned on. A  project is an analytic account and the time spent on a "
 "project generates costs on the analytic account. This feature allows to "
 "record at the same time the attendance and the timesheet."
-msgstr ""
-"Työntekijät voivat syöttää käytetyn ajan niille projekteille, joihin heidät "
-"on kiinnitetty. Projekti on analyyttinen tili ja projektille kirjattu aika "
-"kumuloi kustannukset kyseiselle analyyttiselle tilille. Tämä ominaisuus "
-"sallii tuntien kirjaamisen tuntikortille ja osallistumisen projektille."
+msgstr "Työntekijät voivat syöttää käytetyn ajan niille projekteille, joihin heidät on kiinnitetty. Projekti on analyyttinen tili ja projektille kirjattu aika kumuloi kustannukset kyseiselle analyyttiselle tilille. Tämä ominaisuus sallii tuntien kirjaamisen tuntikortille ja osallistumisen projektille."
 
 #. module: hr_timesheet
 #: model:ir.actions.act_window,help:hr_timesheet.action_hr_timesheet_sign_in
 msgid ""
 "Employees can encode their time spent on the different projects. A project "
-"is an analytic account and the time spent on a project generate costs on the "
-"analytic account. This feature allows to record at the same time the "
+"is an analytic account and the time spent on a project generate costs on the"
+" analytic account. This feature allows to record at the same time the "
 "attendance and the timesheet."
 msgstr "Työntekijät voivat syöttää käytetyn ajan niille projekteille, joihin heidät on kiinnitetty. Projekti on analyyttinen tili ja projektille kirjattu aika luo kuluja kyseiselle tilille. Tämä ominaisuus sallii samalla kertaa tuntien kirjaamisen tuntikortille ja osallistumisen projektille."
 
 #. module: hr_timesheet
 #: view:hr.timesheet.report:hr_timesheet.view_hr_timesheet_report_search
 msgid "Extended Filters..."
-msgstr ""
+msgstr "Laajennetut suodattimet..."
 
 #. module: hr_timesheet
 #: field:hr.timesheet.report,general_account_id:0
 msgid "General Account"
-msgstr ""
+msgstr "Yleinen tili"
 
 #. module: hr_timesheet
 #: view:hr.sign.out.project:hr_timesheet.view_hr_timesheet_sign_out
@@ -290,26 +255,24 @@
 #: code:addons/hr_timesheet/hr_timesheet.py:153
 #, python-format
 msgid "Go to the configuration panel"
-msgstr ""
+msgstr "Mene asetusvalikkoon"
 
 #. module: hr_timesheet
 #: view:hr.analytic.timesheet:hr_timesheet.hr_timesheet_line_search
 #: view:hr.timesheet.report:hr_timesheet.view_hr_timesheet_report_search
 msgid "Group By"
-msgstr ""
+msgstr "Ryhmittele"
 
 #. module: hr_timesheet
 #: view:hr.timesheet.report:hr_timesheet.view_hr_timesheet_report_search
 msgid "Group by month of date"
-msgstr ""
-
-#. module: hr_timesheet
-#: field:hr.analytic.timesheet,id:0
-#: field:hr.sign.in.project,id:0
-#: field:hr.sign.out.project,id:0
-#: field:hr.timesheet.report,id:0
+msgstr "Ryhmittele kuukauden mukaan"
+
+#. module: hr_timesheet
+#: field:hr.analytic.timesheet,id:0 field:hr.sign.in.project,id:0
+#: field:hr.sign.out.project,id:0 field:hr.timesheet.report,id:0
 msgid "ID"
-msgstr ""
+msgstr "ID"
 
 #. module: hr_timesheet
 #: help:hr.employee,product_id:0
@@ -326,21 +289,20 @@
 #. module: hr_timesheet
 #: field:hr.timesheet.report,journal_id:0
 msgid "Journal"
-msgstr ""
+msgstr "Päiväkirja"
 
 #. module: hr_timesheet
 #: field:hr.analytic.timesheet,write_uid:0
-#: field:hr.sign.in.project,write_uid:0
-#: field:hr.sign.out.project,write_uid:0
+#: field:hr.sign.in.project,write_uid:0 field:hr.sign.out.project,write_uid:0
 msgid "Last Updated by"
-msgstr ""
+msgstr "Viimeksi päivittänyt"
 
 #. module: hr_timesheet
 #: field:hr.analytic.timesheet,write_date:0
 #: field:hr.sign.in.project,write_date:0
 #: field:hr.sign.out.project,write_date:0
 msgid "Last Updated on"
-msgstr ""
+msgstr "Viimeksi päivitetty"
 
 #. module: hr_timesheet
 #: field:hr.sign.out.project,analytic_amount:0
@@ -358,10 +320,7 @@
 msgid ""
 "No 'Analytic Journal' is defined for employee %s \n"
 "Define an employee for the selected user and assign an 'Analytic Journal'!"
-msgstr ""
-"Työntekijälle '%s' ei ole määritelty  'Analyyttistä tiliä' \n"
-"Määrittele työntekijä valitulle käyttäjälle ja aseta 'Analyyttinen "
-"päiväkirja'!"
+msgstr "Työntekijälle '%s' ei ole määritelty  'Analyyttistä tiliä' \nMäärittele työntekijä valitulle käyttäjälle ja aseta 'Analyyttinen päiväkirja'!"
 
 #. module: hr_timesheet
 #: code:addons/hr_timesheet/hr_timesheet.py:191
@@ -369,10 +328,7 @@
 msgid ""
 "No analytic account is defined on the project.\n"
 "Please set one or we cannot automatically fill the timesheet."
-msgstr ""
-"Projektille ei ole määritelty analyyttistä tiliä. \n"
-"Ole hyvä ja määrittele yksi tai tuntikorttille ei tiliä voi automaatisesti "
-"näyttää."
+msgstr "Projektille ei ole määritelty analyyttistä tiliä. \nOle hyvä ja määrittele yksi tai tuntikorttille ei tiliä voi automaatisesti näyttää."
 
 #. module: hr_timesheet
 #: code:addons/hr_timesheet/hr_timesheet.py:158
@@ -380,9 +336,7 @@
 msgid ""
 "No analytic journal defined for '%s'.\n"
 "You should assign an analytic journal on the employee form."
-msgstr ""
-"Työntekijälle '%s' ei ole määritelty analyyttistä tiliä.\n"
-"Sinun pitäisi määritellä anayyttinen päiväkirja työntekijälomakkeelle."
+msgstr "Työntekijälle '%s' ei ole määritelty analyyttistä tiliä.\nSinun pitäisi määritellä anayyttinen päiväkirja työntekijälomakkeelle."
 
 #. module: hr_timesheet
 #: field:hr.analytic.timesheet,partner_id:0
@@ -402,16 +356,14 @@
 msgstr "Määritä työntekijä Odoo käyttäjällesi."
 
 #. module: hr_timesheet
-#: selection:hr.sign.in.project,state:0
-#: selection:hr.sign.out.project,state:0
+#: selection:hr.sign.in.project,state:0 selection:hr.sign.out.project,state:0
 msgid "Present"
-msgstr ""
+msgstr "Paikalla"
 
 #. module: hr_timesheet
 #: view:hr.analytic.timesheet:hr_timesheet.hr_timesheet_line_form
 #: view:hr.analytic.timesheet:hr_timesheet.hr_timesheet_line_search
-#: field:hr.employee,product_id:0
-#: field:hr.timesheet.report,product_id:0
+#: field:hr.employee,product_id:0 field:hr.timesheet.report,product_id:0
 msgid "Product"
 msgstr "Tuote"
 
@@ -453,7 +405,7 @@
 #: model:ir.actions.act_window,name:hr_timesheet.action_hr_timesheet_sign_in
 #: model:ir.actions.act_window,name:hr_timesheet.action_hr_timesheet_sign_out
 msgid "Sign in / Sign out by Project"
-msgstr ""
+msgstr "Kirjaudu sisään/ulos projektille"
 
 #. module: hr_timesheet
 #: view:hr.sign.in.project:hr_timesheet.view_hr_timesheet_sign_in
@@ -461,8 +413,7 @@
 msgstr "Aloita työnteko"
 
 #. module: hr_timesheet
-#: field:hr.sign.in.project,date:0
-#: field:hr.sign.out.project,date_start:0
+#: field:hr.sign.in.project,date:0 field:hr.sign.out.project,date_start:0
 msgid "Starting Date"
 msgstr "Aloituspäivämäärä"
 
@@ -474,12 +425,12 @@
 #. module: hr_timesheet
 #: view:hr.timesheet.report:hr_timesheet.view_hr_timesheet_report_search
 msgid "This Month"
-msgstr ""
+msgstr "Tämä kuukausi"
 
 #. module: hr_timesheet
 #: field:hr.timesheet.report,quantity:0
 msgid "Time"
-msgstr ""
+msgstr "Aika"
 
 #. module: hr_timesheet
 #: view:hr.analytic.timesheet:hr_timesheet.hr_timesheet_line_search
@@ -508,7 +459,7 @@
 #: model:ir.actions.act_window,name:hr_timesheet.action_hr_timesheet_report_stat_all
 #: model:ir.ui.menu,name:hr_timesheet.menu_hr_timesheet_report_all
 msgid "Timesheet Analysis"
-msgstr ""
+msgstr "Tuntikorttianalyysi"
 
 #. module: hr_timesheet
 #: model:ir.model,name:hr_timesheet.model_hr_analytic_timesheet
@@ -518,7 +469,7 @@
 #. module: hr_timesheet
 #: view:hr.analytic.timesheet:hr_timesheet.hr_timesheet_line_search
 msgid "Timesheet Month"
-msgstr ""
+msgstr "Tuntikortin kuukausi"
 
 #. module: hr_timesheet
 #: view:hr.analytic.timesheet:hr_timesheet.hr_timesheet_line_search
@@ -544,7 +495,7 @@
 #. module: hr_timesheet
 #: field:hr.employee,uom_id:0
 msgid "Unit of Measure"
-msgstr ""
+msgstr "Mittayksikkö"
 
 #. module: hr_timesheet
 #: view:hr.timesheet.report:hr_timesheet.view_hr_timesheet_report_search
@@ -553,20 +504,17 @@
 msgstr "Käyttäjä"
 
 #. module: hr_timesheet
-<<<<<<< HEAD
-=======
 #: code:addons/hr_timesheet/hr_timesheet.py:176
 #, python-format
 msgid "User Alert!"
 msgstr "Käyttäjävaroitus!"
 
 #. module: hr_timesheet
->>>>>>> 83a4a582
 #: code:addons/hr_timesheet/wizard/hr_timesheet_sign_in_out.py:77
 #: code:addons/hr_timesheet/wizard/hr_timesheet_sign_in_out.py:131
 #, python-format
 msgid "User Error!"
-msgstr ""
+msgstr "Käyttäjän virhe!"
 
 #. module: hr_timesheet
 #: view:hr.analytic.timesheet:hr_timesheet.hr_timesheet_line_search
@@ -579,7 +527,7 @@
 #: code:addons/hr_timesheet/hr_timesheet.py:191
 #, python-format
 msgid "Warning!"
-msgstr ""
+msgstr "Varoitus!"
 
 #. module: hr_timesheet
 #: field:hr.sign.out.project,info:0
@@ -602,4 +550,11 @@
 #. module: hr_timesheet
 #: view:hr.timesheet.report:hr_timesheet.view_hr_timesheet_report_search
 msgid "month"
-msgstr ""+msgstr "kuukausi"
+
+#. module: hr_timesheet
+#: view:hr.sign.in.project:hr_timesheet.view_hr_timesheet_sign_in
+#: view:hr.sign.in.project:hr_timesheet.view_hr_timesheet_sign_in_message
+#: view:hr.sign.out.project:hr_timesheet.view_hr_timesheet_sign_out
+msgid "or"
+msgstr "tai"