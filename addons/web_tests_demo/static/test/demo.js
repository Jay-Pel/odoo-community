
// niv: I desactivate these until the testing framework has been adapted to better use
// the new way to declare JavaScript modules
/*openerp.testing.section('basic section', function (test) {
    test('my first test', function () {
        ok(true, "this test has run");
    });
    test('module content', function (instance) {
        ok(instance.web_tests_demo.value_true, "should have a true value");
        var type_instance = new instance.web_tests_demo.SomeType(42);
        strictEqual(type_instance.value, 42, "should have provided value");
    });
    test('DOM content', function (instance, $scratchpad) {
        $scratchpad.html('<div><span class="foo bar">ok</span></div>');
        ok($scratchpad.find('span').hasClass('foo'),
           "should have provided class");
    });
    test('clean scratchpad', function (instance, $scratchpad) {
        ok(!$scratchpad.children().length, "should have no content");
        ok(!$scratchpad.text(), "should have no text");
    });

    test('templates', {templates: true}, function (instance) {
        var s = instance.web.qweb.render('DemoTemplate');
        var texts = $(s).find('p').map(function () {
            return $(this).text();
        }).get();

        deepEqual(texts, ['0', '1', '2', '3', '4']);
    });

    test('asynchronous', {
        asserts: 1
    }, function () {
        var d = $.Deferred();
        setTimeout(function () {
            ok(true);
            d.resolve();
        }, 100);
        return d;
    });
    test('unfail rejection', {
        asserts: 1,
        fail_on_rejection: false
    }, function () {
        var d = $.Deferred();
        setTimeout(function () {
            ok(true);
            d.reject();
        }, 100);
        return d;
    });

    test('XML-RPC', {rpc: 'mock', asserts: 3}, function (instance, $s, mock) {
        mock('people.famous:name_search', function (args, kwargs) {
            strictEqual(kwargs.name, 'bob');
            return [
                [1, "Microsoft Bob"],
                [2, "Bob the Builder"],
                [3, "Silent Bob"]
            ];
        });
        return new instance.web.Model('people.famous')
            .call('name_search', {name: 'bob'}).then(function (result) {
                strictEqual(result.length, 3, "shoud return 3 people");
                strictEqual(result[0][1], "Microsoft Bob",
                    "the most famous bob should be Microsoft Bob");
            });
    });
    test('JSON-RPC', {rpc: 'mock', asserts: 3, templates: true}, function (instance, $s, mock) {
        var fetched_dbs = false, fetched_langs = false;
        mock('/web/database/get_list', function () {
            fetched_dbs = true;
            return ['foo', 'bar', 'baz'];
        });
        mock('/web/session/get_lang_list', function () {
            fetched_langs = true;
            return [['vo_IS', 'Hopelandic / Vonlenska']];
        });

        // widget needs that or it blows up
        instance.webclient = {toggle_bars: openerp.testing.noop};
        var dbm = new instance.web.DatabaseManager({});
        return dbm.appendTo($s).then(function () {
            ok(fetched_dbs, "should have fetched databases");
            ok(fetched_langs, "should have fetched languages");
            deepEqual(dbm.db_list, ['foo', 'bar', 'baz']);
        });
    });
<<<<<<< HEAD

//    test('actual RPC', {rpc: 'rpc', asserts: 4}, function (instance) {
//        var Model = new instance.web.Model('web_tests_demo.model');
//        return Model.call('create', [{name: "Bob"}])
//            .then(function (id) {
//                return Model.call('read', [[id]]);
//            }).then(function (records) {
//                strictEqual(records.length, 1);
//                var record = records[0];
//                strictEqual(record.name, "Bob");
//                strictEqual(record.thing, false);
//                // default value
//                strictEqual(record.other, 'bob');
//            });
//    });
});*/
=======
});
>>>>>>> eaa20f95
<|MERGE_RESOLUTION|>--- conflicted
+++ resolved
@@ -1,7 +1,5 @@
 
-// niv: I desactivate these until the testing framework has been adapted to better use
-// the new way to declare JavaScript modules
-/*openerp.testing.section('basic section', function (test) {
+openerp.testing.section('basic section', function (test) {
     test('my first test', function () {
         ok(true, "this test has run");
     });
@@ -87,23 +85,4 @@
             deepEqual(dbm.db_list, ['foo', 'bar', 'baz']);
         });
     });
-<<<<<<< HEAD
-
-//    test('actual RPC', {rpc: 'rpc', asserts: 4}, function (instance) {
-//        var Model = new instance.web.Model('web_tests_demo.model');
-//        return Model.call('create', [{name: "Bob"}])
-//            .then(function (id) {
-//                return Model.call('read', [[id]]);
-//            }).then(function (records) {
-//                strictEqual(records.length, 1);
-//                var record = records[0];
-//                strictEqual(record.name, "Bob");
-//                strictEqual(record.thing, false);
-//                // default value
-//                strictEqual(record.other, 'bob');
-//            });
-//    });
-});*/
-=======
-});
->>>>>>> eaa20f95
+});