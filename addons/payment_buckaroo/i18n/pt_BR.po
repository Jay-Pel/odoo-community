--- conflicted
+++ resolved
@@ -9,11 +9,7 @@
 msgstr ""
 "Project-Id-Version: Odoo 9.0\n"
 "Report-Msgid-Bugs-To: \n"
-<<<<<<< HEAD
-"POT-Creation-Date: 2016-08-19 10:25+0000\n"
-=======
 "POT-Creation-Date: 2016-08-18 14:07+0000\n"
->>>>>>> bc1a0a32
 "PO-Revision-Date: 2015-12-08 19:58+0000\n"
 "Last-Translator: Grazziano Duarte <g.negocios@outlook.com.br>\n"
 "Language-Team: Portuguese (Brazil) (http://www.transifex.com/odoo/odoo-9/"
@@ -37,8 +33,6 @@
 msgstr "; nenhuma ordem encontrada"
 
 #. module: payment_buckaroo
-<<<<<<< HEAD
-=======
 #: model:payment.acquirer,cancel_msg:payment_buckaroo.payment_acquirer_buckaroo
 msgid "<span><i>Cancel,</i> Your payment has been cancelled.</span>"
 msgstr "<span><i>Cancelar,</i> Seu pagamento foi cancelado.</span>"
@@ -79,7 +73,6 @@
 msgstr "Buckaroo"
 
 #. module: payment_buckaroo
->>>>>>> bc1a0a32
 #: code:addons/payment_buckaroo/models/buckaroo.py:158
 #, python-format
 msgid "Buckaroo: invalid shasign, received %s, computed %s, for data %s"
@@ -126,45 +119,6 @@
 msgid "WebsiteKey"
 msgstr "WebsiteKey"
 
-<<<<<<< HEAD
-#~ msgid "<span><i>Cancel,</i> Your payment has been cancelled.</span>"
-#~ msgstr "<span><i>Cancelar,</i> Seu pagamento foi cancelado.</span>"
-
-#~ msgid ""
-#~ "<span><i>Done,</i> Your online payment has been successfully processed. "
-#~ "Thank you for your order.</span>"
-#~ msgstr ""
-#~ "<span><i>Pronto,</i> Seu pagamento online foi processado com sucesso. "
-#~ "Obrigado por sua compra.</span>"
-
-#~ msgid ""
-#~ "<span><i>Error,</i> Please be aware that an error occurred during the "
-#~ "transaction. The order has been confirmed but won't be paid. Don't "
-#~ "hesitate to contact us if you have any questions on the status of your "
-#~ "order.</span>"
-#~ msgstr ""
-#~ "<span><i>Erro,</i> Por favor, esteja ciente de que ocorreu um erro "
-#~ "durante a transação. O pedido foi confirmado, mas não vai ser pago. Não "
-#~ "hesite em contactar-nos se você tiver quaisquer perguntas sobre o status "
-#~ "do seu pedido.</span>"
-
-#~ msgid ""
-#~ "<span><i>Pending,</i> Your online payment has been successfully "
-#~ "processed. But your order is not validated yet.</span>"
-#~ msgstr ""
-#~ "<span><i>Pendente,</i> Seu pagamento online foi processado com sucesso. "
-#~ "Mas sua compra ainda não foi validada.</span>"
-
-#~ msgid "Buckaroo"
-#~ msgstr "Buckaroo"
-
-#~ msgid ""
-#~ "You will be redirected to the Buckaroo website after clicking on the "
-#~ "payment button."
-#~ msgstr ""
-#~ "<p>Rápido Você Será redirecionado PARA O local não APOS Buckaroo Clicar "
-#~ "no Botão de Pagamento.</p>"
-=======
 #. module: payment_buckaroo
 #: model:payment.acquirer,pre_msg:payment_buckaroo.payment_acquirer_buckaroo
 msgid ""
@@ -172,5 +126,4 @@
 "button."
 msgstr ""
 "<p>Rápido Você Será redirecionado PARA O local não APOS Buckaroo Clicar no "
-"Botão de Pagamento.</p>"
->>>>>>> bc1a0a32
+"Botão de Pagamento.</p>"