- 
  Create project 'Retro Planning'
- 
  !record {model: project.project, id: project_project_retroplanning0}:
    company_id: base.main_company
    date: '2010-06-10'
    name: Retro Planning
    
    
- 
  Create task 'Plan all projects'
- 
  !record {model: project.task, id: project_task_planallprojects0}:
    date_deadline: '2010-06-07'
    date_end: '2010-06-04 14:00:00'
    date_start: '2010-06-01 17:25:32'
    name: Plan all projects
    planned_hours: 24.0
    project_id: project_project_retroplanning0
    remaining_hours: 24.0
    state: draft
  
-
  Check if task deadline_date and start_date changes upon changing its project's end_date 
-
  !python {model: project.project}: |
    from datetime import datetime, date
    import time
    data_project = self.browse(cr,uid,[ref("project_project_retroplanning0")])
    prj = data_project[0]
    old_end_date=''
    if prj.date:
    	old_end_date = date(*time.strptime(prj.date,'%Y-%m-%d')[:3])
    if old_end_date:
    	new_end_date = date(*time.strptime('2010-06-10','%Y-%m-%d')[:3])
    	res={}
    	for task in prj.tasks:
    		start_dt = (datetime(*time.strptime(task.date_start,'%Y-%m-%d  %H:%M:%S')[:6])+(new_end_date-old_end_date)).strftime('%Y-%m-%d %H:%M:%S')
    		deadline_dt=''
            if task.date_deadline:
           		deadline_dt = (datetime(*time.strptime(task.date_deadline,'%Y-%m-%d')[:6])+(new_end_date-old_end_date)).strftime('%Y-%m-%d')
           	res[task.id]=[start_dt,deadline_dt]
<<<<<<< HEAD
    self.write(cr, uid, [ref("project_project_retroplanning0")], {'date':'2010-06-10'})
=======
    self.write(cr, uid, [ref("project_project_retroplanning0")], {'date' : (datetime.now()+timedelta(1)).strftime('%Y-%m-%d')})
>>>>>>> 6bdc1436
    data_project = self.browse(cr,uid,[ref("project_project_retroplanning0")])
    prj = data_project[0]
    for task in prj.tasks:
        assert task.date_start == res[task.id][0], "task start date differs, expected %s, got %s"%(res[task.id][0], task.date_start)
        assert task.date_deadline == res[task.id][1], "task deadline date differs, expected %s, got %s"%(res[task.id][1], task.date_deadline)<|MERGE_RESOLUTION|>--- conflicted
+++ resolved
@@ -3,9 +3,8 @@
 - 
   !record {model: project.project, id: project_project_retroplanning0}:
     company_id: base.main_company
-    date: '2010-06-10'
+    date: !eval time.strftime('%Y-%m-%d')
     name: Retro Planning
-    
     
 - 
   Create task 'Plan all projects'
@@ -19,12 +18,11 @@
     project_id: project_project_retroplanning0
     remaining_hours: 24.0
     state: draft
-  
 -
   Check if task deadline_date and start_date changes upon changing its project's end_date 
 -
   !python {model: project.project}: |
-    from datetime import datetime, date
+    from datetime import datetime, date, timedelta
     import time
     data_project = self.browse(cr,uid,[ref("project_project_retroplanning0")])
     prj = data_project[0]
@@ -32,21 +30,18 @@
     if prj.date:
     	old_end_date = date(*time.strptime(prj.date,'%Y-%m-%d')[:3])
     if old_end_date:
-    	new_end_date = date(*time.strptime('2010-06-10','%Y-%m-%d')[:3])
+    	new_end_date = date.today()+timedelta(1)
     	res={}
     	for task in prj.tasks:
     		start_dt = (datetime(*time.strptime(task.date_start,'%Y-%m-%d  %H:%M:%S')[:6])+(new_end_date-old_end_date)).strftime('%Y-%m-%d %H:%M:%S')
     		deadline_dt=''
             if task.date_deadline:
-           		deadline_dt = (datetime(*time.strptime(task.date_deadline,'%Y-%m-%d')[:6])+(new_end_date-old_end_date)).strftime('%Y-%m-%d')
+           	    deadline_dt = (datetime(*time.strptime(task.date_deadline,'%Y-%m-%d')[:6])+(new_end_date-old_end_date)).strftime('%Y-%m-%d')
            	res[task.id]=[start_dt,deadline_dt]
-<<<<<<< HEAD
-    self.write(cr, uid, [ref("project_project_retroplanning0")], {'date':'2010-06-10'})
-=======
     self.write(cr, uid, [ref("project_project_retroplanning0")], {'date' : (datetime.now()+timedelta(1)).strftime('%Y-%m-%d')})
->>>>>>> 6bdc1436
     data_project = self.browse(cr,uid,[ref("project_project_retroplanning0")])
     prj = data_project[0]
+    
     for task in prj.tasks:
         assert task.date_start == res[task.id][0], "task start date differs, expected %s, got %s"%(res[task.id][0], task.date_start)
         assert task.date_deadline == res[task.id][1], "task deadline date differs, expected %s, got %s"%(res[task.id][1], task.date_deadline)