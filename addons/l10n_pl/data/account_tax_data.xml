<?xml version="1.0" encoding="utf-8"?>
<odoo>
  <data>

    <!-- Account Tags -->

    <record id="tag_pl_01" model="account.account.tag">
      <field name="name">Podstawa - Razem C</field>
      <field name="applicability">taxes</field>
    </record>
    <record id="tag_pl_02" model="account.account.tag">
      <field name="name">Podstawa - Dostawa towarów/usług, kraj, zwolnione</field>
      <field name="applicability">taxes</field>
    </record>
    <record id="tag_pl_03" model="account.account.tag">
      <field name="name">Podstawa - Dostawa towarów/usług, poza kraj</field>
      <field name="applicability">taxes</field>
    </record>
    <record id="tag_pl_04" model="account.account.tag">
      <field name="name">Podstawa - W tym usługi art 100.1.4</field>
      <field name="applicability">taxes</field>
    </record>
    <record id="tag_pl_05" model="account.account.tag">
      <field name="name">Podstawa - Dostawa towarów/usług, kraj, 0%</field>
      <field name="applicability">taxes</field>
    </record>
    <record id="tag_pl_06" model="account.account.tag">
      <field name="name">Podstawa - W tym towary art 129</field>
      <field name="applicability">taxes</field>
    </record>
    <record id="tag_pl_07" model="account.account.tag">
      <field name="name">Podstawa - Dostawa towarów/usług, kraj, 3% lub 5%</field>
      <field name="applicability">taxes</field>
    </record>
    <record id="tag_pl_08" model="account.account.tag">
      <field name="name">Podstawa - Dostawa towarów/usług, kraj, 7% lub 8%</field>
      <field name="applicability">taxes</field>
    </record>
    <record id="tag_pl_09" model="account.account.tag">
      <field name="name">Podstawa - Dostawa towarów/usług, kraj, 22% lub 23%</field>
      <field name="applicability">taxes</field>
    </record>
    <record id="tag_pl_10" model="account.account.tag">
      <field name="name">Podstawa - Wew-wspól dostawa towarów</field>
      <field name="applicability">taxes</field>
    </record>
    <record id="tag_pl_11" model="account.account.tag">
      <field name="name">Podstawa - Eksport towarów</field>
      <field name="applicability">taxes</field>
    </record>
    <record id="tag_pl_12" model="account.account.tag">
      <field name="name">Podstawa - Wewn-wspól. nabycie towarów</field>
      <field name="applicability">taxes</field>
    </record>
    <record id="tag_pl_13" model="account.account.tag">
      <field name="name">Podstawa - Import towarów art. 33a</field>
      <field name="applicability">taxes</field>
    </record>
    <record id="tag_pl_14" model="account.account.tag">
      <field name="name">Podstawa - Import usług</field>
      <field name="applicability">taxes</field>
    </record>
    <record id="tag_pl_15" model="account.account.tag">
      <field name="name">Podstawa - W tym nabycie wg art 28b</field>
      <field name="applicability">taxes</field>
    </record>
    <record id="tag_pl_16" model="account.account.tag">
      <field name="name">Podstawa - Dostawa towarów, podatnik nabywca</field>
      <field name="applicability">taxes</field>
    </record>
    <record id="tag_pl_17" model="account.account.tag">
      <field name="name">Podstawa - Dostawa towarów, podatnik nabywca bis</field>
      <field name="applicability">taxes</field>
    </record>
    <record id="tag_pl_18" model="account.account.tag">
      <field name="name">Podstawa - Razem D</field>
      <field name="applicability">taxes</field>
    </record>
    <record id="tag_pl_19" model="account.account.tag">
      <field name="name">Podstawa - Nabycie towarów i usług ś.trwałe</field>
      <field name="applicability">taxes</field>
    </record>
    <record id="tag_pl_20" model="account.account.tag">
      <field name="name">Podstawa - Nabycie towarów i usług pozostałych</field>
      <field name="applicability">taxes</field>
    </record>
    <record id="tag_pl_21" model="account.account.tag">
      <field name="name">Podstawa - Nabycie towarów i usług pozostałych bis</field>
      <field name="applicability">taxes</field>
    </record>
    <record id="tag_pl_22" model="account.account.tag">
      <field name="name">Podatek - Do przeniesienia</field>
      <field name="applicability">taxes</field>
    </record>
    <record id="tag_pl_23" model="account.account.tag">
      <field name="name">Podatek - Nadwyżka naliczonego nad należnym</field>
      <field name="applicability">taxes</field>
    </record>
    <record id="tag_pl_24" model="account.account.tag">
      <field name="name">Podatek - Do wpłaty do US</field>
      <field name="applicability">taxes</field>
    </record>
    <record id="tag_pl_25" model="account.account.tag">
      <field name="name">Podatek - Wydatek na kasy rejestrujące</field>
      <field name="applicability">taxes</field>
    </record>
    <record id="tag_pl_26" model="account.account.tag">
      <field name="name">Podatek - Objęty zaniechaniem poboru</field>
      <field name="applicability">taxes</field>
    </record>
    <record id="tag_pl_27" model="account.account.tag">
      <field name="name">Podatek - Razem C</field>
      <field name="applicability">taxes</field>
    </record>
    <record id="tag_pl_28" model="account.account.tag">
      <field name="name">Podatek - Dostawa towarów/usług, kraj, 3% lub 5%</field>
      <field name="applicability">taxes</field>
    </record>
    <record id="tag_pl_29" model="account.account.tag">
      <field name="name">Podatek - Dostawa towarów/usług, kraj, 7% lub 8%</field>
      <field name="applicability">taxes</field>
    </record>
    <record id="tag_pl_30" model="account.account.tag">
      <field name="name">Podatek - Dostawa towarów/usług, kraj, 22% lub 23%</field>
      <field name="applicability">taxes</field>
    </record>
    <record id="tag_pl_31" model="account.account.tag">
      <field name="name">Podatek - Wewn-wspól. nabycie towarów</field>
      <field name="applicability">taxes</field>
    </record>
    <record id="tag_pl_32" model="account.account.tag">
      <field name="name">Podatek - Import towarów art. 33a</field>
      <field name="applicability">taxes</field>
    </record>
    <record id="tag_pl_33" model="account.account.tag">
      <field name="name">Podatek - Import usług</field>
      <field name="applicability">taxes</field>
    </record>
    <record id="tag_pl_34" model="account.account.tag">
      <field name="name">Podatek - W tym nabycie wg art 28b</field>
      <field name="applicability">taxes</field>
    </record>
    <record id="tag_pl_35" model="account.account.tag">
      <field name="name">Podatek - Dostawa towarów, podatnik nabywca</field>
      <field name="applicability">taxes</field>
    </record>
    <record id="tag_pl_36" model="account.account.tag">
      <field name="name">Podatek - Ze spisu z natury art 14.5</field>
      <field name="applicability">taxes</field>
    </record>
    <record id="tag_pl_37" model="account.account.tag">
      <field name="name">Podatek - Wew.wspól. nabycie środk. transp. termin</field>
      <field name="applicability">taxes</field>
    </record>
    <record id="tag_pl_38" model="account.account.tag">
      <field name="name">Podatek - Razem D</field>
      <field name="applicability">taxes</field>
    </record>
    <record id="tag_pl_39" model="account.account.tag">
      <field name="name">Podatek - Nadwyżka z poprzedniej deklaracji</field>
      <field name="applicability">taxes</field>
    </record>
    <record id="tag_pl_40" model="account.account.tag">
      <field name="name">Podatek - Naliczony ze spisu z natury, art.113</field>
      <field name="applicability">taxes</field>
    </record>
    <record id="tag_pl_41" model="account.account.tag">
      <field name="name">Podatek - Nabycie towarów i usług ś.trwałe</field>
      <field name="applicability">taxes</field>
    </record>
    <record id="tag_pl_42" model="account.account.tag">
      <field name="name">Podatek - Nabycie towarów i usług pozostałych</field>
      <field name="applicability">taxes</field>
    </record>
    <record id="tag_pl_43" model="account.account.tag">
      <field name="name">Podatek - Nabycie towarów i usług pozostałych bis</field>
      <field name="applicability">taxes</field>
    </record>
    <record id="tag_pl_44" model="account.account.tag">
      <field name="name">Podatek - Korekta naliczonego od nabycia ś.trwałych</field>
      <field name="applicability">taxes</field>
    </record>
    <record id="tag_pl_45" model="account.account.tag">
      <field name="name">Podatek - Korekta naliczonego od pozostałych nabyć</field>
      <field name="applicability">taxes</field>
    </record>
    <record id="tag_pl_46" model="account.account.tag">
      <field name="name">Podatek - Wydatek na kasy do zwrotu w tym okresie</field>
      <field name="applicability">taxes</field>
    </record>
    <record id="tag_pl_47" model="account.account.tag">
      <field name="name">Podatek - Do zwrotu</field>
      <field name="applicability">taxes</field>
    </record>
    <record id="tag_pl_48" model="account.account.tag">
      <field name="name">Podatek - Do zwrotu 25 dni</field>
      <field name="applicability">taxes</field>
    </record>
    <record id="tag_pl_49" model="account.account.tag">
      <field name="name">Podatek - Do zwrotu 60 dni</field>
      <field name="applicability">taxes</field>
    </record>
    <record id="tag_pl_50" model="account.account.tag">
      <field name="name">Podatek - Do zwrotu 180 dni</field>
      <field name="applicability">taxes</field>
    </record>

    # VAT domestic sale

    <record id="vs_kraj_23" model="account.tax.template">
      <field name="chart_template_id" ref="pl_chart_template"/>
      <field name="name">VAT-23%</field>
      <field name="description">V23</field>
      <field name="amount">23</field>
      <field name="amount_type">percent</field>
      <field name="type_tax_use">sale</field>
      <field name="sequence" eval="0"/>
      <field name="refund_account_id" ref="chart22030400"/>
      <field name="account_id" ref="chart22030400"/>
      <field name="tag_ids" eval="[(6,0,[ref('l10n_pl.tag_pl_09'), ref('l10n_pl.tag_pl_30')])]"/>
                <field name="tax_group_id" ref="tax_group_vat_23"/>
    </record>

    <record id="vs_kraj_22" model="account.tax.template">
      <field name="chart_template_id" ref="pl_chart_template"/>
      <field name="name">VAT-22%</field>
      <field name="description">V22</field>
      <field name="amount">22</field>
      <field name="amount_type">percent</field>
      <field name="type_tax_use">sale</field>
      <field name="refund_account_id" ref="chart22030100"/>
      <field name="account_id" ref="chart22030100"/>
      <field name="tag_ids" eval="[(6,0,[ref('l10n_pl.tag_pl_09'), ref('l10n_pl.tag_pl_30')])]"/>
                <field name="tax_group_id" ref="tax_group_vat_22"/>
    </record>

    <record id="vs_kraj_8" model="account.tax.template">
      <field name="chart_template_id" ref="pl_chart_template"/>
      <field name="name">VAT-8%</field>
      <field name="description">V8</field>
      <field name="amount">8</field>
      <field name="amount_type">percent</field>
      <field name="type_tax_use">sale</field>
      <field name="refund_account_id" ref="chart22030500"/>
      <field name="account_id" ref="chart22030500"/>
      <field name="tag_ids" eval="[(6,0,[ref('l10n_pl.tag_pl_08'), ref('l10n_pl.tag_pl_29')])]"/>
                <field name="tax_group_id" ref="tax_group_vat_8"/>
    </record>

    <record id="vs_kraj_7" model="account.tax.template">
      <field name="chart_template_id" ref="pl_chart_template"/>
      <field name="name">VAT-7%</field>
      <field name="description">V7</field>
      <field name="amount">7</field>
      <field name="amount_type">percent</field>
      <field name="type_tax_use">sale</field>
      <field name="refund_account_id" ref="chart22030200"/>
      <field name="account_id" ref="chart22030200"/>
<<<<<<< HEAD
      <field name="tag_ids" eval="[ref('l10n_pl.tag_pl_08'), ref('l10n_pl.tag_pl_29')]"/>
                <field name="tax_group_id" ref="tax_group_vat_7"/>
=======
      <field name="tag_ids" eval="[(6,0,[ref('l10n_pl.tag_pl_08'), ref('l10n_pl.tag_pl_29')])]"/>
>>>>>>> 214e819c
    </record>

    <record id="vs_kraj_5" model="account.tax.template">
      <field name="chart_template_id" ref="pl_chart_template"/>
      <field name="name">VAT-5%</field>
      <field name="description">V5</field>
      <field name="amount">5</field>
      <field name="amount_type">percent</field>
      <field name="type_tax_use">sale</field>
      <field name="refund_account_id" ref="chart22030600"/>
      <field name="account_id" ref="chart22030600"/>
      <field name="tag_ids" eval="[(6,0,[ref('l10n_pl.tag_pl_07'), ref('l10n_pl.tag_pl_28')])]"/>
                <field name="tax_group_id" ref="tax_group_vat_5"/>
    </record>

    <record id="vs_kraj_3" model="account.tax.template">
      <field name="chart_template_id" ref="pl_chart_template"/>
      <field name="name">VAT-3%</field>
      <field name="description">V3</field>
      <field name="amount">3</field>
      <field name="amount_type">percent</field>
      <field name="type_tax_use">sale</field>
      <field name="refund_account_id" ref="chart22030300"/>
      <field name="account_id" ref="chart22030300"/>
      <field name="tag_ids" eval="[(6,0,[ref('l10n_pl.tag_pl_07'), ref('l10n_pl.tag_pl_28')])]"/>
                <field name="tax_group_id" ref="tax_group_vat_3"/>
    </record>

    <record id="vs_kraj_0" model="account.tax.template">
      <field name="chart_template_id" ref="pl_chart_template"/>
      <field name="name">VAT-0%</field>
      <field name="description">V0</field>
      <field name="amount">0</field>
      <field name="amount_type">percent</field>
      <field name="type_tax_use">sale</field>
      <field name="tag_ids" eval="[(6,0,[ref('l10n_pl.tag_pl_05')])]"/>
                <field name="tax_group_id" ref="tax_group_vat_0"/>
    </record>

    <record id="vs_kraj_zw" model="account.tax.template">
      <field name="chart_template_id" ref="pl_chart_template"/>
      <field name="name">VAT-ZW</field>
      <field name="description">VZW</field>
      <field name="amount">0</field>
      <field name="amount_type">percent</field>
      <field name="type_tax_use">sale</field>
      <field name="tag_ids" eval="[(6,0,[ref('l10n_pl.tag_pl_02')])]"/>
                <field name="tax_group_id" ref="tax_group_vat_0"/>
    </record>

    <record id="vs_kraj_usl_23" model="account.tax.template">
      <field name="chart_template_id" ref="pl_chart_template"/>
      <field name="name">VAT usł-23%</field>
      <field name="description">VU23</field>
      <field name="amount">23</field>
      <field name="amount_type">percent</field>
      <field name="type_tax_use">sale</field>
      <field name="refund_account_id" ref="chart22030400"/>
      <field name="account_id" ref="chart22030400"/>
      <field name="tag_ids" eval="[(6,0,[ref('l10n_pl.tag_pl_09'), ref('l10n_pl.tag_pl_30')])]"/>
                <field name="tax_group_id" ref="tax_group_vat_23"/>
    </record>

    <record id="vs_kraj_usl_22" model="account.tax.template">
      <field name="chart_template_id" ref="pl_chart_template"/>
      <field name="name">VAT usł-22%</field>
      <field name="description">VU22</field>
      <field name="amount">22</field>
      <field name="amount_type">percent</field>
      <field name="type_tax_use">sale</field>
      <field name="refund_account_id" ref="chart22030100"/>
      <field name="account_id" ref="chart22030100"/>
      <field name="tag_ids" eval="[(6,0,[ref('l10n_pl.tag_pl_09'), ref('l10n_pl.tag_pl_30')])]"/>
                <field name="tax_group_id" ref="tax_group_vat_22"/>
    </record>

    # VAT domestic purchase

    <record id="vz_kraj_23" model="account.tax.template">
      <field name="chart_template_id" ref="pl_chart_template"/>
      <field name="name">VAT naliczony-23%</field>
      <field name="description">Z23</field>
      <field name="amount">23</field>
      <field name="amount_type">percent</field>
      <field name="sequence" eval="0"/>
      <field name="type_tax_use">purchase</field>
      <field name="refund_account_id" ref="chart22020400"/>
      <field name="account_id" ref="chart22020400"/>
      <field name="tag_ids" eval="[(6,0,[ref('l10n_pl.tag_pl_42'), ref('l10n_pl.tag_pl_20')])]"/>
                <field name="tax_group_id" ref="tax_group_vat_23"/>
    </record>

    <record id="vz_kraj_22" model="account.tax.template">
      <field name="chart_template_id" ref="pl_chart_template"/>
      <field name="name">VAT naliczony-22%</field>
      <field name="description">Z22</field>
      <field name="amount">22</field>
      <field name="amount_type">percent</field>
      <field name="type_tax_use">purchase</field>
      <field name="refund_account_id" ref="chart22020100"/>
      <field name="account_id" ref="chart22020100"/>
      <field name="tag_ids" eval="[(6,0,[ref('l10n_pl.tag_pl_42'), ref('l10n_pl.tag_pl_20')])]"/>
                <field name="tax_group_id" ref="tax_group_vat_22"/>
    </record>

    <record id="vz_kraj_8" model="account.tax.template">
      <field name="chart_template_id" ref="pl_chart_template"/>
      <field name="name">VAT naliczony-8%</field>
      <field name="description">Z8</field>
      <field name="amount">8</field>
      <field name="amount_type">percent</field>
      <field name="type_tax_use">purchase</field>
      <field name="refund_account_id" ref="chart22020500"/>
      <field name="account_id" ref="chart22020500"/>
      <field name="tag_ids" eval="[(6,0,[ref('l10n_pl.tag_pl_42'), ref('l10n_pl.tag_pl_20')])]"/>
                <field name="tax_group_id" ref="tax_group_vat_8"/>
    </record>

    <record id="vz_kraj_7" model="account.tax.template">
      <field name="chart_template_id" ref="pl_chart_template"/>
      <field name="name">VAT naliczony-7%</field>
      <field name="description">Z7</field>
      <field name="amount">7</field>
      <field name="amount_type">percent</field>
      <field name="type_tax_use">purchase</field>
      <field name="refund_account_id" ref="chart22020200"/>
      <field name="account_id" ref="chart22020200"/>
      <field name="tag_ids" eval="[(6,0,[ref('l10n_pl.tag_pl_42'), ref('l10n_pl.tag_pl_20')])]"/>
                <field name="tax_group_id" ref="tax_group_vat_7"/>
    </record>

    <record id="vz_kraj_5" model="account.tax.template">
      <field name="chart_template_id" ref="pl_chart_template"/>
      <field name="name">VAT naliczony-5%</field>
      <field name="description">Z5</field>
      <field name="amount">5</field>
      <field name="amount_type">percent</field>
      <field name="type_tax_use">purchase</field>
      <field name="refund_account_id" ref="chart22020600"/>
      <field name="account_id" ref="chart22020600"/>
      <field name="tag_ids" eval="[(6,0,[ref('l10n_pl.tag_pl_42'), ref('l10n_pl.tag_pl_20')])]"/>
                <field name="tax_group_id" ref="tax_group_vat_5"/>
    </record>

    <record id="vz_kraj_3" model="account.tax.template">
      <field name="chart_template_id" ref="pl_chart_template"/>
      <field name="name">VAT naliczony-3%</field>
      <field name="description">Z3</field>
      <field name="amount">3</field>
      <field name="amount_type">percent</field>
      <field name="type_tax_use">purchase</field>
      <field name="refund_account_id" ref="chart22020300"/>
      <field name="account_id" ref="chart22020300"/>
      <field name="tag_ids" eval="[(6,0,[ref('l10n_pl.tag_pl_42'), ref('l10n_pl.tag_pl_20')])]"/>
                <field name="tax_group_id" ref="tax_group_vat_3"/>
    </record>

    <record id="vz_kraj_0" model="account.tax.template">
      <field name="chart_template_id" ref="pl_chart_template"/>
      <field name="name">VAT naliczony-0%</field>
      <field name="description">Z0</field>
      <field name="amount">0</field>
      <field name="amount_type">percent</field>
      <field name="type_tax_use">purchase</field>
      <field name="tag_ids" eval="[(6,0,[ref('l10n_pl.tag_pl_42'), ref('l10n_pl.tag_pl_20')])]"/>
                <field name="tax_group_id" ref="tax_group_vat_0"/>
    </record>

    <record id="vz_kraj_zw" model="account.tax.template">
      <field name="chart_template_id" ref="pl_chart_template"/>
      <field name="name">VAT naliczony-ZW</field>
      <field name="description">ZZW</field>
      <field name="amount">0</field>
      <field name="amount_type">percent</field>
      <field name="type_tax_use">purchase</field>
      <field name="tag_ids" eval="[(6,0,[ref('l10n_pl.tag_pl_42'), ref('l10n_pl.tag_pl_20')])]"/>
                <field name="tax_group_id" ref="tax_group_vat_0"/>
    </record>

    <record id="vz_kraj_usl_23" model="account.tax.template">
      <field name="chart_template_id" ref="pl_chart_template"/>
      <field name="name">VAT usł nalicz-23%</field>
      <field name="description">ZU23</field>
      <field name="amount">23</field>
      <field name="amount_type">percent</field>
      <field name="type_tax_use">purchase</field>
      <field name="refund_account_id" ref="chart22020400"/>
      <field name="account_id" ref="chart22020400"/>
      <field name="tag_ids" eval="[(6,0,[ref('l10n_pl.tag_pl_42'), ref('l10n_pl.tag_pl_20')])]"/>
                <field name="tax_group_id" ref="tax_group_vat_23"/>
    </record>

    <record id="vz_kraj_usl_22" model="account.tax.template">
      <field name="chart_template_id" ref="pl_chart_template"/>
      <field name="name">VAT usł nalicz-22%</field>
      <field name="description">ZU22</field>
      <field name="amount">22</field>
      <field name="amount_type">percent</field>
      <field name="type_tax_use">purchase</field>
      <field name="refund_account_id" ref="chart22020100"/>
      <field name="account_id" ref="chart22020100"/>
      <field name="tag_ids" eval="[(6,0,[ref('l10n_pl.tag_pl_42'), ref('l10n_pl.tag_pl_20')])]"/>
                <field name="tax_group_id" ref="tax_group_vat_22"/>
    </record>

    # Vehicle leasing
    #================================================

    <record id="vp_leas_sale_1" model="account.tax.template">
      <field name="chart_template_id" ref="pl_chart_template"/>
      <field name="name">VAT - leasing pojazdu 60% x 23%(sale)</field>
      <field name="description">VLP-1</field>
      <field name="amount" eval="13.80"/>
      <field name="sequence" eval="10"/>
      <field name="amount_type">percent</field>
      <field name="refund_account_id" ref="chart22020400"/>
      <field name="account_id" ref="chart22020400"/>
      <field name="type_tax_use">none</field>
      <field name="tag_ids" eval="[(6,0,[ref('l10n_pl.tag_pl_43')])]"/>
                        <field name="tax_group_id" ref="tax_group_vat_23"/>
    </record>

    <record id="vp_leas_purchase_1" model="account.tax.template">
      <field name="chart_template_id" ref="pl_chart_template"/>
      <field name="name">VAT - leasing pojazdu 60% x 23%(purchase)</field>
      <field name="description">VLP-1</field>
      <field name="amount" eval="13.80"/>
      <field name="sequence" eval="10"/>
      <field name="amount_type">percent</field>
      <field name="refund_account_id" ref="chart22020400"/>
      <field name="account_id" ref="chart22020400"/>
      <field name="type_tax_use">none</field>
      <field name="tag_ids" eval="[(6,0,[ref('l10n_pl.tag_pl_42')])]"/>
                        <field name="tax_group_id" ref="tax_group_vat_23"/>
    </record>

    <record id="vp_leas_sale_2" model="account.tax.template">
      <field name="chart_template_id" ref="pl_chart_template"/>
      <field name="name">VAT - leasing pojazdu 40% x 23%(sale)</field>
      <field name="description">VLP-2</field>
      <field name="amount" eval="9.2"/>
      <field name="sequence" eval="20"/>
      <field name="amount_type">percent</field>
      <field name="refund_account_id" ref="chart76140000"/>
      <field name="account_id" ref="chart76140000"/>
      <field name="type_tax_use">none</field>
                        <field name="tax_group_id" ref="tax_group_vat_23"/>
    </record>

    <record id="vp_leas_purchase_2" model="account.tax.template">
      <field name="chart_template_id" ref="pl_chart_template"/>
      <field name="name">VAT - leasing pojazdu 40% x 23%</field>
      <field name="description">VLP-2</field>
      <field name="amount" eval="9.2"/>
      <field name="sequence" eval="20"/>
      <field name="amount_type">percent</field>
      <field name="refund_account_id" ref="chart76140000"/>
      <field name="account_id" ref="chart76140000"/>
      <field name="type_tax_use">none</field>
                        <field name="tax_group_id" ref="tax_group_vat_23"/>
    </record>

    <record id="vp_leas_sale" model="account.tax.template">
      <field name="chart_template_id" ref="pl_chart_template"/>
      <field name="name">VAT - leasing pojazdu(sale)</field>
      <field name="description">VLP</field>
      <field name="amount">1.00</field>
      <field name="sequence" eval="1"/>
      <field name="amount_type">group</field>
      <field name="type_tax_use">sale</field>
      <field name="children_tax_ids" eval="[(6, 0, [ref('vp_leas_sale_1'), ref('vp_leas_sale_2')])]"/>
      <field name="tag_ids" eval="[(6,0,[ref('l10n_pl.tag_pl_21')])]"/>
                        <field name="tax_group_id" ref="tax_group_vat_23"/>
    </record>

    <record id="vp_leas_purchase" model="account.tax.template">
      <field name="chart_template_id" ref="pl_chart_template"/>
      <field name="name">VAT - leasing pojazdu(purchase)</field>
      <field name="description">VLP</field>
      <field name="amount">1.00</field>
      <field name="sequence" eval="1"/>
      <field name="amount_type">group</field>
      <field name="type_tax_use">purchase</field>
      <field name="children_tax_ids" eval="[(6, 0, [ref('vp_leas_purchase_1'), ref('vp_leas_purchase_2')])]"/>
      <field name="tag_ids" eval="[(6,0,[ref('l10n_pl.tag_pl_20')])]"/>
                        <field name="tax_group_id" ref="tax_group_vat_23"/>
    </record>

    # Steel trade

    <record id="vs_stal" model="account.tax.template">
      <field name="chart_template_id" ref="pl_chart_template"/>
      <field name="name">Sprzedaż stali</field>
      <field name="description">VST</field>
      <field name="amount">0</field>
      <field name="amount_type">percent</field>
      <field name="type_tax_use">sale</field>
      <field name="tag_ids" eval="[(6,0,[ref('l10n_pl.tag_pl_17')])]"/>
                <field name="tax_group_id" ref="tax_group_vat_0"/>
    </record>

    <record id="vz_stal_podatek_naliczony" model="account.tax.template">
      <field name="chart_template_id" ref="pl_chart_template"/>
      <field name="name">Zakup stali - podatek naliczony</field>
      <field name="description">ZST1</field>
      <field name="amount" eval="23"/>
      <field name="sequence" eval="100"/>
      <field name="amount_type">percent</field>
      <field name="refund_account_id" ref="chart22020400"/>
      <field name="account_id" ref="chart22020400"/>
      <field name="type_tax_use">none</field>
      <field name="tag_ids" eval="[(6,0,[ref('l10n_pl.tag_pl_42')])]"/>
                        <field name="tax_group_id" ref="tax_group_vat_0"/>
    </record>

    <record id="vz_stal_podatek_nalezny" model="account.tax.template">
      <field name="chart_template_id" ref="pl_chart_template"/>
      <field name="name">Zakup stali - podatek należny</field>
      <field name="description">ZST2</field>
      <field name="amount" eval="-23"/>
      <field name="sequence" eval="110"/>
      <field name="amount_type">percent</field>
      <field name="refund_account_id" ref="chart22030400"/>
      <field name="account_id" ref="chart22030400"/>
      <field name="type_tax_use">none</field>
      <field name="tag_ids" eval="[(6,0,[ref('l10n_pl.tag_pl_35')])]"/>
                        <field name="tax_group_id" ref="tax_group_vat_0"/>
    </record>

    <record id="vz_stal" model="account.tax.template">
      <field name="chart_template_id" ref="pl_chart_template"/>
      <field name="name">Zakup stali</field>
      <field name="description">ZST</field>
      <field name="amount">1.0</field>
      <field name="amount_type">group</field>
      <field name="type_tax_use">purchase</field>
      <field name="children_tax_ids" eval="[(6, 0, [ref('vz_stal_podatek_naliczony'), ref('vz_stal_podatek_nalezny')])]"/>
      <field name="tag_ids" eval="[(6,0,[ref('l10n_pl.tag_pl_20'), ref('l10n_pl.tag_pl_16')])]"/>
                        <field name="tax_group_id" ref="tax_group_vat_0"/>
    </record>

    # Eurpean Union
    #===========================================================

    <record id="vs_unia" model="account.tax.template">
      <field name="chart_template_id" ref="pl_chart_template"/>
      <field name="name">Dost tow. unia</field>
      <field name="description">UDT</field>
      <field name="amount">0</field>
      <field name="amount_type">percent</field>
      <field name="type_tax_use">sale</field>
      <field name="tag_ids" eval="[(6,0,[ref('l10n_pl.tag_pl_10')])]"/>
                <field name="tax_group_id" ref="tax_group_vat_0"/>
    </record>

    <record id="vz_unia_podatek_naliczony" model="account.tax.template">
      <field name="chart_template_id" ref="pl_chart_template"/>
      <field name="name">Nab tow unia - podatek naliczony</field>
      <field name="description">UNT1</field>
      <field name="amount" eval="23"/>
      <field name="sequence" eval="100"/>
      <field name="amount_type">percent</field>
      <field name="refund_account_id" ref="chart22020400"/>
      <field name="account_id" ref="chart22020400"/>
      <field name="type_tax_use">none</field>
      <field name="tag_ids" eval="[(6,0,[ref('l10n_pl.tag_pl_42')])]"/>
                        <field name="tax_group_id" ref="tax_group_vat_0"/>
    </record>

    <record id="vz_unia_podatek_nalezny" model="account.tax.template">
      <field name="chart_template_id" ref="pl_chart_template"/>
      <field name="name">Nab tow unia - podatek należny</field>
      <field name="description">UNT2</field>
      <field name="amount" eval="-23"/>
      <field name="sequence" eval="110"/>
      <field name="amount_type">percent</field>
      <field name="refund_account_id" ref="chart22030400"/>
      <field name="account_id" ref="chart22030400"/>
      <field name="type_tax_use">none</field>
      <field name="tag_ids" eval="[(6,0,[ref('l10n_pl.tag_pl_31')])]"/>
                        <field name="tax_group_id" ref="tax_group_vat_0"/>
    </record>

    <record id="vz_unia" model="account.tax.template">
      <field name="chart_template_id" ref="pl_chart_template"/>
      <field name="name">Nab tow unia</field>
      <field name="description">UNT</field>
      <field name="amount">1.0</field>
      <field name="amount_type">group</field>
      <field name="type_tax_use">purchase</field>
      <field name="children_tax_ids" eval="[(6, 0, [ref('vz_unia_podatek_naliczony'), ref('vz_unia_podatek_nalezny')])]"/>
      <field name="tag_ids" eval="[(6,0,[ref('l10n_pl.tag_pl_20'), ref('l10n_pl.tag_pl_12')])]"/>
                        <field name="tax_group_id" ref="tax_group_vat_0"/>
    </record>

    <record id="vs_dostu" model="account.tax.template">
      <field name="chart_template_id" ref="pl_chart_template"/>
      <field name="name">Świad Usł</field>
      <field name="description">UDU</field>
      <field name="amount">0</field>
      <field name="amount_type">percent</field>
      <field name="type_tax_use">sale</field>
      <field name="tag_ids" eval="[(6,0,[ref('l10n_pl.tag_pl_04')])]"/>
                <field name="tax_group_id" ref="tax_group_vat_0"/>
    </record>

    <record id="vz_nabu_podatek_naliczony" model="account.tax.template">
      <field name="chart_template_id" ref="pl_chart_template"/>
      <field name="name">Nab Usł - podatek naliczony</field>
      <field name="description">UNU1</field>
      <field name="amount" eval="23"/>
      <field name="sequence" eval="200"/>
      <field name="amount_type">percent</field>
      <field name="refund_account_id" ref="chart22020400"/>
      <field name="account_id" ref="chart22020400"/>
      <field name="type_tax_use">none</field>
      <field name="tag_ids" eval="[(6,0,[ref('l10n_pl.tag_pl_42')])]"/>
                        <field name="tax_group_id" ref="tax_group_vat_0"/>
    </record>

    <record id="vz_nabu_2" model="account.tax.template">
      <field name="chart_template_id" ref="pl_chart_template"/>
      <field name="name">Nab Usł - podatek należny</field>
      <field name="description">UNU2</field>
      <field name="amount" eval="-23"/>
      <field name="sequence" eval="210"/>
      <field name="amount_type">percent</field>
      <field name="refund_account_id" ref="chart22030400"/>
      <field name="account_id" ref="chart22030400"/>
      <field name="type_tax_use">none</field>
      <field name="tag_ids" eval="[(6,0,[ref('l10n_pl.tag_pl_34')])]"/>
                        <field name="tax_group_id" ref="tax_group_vat_0"/>
    </record>

    <record id="vz_nabu" model="account.tax.template">
      <field name="chart_template_id" ref="pl_chart_template"/>
      <field name="name">Nab Usł</field>
      <field name="description">UNU</field>
      <field name="amount">1.0</field>
      <field name="amount_type">group</field>
      <field name="type_tax_use">purchase</field>
      <field name="children_tax_ids" eval="[(6, 0, [ref('vz_nabu_podatek_naliczony'), ref('vz_nabu_2')])]"/>
      <field name="tag_ids" eval="[(6,0,[ref('l10n_pl.tag_pl_20'),ref('l10n_pl.tag_pl_15')])]"/>
                        <field name="tax_group_id" ref="tax_group_vat_0"/>
    </record>


    # Export / Import
    #================================================

    <record id="vs_eksp_tow" model="account.tax.template">
      <field name="chart_template_id" ref="pl_chart_template"/>
      <field name="name">Eksp Tow</field>
      <field name="description">EXT</field>
      <field name="amount">0</field>
      <field name="amount_type">percent</field>
      <field name="type_tax_use">sale</field>
      <field name="tag_ids" eval="[(6,0,[ref('l10n_pl.tag_pl_11')])]"/>
                <field name="tax_group_id" ref="tax_group_vat_0"/>
    </record>

    <record id="vz_imp_tow_podatek_naliczony" model="account.tax.template">
      <field name="chart_template_id" ref="pl_chart_template"/>
      <field name="name">Imp Tow - podatek naliczony</field>
      <field name="description">IMT1</field>
      <field name="amount" eval="23"/>
      <field name="sequence" eval="200"/>
      <field name="amount_type">percent</field>
      <field name="refund_account_id" ref="chart22020400"/>
      <field name="account_id" ref="chart22020400"/>
      <field name="type_tax_use">none</field>
      <field name="tag_ids" eval="[(6,0,[ref('l10n_pl.tag_pl_42')])]"/>
                        <field name="tax_group_id" ref="tax_group_vat_0"/>
    </record>

    <record id="vz_imp_tow_podatek_nalezny" model="account.tax.template">
      <field name="chart_template_id" ref="pl_chart_template"/>
      <field name="name">Imp Tow - podatek należny</field>
      <field name="description">IMT2</field>
      <field name="amount" eval="-23"/>
      <field name="sequence" eval="210"/>
      <field name="amount_type">percent</field>
      <field name="refund_account_id" ref="chart22030400"/>
      <field name="account_id" ref="chart22030400"/>
      <field name="type_tax_use">none</field>
      <field name="tag_ids" eval="[(6,0,[ref('l10n_pl.tag_pl_32')])]"/>
                        <field name="tax_group_id" ref="tax_group_vat_0"/>
    </record>

    <record id="vz_imp_tow" model="account.tax.template">
      <field name="chart_template_id" ref="pl_chart_template"/>
      <field name="name">Imp Tow</field>
      <field name="description">IMT</field>
      <field name="amount">1.0</field>
      <field name="amount_type">group</field>
      <field name="type_tax_use">purchase</field>
      <field name="children_tax_ids" eval="[(6, 0, [ref('vz_imp_tow_podatek_naliczony'), ref('vz_imp_tow_podatek_nalezny')])]"/>
      <field name="tag_ids" eval="[(6,0,[ref('l10n_pl.tag_pl_13'), ref('l10n_pl.tag_pl_20')])]"/>
                        <field name="tax_group_id" ref="tax_group_vat_0"/>
    </record>

    <record id="vs_ekspu" model="account.tax.template">
      <field name="chart_template_id" ref="pl_chart_template"/>
      <field name="name">Eksp Usł</field>
      <field name="description">EXU</field>
      <field name="amount">0</field>
      <field name="amount_type">percent</field>
      <field name="type_tax_use">sale</field>
      <field name="tag_ids" eval="[(6,0,[ref('l10n_pl.tag_pl_03')])]"/>
                <field name="tax_group_id" ref="tax_group_vat_0"/>
    </record>

    <record id="vz_impu_podatek_naliczony" model="account.tax.template">
      <field name="chart_template_id" ref="pl_chart_template"/>
      <field name="name">Imp Usł - podatek naliczony</field>
      <field name="description">IMU1</field>
      <field name="amount" eval="23"/>
      <field name="sequence" eval="200"/>
      <field name="amount_type">percent</field>
      <field name="refund_account_id" ref="chart22020400"/>
      <field name="account_id" ref="chart22020400"/>
      <field name="type_tax_use">none</field>
      <field name="tag_ids" eval="[(6,0,[ref('l10n_pl.tag_pl_42')])]"/>
                        <field name="tax_group_id" ref="tax_group_vat_0"/>
    </record>

    <record id="vz_impu_podatek_nalezny" model="account.tax.template">
      <field name="chart_template_id" ref="pl_chart_template"/>
      <field name="name">Imp Usł - podatek należny</field>
      <field name="description">IMU2</field>
      <field name="amount" eval="-23"/>
      <field name="sequence" eval="210"/>
      <field name="amount_type">percent</field>
      <field name="refund_account_id" ref="chart22030400"/>
      <field name="account_id" ref="chart22030400"/>
      <field name="type_tax_use">none</field>
      <field name="tag_ids" eval="[(6,0,[ref('l10n_pl.tag_pl_33')])]"/>
                        <field name="tax_group_id" ref="tax_group_vat_0"/>
    </record>

    <record id="vz_impu" model="account.tax.template">
      <field name="chart_template_id" ref="pl_chart_template"/>
      <field name="name">Imp Usł</field>
      <field name="description">IMU</field>
      <field name="amount">1.00</field>
      <field name="amount_type">group</field>
      <field name="type_tax_use">purchase</field>
      <field name="children_tax_ids" eval="[(6, 0, [ref('vz_impu_podatek_naliczony'), ref('vz_impu_podatek_nalezny')])]"/>
      <field name="tag_ids" eval="[(6,0,[ref('l10n_pl.tag_pl_14'), ref('l10n_pl.tag_pl_20')])]"/>
                        <field name="tax_group_id" ref="tax_group_vat_0"/>
    </record>


  </data>
</odoo><|MERGE_RESOLUTION|>--- conflicted
+++ resolved
@@ -256,12 +256,8 @@
       <field name="type_tax_use">sale</field>
       <field name="refund_account_id" ref="chart22030200"/>
       <field name="account_id" ref="chart22030200"/>
-<<<<<<< HEAD
-      <field name="tag_ids" eval="[ref('l10n_pl.tag_pl_08'), ref('l10n_pl.tag_pl_29')]"/>
+      <field name="tag_ids" eval="[(6,0,[ref('l10n_pl.tag_pl_08'), ref('l10n_pl.tag_pl_29')])]"/>
                 <field name="tax_group_id" ref="tax_group_vat_7"/>
-=======
-      <field name="tag_ids" eval="[(6,0,[ref('l10n_pl.tag_pl_08'), ref('l10n_pl.tag_pl_29')])]"/>
->>>>>>> 214e819c
     </record>
 
     <record id="vs_kraj_5" model="account.tax.template">
