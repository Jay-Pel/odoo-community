--- conflicted
+++ resolved
@@ -251,9 +251,6 @@
     def _compute_analytic(self, domain=None):
         if not domain:
             # To filter on analyic lines linked to an expense
-<<<<<<< HEAD
-            domain = [('so_line', 'in', self.ids), '|', ('amount', '<=', 0.0), ('project_id', '!=', False)]
-=======
             expense_type_id = self.env.ref('account.data_account_type_expenses', raise_if_not_found=False)
             expense_type_id = expense_type_id and expense_type_id.id
             domain = [
@@ -261,14 +258,13 @@
                     '|',
                         '|',
                             ('amount', '<', 0.0),
-                            ('is_timesheet', '=', True),
+                            ('project_id', '!=', False),
                         '&',
                             ('amount', '=', 0),
                             '|',
                                 ('move_id', '=', False),
                                 ('move_id.account_id.user_type_id', '=', expense_type_id)
             ]
->>>>>>> f10ef71f
         return super(SaleOrderLine, self)._compute_analytic(domain=domain)
 
     @api.model
