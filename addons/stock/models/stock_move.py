--- conflicted
+++ resolved
@@ -1068,23 +1068,8 @@
             return moves_todo
 
         if picking:
-<<<<<<< HEAD
-            moves_to_backorder = picking.move_lines.filtered(lambda x: x.state not in ('done', 'cancel'))
-            if moves_to_backorder:
-                backorder_picking = picking.copy({
-                        'name': '/',
-                        'move_lines': [],
-                        'move_line_ids': [],
-                        'backorder_id': picking.id
-                    })
-                picking.message_post(body=_('The backorder <a href=# data-oe-model=stock.picking data-oe-id=%d>%s</a> has been created.') % (backorder_picking.id, backorder_picking.name))
-                moves_to_backorder.write({'picking_id': backorder_picking.id})
-                moves_to_backorder.mapped('move_line_ids').write({'picking_id': backorder_picking.id})
-            moves_to_backorder._action_assign()
-=======
             picking._create_backorder()
 
->>>>>>> 2835d299
         return moves_todo
 
     def unlink(self):
