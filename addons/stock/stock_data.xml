<?xml version="1.0" encoding="utf-8"?>
<openerp>
    <data>
        
        
                <!--
    Resource: stock.location
    -->
        <record id="stock_location_locations" model="stock.location">
            <field name="name">Physical Locations</field>
            <field name="usage">view</field>
            <field name="company_id"></field>
        </record>
        <record id="stock_location_locations_partner" model="stock.location">
            <field name="name">Partner Locations</field>
            <field name="usage">view</field>
            <field name="posz">1</field>
            <field name="company_id"></field>
        </record>
        <record id="stock_location_locations_virtual" model="stock.location">
            <field name="name">Virtual Locations</field>
            <field name="usage">view</field>
            <field name="posz">1</field>
            <field name="company_id"></field>
        </record>
        <record id="stock_location_scrapped" model="stock.location">
            <field name="name">Scrapped</field>
            <field name="location_id" ref="stock_location_locations_virtual"/>
            <field name="scrap_location">True</field>
            <field name="usage">inventory</field>
            <field name="company_id"></field>
        </record>

        <record id="location_inventory" model="stock.location">
            <field name="name">Inventory loss</field>
            <field name="location_id" ref="stock_location_locations_virtual"/>
            <field name="usage">inventory</field>
            <field name="company_id"></field>
        </record>
        <record id="location_procurement" model="stock.location">
            <field name="name">Procurements</field>
            <field name="location_id" ref="stock_location_locations_virtual"/>
            <field name="usage">procurement</field>
            <field name="company_id"></field>
        </record>
        <record id="location_production" model="stock.location">
            <field name="name">Production</field>
            <field name="location_id" ref="stock_location_locations_virtual"/>
            <field name="usage">production</field>
            <field name="company_id"></field>
        </record>
        <record id="stock_location_suppliers" model="stock.location">
            <field name="name">Suppliers</field>
            <field name="location_id" ref="stock_location_locations_partner"/>
            <field name="usage">supplier</field>
            <field name="company_id"></field>
        </record>
        <record id="stock_location_customers" model="stock.location">
            <field name="name">Customers</field>
            <field name="location_id" ref="stock_location_locations_partner"/>
            <field name="usage">customer</field>
            <field name="company_id"></field>
        </record>
        
        <!-- REMOVED FOR AVOID DUPLICATION
         
        <record id="stock_location_company" model="stock.location">
            <field name="name" model="res.company" search="[]" use="name"/>
            <field name="usage">view</field>
            <field name="location_id" ref="stock_location_locations"/>
        </record>

        <record id="stock_location_output" model="stock.location">
            <field name="name">Output</field>
            <field name="location_id" ref="stock_location_company"/>
            <field name="usage">internal</field>
        </record>
        <record id="stock_location_stock" model="stock.location">
            <field name="name">Stock</field>
            <field name="location_id" ref="stock_location_company"/>
        </record>
<<<<<<< HEAD
        
        -->

=======
        <record id="stock_location_inter_wh" model="stock.location">
            <field name="name">Inter Warehouse</field>
            <field name="location_id" ref="stock_location_locations_virtual"/>
            <field name="usage">transit</field>
        </record>
>>>>>>> 2b3eba38

        <!-- Sequences for picking types  
        <record id="seq_picking_type_in" model="ir.sequence">
            <field name="name">WH Picking in</field>
            <field name="prefix">WH\IN</field>
            <field name="padding">5</field>
            <field name="company_id" eval="False"/>
        </record>
        
        <record id="seq_picking_type_out" model="ir.sequence">
            <field name="name">WH Picking out</field>
            <field name="prefix">WH\OUT</field>
            <field name="padding">5</field>
            <field name="company_id" eval="False"/>
        </record>
        
        <record id="seq_picking_type_internal" model="ir.sequence">
            <field name="name">WH Picking internal</field>
            <field name="prefix">WH\INT</field>
            <field name="padding">5</field>
            <field name="company_id" eval="False"/>
        </record>
         -->
<!--  
        <record id="picking_type_in" model="stock.picking.type">
            <field name="name">Receptions</field>
            <field name="sequence_id" ref="seq_picking_type_in"/>
            <field name="default_location_src_id" ref="stock_location_suppliers"/>
            <field name="default_location_dest_id" ref="stock_location_stock"/>
            <field name="code_id">incoming</field>
            <field name="auto_force_assign">True</field>
        </record>
        
        <record id="picking_type_out" model="stock.picking.type">
            <field name="name">Delivery Orders</field>
            <field name="sequence_id" ref="seq_picking_type_out"/>
            <field name="default_location_src_id" ref="stock_location_stock"/>
            <field name="default_location_dest_id" ref="stock_location_customers"/>
            <field name="code_id">outgoing</field>
        </record>
        
        <record id="picking_type_internal" model="stock.picking.type">
            <field name="name">Internal Transfers</field>
            <field name="sequence_id" ref="seq_picking_type_internal"/>
            <field name="default_location_src_id" ref="stock_location_stock"/>
            <field name="default_location_dest_id" ref="stock_location_stock"/>
            <field name="code_id">internal</field>
        </record>
-->        
        

    </data>
    <data noupdate="1">
        <!-- notify all employees of module installation -->
        <record model="mail.message" id="module_install_notification">
            <field name="model">mail.group</field>
            <field name="res_id" ref="mail.group_all_employees"/>
            <field name="type">notification</field>
            <field name="subtype_id" ref="mail.mt_comment"/>
            <field name="subject">Warehouse Management application installed!</field>
            <field name="body"><![CDATA[<p>Manage your product inventoy and stock locations: you can control stock moves history and planning,
watch your stock valuation, and track production lots upstream and downstream (based on serial numbers).</p>]]></field>
        </record>


        <!--
    Request link
    -->
        <record id="req_link_tracking" model="res.request.link">
            <field name="name">Serial Number</field>
            <field name="object">stock.production.lot</field>
        </record>


        <!--
             Procurement rules
        -->
        
<!--

    DUPLIQ pas vsur - confirmed
 
        <record id="procurement_rule_customer0" model="procurement.rule">
            <field name="name">Your Company: Stock → Customer</field>
            <field name="action">move</field>
            <field name="location_src_id" ref="stock_location_stock"/>
            <field name="location_id" ref="stock_location_customers"/>
            <field name="picking_type_id" ref="picking_type_out"/>
            <field name="procure_method">make_to_stock</field>
        </record>
-->
    
        <record id="route_warehouse0_mto" model='stock.location.route'>
            <field name="name">MTO</field>
            <field name="sequence">10</field>
        </record>
<!-- 

    DUPLIQ 

        <record id="procurement_rule_customer_mto" model="procurement.rule">
            <field name="name">Your Company: Stock → Customer</field>
            <field name="action">move</field>
            <field name="location_id" ref="stock_location_customers"/>
            <field name="location_src_id" ref="stock_location_stock"/>
            <field name="picking_type_id" ref="picking_type_out"/>
            <field name="procure_method">make_to_order</field>
            <field name="route_id" ref="route_warehouse0_mto"/>
        </record>
--> 

        <!--
    Properties
    -->
        <record forcecreate="True" id="property_stock_supplier" model="ir.property">
            <field name="name">property_stock_supplier</field>
            <field name="fields_id" search="[('model','=','res.partner'),('name','=','property_stock_supplier')]"/>
            <field eval="'stock.location,'+str(stock_location_suppliers)" name="value"/>
        </record>
        <record forcecreate="True" id="property_stock_customer" model="ir.property">
            <field name="name">property_stock_customer</field>
            <field name="fields_id" search="[('model','=','res.partner'),('name','=','property_stock_customer')]"/>
            <field eval="'stock.location,'+str(stock_location_customers)" name="value"/>
        </record>
<!--
        DUPLIQ garder via un yml

        <record id="base.main_partner" model="res.partner">
            <field name="property_stock_customer" eval="ref('stock_location_stock')"/>
        </record>
-->
        <record forcecreate="True" id="property_stock_procurement" model="ir.property">
            <field name="name">property_stock_procurement</field>
            <field name="fields_id" search="[('model','=','product.template'),('name','=','property_stock_procurement')]"/>
            <field eval="'stock.location,'+str(location_procurement)" name="value"/>
        </record>
        <record forcecreate="True" id="property_stock_inventory" model="ir.property">
            <field name="name">property_stock_inventory</field>
            <field name="fields_id" search="[('model','=','product.template'),('name','=','property_stock_inventory')]"/>
            <field eval="'stock.location,'+str(location_inventory)" name="value"/>
        </record>
        <record forcecreate="True" id="property_stock_production" model="ir.property">
            <field name="name">property_stock_production</field>
            <field name="fields_id" search="[('model','=','product.template'),('name','=','property_stock_production')]"/>
            <field eval="'stock.location,'+str(location_production)" name="value"/>
        </record>


        <record forcecreate="True" id="decimal_shipping_delay" model="decimal.precision">
            <field name="name">Shipping Delay</field>
            <field name="digits" eval="2"/>
        </record>

        <!--
    Resource: stock.warehouse
    -->
        

        <record id="warehouse0" model="stock.warehouse">
            <field model="res.company" name="name" search="[]" use="name"/>
            
            <field name="code">WH</field>
        </record>
 
        <record id="sequence_mrp_op_type" model="ir.sequence.type">
            <field name="name">Stock orderpoint</field>
            <field name="code">stock.orderpoint</field>
        </record>
        
        <record id="sequence_mrp_op" model="ir.sequence">
            <field name="name">Stock orderpoint</field>
            <field name="code">stock.orderpoint</field>
            <field name="prefix">OP/</field>
            <field name="padding">5</field>
            <field name="number_next">1</field>
            <field name="number_increment">1</field>
        </record>

        <!--
            Add Warehouse to picking_type
        
        <record id="picking_type_in" model="stock.picking.type">
            <field name="warehouse_id" ref="warehouse0"/>
        </record>
        
        <record id="picking_type_out" model="stock.picking.type">
            <field name="warehouse_id" ref="warehouse0"/>
        </record>
        
        <record id="picking_type_internal" model="stock.picking.type">
            <field name="warehouse_id" ref="warehouse0"/>
        </record>
         
        -->
    </data>
</openerp><|MERGE_RESOLUTION|>--- conflicted
+++ resolved
@@ -62,84 +62,11 @@
             <field name="company_id"></field>
         </record>
         
-        <!-- REMOVED FOR AVOID DUPLICATION
-         
-        <record id="stock_location_company" model="stock.location">
-            <field name="name" model="res.company" search="[]" use="name"/>
-            <field name="usage">view</field>
-            <field name="location_id" ref="stock_location_locations"/>
-        </record>
-
-        <record id="stock_location_output" model="stock.location">
-            <field name="name">Output</field>
-            <field name="location_id" ref="stock_location_company"/>
-            <field name="usage">internal</field>
-        </record>
-        <record id="stock_location_stock" model="stock.location">
-            <field name="name">Stock</field>
-            <field name="location_id" ref="stock_location_company"/>
-        </record>
-<<<<<<< HEAD
-        
-        -->
-
-=======
         <record id="stock_location_inter_wh" model="stock.location">
             <field name="name">Inter Warehouse</field>
             <field name="location_id" ref="stock_location_locations_virtual"/>
             <field name="usage">transit</field>
         </record>
->>>>>>> 2b3eba38
-
-        <!-- Sequences for picking types  
-        <record id="seq_picking_type_in" model="ir.sequence">
-            <field name="name">WH Picking in</field>
-            <field name="prefix">WH\IN</field>
-            <field name="padding">5</field>
-            <field name="company_id" eval="False"/>
-        </record>
-        
-        <record id="seq_picking_type_out" model="ir.sequence">
-            <field name="name">WH Picking out</field>
-            <field name="prefix">WH\OUT</field>
-            <field name="padding">5</field>
-            <field name="company_id" eval="False"/>
-        </record>
-        
-        <record id="seq_picking_type_internal" model="ir.sequence">
-            <field name="name">WH Picking internal</field>
-            <field name="prefix">WH\INT</field>
-            <field name="padding">5</field>
-            <field name="company_id" eval="False"/>
-        </record>
-         -->
-<!--  
-        <record id="picking_type_in" model="stock.picking.type">
-            <field name="name">Receptions</field>
-            <field name="sequence_id" ref="seq_picking_type_in"/>
-            <field name="default_location_src_id" ref="stock_location_suppliers"/>
-            <field name="default_location_dest_id" ref="stock_location_stock"/>
-            <field name="code_id">incoming</field>
-            <field name="auto_force_assign">True</field>
-        </record>
-        
-        <record id="picking_type_out" model="stock.picking.type">
-            <field name="name">Delivery Orders</field>
-            <field name="sequence_id" ref="seq_picking_type_out"/>
-            <field name="default_location_src_id" ref="stock_location_stock"/>
-            <field name="default_location_dest_id" ref="stock_location_customers"/>
-            <field name="code_id">outgoing</field>
-        </record>
-        
-        <record id="picking_type_internal" model="stock.picking.type">
-            <field name="name">Internal Transfers</field>
-            <field name="sequence_id" ref="seq_picking_type_internal"/>
-            <field name="default_location_src_id" ref="stock_location_stock"/>
-            <field name="default_location_dest_id" ref="stock_location_stock"/>
-            <field name="code_id">internal</field>
-        </record>
--->        
-        
 
     </data>
     <data noupdate="1">
@@ -168,38 +95,10 @@
              Procurement rules
         -->
         
-<!--
-
-    DUPLIQ pas vsur - confirmed
- 
-        <record id="procurement_rule_customer0" model="procurement.rule">
-            <field name="name">Your Company: Stock → Customer</field>
-            <field name="action">move</field>
-            <field name="location_src_id" ref="stock_location_stock"/>
-            <field name="location_id" ref="stock_location_customers"/>
-            <field name="picking_type_id" ref="picking_type_out"/>
-            <field name="procure_method">make_to_stock</field>
-        </record>
--->
-    
         <record id="route_warehouse0_mto" model='stock.location.route'>
             <field name="name">MTO</field>
             <field name="sequence">10</field>
         </record>
-<!-- 
-
-    DUPLIQ 
-
-        <record id="procurement_rule_customer_mto" model="procurement.rule">
-            <field name="name">Your Company: Stock → Customer</field>
-            <field name="action">move</field>
-            <field name="location_id" ref="stock_location_customers"/>
-            <field name="location_src_id" ref="stock_location_stock"/>
-            <field name="picking_type_id" ref="picking_type_out"/>
-            <field name="procure_method">make_to_order</field>
-            <field name="route_id" ref="route_warehouse0_mto"/>
-        </record>
---> 
 
         <!--
     Properties
@@ -214,13 +113,6 @@
             <field name="fields_id" search="[('model','=','res.partner'),('name','=','property_stock_customer')]"/>
             <field eval="'stock.location,'+str(stock_location_customers)" name="value"/>
         </record>
-<!--
-        DUPLIQ garder via un yml
-
-        <record id="base.main_partner" model="res.partner">
-            <field name="property_stock_customer" eval="ref('stock_location_stock')"/>
-        </record>
--->
         <record forcecreate="True" id="property_stock_procurement" model="ir.property">
             <field name="name">property_stock_procurement</field>
             <field name="fields_id" search="[('model','=','product.template'),('name','=','property_stock_procurement')]"/>
@@ -268,21 +160,5 @@
             <field name="number_increment">1</field>
         </record>
 
-        <!--
-            Add Warehouse to picking_type
-        
-        <record id="picking_type_in" model="stock.picking.type">
-            <field name="warehouse_id" ref="warehouse0"/>
-        </record>
-        
-        <record id="picking_type_out" model="stock.picking.type">
-            <field name="warehouse_id" ref="warehouse0"/>
-        </record>
-        
-        <record id="picking_type_internal" model="stock.picking.type">
-            <field name="warehouse_id" ref="warehouse0"/>
-        </record>
-         
-        -->
     </data>
 </openerp>