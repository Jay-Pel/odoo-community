<?xml version="1.0" encoding="utf-8"?>
<openerp>
    <data>

        <!-- Top menu item -->
        <menuitem name="Warehouse"
            id="menu_stock_root"
            groups="group_stock_manager,group_stock_user"
            sequence="70"/>

        <menuitem id="menu_stock_warehouse_mgmt" name="Operations" parent="menu_stock_root" sequence="1"/>
        <menuitem id="menu_stock_product" name="Products" parent="menu_stock_root" sequence="6"/>
        <menuitem name="Products by Category" id="menu_product_by_category_stock_form" action="product.product_category_action"
            parent="stock.menu_stock_product" sequence="0"/>
        <menuitem action="product.product_normal_action" id="menu_stock_products_menu" parent="menu_stock_product" sequence="1"/>
        <menuitem id="menu_stock_configuration" name="Configuration" parent="menu_stock_root" sequence="15" groups="group_stock_manager"/>
        <menuitem id="menu_warehouse_config" name="Warehouse Management" parent="menu_stock_configuration" sequence="40" groups="base.group_no_one"/>
        <menuitem id="menu_stock_inventory_control" name="Inventory Control" parent="menu_stock_root" sequence="2"/>
        <menuitem
            id="menu_product_in_config_stock" name="Products"
            parent="stock.menu_stock_configuration" sequence="45" groups="base.group_no_one"/>
        <menuitem
            action="product.product_category_action_form" id="menu_product_category_config_stock"
            parent="stock.menu_product_in_config_stock" sequence="0"/>
        <menuitem
            action="product.product_ul_form_action" groups="product.group_stock_packaging"
            id="menu_product_packaging_stock_action" parent="stock.menu_product_in_config_stock" sequence="1"/>
        <menuitem
            id="menu_stock_unit_measure_stock" name="Units of Measure"
            parent="stock.menu_product_in_config_stock"  sequence="35" groups="product.group_uom"/>
        <menuitem
            action="product.product_uom_categ_form_action" id="menu_stock_uom_categ_form_action"
            parent="menu_stock_configuration" sequence="30" groups="product.group_uom"/>
        <menuitem
            action="product.product_uom_form_action" id="menu_stock_uom_form_action"
            parent="menu_stock_configuration" sequence="35" groups="product.group_uom"/>

        <record id="stock_inventory_line_tree" model="ir.ui.view">
            <field name="name">stock.inventory.line.tree</field>
            <field name="model">stock.inventory.line</field>
            <field name="arch" type="xml">
                <tree string="Stock Inventory Lines">
                    <field name="product_id"/>
                    <field name="product_qty"/>
                    <field name="product_uom_id" groups="product.group_uom"/>
                    <field name="location_id" groups="stock.group_locations"/>
                </tree>
            </field>
        </record>
        <record id="view_inventory_line_form" model="ir.ui.view">
            <field name="name">stock.inventory.line.form</field>
            <field name="model">stock.inventory.line</field>
            <field name="arch" type="xml">
                <form string="Stock Inventory Lines" version="7.0">
                    <group col="4">
                        <field context="{'location':location_id, 'uom':product_uom_id, 'to_date':parent.date}" name="product_id" on_change="on_change_product_id(location_id,product_id,product_uom_id,parent.date)" domain="[('type','&lt;&gt;','service')]"/>
                        <field name="product_qty"/>
                        <field name="product_uom_id" groups="product.group_uom"/>
                        <field domain="[('usage','=','internal')]" name="location_id"/>
                        <field name="th_qty" readonly="1"/>
                        <button name="%(stock.action_view_stock_inventory_line_split)d"
                            string="Split Inventory Line"
                            type="action" icon="gtk-justify-fill"/>
                    </group>
                </form>
            </field>
        </record>

         <record id="view_inventory_filter" model="ir.ui.view">
            <field name="name">stock.inventory.filter</field>
            <field name="model">stock.inventory</field>
            <field name="arch" type="xml">
                <search string="Search Inventory">
                    <field name="name" string="Inventory Reference"/>
                    <field name="date"/>
                    <field name="company_id" groups="base.group_multi_company"/>
                    <group expand="0" string="Group By...">
                        <filter string="Status" icon="terp-stock_effects-object-colorize" domain="[]" context="{'group_by':'state'}"/>
                        <filter string="Inventories Month" icon="terp-go-month" domain="[]" context="{'group_by':'date'}" help="Physical Inventories by Month"/>
                    </group>
                </search>

            </field>
        </record>

        <record id="view_inventory_tree" model="ir.ui.view">
            <field name="name">stock.inventory.tree</field>
            <field name="model">stock.inventory</field>
            <field name="arch" type="xml">
                <tree string="Lot Inventory" colors="grey:state == 'cancel'">
                    <field name="name"/>
                    <field name="date"/>
                    <field name="state"/>
                </tree>
            </field>
        </record>

        <record id="view_inventory_form" model="ir.ui.view">
            <field name="name">stock.inventory.form</field>
            <field name="model">stock.inventory</field>
            <field name="arch" type="xml">
                <form string="Inventory Adjustment" version="7.0">
                <header>
                    <button name="prepare_inventory" states="draft" string="Start Inventory" type="object" class="oe_highlight" groups="stock.group_stock_user"/>
                    <button name="action_done" states="confirm" string="Validate Inventory" type="object" class="oe_highlight" groups="stock.group_stock_manager"/>
                    <button name="action_cancel_draft" states="cancel" string="Set to Draft" type="object"/>
                    <button name="action_cancel_inventory" states="confirm" string="Cancel Inventory" type="object"/>
                    <field name="state" widget="statusbar" statusbar_visible="draft,confirm,done"/>
                </header>
                <sheet>
                    <div class="oe_title">
                        <label for="name" class="oe_edit_only"/>
                        <h1><field name="name" placeholder="e.g. Annual inventory"/></h1>
                    </div>
                    <group>
                        <group>
                            <field name="location_id"/>
                        </group>
                        <group>
                            <field name="date"/>
                            <field name="company_id" groups="base.group_multi_company" widget="selection"/>
                        </group>
                        <div class="oe_grey" colspan="4">Specify filters to focus your inventory a on particular product, lot, pack and product's owner.</div>
                        <group>
                            <label for="filter"/>
                            <div colspan="4">
                                <field name="filter" widget='radio'/>
                            </div>
                        </group>
                        <group>
                            <field name="product_id" domain="[('type','=','product')]" attrs="{'invisible': [('filter', 'not in', ('product', 'product_owner'))]}"/>
                            <field name="lot_id" attrs="{'invisible': [('filter', '!=', 'lot')]}"/>
                            <field name="partner_id" attrs="{'invisible': [('filter', 'not in', ('owner', 'product_owner'))]}"/>
                            <field name="package_id" attrs="{'invisible': [('filter', '!=', 'pack')]}"/>
                        </group>
                    </group>
                    <notebook attrs="{'invisible':[('state','=','draft')]}">
                        <page string="Inventory Details" >
                            <button name="set_checked_qty" states="confirm" string="⇒ Set Checked Quantity to 0" type="object" class="oe_link oe_right" groups="stock.group_stock_user"/>
                            <field name="line_ids" string="Inventory Details" context="{'default_location_id': location_id,  'default_product_id': product_id, 'default_prod_lot_id': lot_id, 'default_package_id': package_id, 'default_partner_id': partner_id}">
                                <tree string="Inventory Details" editable="bottom" colors="blue: product_qty != th_qty">
                                    <field context="{'location':location_id, 'uom':product_uom_id, 'to_date':parent.date}" name="product_id" on_change="on_change_product_id(location_id,product_id,product_uom_id,partner_id,prod_lot_id,package_id)" domain="[('type','=','product')]"/>
                                    <field name="product_uom_id" groups="product.group_uom" on_change="on_change_product_id(location_id,product_id,product_uom_id,partner_id,prod_lot_id,package_id)"/>
                                    <field domain="[('usage','=','internal')]" name="location_id" groups="stock.group_locations" on_change="on_change_product_id(location_id,product_id,product_uom_id,partner_id,prod_lot_id,package_id)"/>
                                    <field name="prod_lot_id" on_change="on_change_product_id(location_id,product_id,product_uom_id,partner_id,prod_lot_id,package_id)" domain="[('product_id', '=', product_id)]" context="{'default_product_id': product_id}"/>
                                    <field name="package_id" on_change="on_change_product_id(location_id,product_id,product_uom_id,partner_id,prod_lot_id,package_id)"/>
                                    <field name="partner_id" on_change="on_change_product_id(location_id,product_id,product_uom_id,partner_id,prod_lot_id,package_id)"/>
                                    <field name="th_qty" readonly="1"/>
                                    <field name="product_qty" string="Checked Quantity"/>
                                    <field name="state" invisible="True"/>
                                </tree>
                            </field>
                        </page>
                        <page string="Inventory Adjustments" attrs="{'invisible': [('state', '!=', 'done')]}">
                            <field name="move_ids">
                                <tree colors="grey:scrapped == True" string="Stock Moves">
                                    <field name="product_id"/>
                                    <field name="product_uom_qty" on_change="onchange_quantity(product_id, product_uom_qty, product_uom, product_uos)"/>
                                    <field name="product_uom" string="Unit of Measure" groups="product.group_uom"/>
                                    <field name="product_uos" groups="product.group_uos"/>
                                    <field name="picking_id" invisible="1" />
                                    <field name="create_date" invisible="1" />
                                    <field name="date_expected" invisible="1" />
                                    <button name="%(stock.move_scrap)d"
                                       string="Scrap Products" type="action"
                                       icon="terp-gtk-jump-to-ltr" context="{'scrap': True}"
                                       states="draft,waiting,confirmed,assigned"
                                       groups="base.group_user"/>
                                    <field name="scrapped" invisible="1"/>
                                    <field name="location_id" groups="stock.group_locations"/>
                                    <field name="location_dest_id" groups="stock.group_locations"/>
                                    <field name="state"/>
                                </tree>
                            </field>
                        </page>
                    </notebook>
                </sheet>
                </form>
            </field>
        </record>

        <record id="action_inventory_form" model="ir.actions.act_window">
            <field name="name">Inventories Adjustment</field>
            <field name="type">ir.actions.act_window</field>
            <field name="res_model">stock.inventory</field>
            <field name="view_type">form</field>
            <field name="view_id" ref="view_inventory_tree"/>
            <field name="search_view_id" ref="view_inventory_filter"/>
            <field name="help" type="html">
              <p class="oe_view_nocontent_create">
                Click to start an inventory. 
              </p><p>
                Periodical Inventories are used to count the number of products
                available per location. You can use it once a year when you do
                the general inventory or whenever you need it, to adapt the
                current inventory level of a product.
              </p>
            </field>
        </record>
        <menuitem action="action_inventory_form" id="menu_action_inventory_form" parent="menu_stock_inventory_control" sequence="30"/>


        <menuitem id="menu_traceability" name="Traceability" parent="menu_stock_root" 
            sequence="3"/>

        <record id="view_production_lot_form" model="ir.ui.view">
            <field name="name">stock.production.lot.form</field>
            <field name="model">stock.production.lot</field>
            <field name="arch" type="xml">
                <form string="Serial Number" version="7.0">
                    <div class="oe_button_box oe_right">
                        <button name="action_traceability" string="Upstream Traceability" type="object"/>
                        <button name="action_traceability" string="Downstream Traceability" type="object"/>
                    </div>
                    <div class="oe_title">
                        <label for="name" class="oe_edit_only"/>
                        <h1>
                            <field name="name"/>
                        </h1>
                    </div>
                    <group name="main_group">
                        <group>
                            <field name="product_id"/>
                            <field name="ref"/>
                        </group>
                    </group>
                    <notebook>
                        <page string="Products">
                            <field name="quant_ids">
                                <tree string="Stock Moves">
                                    <field name="name"/>
                                    <field name="product_id"/>
                                    <field name="qty" on_change="onchange_quantity(product_id, product_qty, product_uom, product_uos)"/>
                                    <field name="location_id" groups="stock.group_locations"/>
                                </tree>
                             </field>
                        </page>
                    </notebook>
                </form>
            </field>
        </record>
        <record id="view_production_lot_tree" model="ir.ui.view">
            <field name="name">stock.production.lot.tree</field>
            <field name="model">stock.production.lot</field>
            <field name="arch" type="xml">
                <tree string="Serial Number">
                    <field name="name"/>
                    <field name="ref"/>
                    <field name="product_id"/>
                    <field name="create_date"/>
                </tree>
            </field>
        </record>

        <record model="ir.ui.view" id="search_product_lot_filter">
            <field name="name">Production Lots Filter</field>
            <field name="model">stock.production.lot</field>
            <field name="arch" type="xml">
                <search string="Product Lots Filter">
                    <field name="name" string="Product Lots" filter_domain="['|','|',('name','ilike',self),('ref','ilike',self)]"/>
                    <field name="product_id"/>
                    <group expand="0" string="Group By...">
                        <filter string="Product" icon="terp-accessories-archiver" domain="[]" context="{'group_by':'product_id'}"/>
                    </group>
                </search>
            </field>
        </record>

        <record id="action_production_lot_form" model="ir.actions.act_window">
            <field name="name">Serial Number</field>
            <field name="type">ir.actions.act_window</field>
            <field name="res_model">stock.production.lot</field>
            <field name="view_type">form</field>
            <field name="view_id" ref="view_production_lot_tree"/>
            <field name="search_view_id" ref="search_product_lot_filter"/>
            <field name="context">{}</field>
            <field name="help" type="html">
              <p class="oe_view_nocontent_create">
                Click to add a serial number.
              </p><p>
                This is the list of all the production lots you recorded. When
                you select a lot, you can get the upstream or downstream
                traceability of the products contained in lot. By default, the
                list is filtred on the serial numbers that are available in
                your warehouse but you can uncheck the 'Available' button to
                get all the lots you produced, received or delivered to
                customers.
              </p>
            </field>
        </record>
        <menuitem action="action_production_lot_form" id="menu_action_production_lot_form"
            parent="menu_traceability" groups="stock.group_production_lot"
            sequence="1"/>

        #
        # Lot composition (history)
        #
        <record id="stock_move_tree" model="ir.ui.view">
            <field name="name">Stock Moves</field>
            <field name="model">stock.move</field>
            <field name="arch" type="xml">
                <tree colors="grey:state == 'cancel'" string="Moves" create="false">
                    <field name="product_id"/>
                    <field name="product_uom_qty"/>
                    <field name="product_uom"  string="Unit of Measure" groups="product.group_uom"/>
                    <field name="product_packaging" domain="[('product_id','=',product_id)]" groups="product.group_stock_packaging"/>
                    <field name="picking_id"/>
                    <field name="location_id" groups="stock.group_locations"/>
                    <field name="location_dest_id" groups="stock.group_locations"/>
                    <field name="create_date" groups="base.group_no_one"/>
                    <field name="date" string="Date" groups="base.group_no_one"/>
                    <field name="date_expected" string="Date Expected"/>
                    <field name="state"/>
                </tree>
            </field>
        </record>

        <record id="stock_move_tree2" model="ir.ui.view">
            <field name="name">Stock Moves</field>
            <field name="model">stock.move</field>
            <field name="arch" type="xml">
                <tree colors="grey:state == 'cancel'" string="Moves" create="false">
                    <field name="product_id"/>
                    <field name="product_uom_qty"/>
                    <field name="product_uom"  string="Unit of Measure" groups="product.group_uom"/>
                    <field name="product_packaging" domain="[('product_id','=',product_id)]" groups="product.group_stock_packaging"/>
                    <field name="picking_id"/>
                    <field name="location_id" groups="stock.group_locations"/>
                    <field name="location_dest_id" groups="stock.group_locations"/>
                    <field name="create_date" groups="base.group_no_one"/>
                    <field name="date" string="Date" groups="base.group_no_one"/>
                    <field name="date_expected" string="Date Expected"/>
                    <field name="state"/>
                </tree>
            </field>
        </record>

        <record id="action3" model="ir.actions.act_window">
            <field name="name">Downstream traceability</field>
            <field name="type">ir.actions.act_window</field>
            <field name="res_model">stock.move</field>
            <field name="domain">[('id','in',active_ids)]</field>
            <field name="view_type">tree</field>
            <field eval="stock_move_tree2" name="view_id"/>
        </record>

        <record id="ir_move_traceability_upstream" model="ir.values">
            <field name="key2">tree_but_action</field>
            <field name="model">stock.move</field>
            <field name="name">Downstream traceability</field>
            <field eval="'ir.actions.act_window,'+str(action3)" name="value"/>
        </record>

        <record id="action5" model="ir.actions.act_window">
            <field name="name">Upstream traceability</field>
            <field name="type">ir.actions.act_window</field>
            <field name="res_model">stock.move</field>
            <field name="domain">[('id','in',active_ids)]</field>
            <field name="view_type">tree</field>
            <field eval="stock_move_tree" name="view_id"/>
        </record>

        <record id="ir_move_traceability_downstream" model="ir.values">
            <field name="key2">tree_but_action</field>
            <field name="model">stock.move</field>
            <field name="name">Upstream traceability</field>
            <field eval="'ir.actions.act_window,'+str(action5)" name="value"/>
        </record>

        <record id="view_location_form" model="ir.ui.view">
            <field name="name">stock.location.form</field>
            <field name="model">stock.location</field>
            <field name="arch" type="xml">
                <form string="Stock Location" version="7.0">
                    <label for="name" class="oe_edit_only"/>
                    <h1><field name="name"/></h1>
                    <label for="location_id" class="oe_edit_only"/>
                    <h2><field name="location_id"/></h2>
                    <group>
                        <group string="Additional Information">
                            <field name="usage"/>
                            <field name="partner_id"/>
                            <field name="company_id" groups="base.group_multi_company" widget="selection"/>
                            <field name="scrap_location"/>
                            <field name="active"/>
                        </group>
                        <group string="Localization" name="localization">
                            <field name="posx"/>
                            <field name="posy"/>
                            <field name="posz"/>
                        </group>
                    </group>
                    <separator string="Removal Strategies" groups="stock.group_adv_location"/>
                    <group  groups="stock.group_adv_location">
                        <div class="oe_inline">
                            <p class="oe_grey">
                                Removal strategies define the method used for suggesting the 
                                location to take the products from
                            </p>
                            <field name="removal_strategy_ids" class ="oe_inline">
                                <tree editable="bottom" string="removal">
                                    <field name="product_categ_id"/>
                                    <field name="method"/>
                                </tree>
                            </field>
                        </div>
                        <newline/>
                        <separator string="Putaway Strategies"/>
                        <newline/>
                        <div class="oe_inline">
                            <p class="oe_grey">
                                Putaway strategies define the method used for suggesting the 
                                location to put the products
                            </p>
                            <field name="putaway_strategy_ids" class="oe_inline">
                                <tree string="Put Away" editable="bottom">
                                    <field name="product_categ_id"/>
                                    <field name="method"/>
                                    <field name="location_spec_id"/>
                                </tree>
                            </field>
                        </div>
                    </group>                   
                    <separator string="Additional Information"/>
                    <field name="comment"/>
                </form>
            </field>
        </record>

        <record id="view_location_search" model="ir.ui.view">
            <field name="name">stock.location.search</field>
            <field name="model">stock.location</field>
            <field name="arch" type="xml">
                <search string="Stock Locations">
                    <field name="name" string="Stock Locations"/>
                    <filter icon="terp-go-home" name="in_location" string="Internal" domain="[('usage', '=', 'internal')]" help="Internal Locations"/>
                    <filter icon="terp-personal" name="customer" string="Customer" domain="[('usage', '=', 'customer')]" help="Customer Locations"/>
                    <filter icon="terp-personal" name="supplier" string="Supplier" domain="[('usage', '=', 'supplier')]" help="Supplier Locations"/>
                    <field name="location_id" string="Parent Location"/>
                </search>
            </field>
        </record>


        <record id="view_location_tree2" model="ir.ui.view">
            <field name="name">stock.location.tree</field>
            <field name="model">stock.location</field>
            <field name="priority" eval="2"/>
            <field name="arch" type="xml">
                <tree string="Stock Location" colors="blue:usage=='view';darkred:usage=='internal'">
                    <field name="complete_name"/>
                    <field name="usage"/>
                </tree>
            </field>
        </record>
        
        <record id="view_putaway" model="ir.ui.view">
            <field name="name">product.putaway.form</field>
            <field name="model">product.putaway</field>
            <field name="arch" type="xml">
                <form string="Putaway">
                   <field name="product_categ_id"/>
                   <field name="location_id"/>
                   <field name="method"/>
                   <field name="location_spec_id"/>
               </form>
            </field>
        </record>

        <record id="view_removal" model="ir.ui.view">
            <field name="name">product.removal.form</field>
            <field name="model">product.removal</field>
            <field name="arch" type="xml">
                <form string="Removal">
                   <field name="product_categ_id"/>
                   <field name="location_id"/>
                   <field name="method"/>
               </form>
            </field>
        </record>

        <record id="stock_location_path_tree" model="ir.ui.view">
            <field name="name">stock.location.path.tree</field>
            <field name="model">stock.location.path</field>
            <field name="arch" type="xml">
                <tree string="Location Paths">
                    <field name="location_from_id" />
                    <field name="location_dest_id" />
                    <field name="name" />
                </tree>
            </field>
        </record>

        <record id="stock_location_path_form" model="ir.ui.view">
            <field name="name">stock.location.path.form</field>
            <field name="model">stock.location.path</field>
            <field name="arch" type="xml">
                <form string="Location Paths" version="7.0">
                    <group col="4">
                        <group>
                            <field name="name"/>
                            <field name="location_from_id"/>
                            <field name="location_dest_id"/>
                        </group>
                        <group>
                            <field name="company_id" groups="base.group_multi_company" />
                            <field name="picking_type_id"/>
                            <field name="auto"/>
                            <label for="delay" string="Delay"/>
                        <div>
                            <field name="delay" class="oe_inline"/>days
                        </div>
                        </group>
                    </group>
                </form>
            </field>
        </record>

        <record id="product_category_form_view_inherit" model="ir.ui.view">
            <field name="name">product.category.form</field>
            <field name="model">product.category</field>
            <field name="inherit_id" ref="product.product_category_form_view" />
            <field name="arch" type="xml">
                <xpath expr="//sheet" position="inside">
                    <group string="Routes" colspan="4">
                        <div class="oe_inline">
                            <p attrs="{'invisible':[('route_ids','=',False)]}">
                            <field name="route_ids" nolabel="1" widget="many2many_tags" class="oe_inline"/>
                            </p>
                            <p attrs="{'invisible':[('parent_id','=',False)]}">
                            The following routes will apply to the products in this category taking into account parent categories: 
                            <field name="total_route_ids" nolabel="1" widget="many2many_tags"/>
                            </p>
                        </div>
                    </group>
                    <separator string="Removal Strategies"/>
                        <div class="oe_inline">
                        <p class="oe_grey">
                            Removal strategies define the method used for suggesting the 
                            location to take the products from
                        </p>
                        <field name="removal_strategy_ids">
                            <tree editable="bottom" string="removal">
                                <field name="location_id"/>
                                <field name="method"/>
                            </tree>
                        </field>

                        </div>
                        <newline/>
                        <separator string="Putaway Strategies"/>
                        <newline/>
                        <div class="oe_inline">
                        <p class="oe_grey">
                            Putaway strategies define the method used for suggesting the 
                            location to put the products
                        </p>
                        <field name="putaway_strategy_ids">
                            <tree string="Put Away" editable="bottom">
                                <field name="location_id"/>
                                <field name="method"/>
                                <field name="location_spec_id"/>
                            </tree>
                        </field>
                        </div>
                </xpath>
            </field>
        </record>
        

        <record id="action_location_form" model="ir.actions.act_window">
            <field name="name">Locations</field>
            <field name="res_model">stock.location</field>
            <field name="type">ir.actions.act_window</field>
            <field name="view_type">form</field>
            <field name="view_id" ref="view_location_tree2"/>
            <field name="search_view_id" ref="view_location_search"/>
            <field name="context">{'search_default_in_location':1}</field>
            <field name="help" type="html">
              <p class="oe_view_nocontent_create">
                Click to add a location.
              </p><p>
                Define your locations to reflect your warehouse structure and
                organization. OpenERP is able to manage physical locations
                (warehouses, shelves, bin, etc), partner locations (customers,
                suppliers) and virtual locations which are the counterpart of
                the stock operations like the manufacturing orders
                consumptions, inventories, etc.
              </p><p>  
                Every stock operation in OpenERP moves the products from one
                location to another one.  For instance, if you receive products
                from a supplier, OpenERP will move products from the Supplier
                location to the Stock location. Each report can be performed on
                physical, partner or virtual locations.
              </p>
            </field>
        </record>
        <menuitem action="action_location_form" id="menu_action_location_form" groups="stock.group_locations"
            parent="menu_stock_configuration" sequence="5"/>

        <record id="view_location_tree" model="ir.ui.view">
            <field name="name">stock.location.tree</field>
            <field name="model">stock.location</field>
            <field name="field_parent">child_ids</field>
            <field name="arch" type="xml">
                <tree toolbar="1" string="Locations" >
                    <field name="name"/>
                </tree>
            </field>
        </record>
        <record model="ir.actions.act_window" id="action_product_location_tree">
            <field name="context">{'product_id': active_id}</field>
            <field name="name">Stock by Location</field>
            <field name="res_model">stock.location</field>
        </record>
        <record id="act_product_stock_move_open" model="ir.actions.act_window">
            <field name="context">{'search_default_done': 1,'search_default_product_id': active_id, 'default_product_id': active_id}</field>
            <field name="name">Moves</field>
            <field name="res_model">stock.move</field>
        </record>
        <record id="action_location_tree" model="ir.actions.act_window">
            <field name="name">Inventory by Location</field>
            <field name="res_model">stock.location</field>
            <field name="type">ir.actions.act_window</field>
            <field name="domain">[('location_id','=',False)]</field>
            <field name="view_type">tree</field>
            <field name="view_id" ref="view_location_tree"/>
            <field name="help" type="html">
              <p class="oe_view_nocontent_create">
                Click to add a location.
              </p><p>
                This is the structure of your company's warehouses and
                locations. You can click on a location to get the list of the
                products and their stock level in this particular location and
                all its children.
              </p>
            </field>
        </record>
        <menuitem action="action_location_tree"
            id="menu_action_location_tree"
            parent="menu_stock_inventory_control"
            groups="stock.group_locations"
            sequence="20"/>

        <record id="view_warehouse" model="ir.ui.view">
            <field name="name">stock.warehouse</field>
            <field name="model">stock.warehouse</field>
            <field name="arch" type="xml">
                <form string="Warehouse" version="7.0">
                    <sheet>
                        <label for="name" class="oe_edit_only"/>
                        <h1><field name="name"/></h1>
                        <group>
                            <group>
                                <field name="code"/>
                                <field name="lot_stock_id" groups="stock.group_locations" string="Inventory Location" invisible="1"/>
                            </group>
                            <group>
                                <field name="company_id" groups="base.group_multi_company" widget="selection"/>
                                <field name="partner_id"/>
                            </group>
                            <notebook colspan="4" groups="stock.group_adv_location">
                                <page string="Warehouse Configuration" colspan="4">
                                    <group colspan="4">
                                        <field name="reception_steps" widget='radio'/>
                                        <field name="delivery_steps" widget='radio'/>
                                    </group>
                                </page>
                                <page string="Routes Information" colspan="4">
                                    <group colspan="4">
                                        <field name="route_ids" nolabel="1" readonly="1"/>
                                    </group>
                                </page>
                            </notebook>
                        </group>
                    </sheet>
                </form>
            </field>
        </record>
        <record id="view_warehouse_tree" model="ir.ui.view">
            <field name="name">stock.warehouse.tree</field>
            <field name="model">stock.warehouse</field>
            <field name="arch" type="xml">
                <tree string="Warehouse">
                    <field name="name"/>
                    <field name="lot_stock_id" groups="stock.group_locations"/>
                    <field name="partner_id"/>
                </tree>
            </field>
        </record>
        <record id="action_warehouse_form" model="ir.actions.act_window">
            <field name="name">Warehouses</field>
            <field name="res_model">stock.warehouse</field>
            <field name="type">ir.actions.act_window</field>
            <field name="view_type">form</field>
            <field name="view_id" ref="view_warehouse_tree"/>
            <field name="help" type="html">
              <p class="oe_view_nocontent_create">
                Click to define a new warehouse.
              </p>
            </field>
        </record>
        <menuitem action="action_warehouse_form" id="menu_action_warehouse_form" groups="stock.group_locations"
            parent="menu_stock_configuration" sequence="1"/>

        <!--
            Stock picking
            Defaults and Internal Pickings
        -->

        <record model="ir.ui.view" id="stock_picking_calendar">
            <field name="name">stock.picking.calendar</field>
            <field name="model">stock.picking</field>
            <field name="priority" eval="2"/>
            <field name="arch" type="xml">
                <calendar string="Calendar View" date_start="min_date" date_stop="max_date" color="partner_id">
                    <field name="origin"/>
                    <field name="picking_type_id"/>
                    <field name="partner_id"/>
                </calendar>
            </field>
        </record>

        <record id="vpicktree" model="ir.ui.view">
            <field name="name">stock.picking.tree</field>
            <field name="model">stock.picking</field>
            <field name="arch" type="xml">
                <tree colors="blue:state == 'draft';grey:state == 'cancel';red:state not in ('cancel', 'done') and date &lt; current_date" string="Picking list">
                    <field name="name"/>
                    <field name="origin"/>
                    <field name="date"/>
                    <field name="min_date"/>
                    <field name="backorder_id"/>
                    <field name="state"/>
                    <field name="priority"/>
                    <field name="picking_type_id" invisible="1"/>
                </tree>
            </field>
        </record>

        <record id="view_picking_form" model="ir.ui.view">
            <field name="name">stock.picking.form</field>
            <field name="model">stock.picking</field>
            <field eval="12" name="priority"/>
            <field name="arch" type="xml">
                <form string="Transfer" version="7.0">
                <header>
                    <button name="action_confirm" states="draft" string="Mark as Todo" type="object" class="oe_highlight" groups="base.group_user"/>
                    <button name="action_assign" states="confirmed" string="Check Availability" type="object" class="oe_highlight" groups="base.group_user"/>
                    <button name="force_assign" states="confirmed" string="Force Availability" type="object" class="oe_highlight" groups="base.group_user"/>
                    <button name="do_partial" states="assigned" string="Transfer Done" groups="stock.group_stock_user" type="object" class="oe_highlight"/>
                    <button name="do_prepare_partial" string="Partial Transfer" groups="stock.group_stock_user" type="object" class="oe_highlight" attrs="{'invisible': ['|',('pack_operation_exist', '=', True),('state','!=','assigned')]}"/>
                    <button name="%(act_stock_return_picking)d" string="Reverse Transfer" states="done" type="action" groups="base.group_user"/>
                    <button name="action_cancel" states="assigned,confirmed,draft" string="Cancel Transfer" groups="base.group_user" type="object"/>
                    <button name="do_unreserve" string="Unreserve" groups="base.group_user" type="object" attrs="{'invisible': ['|',('quant_reserved_exist', '=', False), ('state','!=','assigned')]}"/>
                    <field name="state" widget="statusbar" statusbar_visible="draft,assigned,done" statusbar_colors='{"shipping_except":"red","invoice_except":"red","waiting_date":"blue"}'/>
                </header>
                <sheet>
                    <h1>
                        <field name="name" class="oe_inline" attrs="{'invisible': [('name','=','/')]}" readonly="1"/>
                    </h1>
                    <group>
                        <group>
                            <field name="partner_id"/>
                            <field name="group_id"/>
                            <field name="backorder_id" readonly="1" attrs="{'invisible': [('backorder_id','=',False)]}"/>
                        </group>
                        <group>
                            <field name="date"/>
                            <field name="min_date"/>
                            <field name="origin" placeholder="e.g. PO0032" class="oe_inline"/>
                        </group>
                    </group>
                    <notebook>
                        <page string="Products">
                            <separator string="Expected Quantities" attrs="{'invisible': [('pack_operation_exist', '=', False)]}"/>
                            <field name="move_lines" context="{'address_in_id': partner_id, 'form_view_ref':'view_move_picking_form', 'tree_view_ref':'view_move_picking_tree', 'default_picking_type_id': picking_type_id}"/>
                            <separator string="In Process Quantities" attrs="{'invisible': [('pack_operation_exist', '=', False)]}"/>
                            <field name="pack_operation_exist" invisible="1"/>
                            <button name="action_pack" string="Create Package" type="object" attrs="{'invisible': ['|',('pack_operation_exist', '=', False),('state', 'not in', ('draft','assigned','confirmed'))]}"/>
                            <button name="do_split" string="Create Draft Backorder" groups="base.group_no_one" type="object" attrs="{'invisible': ['|',('pack_operation_exist', '=', False),('state','!=','assigned')]}"/>
                            <field name="pack_operation_ids" attrs="{'invisible': [('pack_operation_exist', '=', False)]}">
                                <tree editable="top">
                                    <field name="product_id"/>
                                    <field name="product_uom_id" groups="product.group_uom"/>
                                    <field name="lot_id" domain="[('product_id','=?', product_id)]" context="{'product_id': product_id}" groups="stock.group_production_lot"/>
                                    <field name="package_id" groups="stock.group_tracking_lot"/>
                                    <field name="owner_id" groups="stock.group_tracking_owner"/>
                                    <field name="product_qty" attrs="{'required': [('product_id', '!=', False)]}"/>
                                    <field name="result_package_id" groups="stock.group_tracking_lot"/>
                                </tree>
                            </field>
                            <field name="note" placeholder="Add an internal note..." class="oe_inline"/>
                        </page>
                        <page string="Additional Info">
                            <group>
                                <group>
                                    <field name="move_type"/>
                                    <field name="picking_type_id"/>
                                    <field name="priority"/>
                                    <field name="quant_reserved_exist" invisible="1"/>                                    
                                </group>
                                <group>
                                    <field name="company_id" groups="base.group_multi_company" widget="selection"/>
                                    <field name="date_done" groups="base.group_no_one"/>
                                </group>
                            </group>
                        </page>
                    </notebook>
                </sheet>
                <div class="oe_chatter">
                    <field name="message_follower_ids" widget="mail_followers"/>
                    <field name="message_ids" widget="mail_thread"/>
                </div>
                </form>
            </field>
        </record>

        <record id="view_picking_internal_search" model="ir.ui.view">
            <field name="name">stock.picking.internal.search</field>
            <field name="model">stock.picking</field>
            <field name="arch" type="xml">
                <search string="Internal Picking List">
                    <field name="name" string="Internal Picking List" filter_domain="['|',('name','ilike', self),('origin','ilike',self)]"/>
                    <filter icon="terp-check" name="draft" string="Draft" domain="[('state','=','draft')]" help="Draft Internal Moves"/>
                    <filter icon="terp-check" name="available" string="Ready" domain="[('state','=','assigned')]" help="Assigned Internal Moves"/>
                    <filter icon="terp-camera_test" name="confirmed" string="Waiting" domain="[('state','=','confirmed')]" help="Confirmed Internal Moves"/>
                    <filter icon="terp-dialog-close" name="done" string="Done" domain="[('state','=','done')]" help="Pickings already processed"/>
                    <separator/>
                    <filter name="late" string="Late" domain="[('min_date','&lt;', time.strftime('%%Y-%%m-%%d'))]" help="Pickings that are late on scheduled time"/>
                    <separator/>
                    <filter name="backorder" string="Backorders" domain="[('backorder_id','&lt;&gt;', False)]" help="Remaining parts of picking partially processed"/>
                    <field name="partner_id" filter_domain="[('partner_id','child_of',self)]"/>
                    <field name="product_id"/>
                    <field name="picking_type_id"/>
                    <group expand="0" string="Group By...">
                        <filter string="Status" icon="terp-stock_effects-object-colorize" domain="[]" context="{'group_by':'state'}"/>
                        <filter string="Order Date" icon="terp-go-month" domain="[]"  context="{'group_by':'date'}"/>
                        <filter string="Expected Date" icon="terp-go-month" domain="[]"  context="{'group_by':'min_date'}"/>
                        <filter string="Origin" domain="[]" context="{'group_by':'origin'}"/>
                        <filter string="Picking Type" domain="[]" context="{'group_by':'picking_type_id'}"/>
                    </group>
                </search>
            </field>
        </record>

        <record id="action_picking_tree_all" model="ir.actions.act_window">
            <field name="name">Stock Operations</field>
            <field name="res_model">stock.picking</field>
            <field name="type">ir.actions.act_window</field>
            <field name="view_type">form</field>
            <field name="view_mode">tree,form,calendar</field>
            <field name="domain"></field>
            <field name="context">{
                    'contact_display': 'partner_address',
            }
            </field>
            <field name="search_view_id" ref="view_picking_internal_search"/>
        </record>

        <record id="action_picking_tree_draft" model="ir.actions.act_window">
            <field name="name">Draft Transfers</field>
            <field name="res_model">stock.picking</field>
            <field name="type">ir.actions.act_window</field>
            <field name="view_type">form</field>
            <field name="view_mode">tree,form,calendar</field>
            <field name="domain"></field>
            <field name="context">{
                    'search_default_picking_type_id': [active_id],
                    'default_picking_type_id': active_id,
                    'contact_display': 'partner_address',
                    'search_default_draft': 1,
            }
            </field>
            <field name="search_view_id" ref="view_picking_internal_search"/>
        </record>

        <record id="action_picking_tree_ready" model="ir.actions.act_window">
            <field name="name">Ready Transfers</field>
            <field name="res_model">stock.picking</field>
            <field name="type">ir.actions.act_window</field>
            <field name="view_type">form</field>
            <field name="view_mode">tree,form,calendar</field>
            <field name="domain"></field>
            <field name="context">{
                    'search_default_picking_type_id': [active_id],
                    'default_picking_type_id': active_id,
                    'contact_display': 'partner_address',
                    'search_default_available': 1,
            }
            </field>
            <field name="search_view_id" ref="view_picking_internal_search"/>
        </record>


        <record id="action_picking_tree_waiting" model="ir.actions.act_window">
            <field name="name">Waiting Transfers</field>
            <field name="res_model">stock.picking</field>
            <field name="type">ir.actions.act_window</field>
            <field name="view_type">form</field>
            <field name="view_mode">tree,form,calendar</field>
            <field name="domain"></field>
            <field name="context">{
                    'search_default_picking_type_id': [active_id],
                    'default_picking_type_id': active_id,
                    'contact_display': 'partner_address',
                    'search_default_confirmed': 1,
            }
            </field>
            <field name="search_view_id" ref="view_picking_internal_search"/>
        </record>

        <record id="action_picking_tree_late" model="ir.actions.act_window">
            <field name="name">Late Transfers</field>
            <field name="res_model">stock.picking</field>
            <field name="type">ir.actions.act_window</field>
            <field name="view_type">form</field>
            <field name="view_mode">tree,form,calendar</field>
            <field name="domain"></field>
            <field name="context">{
                    'search_default_picking_type_id': [active_id],
                    'default_picking_type_id': active_id,
                    'contact_display': 'partner_address',
                    'search_default_late': 1,
                    'search_default_assigned': 1,
                    'search_default_confirmed': 1,
                    'search_default_available': 1
            }
            </field>
            <field name="search_view_id" ref="view_picking_internal_search"/>
        </record>

        <record id="action_picking_tree_backorder" model="ir.actions.act_window">
            <field name="name">Backorders</field>
            <field name="res_model">stock.picking</field>
            <field name="type">ir.actions.act_window</field>
            <field name="view_type">form</field>
            <field name="view_mode">tree,form,calendar</field>
            <field name="domain"></field>
            <field name="context">{
                    'search_default_picking_type_id': [active_id],
                    'default_picking_type_id': active_id,
                    'contact_display': 'partner_address',
                    'search_default_backorder': 1,
                    'search_default_assigned': 1,
                    'search_default_confirmed': 1,
                    'search_default_available': 1
            }
            </field>
            <field name="search_view_id" ref="view_picking_internal_search"/>
        </record>

        <record id="action_picking_tree" model="ir.actions.act_window">
            <field name="name">Transfers</field>
            <field name="res_model">stock.picking</field>
            <field name="type">ir.actions.act_window</field>
            <field name="view_type">form</field>
            <field name="view_mode">tree,form,calendar</field>
            <field name="domain"></field>
            <field name="context">{
                    'search_default_picking_type_id': [active_id],
                    'default_picking_type_id': active_id,
                    'contact_display': 'partner_address',
            }
            </field>
            <field name="search_view_id" ref="view_picking_internal_search"/>
            <field name="help" type="html">
              <p class="oe_view_nocontent_create">
                Click to create an internal move request. 
              </p><p>
                Most operations are prepared automatically by OpenERP according
                to your preconfigured logistics rules, but you can also record
                manual stock movements.
              </p>
            </field>
        </record>

        <record id="view_move_tree" model="ir.ui.view">
            <field name="name">stock.move.tree</field>
            <field name="model">stock.move</field>
            <field eval="8" name="priority"/>
            <field name="arch" type="xml">
                <tree colors="grey:state == 'cancel';red:(state not in ('cancel','done')) and date > current_date" string="Moves">
                    <field name="name"/>
                    <field name="picking_id" string="Reference"/>
                    <field name="origin"/>
                    <field name="picking_type_id"/>
                    <field name="create_date" invisible="1" groups="base.group_no_one"/>
                    <field name="product_id" on_change="onchange_product_id(product_id,location_id,location_dest_id, False)"/>
                    <field name="product_uom_qty" on_change="onchange_quantity(product_id, product_uom_qty, product_uom, product_uos)"/>
                    <field name="product_uom" string="Unit of Measure" groups="product.group_uom"/>
                    <field name="product_uos" groups="product.group_uos"/>
                    <button name="%(stock.move_scrap)d"
                        string="Scrap Products" type="action"
                        icon="terp-gtk-jump-to-ltr" context="{'scrap': True}"
                        states="draft,waiting,confirmed,assigned"/>
                    <field name="location_id" groups="stock.group_locations"/>
                    <field name="location_dest_id" groups="stock.group_locations"/>
                    <field name="date" groups="base.group_no_one"/>
                    <field name="date_expected"/>
                    <field name="state"/>
                    <button name="action_done" states="confirmed,assigned" string="Process" type="object" icon="gtk-go-forward" help="Done"/>
                </tree>
            </field>
        </record>

        <record id="view_move_picking_tree" model="ir.ui.view">
            <field name="name">stock.move.tree</field>
            <field name="model">stock.move</field>
            <field eval="4" name="priority"/>
            <field name="arch" type="xml">
                <tree colors="grey:scrapped == True" string="Stock Moves">
                    <field name="product_id"/>
                    <field name="product_uom_qty" on_change="onchange_quantity(product_id, product_uom_qty, product_uom, product_uos)"/>
                    <field name="product_uom" string="Unit of Measure" groups="product.group_uom"/>
                    <field name="product_uos" groups="product.group_uos"/>
                    <field name="location_id" groups="stock.group_locations" invisible="1"/>
                    <field name="picking_id" invisible="1" />
                    <field name="create_date" invisible="1" />
                    <field name="date_expected" invisible="1" />
                    <button name="%(stock.move_scrap)d"
                       string="Scrap Products" type="action"
                       icon="terp-gtk-jump-to-ltr" context="{'scrap': True}"
                       states="draft,waiting,confirmed,assigned"
                       groups="base.group_user"/>
                    <field name="scrapped" invisible="1"/>
                    <field name="location_dest_id" groups="stock.group_locations"/>
                    <field name="state"/>
                </tree>
            </field>
        </record>

        <record id="view_move_form" model="ir.ui.view">
            <field name="name">stock.move.form</field>
            <field name="model">stock.move</field>
            <field eval="1" name="priority"/>
            <field name="arch" type="xml">
                <form string="Stock Moves" version="7.0">
                <header>
                    <button name="action_confirm" states="draft" string="Process Later" type="object" class="oe_highlight"/>
                    <button name="action_done" states="draft,assigned,confirmed" string="Process Entirely" type="object" class="oe_highlight"/>
                    <button name="force_assign" states="confirmed" string="Set Available" type="object" class="oe_highlight"/>
                    <button name="action_cancel" states="assigned,confirmed" string="Cancel Move" type="object"/>
                    <field name="state" widget="statusbar" statusbar_visible="draft,confirmed,assigned,done" statusbar_colors='{"waiting":"blue","confirmed":"blue"}'/>
                </header>
                <sheet>
                    <group>
                        <group name="main_grp" string="Details" colspan="4">
                            <group name="main_grp_col1">
                                <field name="product_id" on_change="onchange_product_id(product_id,location_id,location_dest_id, False)"/>
                                <label for="product_uom_qty"/>
                                <div>
                                    <field name="product_uom_qty"
                                        on_change="onchange_quantity(product_id, product_uom_qty, product_uom, product_uos)"
                                        class="oe_inline"/>
                                    <field name="product_uom" groups="product.group_uom" class="oe_inline"/>
                                    <button name="%(stock.move_scrap)d"
                                            string="Scrap" type="action"
                                            icon="terp-gtk-jump-to-ltr" context="{'scrap': True}"
                                            states="draft,waiting,confirmed,assigned" colspan="1"/>
                                </div>
                                <field name="name"/>
                                <label for="product_uos_qty" groups="product.group_uos"/>
                                <div groups="product.group_uos">
                                    <field name="product_uos_qty"
                                        on_change="onchange_uos_quantity(product_id, product_uos_qty, product_uos, product_uom)"
                                        class="oe_inline"/>
                                    <field name="product_uos" class="oe_inline"/>
                                </div>
                            </group>
                            <group name="main_grp_col1">
                                <field name="picking_type_id"/>
                                <field name="picking_priority"/>
                                <field name="company_id" groups="base.group_multi_company" widget="selection"/>
                            </group>
                        </group>
                        <group name="origin_grp" string="Origin">
                            <field name="origin"/>
                            <field name="location_id" groups="stock.group_locations"/>
                            <field name="picking_id" domain="[('picking_type_id','=',picking_type_id)]"/>
                            <field name="create_date" groups="base.group_no_one"/>
                            <field name="procure_method" attrs="{'readonly': [('state', '!=', 'draft')]}" groups="base.group_no_one"/>
                            <field name="group_id"/>
                        </group>
                        <group name="destination_grp" string="Destination">
                            <field name="location_dest_id" groups="stock.group_locations"/>
                            <field name="partner_id" context="{'contact_display':'partner'}"
                                groups="stock.group_locations"/>
                            <field name="date_expected" on_change="onchange_date(date,date_expected)" attrs="{'invisible': [('state', '=', 'done')]}"/>
                            <field name="date" attrs="{'invisible': [('state', '!=', 'done')]}"/>
                        </group>
                        <group name="quants_grp" string="Reserved Quants" colspan="4" groups="base.group_no_one">
                            <field name="reserved_quant_ids"/>
                        </group>
                    </group>
                </sheet>
                </form>
            </field>
        </record>

        <record id="view_move_picking_form" model="ir.ui.view">
            <field name="name">stock.move.form</field>
            <field name="model">stock.move</field>
            <field eval="2" name="priority"/>
            <field name="arch" type="xml">
            <form string="Stock Moves" version="7.0">
                <header>
                        <button name="force_assign" states="confirmed" string="Force Availability" type="object" groups="base.group_user"/>
                        <button name="action_confirm" states="draft" string="Confirm" type="object" groups="base.group_user"/>
                        <button name="cancel_assign" states="assigned" string="Cancel Availability" type="object" groups="base.group_user"/>
                        <field name="state" widget="statusbar" statusbar_visible="draft,assigned,done"/>
                </header>
                <group>
                    <group>
                        <field name="name" invisible="1"/>
                        <field name="product_id" on_change="onchange_product_id(product_id,location_id,location_dest_id, parent.partner_id)"/>
                        <field name="picking_type_id" invisible="1"/>
                        <field name="procure_method"/>
                        <label for="product_uom_qty"/>
                        <div>
                            <field name="product_uom_qty" on_change="onchange_quantity(product_id, product_uom_qty, product_uom, product_uos)" class="oe_inline"/>
                            <field name="product_uom" string="Unit Of Measure" groups="product.group_uom" class="oe_inline"/>
                            <button name="%(stock.move_scrap)d"
                                string="Scrap" type="action"
                                icon="terp-gtk-jump-to-ltr" context="{'scrap': True}"
                                states="draft,waiting,confirmed,assigned"
                                groups="base.group_user"/>
                        </div>
                            <label for="product_uos_qty" groups="product.group_uos"/>
                            <div groups="product.group_uos">
                                <field name="product_uos_qty" on_change="onchange_uos_quantity(product_id, product_uos_qty, product_uos, product_uom)" class="oe_inline"/>
                                <field name="product_uos" on_change="onchange_quantity(product_id, product_uom_qty, product_uom, product_uos)" class="oe_inline"/>
                            </div>
                            <field name="product_packaging" groups="product.group_stock_packaging" domain="[('product_id','=',product_id)]"/>
                            <field name="partner_id"/>
                            </group>
                            <group>
                                <field name="create_date" invisible="1"/>
                                <field name="date"/>
                                <field name="date_expected" on_change="onchange_date(date,date_expected)"/>
                            </group>

                            <group string="Locations" groups="stock.group_locations">
                                <field name="location_id" domain="[('usage','&lt;&gt;','view')]"/>
                                <field name="location_dest_id" domain="[('usage','=','internal')]" groups="stock.group_locations"/>
                            </group>
                            <field name="reserved_quant_ids"/>

                    </group>
                </form>
            </field>
        </record>

        <record id="view_move_search" model="ir.ui.view">
            <field name="name">stock.move.search</field>
            <field name="model">stock.move</field>
            <field eval="3" name="priority"/>
            <field name="arch" type="xml">
                <search string="Stock Moves">
                    <field name="origin" filter_domain="['|',('origin','ilike',self),('picking_id','ilike',self)]" string="Reference"/>
                    <field name="date" groups="base.group_no_one"/>

                    <filter icon="terp-camera_test" string="Ready" name="ready" domain="[('state','=','assigned')]" help="Stock moves that are Available (Ready to process)"/>
                    <filter icon="terp-stock" string="To Do" name="future" domain="[('state','in',('assigned','confirmed','waiting'))]" help="Stock moves that are Confirmed, Available or Waiting"/>
                    <filter icon="terp-dialog-close" string="Done" name="done" domain="[('state','=','done')]" help="Stock moves that have been processed"/>
                    <separator/>
                    <filter icon="terp-go-today" string="Today" domain="[('date','&lt;=',time.strftime('%%Y-%%m-%%d 23:59:59')),('date','&gt;=',time.strftime('%%Y-%%m-%%d 00:00:00'))]" help="Orders processed Today or planned for Today"/>
                    <field name="product_id"/>
                    <field name="name" string="Location" filter_domain="['|',('location_id','ilike',self),('location_dest_id','ilike',self)]"/>
                    <field name="partner_id" string="Partner"  filter_domain="[('picking_id.partner_id','child_of',self)]"/>
                    <group expand="0" string="Group By...">
                        <filter string="Product" name="by_product" icon="terp-accessories-archiver" domain="[]"  context="{'group_by':'product_id'}"/>
                        <filter string="Picking" name="groupby_picking_id" icon="terp-accessories-archiver" domain="[]"  context="{'group_by':'picking_id'}"/>
                        <filter string="Source" name="groupby_location_id" icon="terp-gtk-jump-to-rtl" domain="[]" context="{'group_by':'location_id'}" groups="stock.group_locations"/>
                        <filter string="Destination" name="groupby_dest_location_id" icon="terp-gtk-jump-to-ltr" domain="[]" context="{'group_by':'location_dest_id'}" groups="stock.group_locations"/>
                        <filter icon="terp-stock_effects-object-colorize" string="Status" domain="[]" context="{'group_by':'state'}"/>
                        <filter string="Creation" name="groupby_create_date" icon="terp-go-month" domain="[]" context="{'group_by':'create_date'}" groups="base.group_no_one"/>
                        <filter string="Scheduled" name="groupby_date" icon="terp-go-month" domain="[]" context="{'group_by':'date_expected'}"/>
                    </group>
                </search>
            </field>
        </record>

        <record id="action_move_form2" model="ir.actions.act_window">
            <field name="name">Stock Moves</field>
            <field name="res_model">stock.move</field>
            <field name="type">ir.actions.act_window</field>
            <field name="view_type">form</field>
            <field name="view_id" ref="view_move_tree"/>
            <field name="search_view_id" ref="view_move_search"/>
            <field name="context">{}</field>
            <field name="help" type="html">
              <p class="oe_view_nocontent_create">
                Click to create a stock movement.
              </p><p>
                This menu gives you the full traceability of inventory
                operations on a specific product. You can filter on the product
                to see all the past or future movements for the product.
              </p>
            </field>
        </record>
        
        <record model="ir.actions.act_window.view" id="action_stock_move_tree_all">
            <field name="sequence" eval="1"/>
            <field name="view_mode">tree</field>
            <field name="view_id" ref="view_move_tree"/>
            <field name="act_window_id" ref="action_move_form2"/>
        </record>

        <record model="ir.actions.act_window.view" id="action_stock_move_form_all">
            <field name="sequence" eval="3"/>
            <field name="view_mode">form</field>
            <field name="view_id" ref="view_move_form"/>
        <field name="act_window_id" ref="action_move_form2"/>
        </record>

        <menuitem action="action_move_form2" id="menu_action_move_form2" parent="menu_traceability" sequence="3" groups="stock.group_locations"/>

        <record id="action_stock_stock_ui" model="ir.actions.client">
            <field name="name">Stock picking</field>
            <field name="tag">stock.ui</field>
            <field name="res_model">stock</field>
        </record>

        <!--
            Reception Picking (By Stock Move)
            From stock_partial_move_view
        -->
        <record id="view_move_tree_reception_picking" model="ir.ui.view">
            <field name="name">stock.move.tree2</field>
            <field name="model">stock.move</field>
            <field name="priority" eval="6"/>
            <field name="arch" type="xml">
                <tree colors="grey:state == 'cancel'" string="Moves">
                    <field name="date" widget="date"/>
                    <field name="picking_id" string="Reference" invisible="1"/>
                    <field name="origin"/>
                    <field name="partner_id" string="Supplier"/>
                    <field name="product_id"/>
                    <field name="product_uom_qty"/>
                    <field name="product_uom" string="Unit of Measure" groups="product.group_uom"/>
                    <field name="location_id" invisible="1"/>
                    <field name="location_dest_id" invisible="1"/>
                    <field name="create_date" invisible="1"/>
                    <field name="date_expected" invisible="1"/>
                    <button name="%(stock.move_scrap)d"
                        string="Scrap Products" type="action"
                        icon="terp-gtk-jump-to-ltr" context="{'scrap': True}"
                        states="draft,waiting,confirmed,assigned"/>
                    <field name="state"/>
                    <button name="action_done" states="draft,assigned,confirmed"
                        icon="gtk-go-forward" type="object"
                        class="oe_highlight" help="Done"/>
                </tree>
            </field>
        </record>

        <!-- test -->
        <record id="view_move_tree_reception_picking_board" model="ir.ui.view">
            <field name="name">stock.move.tree3</field>
            <field name="model">stock.move</field>
            <field eval="6" name="priority"/>
            <field name="arch" type="xml">
                <tree string="Moves">
                    <field name="picking_id" string="Reference"/>
                    <field name="product_id"/>
                    <field name="product_uom_qty"/>
                    <field name="product_uom" string="Unit of Measure" groups="product.group_uom"/>
                    <field name="date" groups="base.group_no_one"/>
                </tree>
            </field>
        </record>

        <record id="action_reception_picking_move" model="ir.actions.act_window">
            <field name="name">Incoming  Products</field>
            <field name="res_model">stock.move</field>
            <field name="type">ir.actions.act_window</field>
            <field name="view_type">form</field>
            <field name="view_mode">tree,form</field>
            <field name="domain" eval="['|','&amp;',('picking_id','=',False),('location_dest_id.usage', 'in', ['customer','supplier']),'&amp;',('picking_id','!=',False),('picking_id.picking_type_id.code_id','=','outgoing')]"/>
            <field name="view_id" ref="view_move_tree_reception_picking"/>
            <field name="context">{'product_receive': True, 'search_default_future': True}</field>
            <field name="help" type="html">
              <p class="oe_view_nocontent_create">
                Click to register a product reception. 
              </p><p>
                Here you can receive individual products, no matter what
                purchase order or picking order they come from. You will find
                the list of all products you are waiting for. Once you receive
                an order, you can filter based on the name of the supplier or
                the purchase order reference. Then you can confirm all products
                received using the buttons on the right of each line.
              </p>
            </field>
        </record>

        <!-- Stock incoterms -->
        <record id="view_incoterms_tree" model="ir.ui.view">
            <field name="name">stock.incoterms.tree</field>
            <field name="model">stock.incoterms</field>
            <field name="arch" type="xml">
                <tree string="Incoterms">
                    <field name="code"/>
                    <field colspan="4" name="name"/>
                </tree>
            </field>
        </record>
        <record id="stock_incoterms_form" model="ir.ui.view">
            <field name="name">stock.incoterms.form</field>
            <field name="model">stock.incoterms</field>
            <field name="arch" type="xml">
                <form string="Incoterms" version="7.0">
                    <group>
                        <field name="name"/>
                        <field name="code"/>
                        <field name="active"/>
                    </group>
                </form>
            </field>
        </record>
        <record id="action_incoterms_tree" model="ir.actions.act_window">
            <field name="name">Incoterms</field>
            <field name="res_model">stock.incoterms</field>
            <field name="type">ir.actions.act_window</field>
            <field name="view_type">form</field>
            <field name="view_mode">tree,form</field>
        </record>

        <menuitem action="action_incoterms_tree" id="menu_action_incoterm_open" parent="menu_warehouse_config" sequence="1"/>

        <act_window
            context="{'location': active_id}"
            domain="[('type','&lt;&gt;','service')]"
            id="act_product_location_open"
            name="Products"
            res_model="product.product"
            src_model="stock.location"/>

        <record id="ir_act_product_location_open" model="ir.values">
            <field name="key2">tree_but_open</field>
            <field name="model">stock.location</field>
            <field name="name">Products</field>
            <field eval="'ir.actions.act_window,%d'%act_product_location_open" name="value"/>
        </record>


        <record id="ir_act_product_location_open" model="ir.values">
            <field name="key2">tree_but_open</field>
            <field name="model">stock.location</field>
            <field name="name">Open Products</field>
            <field eval="'ir.actions.act_window,%d'%action_view_stock_location_product" name="value"/>
        </record>


         <record id="view_pickingtype_filter" model="ir.ui.view">
            <field name="name">stock.picking.type.filter</field>
            <field name="model">stock.picking.type</field>
            <field name="arch" type="xml">
                <search string="Picking Type">
                    <field name="name" string="Picking Type"/>
                    <field name="sequence_id"/>
                    <field name="warehouse_id"/>
                </search>
            </field>
        </record>
        <record model="ir.ui.view" id="view_picking_type_tree">
            <field name="name">Picking types</field>
            <field name="model">stock.picking.type</field>
            <field name="arch" type="xml">
                <tree string="Picking Types">
                    <field name="complete_name"/>
                    <field name="sequence_id"/>
                    <field name="pack"/>
                </tree>
            </field>
        </record>
        <record model="ir.ui.view" id="view_picking_type_form">
            <field name="name">Picking Types</field>
            <field name="model">stock.picking.type</field>
            <field name="arch" type="xml">
                <form string="Picking Types" version="7.0">
                    <sheet>
                        <group>
                            <group>
                                <field name="name"/>
                                <field name="sequence_id"/>
                                <field name="warehouse_id"/>
                                <field name="pack"/>
                            </group>
                            <group>
                                <field name="code_id" on_change="onchange_picking_code(code_id)"/>
                                <field name="return_picking_type_id"/>
                                <field name="auto_force_assign"/>
                                <field name="delivery"/>
                            </group>
                        </group>
                        <separator string="Locations"/>
                        <group>
                            <field name="default_location_src_id" attrs="{'required': [('code_id', '=', 'internal')]}"/>
                            <field name="default_location_dest_id" attrs="{'required': [('code_id', 'in', ('internal', 'incoming'))]}"/>
                        </group>
                    </sheet>
                </form>
            </field>
        </record>


        <record id="stock_picking_type_kanban" model="ir.ui.view">
            <field name="name">stock.picking.type.kanban</field>
            <field name="model">stock.picking.type</field>
            <field name="arch" type="xml">
                <kanban version="7.0" class="oe_background_grey" create="0">
                    <field name="complete_name"/>
                    <field name="color"/>
                    <field name="count_picking_ready"/>
                    <field name="count_picking_draft"/>
                    <field name="count_picking_waiting"/>
                    <field name="count_picking_late"/>
                    <field name="count_picking_backorders"/>
                    <field name="latest_picking_late"/>
                    <field name="latest_picking_waiting"/>
                    <field name="latest_picking_backorders"/>
                    <templates>
                        <t t-name="kanban-box">
                            <div t-attf-class="oe_kanban_color_#{kanban_getcolor(record.color.raw_value)} oe_kanban_card oe_kanban_stock_picking_type">
                                <div class="oe_dropdown_toggle oe_dropdown_kanban" groups="stock.group_stock_manager">
                                    <span class="oe_e">í</span>
                                    <ul class="oe_dropdown_menu">
                                        <li t-if="widget.view.is_action_enabled('edit')"><a type="edit">Settings</a></li>
                                        <li t-if="widget.view.is_action_enabled('delete')"><a type="delete">Delete</a></li>
                                        <li t-if="widget.view.is_action_enabled('edit')"><ul class="oe_kanban_colorpicker" data-field="color"/></li>
                                    </ul>
                                </div>
                                <div class="oe_kanban_content">
                                    <h4 class="oe_center"><field name="complete_name"/></h4>
                                    <div class="oe_right">
                                        <a name="%(action_stock_stock_ui)d" type="action">
                                            <img src="/stock/static/src/img/scan.png" 
                                                alt="Click to launch the barcode interface"
                                                class="oe_stock_scan_image" title="Click to launch the barcode interface"/>
                                        </a>
                                    </div>
                                    <div class="oe_items_list oe_kanban_ellipsis">
                                        <div>
                                            <a name="%(action_picking_tree_ready)d" type="action">
                                                <field name="count_picking_ready"/> Ready
                                            </a>
                                            <t t-if="record.count_picking_ready.raw_value &gt; 0">
                                            <a name="%(action_picking_tree_ready)d" type="action">
                                                <field name="weekly_picking" widget="stock_sparkline">Weekly Moves</field>
                                            </a>
                                            </t>
                                        </div>
                                        <div t-if="record.count_picking_late.raw_value &gt; 0">
                                            <a name="%(action_picking_tree_late)d" type="action">
                                                <field name="count_picking_late"/> Late
                                            </a>
                                            <a name="%(action_picking_tree_late)d" type="action" class="oe_sparkline_bar_link">
                                                <field name="latest_picking_late" widget="stock_sparkline" options="{'type': 'tristate'}"/>
                                            </a>
                                        </div>
                                        <div t-if="record.count_picking_backorders.raw_value &gt; 0">
                                            <a name="%(action_picking_tree_backorder)d" type="action">
                                                <field name="count_picking_backorders"/> Backorders
                                            </a>
                                            <a name="%(action_picking_tree_backorder)d" type="action" class="oe_sparkline_bar_link">
                                                <field name="latest_picking_backorders" widget="stock_sparkline" options="{'type': 'tristate'}"/>
                                            </a>
                                        </div>
                                        <div t-if="record.count_picking_waiting.raw_value &gt; 0">
                                            <a name="%(action_picking_tree_waiting)d" type="action">
                                                <field name="count_picking_waiting"/> Waiting
                                            </a>
                                            <a name="%(action_picking_tree_waiting)d" type="action" class="oe_sparkline_bar_link">
                                                <field name="latest_picking_waiting" widget="stock_sparkline" options="{'type': 'tristate'}"/>
                                            </a>
                                        </div>
                                        <div>
                                            <t t-if="record.count_picking_draft.raw_value &gt; 0">
                                            <a name="%(action_picking_tree_draft)d" type="action">
                                                <field name="count_picking_draft"/> Draft
                                            </a>
                                            </t>
                                        </div>
                                    </div>
                                    <div class="oe_center oe_stock_justgage">
                                        <field name="rate_picking_late" widget="stock_gage" style="width:160px; height: 120px;">Late (%%)</field>
                                        <field name="rate_picking_backorders" widget="stock_gage" style="width:160px; height: 120px;">Backorders (%%)</field>
                                    </div>

                                </div>
                            </div>
                        </t>
                    </templates>
                </kanban>
            </field>
        </record>

        <record id="action_picking_type_form" model="ir.actions.act_window">
            <field name="name">All Operations</field>
            <field name="res_model">stock.picking.type</field>
            <field name="type">ir.actions.act_window</field>
            <field name="view_type">form</field>
            <field name="view_mode">kanban,list,form</field>
            <field name="help" type="html">
              <p class="oe_view_nocontent_create">
                Click to create a new picking type. 
              </p><p>
                The picking type system allows you to assign each stock
                operation a specific type which will alter its views accordingly.  
                On the picking type you could e.g. specify if packing is needed by default, 
                if it should show the customer.  
              </p>
            </field>
        </record>
        
		<record id="action_picking_type_list" model="ir.actions.act_window">
            <field name="name">All Operations</field>
            <field name="res_model">stock.picking.type</field>
            <field name="type">ir.actions.act_window</field>
            <field name="view_type">form</field>
            <field name="view_mode">list,form</field>            
        </record>

        <menuitem
            action="action_picking_type_form"
            id="menu_action_picking_type_form"
            parent="menu_stock_warehouse_mgmt" sequence="1"/>

        <menuitem 
        	id="menu_pickingtype" 
        	name="Types of Operation" 
        	parent="stock.menu_stock_configuration" 
        	action="action_picking_type_list" />
        

        <!-- Order Point -->
        <record id="view_warehouse_orderpoint_tree" model="ir.ui.view">
            <field name="name">stock.warehouse.orderpoint.tree</field>
            <field name="model">stock.warehouse.orderpoint</field>
            <field name="arch" type="xml">
                <tree string="Reordering Rules">
                    <field name="name"/>
                    <field name="warehouse_id" groups="stock.group_locations"/>
                    <field name="location_id" groups="stock.group_locations"/>
                    <field name="product_id"/>
                    <field name="product_uom" groups="product.group_uom"/>
                    <field name="product_min_qty"/>
                    <field name="product_max_qty"/>
                </tree>
            </field>
        </record>

        <record model="ir.ui.view" id="warehouse_orderpoint_search">
            <field name="name">stock.warehouse.orderpoint.search</field>
            <field name="model">stock.warehouse.orderpoint</field>
            <field name="arch" type="xml">
                <search string="Reordering Rules Search">
                    <field name="name" string="Reordering Rules"/>
                    <field name="warehouse_id"/>
                    <field name="location_id" groups="stock.group_locations"/>
                    <field name="company_id" groups="base.group_multi_company"/>
                    <field name="product_id"/>
                    <group expand="0" string="Group By...">
                        <filter string="Warehouse" icon="terp-go-home" domain="[]"  context="{'group_by':'warehouse_id'}"/>
                        <filter string="Location" icon="terp-go-home" domain="[]" context="{'group_by':'location_id'}"/>
                    </group>
                </search>
            </field>
        </record>

        <record id="view_warehouse_orderpoint_form" model="ir.ui.view">
            <field name="name">stock.warehouse.orderpoint.form</field>
            <field name="model">stock.warehouse.orderpoint</field>
            <field name="arch" type="xml">
                <form string="Reordering Rules" version="7.0">
                    <sheet>
                        <group>
                            <group>
                                <field name="name" />
                                <field name="product_id" on_change="onchange_product_id(product_id)"/>
                            </group>
                            <group>
                                <field name="warehouse_id" on_change="onchange_warehouse_id(warehouse_id)" widget="selection" groups="stock.group_locations"/>
                                <field name="product_uom" groups="product.group_uom"/>
                                <field name="location_id" groups="stock.group_locations"/>
                                <field name="company_id" groups="base.group_multi_company" widget="selection"/>
                            </group>
                        </group>
                        <group>
                            <group string="Rules">
                                <field name="product_min_qty" />
                                <field name="product_max_qty" />
                                <field name="qty_multiple" string="Quantity Multiple"/>
                            </group>
                            <group string="Misc">
                                <field name="procurement_id" readonly="1"/>
                                <field name="active" />
                            </group>
                        </group>
                        <group string="Procurement Orders to Process">
                            <field name="procurement_draft_ids" nolabel="1"/>
                        </group>
                    </sheet>
                </form>
            </field>
        </record>

        <record id="action_orderpoint_form" model="ir.actions.act_window">
            <field name="name">Reordering Rules</field>
            <field name="res_model">stock.warehouse.orderpoint</field>
            <field name="type">ir.actions.act_window</field>
            <field name="view_type">form</field>
            <field name="view_id" ref="view_warehouse_orderpoint_tree"/>
            <field name="search_view_id" ref="warehouse_orderpoint_search" />
            <field name="help" type="html">
              <p class="oe_view_nocontent_create">
                Click to add a reordering rule.
              </p><p>You can define your minimum stock rules, so that OpenERP will automatically create draft manufacturing orders or request for quotations according to the stock level. Once the virtual stock of a product (= stock on hand minus all confirmed orders and reservations) is below the minimum quantity, OpenERP will generate a procurement request to increase the stock up to the maximum quantity.</p>
            </field>
        </record>

        <act_window
            context="{'search_default_warehouse_id': active_id, 'default_warehouse_id': active_id}"
            id="act_stock_warehouse_2_stock_warehouse_orderpoint"
            name="Reordering Rules"
            res_model="stock.warehouse.orderpoint"
            src_model="stock.warehouse"
            groups="stock.group_stock_user"/>

        <act_window
            context="{'product_uom': locals().has_key('uom_id') and uom_id, 'default_procurement_id': active_id}"
            id="act_procurement_2_stock_warehouse_orderpoint"
            name="Reordering Rules"
            res_model="stock.warehouse.orderpoint"
            src_model="procurement.order"
            groups="stock.group_stock_user"/>

        <!-- Procurements -->

        <record id="view_procurement_form_stock_inherit" model="ir.ui.view">
            <field name="name">procurement.order.form.stock.inherit</field>
            <field name="model">procurement.order</field>
            <field name="inherit_id" ref="procurement.procurement_form_view"/>
            <field name="arch" type="xml">
                <xpath expr="//field[@name='origin']" position="after">
                    <field name="location_id"/>
                </xpath>
                <xpath expr="//field[@name='rule_id']" position="after">
                    <field name="route_ids" widget="many2many_tags"/>
                </xpath>
            </field>
        </record>
        <record id="view_procurement_tree_stock_inherit" model="ir.ui.view">
            <field name="name">procurement.order.tree.stock.inherit</field>
            <field name="model">procurement.order</field>
            <field name="inherit_id" ref="procurement.procurement_tree_view"/>
            <field name="arch" type="xml">
                <xpath expr="//field[@name='origin']" position="before">
                    <field name="location_id"/>
                </xpath>
            </field>
        </record>
        
        
        
        
        <record model="ir.ui.view" id="view_procurement_rule_tree">
            <field name="name">stock.procurement.tree</field>
            <field name="model">procurement.rule</field>
            <field eval="10" name="priority"/>
            
            <field name="arch" type="xml">
                <tree string="Procurement Rules">
                    <field name="location_src_id"/>
                    <field name="location_id"/>
                    <field name="action"/>
                    <field name="picking_type_id" attrs="{'required': [('action', '!=', 'manufacture')]}"/>
                </tree>
            </field>
        </record>


        <record model="ir.ui.view" id="view_procurement_rule_form">
            <field name="name">stock.procurement.form</field>
            <field name="model">procurement.rule</field>
            <field eval="10" name="priority"/>
            
            <field name="arch" type="xml">
                <form string="Procurement Rules" version="7.0">
                    <sheet>
                        <separator string="Pull Rule"/>
                        <group>
                            <group>
                                <field name="name"/>
                            </group>
                            <group>
                                <field name="action"/>
                            </group>
                        </group>
                        <separator string="Informations"/>
                        <group>
                            <group>
                                <field name="procure_method" attrs="{'invisible': [('action', '!=', 'move')]}"/>
                                <field name="location_src_id" attrs="{'invisible': [('action', '!=', 'move')]}"/>
                                <field name="location_id"/>
                                <field name="partner_address_id" groups="stock.group_adv_location"/>
                                
                            </group>
                            <group>
                                <field name="picking_type_id" attrs="{'required': [('action', '!=', 'manufacture')]}"/>
                                <field name="route_id"/>
                                <field name="group_id" groups="base.group_no_one"/>
                                <field name="propagate" groups="stock.group_adv_location"/>
                                <label for="delay" string="Delay"  groups="stock.group_adv_location"/>
                                <div>
                                   <field name="delay" class="oe_inline" groups="stock.group_adv_location"/>days
                                </div>
                            </group>
                        </group>
                    </sheet>
                </form>
            </field>
        </record>
        
        
        
        <record model="ir.actions.act_window" id="procrules">
            <field name="context">{}</field>
            <field name="name">Global procurement rules</field>
            <field name="res_model">procurement.rule</field>
        </record>
        
        <record id="quant_search_view" model="ir.ui.view">
            <field name="name">stock.quant.search</field>
            <field name="model">stock.quant</field>
            <field eval="10" name="priority"/>
            <field name="arch" type="xml">
                <search string="Quants">
                    <field name="product_id"/>
                    <field name="location_id"/>
                    <field name="package_id"/>
                    <field name="lot_id"/>
                    <field name="owner_id"/>
                    <group expand='0' string='Filters'>
                        <filter name='internal_loc' string="Internal Locations" domain="[('location_id.usage','=', 'internal')]"/>
                    </group>
                    <group expand='0' string='Group by...'>
                       <filter name="productgroup" string='Product' context="{'group_by' : 'product_id'}"/>
                       <filter string='Owner' context="{'group_by' : 'owner_id'}"/>
                       <filter string='Lot' context="{'group_by' : 'lot_id'}"/>
                       <filter name="locationgroup" string='Location' icon="terp-stock_symbol-selection" domain="[]" context="{'group_by' : 'location_id'}"/>
                       <filter string='Packaging' icon="terp-stock_symbol-selection" domain="[]" context="{'group_by' : 'package_id'}"/>
                       <filter string='Packaging Type' icon="terp-stock_symbol-selection" domain="[]" context="{'group_by' : 'packaging_type_id'}"/>
                       <filter name="partnergroup" string='Partner' domain="[]" context="{'group_by': 'partner_id'}"/>
                       <filter string='Company' icon="terp-go-home" domain="[]" context="{'group_by' : 'company_id'}" groups="base.group_multi_company"/>
                   </group>
                </search>
            </field>
        </record>
        
        <record model="ir.actions.act_window" id="quantsact">
            <field name="name">Quants</field>
            <field name="context">{'search_default_productgroup':'1', 'search_default_internal_loc': 1}</field>
            <field name="res_model">stock.quant</field>
        </record>

        <record model="ir.ui.view" id="view_stock_quant_form">
            <field name="name">stock.quant.form</field>
            <field name="model">stock.quant</field>
            <field eval="10" name="priority"/>
            <field name="arch" type="xml">
                <form string="Quants">
                    <field name="product_id"/>
                    <field name="qty"/>
                    <field name="lot_id"/>
                    <field name="package_id"/>
                    <field name="location_id"/>
                    <field name="in_date"/>
                    <field name="reservation_id"/>
                    <field name="propagated_from_id"/>
                    <field name="history_ids"/>
                    <field name="owner_id"/>
                </form>
            </field>
        </record>


        <record model="ir.ui.view" id="view_stock_quant_tree">
            <field name="name">stock.quant.tree</field>
            <field name="model">stock.quant</field>
            <field eval="10" name="priority"/>
            <field name="arch" type="xml">
                <tree string="Quants" create="0">
                    <field name="product_id"/>
                    <field name="qty"/>
                    <field name="location_id"/>
                    <field name="owner_id"/>
                    <field name="lot_id"/>
                    <field name="package_id"/>
                    <field name="packaging_type_id" invisible="1"/>
                    <field name="in_date"/>
                    <field name="reservation_id" invisible='1'/>
                    <field name="propagated_from_id" invisible='1'/>
                </tree>
            </field>
        </record>


        <!-- Procurements are located in Warehouse menu hierarchy, MRP users should come to Stock application to use it.  -->
        <menuitem id="menu_stock_sched" name="Schedulers" parent="stock.menu_stock_root" sequence="4" groups="stock.group_stock_manager"/>
            <menuitem action="action_procurement_compute" id="menu_procurement_compute" parent="menu_stock_sched" groups="base.group_no_one"/>
            <menuitem action="procurement.action_compute_schedulers" id="menu_stock_proc_schedulers" parent="menu_stock_sched" sequence="20" groups="stock.group_stock_manager"/>
            <menuitem action="procurement.procurement_exceptions" id="menu_stock_procurement_action" parent="menu_stock_sched" sequence="50" groups="stock.group_stock_manager"/>
        <menuitem id="menu_stock_procurement" name="Automatic Procurements" parent="stock.menu_stock_configuration" sequence="5"/>
            <menuitem action="action_orderpoint_form" id="menu_stock_order_points" parent="stock.menu_stock_configuration" sequence="10"/>
        <menuitem id="menu_quants" name="Current Inventory" parent="stock.menu_stock_inventory_control" sequence="20" action="quantsact"/>
    <menuitem id="menu_procurement_rules" name="Procurement Rules" parent="stock.menu_stock_configuration" action="procrules" groups="base.group_no_one"/>
    <menuitem id="menu_pickingtype" name="Types of Operation" parent="stock.menu_stock_configuration" action="action_picking_type_list"/>



        <record model="ir.actions.act_window" id="product_open_orderpoint">
            <field name="context">{'default_product_id': active_id, 'search_default_product_id': active_id}</field>
            <field name="name">Orderpoints</field>
            <field name="res_model">stock.warehouse.orderpoint</field>
        </record>
<!-->
        <record model="ir.ui.view" id="product_template_form_view_procurement">
            <field name="name">product.template.procurement</field>
            <field name="model">product.product</field>
            <field name="inherit_id" ref="product.product_template_form_view"/>
            <field name="arch" type="xml">
                <xpath expr="//field[@name='standard_price']" position="after" >
                   <group name="procurement_help" col="1" groups="base.group_user">
                       <field name="route_ids" widget="many2many_tags"/>
                   </group>
                </xpath>
            </field>
        </record>-->
        <record id="product_search_form_view_procurment" model="ir.ui.view">
            <field name="name">product.search.procurment.form</field>
            <field name="model">product.product</field>
            <field name="inherit_id" ref="product.product_search_form_view"/>
            <field name="arch" type="xml">
                <filter name="consumable" position="before">
                   <filter string="Products" icon="terp-accessories-archiver" domain="[('type','=','product')]" help="Stockable products"/>
                </filter>
            </field>
        </record>

        <record id="view_normal_procurement_locations_form" model="ir.ui.view">
            <field name="name">product.normal.procurement.locations.inherit</field>
            <field name="model">product.product</field>
            <field name="inherit_id" ref="product.product_normal_form_view"/>
            <field name="arch" type="xml">
                <xpath expr="//group[@name='general']" position="after" >
                   <newline/>
                   <group string="Supply Chain Information">
                       <field name="route_ids" widget="many2many_checkboxes"/>
                   </group>
                   <newline/>
                </xpath>
                
                <xpath expr="//div[@name='buttons']" position="inside">
                   <button string="Inventory" name="%(action_product_location_tree)d" type="action"  attrs="{'invisible':[('type', '=', 'service')]}" groups="stock.group_locations"/>
                   <button string="Moves" name= "%(act_product_stock_move_open)d" type="action" attrs="{'invisible':[('type', '=', 'service')]}" groups="stock.group_stock_user"/>
                    <button string="Orderpoints" name="%(product_open_orderpoint)d" type="action" attrs="{'invisible':[('type', '=', 'service')]}"/>
                </xpath>
                
                <group name="procurement_uom" position="before">
                    <group name="delay" string="Delays">
                        <label for="produce_delay" attrs="{'invisible':[('type','=','service')]}"/>
                        <div attrs="{'invisible':[('type','=','service')]}">
                            <field name="produce_delay" class="oe_inline"/> days
                        </div>
                        <field name="active"/>
                    </group>
                </group>
                <xpath expr="//group[@string='Sale Conditions']" position="inside">
                    <label for="sale_delay"/>
                        <div>
                            <field name="sale_delay" class="oe_inline"/> days
                        </div>
                </xpath>
                
                
                <group name="status" position="after" version="7.0">
                    <group name="store" string="Storage Location" attrs="{'invisible':[('type','=','service')]}">
                        <field name="loc_rack"/>
                        <field name="loc_row"/>
                        <field name="loc_case"/>
                    </group>
                </group>
                <group name="Weights" position="before">
                     <group name="store" groups="stock.group_locations" string="Counter-Part Locations Properties">
                         <field name="property_stock_procurement" attrs="{'readonly':[('type','=','service')]}" domain="[('usage','=','procurement')]"/>
                         <field name="property_stock_production" attrs="{'readonly':[('type','=','service')]}" domain="[('usage','=','production')]"/>
                         <field name="property_stock_inventory"  attrs="{'readonly':[('type','=','service')]}" domain="[('usage','=','inventory')]"/>
                     </group>
                </group>

            </field>
        </record>

        <record model="ir.ui.view" id="product_form_view_procurement_button">
            <field name="name">product.product.procurement</field>
            <field name="model">product.product</field>
            <field name="inherit_id" ref="view_normal_procurement_locations_form"/>
            <field name="arch" type="xml">
                <group name="status" position="before" version="7.0">
                    <group string="Stock and Expected Variations" attrs="{'invisible': [('type', '=', 'service')]}" groups="base.group_user">
                        <label for="qty_available"/>
                            <div>
                                <field name="qty_available" class="oe_inline"/>
                                <button name="%(action_view_change_product_quantity)d" string="⇒ Update"
                                    type="action"
                                    class="oe_link"/>
                            </div>
                        <label for="incoming_qty"/>
                        <div>
                            <field name="incoming_qty" class="oe_inline"/>
                            <button string="⇒ Request Procurement" name="%(act_make_procurement)d" type="action" class="oe_link"/>
                        </div>
                        <field name="outgoing_qty" class="oe_inline"/>
                        <field name="virtual_available" class="oe_inline"/>
                    </group>
                    <group name="lot" groups="stock.group_tracking_lot,stock.group_production_lot" string="Lots">
                        <field name="track_production" groups="stock.group_production_lot"/>
                        <field name="track_incoming" groups="stock.group_tracking_lot"/>
                        <field name="track_outgoing" groups="stock.group_tracking_lot"/>
                    </group>
                </group>
            </field>
        </record>
        
        <record model="ir.ui.view" id="view_quant_package_form">
            <field name="name">stock.quant.package.form</field>
            <field name="model">stock.quant.package</field>
            <field eval="10" name="priority"/>
            <field name="arch" type="xml">
                <form string="Package" version="7.0">
                    <sheet>
                        <div class="oe_right oe_button_box">
                            <button name="unpack" string="Unpack" type="object"/>
                        </div>
                        <div class="oe_title">
                        <h1>
                            <label string="Package Reference" class="oe_edit_only"/>
                            <field name="name" class="oe_inline"/>
                        </h1>
                        </div>
                        <group>
                            <group>
                            <field name="packaging_id"/>
                       	    <field name='company_id' groups="base.group_multi_company"/>
                       	    <field name='owner_id' groups="stock.group_tracking_owner"/>
                            </group>
                            <group>
                            <field name="location_id"/>
                            <field name="parent_id"/>
                            </group>
                            
                        </group>
                        <notebook>
                            <page string="Content">
                                <separator string="Bulk Content" />
                                <field name="quant_ids">
                                    <tree string="Quants">
                                        <field name="product_id"/>
                                        <field name="qty"/>
                                        <field name="location_id"/>
                                        <field name="in_date"/>
                                    </tree>
                                </field>

                                <div class="oe_right oe_button_box" style="margin-top: 10px">
                                    <button name="get_content_package" type="object" string="View Contained Packages content" icon="gtk-execute" attrs="{'invisible': [('children_ids','=',[])]}"/>
                                </div>
                                <separator string="Contained Packages"/>
                                <field name="children_ids">
                                    <tree string="Contained Packages">
                                        <field name="complete_name"/>
                                        <field name="packaging_id"/>
                                        <field name="location_id"/>
                                    </tree>
                                </field>
                            </page>
                        </notebook> 
                    </sheet>

                </form>
            </field>
        </record>
        
        
        <record model="ir.ui.view" id="view_quant_package_tree">
            <field name="name">stock.quant.package.tree</field>
            <field name="model">stock.quant.package</field>
            <field eval="10" name="priority"/>
            <field name="arch" type="xml">
                <tree string="Package">
                    <field name="complete_name"/>
                    <field name="packaging_id"/>
                    <field name="location_id"/>
                    <field name="company_id"/>
                </tree>
            </field>
        </record>
        <record id="quant_package_search_view" model="ir.ui.view">
            <field name="name">stock.quant.package.search</field>
            <field name="model">stock.quant.package</field>
            <field eval="10" name="priority"/>            
            <field name="arch" type="xml">
                <search string="Package">
                    <field name="name" string="Package Name"/>
                    <field name="location_id"/>
                    <field name="packaging_id"/>
                    <group  expand='0' string='Group by...'>
                       <filter string='Location' icon="terp-stock_symbol-selection" domain="[]" context="{'group_by' : 'location_id'}"/>
                       <filter string='Packaging' icon="terp-stock_symbol-selection" domain="[]" context="{'group_by' : 'packaging_id'}"/>
                       <filter string='Company' icon="terp-go-home" domain="[]" context="{'group_by' : 'company_id'}" groups="base.group_multi_company"/>
                   </group>
                </search>
            </field>
        </record>
        <record model="ir.actions.act_window" id="action_package_view">
            <field name="context">{}</field>
            <field name="name">Packages</field>
            <field name="res_model">stock.quant.package</field>
        </record>
        <menuitem id="menu_package" name="Packages" parent="menu_stock_product" action="action_package_view"/>
        
        
        <!--Routes-->
        <record id="stock_location_route_tree" model="ir.ui.view">
            <field name="name">stock.location.route.tree</field>
            <field name="model">stock.location.route</field>
            <field name="arch" type="xml">
                <tree string="Routes">
                    <field name="sequence" widget="handle" />
                    <field name="name"/>
                    <field name="product_selectable"/>
                    <field name="product_categ_selectable"/>
                    <field name="warehouse_selectable"/>
                </tree>
            </field>
        </record>

        <record id="stock_location_route_form_view" model="ir.ui.view">
            <field name="name">stock.location.route.form</field>
            <field name="model">stock.location.route</field>
            <field eval="7" name="priority" />
            <field name="arch" type="xml">
                <form string="Route" version="7.0">
                    <sheet>
                    <group string="Route">

                        <group>
                            <field name="name" class="oe_inline"/>
                        </group>
                        <group>
                            <field name="sequence" string="Sequence" groups="base.group_no_one"/>
                            <field name="active" groups="stock.group_adv_location" />
                        </group>
                    </group>
                    <separator string="Applicable On"/>
                    <p class="oe_grey">Check these box so that the user can select this route during the following operations</p>
                    <group>
                        <group>
                            <field name="product_categ_selectable" string="Product Categories"/>
                            <field name="product_selectable" string="Products"/>
                        </group>
                        <group>
                            <field name="warehouse_selectable" string="Warehouses"/>
                        </group>
                    </group>
                    <group string="Push Rules" colspan="4" >
                        <field name="push_ids" colspan="4" nolabel="1"/>
                    </group>
                    <group string="Pull Rules" colspan="4" >
                        <field name="pull_ids" colspan="4" nolabel="1"/>
                    </group>
                    </sheet>
                </form>
            </field>
        </record>
<<<<<<< HEAD
        
        <record id="action_routes_form" model="ir.actions.act_window">
            <field name="name">Routes</field>
            <field name="res_model">stock.location.route</field>
            <field name="type">ir.actions.act_window</field>
            <field name="view_type">form</field>
            <field name="view_mode">tree,form</field>
            <field name="view_id" ref="stock_location_route_tree" />
            <field name="help" type="html">
                <p class="oe_view_nocontent_create">
                    Click to add a route.
              </p>
                <p>You can define here the main routes that run through
                    your warehouses and that define the flows of your products. These
                    routes can be assigned to a product, a product category or be fixed
                    on procurement or sales order. </p>
            </field>
        </record>
        
        <menuitem action="action_routes_form" id="menu_stock_routes"
            parent="stock.menu_stock_configuration" sequence="11" />
        
        <record id="procurement_form_view_inherit" model="ir.ui.view">
            <field name="name">procurement.order.form.view.inherit</field>
            <field name="inherit_id" ref="procurement.procurement_form_view"/>
            <field name="model">procurement.order</field>
            <field name="arch" type="xml">
                <xpath expr="//field[@name='rule_id']" position="after">
                    <field name="route_ids" widget="many2many_tags" />
                </xpath>
            </field>
        </record>

        <record id="view_product_procurement_rule_form" model="ir.ui.view">
            <field name="name">product.template.procurement.rule.inherit</field>
            <field name="model">product.product</field>
            <field name="inherit_id" ref="product.product_normal_form_view"/>
            <field name="arch" type="xml">
                <xpath expr="//div[@name='buttons']" position="inside">
                    <button name="action_view_routes" string="View Logistic Flows" type="object"  />
                </xpath>
            </field>
        </record>
=======

        <record id="do_view_pickings" model="ir.actions.act_window">
            <field name="name">Pickings for Groups</field>
            <field name="res_model">stock.picking</field>
            <field name="view_type">form</field>
            <field name="view_mode">tree,form</field>
			<field name="domain">[('group_id','=',active_id)]</field>			
        </record>
        <record id="procurement_group_form_view_herited" model="ir.ui.view">
            <field name="name">procurement.group.form.herited</field>
            <field name="model">procurement.group</field>
            <field name="inherit_id" ref="procurement.procurement_group_form_view"/>
            <field name="arch" type="xml">
		        <xpath expr="/form/sheet/div/button" position="after">
		        	<button name="%(do_view_pickings)d" string="View related pickings" type="action" />
		        </xpath>        
            </field>
        </record>
        
>>>>>>> 2b3eba38
    </data>
</openerp><|MERGE_RESOLUTION|>--- conflicted
+++ resolved
@@ -664,6 +664,8 @@
                                     <group colspan="4">
                                         <field name="reception_steps" widget='radio'/>
                                         <field name="delivery_steps" widget='radio'/>
+                                        <field name="resupply_wh_ids" domain="[('id', '!=', id)]" widget='many2many_checkboxes'/>
+                                        <field name="default_resupply_wh_id"/> <!-- TODO should be filtered on resupply_wh_ids only... -->
                                     </group>
                                 </page>
                                 <page string="Routes Information" colspan="4">
@@ -2085,7 +2087,6 @@
                 </form>
             </field>
         </record>
-<<<<<<< HEAD
         
         <record id="action_routes_form" model="ir.actions.act_window">
             <field name="name">Routes</field>
@@ -2129,14 +2130,13 @@
                 </xpath>
             </field>
         </record>
-=======
 
         <record id="do_view_pickings" model="ir.actions.act_window">
             <field name="name">Pickings for Groups</field>
             <field name="res_model">stock.picking</field>
             <field name="view_type">form</field>
             <field name="view_mode">tree,form</field>
-			<field name="domain">[('group_id','=',active_id)]</field>			
+	    <field name="domain">[('group_id','=',active_id)]</field>			
         </record>
         <record id="procurement_group_form_view_herited" model="ir.ui.view">
             <field name="name">procurement.group.form.herited</field>
@@ -2149,6 +2149,5 @@
             </field>
         </record>
         
->>>>>>> 2b3eba38
     </data>
 </openerp>