--- conflicted
+++ resolved
@@ -1795,119 +1795,6 @@
             <field name="name">Quants</field>
             <field name="res_model">stock.quant</field>
         </record>
-<<<<<<< HEAD
-
-<!-->
-        <record model="ir.ui.view" id="product_template_form_view_procurement">
-            <field name="name">product.template.procurement</field>
-            <field name="model">product.product</field>
-            <field name="inherit_id" ref="product.product_template_form_view"/>
-            <field name="arch" type="xml">
-                <xpath expr="//field[@name='standard_price']" position="after" >
-                   <group name="procurement_help" col="1" groups="base.group_user">
-                       <field name="route_ids" widget="many2many_tags"/>
-                   </group>
-                </xpath>
-            </field>
-        </record>-->
-        <record id="product_search_form_view_procurment" model="ir.ui.view">
-            <field name="name">product.search.procurment.form</field>
-            <field name="model">product.product</field>
-            <field name="inherit_id" ref="product.product_search_form_view"/>
-            <field name="arch" type="xml">
-                <filter name="consumable" position="before">
-                   <filter string="Products" icon="terp-accessories-archiver" domain="[('type','=','product')]" help="Stockable products"/>
-                </filter>
-            </field>
-        </record>
-
-        <record id="view_normal_procurement_locations_form" model="ir.ui.view">
-            <field name="name">product.normal.procurement.locations.inherit</field>
-            <field name="model">product.product</field>
-            <field name="inherit_id" ref="product.product_normal_form_view"/>
-            <field name="arch" type="xml">
-                
-                <xpath expr="//group[@name='procurement_uom']" position="after" >
-                   <newline/>
-                   <group string="Supply Chain Information" attrs="{'invisible': [('type', '=', 'service')]}">
-                       <field name="route_ids" widget="many2many_checkboxes"/>
-                   </group>
-                   <newline/>
-                </xpath>
-                
-                <xpath expr="//div[@name='buttons']" position="inside">
-                   <button class="oe_stat_button"
-                           name="%(product_open_quants)d"
-                           icon="fa-building-o"
-                           type="action"  attrs="{'invisible':[('type', '=', 'service')]}" groups="stock.group_locations">
-                    <div><field name="qty_in_stock"/></div>
-                    </button>
-                   <button string="Moves" class="oe_stat_button" name= "%(act_product_stock_move_open)d" type="action" 
-                           attrs="{'invisible':[('type', '=', 'service')]}"
-                           icon="fa-arrows-v" 
-                           groups="stock.group_stock_user"/>
-                   <button class="oe_inline oe_stat_button" name="%(product_open_orderpoint)d" type="action" 
-                        attrs="{'invisible':[('type', '=', 'service')]}" icon="fa-refresh" string="Reordering Rules"/>
-                </xpath>
-                
-                <xpath expr="//group[@string='Sale Conditions']" position="inside">
-                    <label for="sale_delay"/>
-                        <div>
-                            <field name="sale_delay" class="oe_inline"/> days
-                        </div>
-                </xpath>                
-
-                <xpath expr="//group[@name='status']" position="after" version="7.0">
-                    <group name="store" string="Storage Location" attrs="{'invisible':[('type','=','service')]}">
-                        <field name="loc_rack"/>
-                        <field name="loc_row"/>
-                        <field name="loc_case"/>
-                    </group>
-                </xpath>
-                
-                <xpath expr="//group[@name='Weights']" position="before">
-                    <group name="store" groups="stock.group_locations" string="Counter-Part Locations Properties">
-                        <field name="property_stock_procurement" attrs="{'readonly':[('type','=','service')]}" domain="[('usage','=','procurement')]"/>
-                        <field name="property_stock_production" attrs="{'readonly':[('type','=','service')]}" domain="[('usage','=','production')]"/>
-                        <field name="property_stock_inventory"  attrs="{'readonly':[('type','=','service')]}" domain="[('usage','=','inventory')]"/>
-                    </group>
-                </xpath>
-
-            </field>
-        </record>
-
-        <record model="ir.ui.view" id="product_form_view_procurement_button">
-            <field name="name">product.product.procurement</field>
-            <field name="model">product.product</field>
-            <field name="inherit_id" ref="view_normal_procurement_locations_form"/>
-            <field name="arch" type="xml">
-                <group name="status" position="before" version="7.0">
-                    <group string="Stock and Expected Variations" attrs="{'invisible': [('type', '=', 'service')]}" groups="base.group_user">
-                        <label for="qty_available"/>
-                            <div>
-                                <field name="qty_available" class="oe_inline"/>
-                                <button name="%(action_view_change_product_quantity)d" string="⇒ Update"
-                                    type="action"
-                                    class="oe_link"/>
-                            </div>
-                        <label for="incoming_qty"/>
-                        <div>
-                            <field name="incoming_qty" class="oe_inline"/>
-                            <button string="⇒ Request Procurement" name="%(act_make_procurement)d" type="action" class="oe_link"/>
-                        </div>
-                        <field name="outgoing_qty" class="oe_inline"/>
-                        <field name="virtual_available" class="oe_inline"/>
-                    </group>
-                    <group name="lot" groups="stock.group_tracking_lot,stock.group_production_lot" string="Lots">
-                        <field name="track_all" groups="stock.group_production_lot"/>
-                        <field name="track_incoming" groups="stock.group_production_lot" attrs="{'invisible': [('track_all', '=', True)]}"/>
-                        <field name="track_outgoing" groups="stock.group_production_lot" attrs="{'invisible': [('track_all', '=', True)]}"/>
-                    </group>
-                </group>
-            </field>
-        </record>
-=======
->>>>>>> 8d822419
         
         <record model="ir.ui.view" id="view_quant_package_form">
             <field name="name">stock.quant.package.form</field>
@@ -2086,24 +1973,6 @@
         <menuitem action="action_routes_form" id="menu_stock_routes"
             parent="stock.menu_stock_configuration" sequence="11" />
 
-<<<<<<< HEAD
-        <record id="view_product_procurement_rule_form" model="ir.ui.view">
-            <field name="name">product.template.procurement.rule.inherit</field>
-            <field name="model">product.product</field>
-            <field name="inherit_id" ref="product.product_normal_form_view"/>
-            <field name="arch" type="xml">
-                <xpath expr="//div[@name='buttons']" position="inside">
-                    <button name="action_view_routes"
-                            class="oe_stat_button" 
-                            icon="fa-arrows-alt"
-                            string="Routes" 
-                            type="object"/>
-                </xpath>
-            </field>
-        </record>
-
-=======
->>>>>>> 8d822419
         <record id="do_view_pickings" model="ir.actions.act_window">
             <field name="name">Pickings for Groups</field>
             <field name="res_model">stock.picking</field>
