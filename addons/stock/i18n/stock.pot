--- conflicted
+++ resolved
@@ -6384,17 +6384,13 @@
 msgstr ""
 
 #. module: stock
-<<<<<<< HEAD
+#: code:addons/stock/models/stock_production_lot.py:37
+#, python-format
+msgid "You are not allowed to create a lot for this picking type"
+msgstr ""
+
+#. module: stock
 #: code:addons/stock/models/stock_move.py:927
-=======
-#: code:addons/stock/models/stock_production_lot.py:37
-#, python-format
-msgid "You are not allowed to create a lot for this picking type"
-msgstr ""
-
-#. module: stock
-#: code:addons/stock/models/stock_move.py:924
->>>>>>> b6c7d718
 #, python-format
 msgid "You cannot split a draft move. It needs to be confirmed first."
 msgstr ""
