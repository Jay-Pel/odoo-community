# -*- coding: utf-8 -*-
##############################################################################
#
#    OpenERP, Open Source Management Solution
#    Copyright (C) 2004-2010 Tiny SPRL (<http://tiny.be>).
#
#    This program is free software: you can redistribute it and/or modify
#    it under the terms of the GNU Affero General Public License as
#    published by the Free Software Foundation, either version 3 of the
#    License, or (at your option) any later version.
#
#    This program is distributed in the hope that it will be useful,
#    but WITHOUT ANY WARRANTY; without even the implied warranty of
#    MERCHANTABILITY or FITNESS FOR A PARTICULAR PURPOSE.  See the
#    GNU Affero General Public License for more details.
#
#    You should have received a copy of the GNU Affero General Public License
#    along with this program.  If not, see <http://www.gnu.org/licenses/>.
#
##############################################################################

from datetime import date, datetime
from dateutil import relativedelta
import json
import time
import sets

import openerp
from openerp.osv import fields, osv
from openerp.tools.float_utils import float_compare, float_round
from openerp.tools.translate import _
from openerp.tools import DEFAULT_SERVER_DATETIME_FORMAT, DEFAULT_SERVER_DATE_FORMAT
from openerp import SUPERUSER_ID, api, models
import openerp.addons.decimal_precision as dp
from openerp.addons.procurement import procurement
import logging
from openerp.exceptions import UserError


_logger = logging.getLogger(__name__)
#----------------------------------------------------------
# Incoterms
#----------------------------------------------------------
class stock_incoterms(osv.osv):
    _name = "stock.incoterms"
    _description = "Incoterms"
    _columns = {
        'name': fields.char('Name', required=True, help="Incoterms are series of sales terms. They are used to divide transaction costs and responsibilities between buyer and seller and reflect state-of-the-art transportation practices."),
        'code': fields.char('Code', size=3, required=True, help="Incoterm Standard Code"),
        'active': fields.boolean('Active', help="By unchecking the active field, you may hide an INCOTERM you will not use."),
    }
    _defaults = {
        'active': True,
    }

#----------------------------------------------------------
# Stock Location
#----------------------------------------------------------

class stock_location(osv.osv):
    _name = "stock.location"
    _description = "Inventory Locations"
    _parent_name = "location_id"
    _parent_store = True
    _parent_order = 'name'
    _order = 'parent_left'
    _rec_name = 'complete_name'

    def _location_owner(self, cr, uid, location, context=None):
        ''' Return the company owning the location if any '''
        return location and (location.usage == 'internal') and location.company_id or False

    def _complete_name(self, cr, uid, ids, name, args, context=None):
        """ Forms complete name of location from parent location to child location.
        @return: Dictionary of values
        """
        res = {}
        for m in self.browse(cr, uid, ids, context=context):
            res[m.id] = m.name
            parent = m.location_id
            while parent:
                res[m.id] = parent.name + ' / ' + res[m.id]
                parent = parent.location_id
        return res

    def _get_sublocations(self, cr, uid, ids, context=None):
        """ return all sublocations of the given stock locations (included) """
        if context is None:
            context = {}
        context_with_inactive = context.copy()
        context_with_inactive['active_test'] = False
        return self.search(cr, uid, [('id', 'child_of', ids)], context=context_with_inactive)

    def _name_get(self, cr, uid, location, context=None):
        name = location.name
        while location.location_id and location.usage != 'view':
            location = location.location_id
            name = location.name + '/' + name
        return name

    def name_get(self, cr, uid, ids, context=None):
        res = []
        for location in self.browse(cr, uid, ids, context=context):
            res.append((location.id, self._name_get(cr, uid, location, context=context)))
        return res

    _columns = {
        'name': fields.char('Location Name', required=True, translate=True),
        'active': fields.boolean('Active', help="By unchecking the active field, you may hide a location without deleting it."),
        'usage': fields.selection([
                        ('supplier', 'Supplier Location'),
                        ('view', 'View'),
                        ('internal', 'Internal Location'),
                        ('customer', 'Customer Location'),
                        ('inventory', 'Inventory'),
                        ('procurement', 'Procurement'),
                        ('production', 'Production'),
                        ('transit', 'Transit Location')],
                'Location Type', required=True,
                help="""* Supplier Location: Virtual location representing the source location for products coming from your suppliers
                       \n* View: Virtual location used to create a hierarchical structures for your warehouse, aggregating its child locations ; can't directly contain products
                       \n* Internal Location: Physical locations inside your own warehouses,
                       \n* Customer Location: Virtual location representing the destination location for products sent to your customers
                       \n* Inventory: Virtual location serving as counterpart for inventory operations used to correct stock levels (Physical inventories)
                       \n* Procurement: Virtual location serving as temporary counterpart for procurement operations when the source (supplier or production) is not known yet. This location should be empty when the procurement scheduler has finished running.
                       \n* Production: Virtual counterpart location for production operations: this location consumes the raw material and produces finished products
                       \n* Transit Location: Counterpart location that should be used in inter-companies or inter-warehouses operations
                      """, select=True),
        'complete_name': fields.function(_complete_name, type='char', string="Full Location Name",
                            store={'stock.location': (_get_sublocations, ['name', 'location_id', 'active'], 10)}),
        'location_id': fields.many2one('stock.location', 'Parent Location', select=True, ondelete='cascade'),
        'child_ids': fields.one2many('stock.location', 'location_id', 'Contains'),

        'partner_id': fields.many2one('res.partner', 'Owner', help="Owner of the location if not internal"),

        'comment': fields.text('Additional Information'),
        'posx': fields.integer('Corridor (X)', help="Optional localization details, for information purpose only"),
        'posy': fields.integer('Shelves (Y)', help="Optional localization details, for information purpose only"),
        'posz': fields.integer('Height (Z)', help="Optional localization details, for information purpose only"),

        'parent_left': fields.integer('Left Parent', select=1),
        'parent_right': fields.integer('Right Parent', select=1),

        'company_id': fields.many2one('res.company', 'Company', select=1, help='Let this field empty if this location is shared between companies'),
        'scrap_location': fields.boolean('Is a Scrap Location?', help='Check this box to allow using this location to put scrapped/damaged goods.'),
        'removal_strategy_id': fields.many2one('product.removal', 'Removal Strategy', help="Defines the default method used for suggesting the exact location (shelf) where to take the products from, which lot etc. for this location. This method can be enforced at the product category level, and a fallback is made on the parent locations if none is set here."),
        'putaway_strategy_id': fields.many2one('product.putaway', 'Put Away Strategy', help="Defines the default method used for suggesting the exact location (shelf) where to store the products. This method can be enforced at the product category level, and a fallback is made on the parent locations if none is set here."),
        'barcode': fields.char('Barcode', oldname='loc_barcode'),
    }
    _defaults = {
        'active': True,
        'usage': 'internal',
        'company_id': lambda self, cr, uid, c: self.pool.get('res.company')._company_default_get(cr, uid, 'stock.location', context=c),
        'posx': 0,
        'posy': 0,
        'posz': 0,
        'scrap_location': False,
    }
    _sql_constraints = [('barcode_company_uniq', 'unique (barcode,company_id)', 'The barcode for a location must be unique per company !')]

    def create(self, cr, uid, default, context=None):
        if not default.get('barcode', False):
            default.update({'barcode': default.get('complete_name', False)})
        return super(stock_location, self).create(cr, uid, default, context=context)

    def get_putaway_strategy(self, cr, uid, location, product, context=None):
        ''' Returns the location where the product has to be put, if any compliant putaway strategy is found. Otherwise returns None.'''
        putaway_obj = self.pool.get('product.putaway')
        loc = location
        while loc:
            if loc.putaway_strategy_id:
                res = putaway_obj.putaway_apply(cr, uid, loc.putaway_strategy_id, product, context=context)
                if res:
                    return res
            loc = loc.location_id

    def _default_removal_strategy(self, cr, uid, context=None):
        return 'fifo'

    def get_removal_strategy(self, cr, uid, location, product, context=None):
        ''' Returns the removal strategy to consider for the given product and location.
            :param location: browse record (stock.location)
            :param product: browse record (product.product)
            :rtype: char
        '''
        if product.categ_id.removal_strategy_id:
            return product.categ_id.removal_strategy_id.method
        loc = location
        while loc:
            if loc.removal_strategy_id:
                return loc.removal_strategy_id.method
            loc = loc.location_id
        return self._default_removal_strategy(cr, uid, context=context)


    def get_warehouse(self, cr, uid, location, context=None):
        """
            Returns warehouse id of warehouse that contains location
            :param location: browse record (stock.location)
        """
        wh_obj = self.pool.get("stock.warehouse")
        whs = wh_obj.search(cr, uid, [('view_location_id.parent_left', '<=', location.parent_left), 
                                ('view_location_id.parent_right', '>=', location.parent_left)], context=context)
        return whs and whs[0] or False

#----------------------------------------------------------
# Routes
#----------------------------------------------------------

class stock_location_route(osv.osv):
    _name = 'stock.location.route'
    _description = "Inventory Routes"
    _order = 'sequence'

    _columns = {
        'name': fields.char('Route Name', required=True),
        'sequence': fields.integer('Sequence'),
        'pull_ids': fields.one2many('procurement.rule', 'route_id', 'Pull Rules', copy=True),
        'active': fields.boolean('Active', help="If the active field is set to False, it will allow you to hide the route without removing it."),
        'push_ids': fields.one2many('stock.location.path', 'route_id', 'Push Rules', copy=True),
        'product_selectable': fields.boolean('Applicable on Product'),
        'product_categ_selectable': fields.boolean('Applicable on Product Category'),
        'warehouse_selectable': fields.boolean('Applicable on Warehouse'),
        'supplied_wh_id': fields.many2one('stock.warehouse', 'Supplied Warehouse'),
        'supplier_wh_id': fields.many2one('stock.warehouse', 'Supplier Warehouse'),
        'company_id': fields.many2one('res.company', 'Company', select=1, help='Let this field empty if this route is shared between all companies'),
    }

    _defaults = {
        'sequence': lambda self, cr, uid, ctx: 0,
        'active': True,
        'product_selectable': True,
        'company_id': lambda self, cr, uid, c: self.pool.get('res.company')._company_default_get(cr, uid, 'stock.location.route', context=c),
    }

    def write(self, cr, uid, ids, vals, context=None):
        '''when a route is deactivated, deactivate also its pull and push rules'''
        if isinstance(ids, (int, long)):
            ids = [ids]
        res = super(stock_location_route, self).write(cr, uid, ids, vals, context=context)
        if 'active' in vals:
            push_ids = []
            pull_ids = []
            for route in self.browse(cr, uid, ids, context=context):
                if route.push_ids:
                    push_ids += [r.id for r in route.push_ids if r.active != vals['active']]
                if route.pull_ids:
                    pull_ids += [r.id for r in route.pull_ids if r.active != vals['active']]
            if push_ids:
                self.pool.get('stock.location.path').write(cr, uid, push_ids, {'active': vals['active']}, context=context)
            if pull_ids:
                self.pool.get('procurement.rule').write(cr, uid, pull_ids, {'active': vals['active']}, context=context)
        return res

#----------------------------------------------------------
# Quants
#----------------------------------------------------------

class stock_quant(osv.osv):
    """
    Quants are the smallest unit of stock physical instances
    """
    _name = "stock.quant"
    _description = "Quants"

    def _get_quant_name(self, cr, uid, ids, name, args, context=None):
        """ Forms complete name of location from parent location to child location.
        @return: Dictionary of values
        """
        res = {}
        for q in self.browse(cr, uid, ids, context=context):

            res[q.id] = q.product_id.code or ''
            if q.lot_id:
                res[q.id] = q.lot_id.name
            res[q.id] += ': ' + str(q.qty) + q.product_id.uom_id.name
        return res

    def _calc_inventory_value(self, cr, uid, ids, name, attr, context=None):
        context = dict(context or {})
        res = {}
        uid_company_id = self.pool.get('res.users').browse(cr, uid, uid, context=context).company_id.id
        for quant in self.browse(cr, uid, ids, context=context):
            context.pop('force_company', None)
            if quant.company_id.id != uid_company_id:
                #if the company of the quant is different than the current user company, force the company in the context
                #then re-do a browse to read the property fields for the good company.
                context['force_company'] = quant.company_id.id
                quant = self.browse(cr, uid, quant.id, context=context)
            res[quant.id] = self._get_inventory_value(cr, uid, quant, context=context)
        return res

    def _get_inventory_value(self, cr, uid, quant, context=None):
        return quant.product_id.standard_price * quant.qty

    _columns = {
        'name': fields.function(_get_quant_name, type='char', string='Identifier'),
        'product_id': fields.many2one('product.product', 'Product', required=True, ondelete="restrict", readonly=True, select=True),
        'location_id': fields.many2one('stock.location', 'Location', required=True, ondelete="restrict", readonly=True, select=True, auto_join=True),
        'qty': fields.float('Quantity', required=True, help="Quantity of products in this quant, in the default unit of measure of the product", readonly=True, select=True),
        'product_uom_id': fields.related('product_id', 'uom_id', type='many2one', relation="product.uom", string='Unit of Measure', readonly=True),
        'package_id': fields.many2one('stock.quant.package', string='Package', help="The package containing this quant", readonly=True, select=True),
        'packaging_type_id': fields.related('package_id', 'packaging_id', type='many2one', relation='product.packaging', string='Type of packaging', readonly=True, store=True),
        'reservation_id': fields.many2one('stock.move', 'Reserved for Move', help="The move the quant is reserved for", readonly=True, select=True),
        'lot_id': fields.many2one('stock.production.lot', 'Lot', readonly=True, select=True),
        'cost': fields.float('Unit Cost'),
        'owner_id': fields.many2one('res.partner', 'Owner', help="This is the owner of the quant", readonly=True, select=True),

        'create_date': fields.datetime('Creation Date', readonly=True),
        'in_date': fields.datetime('Incoming Date', readonly=True, select=True),

        'history_ids': fields.many2many('stock.move', 'stock_quant_move_rel', 'quant_id', 'move_id', 'Moves', help='Moves that operate(d) on this quant'),
        'company_id': fields.many2one('res.company', 'Company', help="The company to which the quants belong", required=True, readonly=True, select=True),
        'inventory_value': fields.function(_calc_inventory_value, string="Inventory Value", type='float', readonly=True),

        # Used for negative quants to reconcile after compensated by a new positive one
        'propagated_from_id': fields.many2one('stock.quant', 'Linked Quant', help='The negative quant this is coming from', readonly=True, select=True),
        'negative_move_id': fields.many2one('stock.move', 'Move Negative Quant', help='If this is a negative quant, this will be the move that caused this negative quant.', readonly=True),
        'negative_dest_location_id': fields.related('negative_move_id', 'location_dest_id', type='many2one', relation='stock.location', string="Negative Destination Location", readonly=True, 
                                                    help="Technical field used to record the destination location of a move that created a negative quant"),
    }

    _defaults = {
        'company_id': lambda self, cr, uid, c: self.pool.get('res.company')._company_default_get(cr, uid, 'stock.quant', context=c),
    }

    def init(self, cr):
        cr.execute('SELECT indexname FROM pg_indexes WHERE indexname = %s', ('stock_quant_product_location_index',))
        if not cr.fetchone():
            cr.execute('CREATE INDEX stock_quant_product_location_index ON stock_quant (product_id, location_id, company_id, qty, in_date, reservation_id)')

    def read_group(self, cr, uid, domain, fields, groupby, offset=0, limit=None, context=None, orderby=False, lazy=True):
        ''' Overwrite the read_group in order to sum the function field 'inventory_value' in group by'''
        res = super(stock_quant, self).read_group(cr, uid, domain, fields, groupby, offset=offset, limit=limit, context=context, orderby=orderby, lazy=lazy)
        if 'inventory_value' in fields:
            for line in res:
                if '__domain' in line:
                    lines = self.search(cr, uid, line['__domain'], context=context)
                    inv_value = 0.0
                    for line2 in self.browse(cr, uid, lines, context=context):
                        inv_value += line2.inventory_value
                    line['inventory_value'] = inv_value
        return res

    def action_view_quant_history(self, cr, uid, ids, context=None):
        '''
        This function returns an action that display the history of the quant, which
        mean all the stock moves that lead to this quant creation with this quant quantity.
        '''
        mod_obj = self.pool.get('ir.model.data')
        act_obj = self.pool.get('ir.actions.act_window')

        result = mod_obj.get_object_reference(cr, uid, 'stock', 'action_move_form2')
        id = result and result[1] or False
        result = act_obj.read(cr, uid, [id], context={})[0]

        move_ids = []
        for quant in self.browse(cr, uid, ids, context=context):
            move_ids += [move.id for move in quant.history_ids]

        result['domain'] = "[('id','in',[" + ','.join(map(str, move_ids)) + "])]"
        return result

    def quants_reserve(self, cr, uid, quants, move, link=False, context=None):
        '''This function reserves quants for the given move (and optionally given link). If the total of quantity reserved is enough, the move's state
        is also set to 'assigned'

        :param quants: list of tuple(quant browse record or None, qty to reserve). If None is given as first tuple element, the item will be ignored. Negative quants should not be received as argument
        :param move: browse record
        :param link: browse record (stock.move.operation.link)
        '''
        toreserve = []
        reserved_availability = move.reserved_availability
        #split quants if needed
        for quant, qty in quants:
            if qty <= 0.0 or (quant and quant.qty <= 0.0):
                raise UserError(_('You can not reserve a negative quantity or a negative quant.'))
            if not quant:
                continue
            self._quant_split(cr, uid, quant, qty, context=context)
            toreserve.append(quant.id)
            reserved_availability += quant.qty
        #reserve quants
        if toreserve:
            self.write(cr, SUPERUSER_ID, toreserve, {'reservation_id': move.id}, context=context)
            #if move has a picking_id, write on that picking that pack_operation might have changed and need to be recomputed
            if move.picking_id:
                self.pool.get('stock.picking').write(cr, uid, [move.picking_id.id], {'recompute_pack_op': True}, context=context)
        #check if move'state needs to be set as 'assigned'
        rounding = move.product_id.uom_id.rounding
        if float_compare(reserved_availability, move.product_qty, precision_rounding=rounding) == 0 and move.state in ('confirmed', 'waiting')  :
            self.pool.get('stock.move').write(cr, uid, [move.id], {'state': 'assigned'}, context=context)
        elif float_compare(reserved_availability, 0, precision_rounding=rounding) > 0 and not move.partially_available:
            self.pool.get('stock.move').write(cr, uid, [move.id], {'partially_available': True}, context=context)

    def quants_move(self, cr, uid, quants, move, location_to, location_from=False, lot_id=False, owner_id=False, src_package_id=False, dest_package_id=False, context=None):
        """Moves all given stock.quant in the given destination location.  Unreserve from current move.
        :param quants: list of tuple(browse record(stock.quant) or None, quantity to move)
        :param move: browse record (stock.move)
        :param location_to: browse record (stock.location) depicting where the quants have to be moved
        :param location_from: optional browse record (stock.location) explaining where the quant has to be taken (may differ from the move source location in case a removal strategy applied). This parameter is only used to pass to _quant_create if a negative quant must be created
        :param lot_id: ID of the lot that must be set on the quants to move
        :param owner_id: ID of the partner that must own the quants to move
        :param src_package_id: ID of the package that contains the quants to move
        :param dest_package_id: ID of the package that must be set on the moved quant
        """
        quants_reconcile = []
        to_move_quants = []
        self._check_location(cr, uid, location_to, context=context)
        for quant, qty in quants:
            if not quant:
                #If quant is None, we will create a quant to move (and potentially a negative counterpart too)
                quant = self._quant_create(cr, uid, qty, move, lot_id=lot_id, owner_id=owner_id, src_package_id=src_package_id, dest_package_id=dest_package_id, force_location_from=location_from, force_location_to=location_to, context=context)
            else:
                self._quant_split(cr, uid, quant, qty, context=context)
                to_move_quants.append(quant)
            quants_reconcile.append(quant)
        if to_move_quants:
            to_recompute_move_ids = [x.reservation_id.id for x in to_move_quants if x.reservation_id and x.reservation_id.id != move.id]
            self.move_quants_write(cr, uid, to_move_quants, move, location_to, dest_package_id, context=context)
            self.pool.get('stock.move').recalculate_move_state(cr, uid, to_recompute_move_ids, context=context)
        if location_to.usage == 'internal':
            # Do manual search for quant to avoid full table scan (order by id)
            cr.execute("""
                SELECT 0 FROM stock_quant, stock_location WHERE product_id = %s AND stock_location.id = stock_quant.location_id AND
                ((stock_location.parent_left >= %s AND stock_location.parent_left < %s) OR stock_location.id = %s) AND qty < 0.0 LIMIT 1
            """, (move.product_id.id, location_to.parent_left, location_to.parent_right, location_to.id))
            if cr.fetchone():
                for quant in quants_reconcile:
                    self._quant_reconcile_negative(cr, uid, quant, move, context=context)

    def move_quants_write(self, cr, uid, quants, move, location_dest_id, dest_package_id, context=None):
        context=context or {}
        vals = {'location_id': location_dest_id.id,
                'history_ids': [(4, move.id)],
                'reservation_id': False}
        if not context.get('entire_pack'):
            vals.update({'package_id': dest_package_id})
        self.write(cr, SUPERUSER_ID, [q.id for q in quants], vals, context=context)

    def quants_get_prefered_domain(self, cr, uid, location, product, qty, domain=None, prefered_domain_list=[], restrict_lot_id=False, restrict_partner_id=False, context=None):
        ''' This function tries to find quants in the given location for the given domain, by trying to first limit
            the choice on the quants that match the first item of prefered_domain_list as well. But if the qty requested is not reached
            it tries to find the remaining quantity by looping on the prefered_domain_list (tries with the second item and so on).
            Make sure the quants aren't found twice => all the domains of prefered_domain_list should be orthogonal
        '''
        if domain is None:
            domain = []
        quants = [(None, qty)]
        #don't look for quants in location that are of type production, supplier or inventory.
        if location.usage in ['inventory', 'production', 'supplier']:
            return quants
        res_qty = qty
        if not prefered_domain_list:
            return self.quants_get(cr, uid, location, product, qty, domain=domain, restrict_lot_id=restrict_lot_id, restrict_partner_id=restrict_partner_id, context=context)
        for prefered_domain in prefered_domain_list:
            res_qty_cmp = float_compare(res_qty, 0, precision_rounding=product.uom_id.rounding)
            if res_qty_cmp > 0:
                #try to replace the last tuple (None, res_qty) with something that wasn't chosen at first because of the prefered order
                quants.pop()
                tmp_quants = self.quants_get(cr, uid, location, product, res_qty, domain=domain + prefered_domain, restrict_lot_id=restrict_lot_id, restrict_partner_id=restrict_partner_id, context=context)
                for quant in tmp_quants:
                    if quant[0]:
                        res_qty -= quant[1]
                quants += tmp_quants
        return quants

    def quants_get(self, cr, uid, location, product, qty, domain=None, restrict_lot_id=False, restrict_partner_id=False, context=None):
        """
        Use the removal strategies of product to search for the correct quants
        If you inherit, put the super at the end of your method.

        :location: browse record of the parent location where the quants have to be found
        :product: browse record of the product to find
        :qty in UoM of product
        """
        result = []
        domain = domain or [('qty', '>', 0.0)]
        if restrict_partner_id:
            domain += [('owner_id', '=', restrict_partner_id)]
        if restrict_lot_id:
            domain += [('lot_id', '=', restrict_lot_id)]
        if location:
            removal_strategy = self.pool.get('stock.location').get_removal_strategy(cr, uid, location, product, context=context)
            result += self.apply_removal_strategy(cr, uid, location, product, qty, domain, removal_strategy, context=context)
        return result

    def apply_removal_strategy(self, cr, uid, location, product, quantity, domain, removal_strategy, context=None):
        if removal_strategy == 'fifo':
            order = 'in_date, id'
            return self._quants_get_order(cr, uid, location, product, quantity, domain, order, context=context)
        elif removal_strategy == 'lifo':
            order = 'in_date desc, id desc'
            return self._quants_get_order(cr, uid, location, product, quantity, domain, order, context=context)
        raise UserError(_('Removal strategy %s not implemented.' % (removal_strategy,)))

    def _quant_create(self, cr, uid, qty, move, lot_id=False, owner_id=False, src_package_id=False, dest_package_id=False,
                      force_location_from=False, force_location_to=False, context=None):
        '''Create a quant in the destination location and create a negative quant in the source location if it's an internal location.
        '''
        if context is None:
            context = {}
        price_unit = self.pool.get('stock.move').get_price_unit(cr, uid, move, context=context)
        location = force_location_to or move.location_dest_id
        rounding = move.product_id.uom_id.rounding
        vals = {
            'product_id': move.product_id.id,
            'location_id': location.id,
            'qty': float_round(qty, precision_rounding=rounding),
            'cost': price_unit,
            'history_ids': [(4, move.id)],
            'in_date': datetime.now().strftime(DEFAULT_SERVER_DATETIME_FORMAT),
            'company_id': move.company_id.id,
            'lot_id': lot_id,
            'owner_id': owner_id,
            'package_id': dest_package_id,
        }

        if move.location_id.usage == 'internal':
            #if we were trying to move something from an internal location and reach here (quant creation),
            #it means that a negative quant has to be created as well.
            negative_vals = vals.copy()
            negative_vals['location_id'] = force_location_from and force_location_from.id or move.location_id.id
            negative_vals['qty'] = float_round(-qty, precision_rounding=rounding)
            negative_vals['cost'] = price_unit
            negative_vals['negative_move_id'] = move.id
            negative_vals['package_id'] = src_package_id
            negative_quant_id = self.create(cr, SUPERUSER_ID, negative_vals, context=context)
            vals.update({'propagated_from_id': negative_quant_id})

        #create the quant as superuser, because we want to restrict the creation of quant manually: we should always use this method to create quants
        quant_id = self.create(cr, SUPERUSER_ID, vals, context=context)
        return self.browse(cr, uid, quant_id, context=context)

    def _quant_split(self, cr, uid, quant, qty, context=None):
        context = context or {}
        rounding = quant.product_id.uom_id.rounding
        if float_compare(abs(quant.qty), abs(qty), precision_rounding=rounding) <= 0: # if quant <= qty in abs, take it entirely
            return False
        qty_round = float_round(qty, precision_rounding=rounding)
        new_qty_round = float_round(quant.qty - qty, precision_rounding=rounding)
        # Fetch the history_ids manually as it will not do a join with the stock moves then (=> a lot faster)
        cr.execute("""SELECT move_id FROM stock_quant_move_rel WHERE quant_id = %s""", (quant.id,))
        res = cr.fetchall()
        new_quant = self.copy(cr, SUPERUSER_ID, quant.id, default={'qty': new_qty_round, 'history_ids': [(4, x[0]) for x in res]}, context=context)
        self.write(cr, SUPERUSER_ID, quant.id, {'qty': qty_round}, context=context)
        return self.browse(cr, uid, new_quant, context=context)

    def _get_latest_move(self, cr, uid, quant, context=None):
        move = False
        for m in quant.history_ids:
            if not move or m.date > move.date:
                move = m
        return move

    @api.cr_uid_ids_context
    def _quants_merge(self, cr, uid, solved_quant_ids, solving_quant, context=None):
        path = []
        for move in solving_quant.history_ids:
            path.append((4, move.id))
        self.write(cr, SUPERUSER_ID, solved_quant_ids, {'history_ids': path}, context=context)

    def _quant_reconcile_negative(self, cr, uid, quant, move, context=None):
        """
            When new quant arrive in a location, try to reconcile it with
            negative quants. If it's possible, apply the cost of the new
            quant to the conter-part of the negative quant.
        """
        solving_quant = quant
        dom = [('qty', '<', 0)]
        if quant.lot_id:
            dom += [('lot_id', '=', quant.lot_id.id)]
        dom += [('owner_id', '=', quant.owner_id.id)]
        dom += [('package_id', '=', quant.package_id.id)]
        dom += [('id', '!=', quant.propagated_from_id.id)]
        quants = self.quants_get(cr, uid, quant.location_id, quant.product_id, quant.qty, dom, context=context)
        product_uom_rounding = quant.product_id.uom_id.rounding
        for quant_neg, qty in quants:
            if not quant_neg or not solving_quant:
                continue
            to_solve_quant_ids = self.search(cr, uid, [('propagated_from_id', '=', quant_neg.id)], context=context)
            if not to_solve_quant_ids:
                continue
            solving_qty = qty
            solved_quant_ids = []
            for to_solve_quant in self.browse(cr, uid, to_solve_quant_ids, context=context):
                if float_compare(solving_qty, 0, precision_rounding=product_uom_rounding) <= 0:
                    continue
                solved_quant_ids.append(to_solve_quant.id)
                self._quant_split(cr, uid, to_solve_quant, min(solving_qty, to_solve_quant.qty), context=context)
                solving_qty -= min(solving_qty, to_solve_quant.qty)
            remaining_solving_quant = self._quant_split(cr, uid, solving_quant, qty, context=context)
            remaining_neg_quant = self._quant_split(cr, uid, quant_neg, -qty, context=context)
            #if the reconciliation was not complete, we need to link together the remaining parts
            if remaining_neg_quant:
                remaining_to_solve_quant_ids = self.search(cr, uid, [('propagated_from_id', '=', quant_neg.id), ('id', 'not in', solved_quant_ids)], context=context)
                if remaining_to_solve_quant_ids:
                    self.write(cr, SUPERUSER_ID, remaining_to_solve_quant_ids, {'propagated_from_id': remaining_neg_quant.id}, context=context)
            if solving_quant.propagated_from_id and solved_quant_ids:
                self.write(cr, SUPERUSER_ID, solved_quant_ids, {'propagated_from_id': solving_quant.propagated_from_id.id}, context=context)
            #delete the reconciled quants, as it is replaced by the solved quants
            self.unlink(cr, SUPERUSER_ID, [quant_neg.id], context=context)
            if solved_quant_ids:
                #price update + accounting entries adjustments
                self._price_update(cr, uid, solved_quant_ids, solving_quant.cost, context=context)
                #merge history (and cost?)
                self._quants_merge(cr, uid, solved_quant_ids, solving_quant, context=context)
            self.unlink(cr, SUPERUSER_ID, [solving_quant.id], context=context)
            solving_quant = remaining_solving_quant

    def _price_update(self, cr, uid, ids, newprice, context=None):
        self.write(cr, SUPERUSER_ID, ids, {'cost': newprice}, context=context)

    def quants_unreserve(self, cr, uid, move, context=None):
        related_quants = [x.id for x in move.reserved_quant_ids]
        if related_quants:
            #if move has a picking_id, write on that picking that pack_operation might have changed and need to be recomputed
            if move.picking_id:
                self.pool.get('stock.picking').write(cr, uid, [move.picking_id.id], {'recompute_pack_op': True}, context=context)
            if move.partially_available:
                self.pool.get("stock.move").write(cr, uid, [move.id], {'partially_available': False}, context=context)
            self.write(cr, SUPERUSER_ID, related_quants, {'reservation_id': False}, context=context)

    def _quants_get_order(self, cr, uid, location, product, quantity, domain=[], orderby='in_date', context=None):
        ''' Implementation of removal strategies
            If it can not reserve, it will return a tuple (None, qty)
        '''
        if context is None:
            context = {}
        domain += location and [('location_id', 'child_of', location.id)] or []
        domain += [('product_id', '=', product.id)]
        if context.get('force_company'):
            domain += [('company_id', '=', context.get('force_company'))]
        else:
            domain += [('company_id', '=', self.pool.get('res.users').browse(cr, uid, uid, context=context).company_id.id)]
        res = []
        offset = 0
        while float_compare(quantity, 0, precision_rounding=product.uom_id.rounding) > 0:
            quants = self.search(cr, uid, domain, order=orderby, limit=10, offset=offset, context=context)
            if not quants:
                res.append((None, quantity))
                break
            for quant in self.browse(cr, uid, quants, context=context):
                rounding = product.uom_id.rounding
                if float_compare(quantity, abs(quant.qty), precision_rounding=rounding) >= 0:
                    res += [(quant, abs(quant.qty))]
                    quantity -= abs(quant.qty)
                elif float_compare(quantity, 0.0, precision_rounding=rounding) != 0:
                    res += [(quant, quantity)]
                    quantity = 0
                    break
            offset += 10
        return res

    def _check_location(self, cr, uid, location, context=None):
        if location.usage == 'view':
            raise UserError(_('You cannot move to a location of type view %s.') % (location.name))
        return True

#----------------------------------------------------------
# Stock Picking
#----------------------------------------------------------

class stock_picking(osv.osv):
    _name = "stock.picking"
    _inherit = ['mail.thread']
    _description = "Transfer"
    _order = "priority desc, date asc, id desc"

    def _set_min_date(self, cr, uid, id, field, value, arg, context=None):
        move_obj = self.pool.get("stock.move")
        if value:
            move_ids = [move.id for move in self.browse(cr, uid, id, context=context).move_lines]
            move_obj.write(cr, uid, move_ids, {'date_expected': value}, context=context)

    def _set_priority(self, cr, uid, id, field, value, arg, context=None):
        move_obj = self.pool.get("stock.move")
        if value:
            move_ids = [move.id for move in self.browse(cr, uid, id, context=context).move_lines]
            move_obj.write(cr, uid, move_ids, {'priority': value}, context=context)

    def get_min_max_date(self, cr, uid, ids, field_name, arg, context=None):
        """ Finds minimum and maximum dates for picking.
        @return: Dictionary of values
        """
        res = {}
        for id in ids:
            res[id] = {'min_date': False, 'max_date': False, 'priority': '1'}
        if not ids:
            return res
        cr.execute("""select
                picking_id,
                min(date_expected),
                max(date_expected),
                max(priority)
            from
                stock_move
            where
                picking_id IN %s
            group by
                picking_id""", (tuple(ids),))
        for pick, dt1, dt2, prio in cr.fetchall():
            res[pick]['min_date'] = dt1
            res[pick]['max_date'] = dt2
            res[pick]['priority'] = prio
        return res

    def create(self, cr, user, vals, context=None):
        context = context or {}
        if ('name' not in vals) or (vals.get('name') in ('/', False)):
            ptype_id = vals.get('picking_type_id', context.get('default_picking_type_id', False))
            sequence_id = self.pool.get('stock.picking.type').browse(cr, user, ptype_id, context=context).sequence_id.id
            vals['name'] = self.pool.get('ir.sequence').next_by_id(cr, user, sequence_id, context=context)
        return super(stock_picking, self).create(cr, user, vals, context)

    def _state_get(self, cr, uid, ids, field_name, arg, context=None):
        '''The state of a picking depends on the state of its related stock.move
            draft: the picking has no line or any one of the lines is draft
            done, draft, cancel: all lines are done / draft / cancel
            confirmed, waiting, assigned, partially_available depends on move_type (all at once or partial)
        '''
        res = {}
        for pick in self.browse(cr, uid, ids, context=context):
            if (not pick.move_lines) or any([x.state == 'draft' for x in pick.move_lines]):
                res[pick.id] = 'draft'
                continue
            if all([x.state == 'cancel' for x in pick.move_lines]):
                res[pick.id] = 'cancel'
                continue
            if all([x.state in ('cancel', 'done') for x in pick.move_lines]):
                res[pick.id] = 'done'
                continue

            order = {'confirmed': 0, 'waiting': 1, 'assigned': 2}
            order_inv = {0: 'confirmed', 1: 'waiting', 2: 'assigned'}
            lst = [order[x.state] for x in pick.move_lines if x.state not in ('cancel', 'done')]
            if pick.move_type == 'one':
                res[pick.id] = order_inv[min(lst)]
            else:
                #we are in the case of partial delivery, so if all move are assigned, picking
                #should be assign too, else if one of the move is assigned, or partially available, picking should be
                #in partially available state, otherwise, picking is in waiting or confirmed state
                res[pick.id] = order_inv[max(lst)]
                if not all(x == 2 for x in lst):
                    if any(x == 2 for x in lst):
                        res[pick.id] = 'partially_available'
                    else:
                        #if all moves aren't assigned, check if we have one product partially available
                        for move in pick.move_lines:
                            if move.partially_available:
                                res[pick.id] = 'partially_available'
                                break
        return res

    def _get_pickings(self, cr, uid, ids, context=None):
        res = set()
        for move in self.browse(cr, uid, ids, context=context):
            if move.picking_id:
                res.add(move.picking_id.id)
        return list(res)

    def _get_pack_operation_exist(self, cr, uid, ids, field_name, arg, context=None):
        res = {}
        for pick in self.browse(cr, uid, ids, context=context):
            res[pick.id] = False
            if pick.pack_operation_ids:
                res[pick.id] = True
        return res

    def _get_quant_reserved_exist(self, cr, uid, ids, field_name, arg, context=None):
        res = {}
        for pick in self.browse(cr, uid, ids, context=context):
            res[pick.id] = False
            for move in pick.move_lines:
                if move.reserved_quant_ids:
                    res[pick.id] = True
                    continue
        return res

    def check_group_lot(self, cr, uid, context=None):
        """ This function will return true if we have the setting to use lots activated. """
        return self.pool.get('res.users').has_group(cr, uid, 'stock.group_production_lot')

    def check_group_pack(self, cr, uid, context=None):
        """ This function will return true if we have the setting to use package activated. """
        return self.pool.get('res.users').has_group(cr, uid, 'stock.group_tracking_lot')

    def action_assign_owner(self, cr, uid, ids, context=None):
        for picking in self.browse(cr, uid, ids, context=context):
            packop_ids = [op.id for op in picking.pack_operation_ids]
            self.pool.get('stock.pack.operation').write(cr, uid, packop_ids, {'owner_id': picking.owner_id.id}, context=context)

    _columns = {
        'name': fields.char('Reference', select=True, states={'done': [('readonly', True)], 'cancel': [('readonly', True)]}, copy=False),
        'origin': fields.char('Source Document', states={'done': [('readonly', True)], 'cancel': [('readonly', True)]}, help="Reference of the document", select=True),
        'backorder_id': fields.many2one('stock.picking', 'Back Order of', states={'done': [('readonly', True)], 'cancel': [('readonly', True)]}, help="If this shipment was split, then this field links to the shipment which contains the already processed part.", select=True, copy=False),
        'note': fields.text('Notes', states={'done': [('readonly', True)], 'cancel': [('readonly', True)]}),
        'move_type': fields.selection([('direct', 'Partial'), ('one', 'All at once')], 'Delivery Method', required=True, states={'done': [('readonly', True)], 'cancel': [('readonly', True)]}, help="It specifies goods to be deliver partially or all at once"),
        'state': fields.function(_state_get, type="selection", copy=False,
            store={
                'stock.picking': (lambda self, cr, uid, ids, ctx: ids, ['move_type'], 20),
                'stock.move': (_get_pickings, ['state', 'picking_id', 'partially_available'], 20)},
            selection=[
                ('draft', 'Draft'),
                ('cancel', 'Cancelled'),
                ('waiting', 'Waiting Another Operation'),
                ('confirmed', 'Waiting Availability'),
                ('partially_available', 'Partially Available'),
                ('assigned', 'Ready to Transfer'),
                ('done', 'Transferred'),
                ], string='Status', readonly=True, select=True, track_visibility='onchange',
            help="""
                * Draft: not confirmed yet and will not be scheduled until confirmed\n
                * Waiting Another Operation: waiting for another move to proceed before it becomes automatically available (e.g. in Make-To-Order flows)\n
                * Waiting Availability: still waiting for the availability of products\n
                * Partially Available: some products are available and reserved\n
                * Ready to Transfer: products reserved, simply waiting for confirmation.\n
                * Transferred: has been processed, can't be modified or cancelled anymore\n
                * Cancelled: has been cancelled, can't be confirmed anymore"""
        ),
        'priority': fields.function(get_min_max_date, multi="min_max_date", fnct_inv=_set_priority, type='selection', selection=procurement.PROCUREMENT_PRIORITIES, string='Priority',
                                    store={'stock.move': (_get_pickings, ['priority', 'picking_id'], 20)}, states={'done': [('readonly', True)], 'cancel': [('readonly', True)]}, select=1, help="Priority for this picking. Setting manually a value here would set it as priority for all the moves",
                                    track_visibility='onchange', required=True),
        'min_date': fields.function(get_min_max_date, multi="min_max_date", fnct_inv=_set_min_date,
                 store={'stock.move': (_get_pickings, ['date_expected', 'picking_id'], 20)}, type='datetime', states={'done': [('readonly', True)], 'cancel': [('readonly', True)]}, string='Scheduled Date', select=1, help="Scheduled time for the first part of the shipment to be processed. Setting manually a value here would set it as expected date for all the stock moves.", track_visibility='onchange'),
        'max_date': fields.function(get_min_max_date, multi="min_max_date",
                 store={'stock.move': (_get_pickings, ['date_expected', 'picking_id'], 20)}, type='datetime', string='Max. Expected Date', select=2, help="Scheduled time for the last part of the shipment to be processed"),
        'date': fields.datetime('Creation Date', help="Creation Date, usually the time of the order", select=True, states={'done': [('readonly', True)], 'cancel': [('readonly', True)]}, track_visibility='onchange'),
        'date_done': fields.datetime('Date of Transfer', help="Date of Completion", states={'done': [('readonly', True)], 'cancel': [('readonly', True)]}, copy=False),
        'move_lines': fields.one2many('stock.move', 'picking_id', 'Internal Moves', states={'done': [('readonly', True)], 'cancel': [('readonly', True)]}, copy=True),
        'quant_reserved_exist': fields.function(_get_quant_reserved_exist, type='boolean', string='Quant already reserved ?', help='technical field used to know if there is already at least one quant reserved on moves of a given picking'),
        'partner_id': fields.many2one('res.partner', 'Partner', states={'done': [('readonly', True)], 'cancel': [('readonly', True)]}),
        'company_id': fields.many2one('res.company', 'Company', required=True, select=True, states={'done': [('readonly', True)], 'cancel': [('readonly', True)]}),
        'pack_operation_ids': fields.one2many('stock.pack.operation', 'picking_id', states={'done': [('readonly', True)], 'cancel': [('readonly', True)]}, string='Related Packing Operations'),
        'pack_operation_exist': fields.function(_get_pack_operation_exist, type='boolean', string='Pack Operation Exists?', help='technical field for attrs in view'),
        'picking_type_id': fields.many2one('stock.picking.type', 'Picking Type', states={'done': [('readonly', True)], 'cancel': [('readonly', True)]}, required=True),
        'picking_type_code': fields.related('picking_type_id', 'code', type='char', string='Picking Type Code', help="Technical field used to display the correct label on print button in the picking view"),

        'owner_id': fields.many2one('res.partner', 'Owner', states={'done': [('readonly', True)], 'cancel': [('readonly', True)]}, help="Default Owner"),
        # Used to search on pickings
        'product_id': fields.related('move_lines', 'product_id', type='many2one', relation='product.product', string='Product'),
        'recompute_pack_op': fields.boolean('Recompute pack operation?', help='True if reserved quants changed, which mean we might need to recompute the package operations', copy=False),
        'location_id': fields.related('move_lines', 'location_id', type='many2one', relation='stock.location', string='Location',
                                      readonly=True, store={'stock.picking': (lambda self, cr, uid, ids, ctx: ids, ['move_lines'], 10),
                                                            'stock.move': (_get_pickings, ['location_id', 'picking_id'], 10),}),
        'location_dest_id': fields.related('move_lines', 'location_dest_id', type='many2one', relation='stock.location', string='Destination Location',
                                           readonly=True, store={'stock.picking': (lambda self, cr, uid, ids, ctx: ids, ['move_lines'], 10),
                                                                'stock.move': (_get_pickings, ['location_dest_id', 'picking_id'], 10),}),
        'group_id': fields.related('move_lines', 'group_id', type='many2one', relation='procurement.group', string='Procurement Group', readonly=True,
              store={
                  'stock.picking': (lambda self, cr, uid, ids, ctx: ids, ['move_lines'], 10),
                  'stock.move': (_get_pickings, ['group_id', 'picking_id'], 10),
              }),
    }

    _defaults = {
        'name': '/',
        'state': 'draft',
        'move_type': 'direct',
        'priority': '1',  # normal
        'date': fields.datetime.now,
        'company_id': lambda self, cr, uid, c: self.pool.get('res.company')._company_default_get(cr, uid, 'stock.picking', context=c),
        'recompute_pack_op': True,
    }
    _sql_constraints = [
        ('name_uniq', 'unique(name, company_id)', 'Reference must be unique per company!'),
    ]

    def do_print_picking(self, cr, uid, ids, context=None):
        '''This function prints the picking list'''
        context = dict(context or {}, active_ids=ids)
        return self.pool.get("report").get_action(cr, uid, ids, 'stock.report_picking', context=context)


    def action_confirm(self, cr, uid, ids, context=None):
        todo = []
        todo_force_assign = []
        for picking in self.browse(cr, uid, ids, context=context):
            if picking.location_id.usage in ('supplier', 'inventory', 'production'):
                todo_force_assign.append(picking.id)
            for r in picking.move_lines:
                if r.state == 'draft':
                    todo.append(r.id)
        if len(todo):
            self.pool.get('stock.move').action_confirm(cr, uid, todo, context=context)

        if todo_force_assign:
            self.force_assign(cr, uid, todo_force_assign, context=context)
        return True

    def action_assign(self, cr, uid, ids, context=None):
        """ Check availability of picking moves.
        This has the effect of changing the state and reserve quants on available moves, and may
        also impact the state of the picking as it is computed based on move's states.
        @return: True
        """
        for pick in self.browse(cr, uid, ids, context=context):
            if pick.state == 'draft':
                self.action_confirm(cr, uid, [pick.id], context=context)
            #skip the moves that don't need to be checked
            move_ids = [x.id for x in pick.move_lines if x.state not in ('draft', 'cancel', 'done')]
            if not move_ids:
                raise UserError(_('Nothing to check the availability for.'))
            self.pool.get('stock.move').action_assign(cr, uid, move_ids, context=context)
        return True

    def force_assign(self, cr, uid, ids, context=None):
        """ Changes state of picking to available if moves are confirmed or waiting.
        @return: True
        """
        for pick in self.browse(cr, uid, ids, context=context):
            move_ids = [x.id for x in pick.move_lines if x.state in ['confirmed', 'waiting']]
            self.pool.get('stock.move').force_assign(cr, uid, move_ids, context=context)
        #pack_operation might have changed and need to be recomputed
        self.write(cr, uid, ids, {'recompute_pack_op': True}, context=context)
        return True

    def action_cancel(self, cr, uid, ids, context=None):
        for pick in self.browse(cr, uid, ids, context=context):
            ids2 = [move.id for move in pick.move_lines]
            self.pool.get('stock.move').action_cancel(cr, uid, ids2, context)
        return True

    def action_done(self, cr, uid, ids, context=None):
        """Changes picking state to done by processing the Stock Moves of the Picking

        Normally that happens when the button "Done" is pressed on a Picking view.
        @return: True
        """
        for pick in self.browse(cr, uid, ids, context=context):
            todo = []
            for move in pick.move_lines:
                if move.state == 'draft':
                    todo.extend(self.pool.get('stock.move').action_confirm(cr, uid, [move.id], context=context))
                elif move.state in ('assigned', 'confirmed'):
                    todo.append(move.id)
            if len(todo):
                self.pool.get('stock.move').action_done(cr, uid, todo, context=context)
        return True

    def unlink(self, cr, uid, ids, context=None):
        #on picking deletion, cancel its move then unlink them too
        move_obj = self.pool.get('stock.move')
        context = context or {}
        for pick in self.browse(cr, uid, ids, context=context):
            move_ids = [move.id for move in pick.move_lines]
            move_obj.action_cancel(cr, uid, move_ids, context=context)
            move_obj.unlink(cr, uid, move_ids, context=context)
        return super(stock_picking, self).unlink(cr, uid, ids, context=context)

    def write(self, cr, uid, ids, vals, context=None):
        res = super(stock_picking, self).write(cr, uid, ids, vals, context=context)
        #if we changed the move lines or the pack operations, we need to recompute the remaining quantities of both
        if 'move_lines' in vals or 'pack_operation_ids' in vals:
            self.do_recompute_remaining_quantities(cr, uid, ids, context=context)
        return res

    def _create_backorder(self, cr, uid, picking, backorder_moves=[], context=None):
        """ Move all non-done lines into a new backorder picking. If the key 'do_only_split' is given in the context, then move all lines not in context.get('split', []) instead of all non-done lines.
        """
        if not backorder_moves:
            backorder_moves = picking.move_lines
        backorder_move_ids = [x.id for x in backorder_moves if x.state not in ('done', 'cancel')]
        if 'do_only_split' in context and context['do_only_split']:
            backorder_move_ids = [x.id for x in backorder_moves if x.id not in context.get('split', [])]

        if backorder_move_ids:
            backorder_id = self.copy(cr, uid, picking.id, {
                'name': '/',
                'move_lines': [],
                'pack_operation_ids': [],
                'backorder_id': picking.id,
            })
            backorder = self.browse(cr, uid, backorder_id, context=context)
            self.message_post(cr, uid, picking.id, body=_("Back order <em>%s</em> <b>created</b>.") % (backorder.name), context=context)
            move_obj = self.pool.get("stock.move")
            move_obj.write(cr, uid, backorder_move_ids, {'picking_id': backorder_id}, context=context)

            self.write(cr, uid, [picking.id], {'date_done': time.strftime(DEFAULT_SERVER_DATETIME_FORMAT)}, context=context)
            self.action_confirm(cr, uid, [backorder_id], context=context)
            return backorder_id
        return False

    @api.cr_uid_ids_context
    def recheck_availability(self, cr, uid, picking_ids, context=None):
        self.action_assign(cr, uid, picking_ids, context=context)
        self.do_prepare_partial(cr, uid, picking_ids, context=context)

    def _get_top_level_packages(self, cr, uid, quants_suggested_locations, context=None):
        """This method searches for the higher level packages that can be moved as a single operation, given a list of quants
           to move and their suggested destination, and returns the list of matching packages.
        """
        # Try to find as much as possible top-level packages that can be moved
        pack_obj = self.pool.get("stock.quant.package")
        quant_obj = self.pool.get("stock.quant")
        top_lvl_packages = set()
        quants_to_compare = quants_suggested_locations.keys()
        for pack in list(set([x.package_id for x in quants_suggested_locations.keys() if x and x.package_id])):
            loop = True
            test_pack = pack
            good_pack = False
            pack_destination = False
            while loop:
                pack_quants = pack_obj.get_content(cr, uid, [test_pack.id], context=context)
                all_in = True
                for quant in quant_obj.browse(cr, uid, pack_quants, context=context):
                    # If the quant is not in the quants to compare and not in the common location
                    if not quant in quants_to_compare:
                        all_in = False
                        break
                    else:
                        #if putaway strat apply, the destination location of each quant may be different (and thus the package should not be taken as a single operation)
                        if not pack_destination:
                            pack_destination = quants_suggested_locations[quant]
                        elif pack_destination != quants_suggested_locations[quant]:
                            all_in = False
                            break
                if all_in:
                    good_pack = test_pack
                    if test_pack.parent_id:
                        test_pack = test_pack.parent_id
                    else:
                        #stop the loop when there's no parent package anymore
                        loop = False
                else:
                    #stop the loop when the package test_pack is not totally reserved for moves of this picking
                    #(some quants may be reserved for other picking or not reserved at all)
                    loop = False
            if good_pack:
                top_lvl_packages.add(good_pack)
        return list(top_lvl_packages)

    def _prepare_pack_ops(self, cr, uid, picking, quants, forced_qties, context=None):
        """ returns a list of dict, ready to be used in create() of stock.pack.operation.

        :param picking: browse record (stock.picking)
        :param quants: browse record list (stock.quant). List of quants associated to the picking
        :param forced_qties: dictionary showing for each product (keys) its corresponding quantity (value) that is not covered by the quants associated to the picking
        """
        def _picking_putaway_apply(product):
            location = False
            # Search putaway strategy
            if product_putaway_strats.get(product.id):
                location = product_putaway_strats[product.id]
            else:
                location = self.pool.get('stock.location').get_putaway_strategy(cr, uid, picking.location_dest_id, product, context=context)
                product_putaway_strats[product.id] = location
            return location or picking.location_dest_id.id

        # If we encounter an UoM that is smaller than the default UoM or the one already chosen, use the new one instead.
        product_uom = {} # Determines UoM used in pack operations
        for move in picking.move_lines:
            if not product_uom.get(move.product_id.id):
                product_uom[move.product_id.id] = move.product_id.uom_id
            if move.product_uom.id != move.product_id.uom_id.id and move.product_uom.factor > product_uom[move.product_id.id].factor:
                product_uom[move.product_id.id] = move.product_uom

        pack_obj = self.pool.get("stock.quant.package")
        quant_obj = self.pool.get("stock.quant")
        vals = []
        qtys_grouped = {}
        #for each quant of the picking, find the suggested location
        quants_suggested_locations = {}
        product_putaway_strats = {}
        for quant in quants:
            if quant.qty <= 0:
                continue
            suggested_location_id = _picking_putaway_apply(quant.product_id)
            quants_suggested_locations[quant] = suggested_location_id

        #find the packages we can movei as a whole
        top_lvl_packages = self._get_top_level_packages(cr, uid, quants_suggested_locations, context=context)
        # and then create pack operations for the top-level packages found
        for pack in top_lvl_packages:
            pack_quant_ids = pack_obj.get_content(cr, uid, [pack.id], context=context)
            pack_quants = quant_obj.browse(cr, uid, pack_quant_ids, context=context)
            vals.append({
                    'picking_id': picking.id,
                    'package_id': pack.id,
                    'product_qty': 1.0,
                    'location_id': pack.location_id.id,
                    'location_dest_id': quants_suggested_locations[pack_quants[0]],
                    'owner_id': pack.owner_id.id,
                })
            #remove the quants inside the package so that they are excluded from the rest of the computation
            for quant in pack_quants:
                del quants_suggested_locations[quant]

        # Go through all remaining reserved quants and group by product, package, lot, owner, source location and dest location
        for quant, dest_location_id in quants_suggested_locations.items():
            key = (quant.product_id.id, quant.package_id.id, quant.lot_id.id, quant.owner_id.id, quant.location_id.id, dest_location_id)
            if qtys_grouped.get(key):
                qtys_grouped[key] += quant.qty
            else:
                qtys_grouped[key] = quant.qty

        # Do the same for the forced quantities (in cases of force_assign or incomming shipment for example)
        for product, qty in forced_qties.items():
            if qty <= 0:
                continue
            suggested_location_id = _picking_putaway_apply(product)
            key = (product.id, False, False, picking.owner_id.id, picking.location_id.id, suggested_location_id)
            if qtys_grouped.get(key):
                qtys_grouped[key] += qty
            else:
                qtys_grouped[key] = qty

        # Create the necessary operations for the grouped quants and remaining qtys
        uom_obj = self.pool.get('product.uom')
        prevals = {}
        for key, qty in qtys_grouped.items():
            product = self.pool.get("product.product").browse(cr, uid, key[0], context=context)
            uom_id = product.uom_id.id
            qty_uom = qty
            if product_uom.get(key[0]):
                uom_id = product_uom[key[0]].id
                qty_uom = uom_obj._compute_qty(cr, uid, product.uom_id.id, qty, uom_id)
            val_dict = {
                'picking_id': picking.id,
                'product_qty': qty_uom,
                'product_id': key[0],
                'package_id': key[1],
                'lot_id': key[2],
                'owner_id': key[3],
                'location_id': key[4],
                'location_dest_id': key[5],
                'product_uom_id': uom_id,
            }
            if key[0] in prevals:
                prevals[key[0]].append(val_dict)
            else:
                prevals[key[0]] = [val_dict]
        # prevals var holds the operations in order to create them in the same order than the picking stock moves if possible
        processed_products = set()
        for move in picking.move_lines:
            if move.product_id.id not in processed_products:
                vals += prevals.get(move.product_id.id, [])
                processed_products.add(move.product_id.id)
        return vals

    @api.cr_uid_ids_context
    def open_barcode_interface(self, cr, uid, picking_ids, context=None):
        final_url="/stock/barcode/#action=stock.ui&picking_id="+str(picking_ids[0])
        return {'type': 'ir.actions.act_url', 'url':final_url, 'target': 'self',}

    @api.cr_uid_ids_context
    def do_partial_open_barcode(self, cr, uid, picking_ids, context=None):
        self.do_prepare_partial(cr, uid, picking_ids, context=context)
        return self.open_barcode_interface(cr, uid, picking_ids, context=context)

    @api.cr_uid_ids_context
    def do_prepare_partial(self, cr, uid, picking_ids, context=None):
        context = context or {}
        pack_operation_obj = self.pool.get('stock.pack.operation')
        #used to avoid recomputing the remaining quantities at each new pack operation created
        ctx = context.copy()
        ctx['no_recompute'] = True

        #get list of existing operations and delete them
        existing_package_ids = pack_operation_obj.search(cr, uid, [('picking_id', 'in', picking_ids)], context=context)
        if existing_package_ids:
            pack_operation_obj.unlink(cr, uid, existing_package_ids, context)
        for picking in self.browse(cr, uid, picking_ids, context=context):
            forced_qties = {}  # Quantity remaining after calculating reserved quants
            picking_quants = []
            #Calculate packages, reserved quants, qtys of this picking's moves
            for move in picking.move_lines:
                if move.state not in ('assigned', 'confirmed'):
                    continue
                move_quants = move.reserved_quant_ids
                picking_quants += move_quants
                forced_qty = (move.state == 'assigned') and move.product_qty - sum([x.qty for x in move_quants]) or 0
                #if we used force_assign() on the move, or if the move is incoming, forced_qty > 0
                if float_compare(forced_qty, 0, precision_rounding=move.product_id.uom_id.rounding) > 0:
                    if forced_qties.get(move.product_id):
                        forced_qties[move.product_id] += forced_qty
                    else:
                        forced_qties[move.product_id] = forced_qty
            for vals in self._prepare_pack_ops(cr, uid, picking, picking_quants, forced_qties, context=context):
                pack_operation_obj.create(cr, uid, vals, context=ctx)
        #recompute the remaining quantities all at once
        self.do_recompute_remaining_quantities(cr, uid, picking_ids, context=context)
        self.write(cr, uid, picking_ids, {'recompute_pack_op': False}, context=context)

    @api.cr_uid_ids_context
    def do_unreserve(self, cr, uid, picking_ids, context=None):
        """
          Will remove all quants for picking in picking_ids
        """
        moves_to_unreserve = []
        pack_line_to_unreserve = []
        for picking in self.browse(cr, uid, picking_ids, context=context):
            moves_to_unreserve += [m.id for m in picking.move_lines if m.state not in ('done', 'cancel')]
            pack_line_to_unreserve += [p.id for p in picking.pack_operation_ids]
        if moves_to_unreserve:
            if pack_line_to_unreserve:
                self.pool.get('stock.pack.operation').unlink(cr, uid, pack_line_to_unreserve, context=context)
            self.pool.get('stock.move').do_unreserve(cr, uid, moves_to_unreserve, context=context)

    def recompute_remaining_qty(self, cr, uid, picking, context=None):
        def _create_link_for_index(operation_id, index, product_id, qty_to_assign, quant_id=False):
            move_dict = prod2move_ids[product_id][index]
            qty_on_link = min(move_dict['remaining_qty'], qty_to_assign)
            self.pool.get('stock.move.operation.link').create(cr, uid, {'move_id': move_dict['move'].id, 'operation_id': operation_id, 'qty': qty_on_link, 'reserved_quant_id': quant_id}, context=context)
            if move_dict['remaining_qty'] == qty_on_link:
                prod2move_ids[product_id].pop(index)
            else:
                move_dict['remaining_qty'] -= qty_on_link
            return qty_on_link

        def _create_link_for_quant(operation_id, quant, qty):
            """create a link for given operation and reserved move of given quant, for the max quantity possible, and returns this quantity"""
            if not quant.reservation_id.id:
                return _create_link_for_product(operation_id, quant.product_id.id, qty)
            qty_on_link = 0
            for i in range(0, len(prod2move_ids[quant.product_id.id])):
                if prod2move_ids[quant.product_id.id][i]['move'].id != quant.reservation_id.id:
                    continue
                qty_on_link = _create_link_for_index(operation_id, i, quant.product_id.id, qty, quant_id=quant.id)
                break
            return qty_on_link

        def _create_link_for_product(operation_id, product_id, qty):
            '''method that creates the link between a given operation and move(s) of given product, for the given quantity.
            Returns True if it was possible to create links for the requested quantity (False if there was not enough quantity on stock moves)'''
            qty_to_assign = qty
            prod_obj = self.pool.get("product.product")
            product = prod_obj.browse(cr, uid, product_id)
            rounding = product.uom_id.rounding
            qtyassign_cmp = float_compare(qty_to_assign, 0.0, precision_rounding=rounding)
            if prod2move_ids.get(product_id):
                while prod2move_ids[product_id] and qtyassign_cmp > 0:
                    qty_on_link = _create_link_for_index(operation_id, 0, product_id, qty_to_assign, quant_id=False)
                    qty_to_assign -= qty_on_link
                    qtyassign_cmp = float_compare(qty_to_assign, 0.0, precision_rounding=rounding)
            return qtyassign_cmp == 0

        uom_obj = self.pool.get('product.uom')
        package_obj = self.pool.get('stock.quant.package')
        quant_obj = self.pool.get('stock.quant')
        link_obj = self.pool.get('stock.move.operation.link')
        quants_in_package_done = set()
        prod2move_ids = {}
        still_to_do = []
        #make a dictionary giving for each product, the moves and related quantity that can be used in operation links
        for move in picking.move_lines:
            if not prod2move_ids.get(move.product_id.id):
                prod2move_ids[move.product_id.id] = [{'move': move, 'remaining_qty': move.product_qty}]
            else:
                prod2move_ids[move.product_id.id].append({'move': move, 'remaining_qty': move.product_qty})

        need_rereserve = False
        #sort the operations in order to give higher priority to those with a package, then a serial number
        operations = picking.pack_operation_ids
        operations = sorted(operations, key=lambda x: ((x.package_id and not x.product_id) and -4 or 0) + (x.package_id and -2 or 0) + (x.lot_id and -1 or 0))
        #delete existing operations to start again from scratch
        links = link_obj.search(cr, uid, [('operation_id', 'in', [x.id for x in operations])], context=context)
        if links:
            link_obj.unlink(cr, uid, links, context=context)
        #1) first, try to create links when quants can be identified without any doubt
        for ops in operations:
            #for each operation, create the links with the stock move by seeking on the matching reserved quants,
            #and deffer the operation if there is some ambiguity on the move to select
            if ops.package_id and not ops.product_id:
                #entire package
                quant_ids = package_obj.get_content(cr, uid, [ops.package_id.id], context=context)
                for quant in quant_obj.browse(cr, uid, quant_ids, context=context):
                    remaining_qty_on_quant = quant.qty
                    if quant.reservation_id:
                        #avoid quants being counted twice
                        quants_in_package_done.add(quant.id)
                        qty_on_link = _create_link_for_quant(ops.id, quant, quant.qty)
                        remaining_qty_on_quant -= qty_on_link
                    if remaining_qty_on_quant:
                        still_to_do.append((ops, quant.product_id.id, remaining_qty_on_quant))
                        need_rereserve = True
            elif ops.product_id.id:
                #Check moves with same product
                qty_to_assign = uom_obj._compute_qty_obj(cr, uid, ops.product_uom_id, ops.product_qty, ops.product_id.uom_id, context=context)
                for move_dict in prod2move_ids.get(ops.product_id.id, []):
                    move = move_dict['move']
                    for quant in move.reserved_quant_ids:
                        if not qty_to_assign > 0:
                            break
                        if quant.id in quants_in_package_done:
                            continue

                        #check if the quant is matching the operation details
                        if ops.package_id:
                            flag = quant.package_id and bool(package_obj.search(cr, uid, [('id', 'child_of', [ops.package_id.id])], context=context)) or False
                        else:
                            flag = not quant.package_id.id
                        flag = flag and ((ops.lot_id and ops.lot_id.id == quant.lot_id.id) or not ops.lot_id)
                        flag = flag and (ops.owner_id.id == quant.owner_id.id)
                        if flag:
                            max_qty_on_link = min(quant.qty, qty_to_assign)
                            qty_on_link = _create_link_for_quant(ops.id, quant, max_qty_on_link)
                            qty_to_assign -= qty_on_link
                qty_assign_cmp = float_compare(qty_to_assign, 0, precision_rounding=ops.product_id.uom_id.rounding)
                if qty_assign_cmp > 0:
                    #qty reserved is less than qty put in operations. We need to create a link but it's deferred after we processed
                    #all the quants (because they leave no choice on their related move and needs to be processed with higher priority)
                    still_to_do += [(ops, ops.product_id.id, qty_to_assign)]
                    need_rereserve = True

        #2) then, process the remaining part
        all_op_processed = True
        for ops, product_id, remaining_qty in still_to_do:
            all_op_processed = _create_link_for_product(ops.id, product_id, remaining_qty) and all_op_processed
        return (need_rereserve, all_op_processed)

    def picking_recompute_remaining_quantities(self, cr, uid, picking, context=None):
        need_rereserve = False
        all_op_processed = True
        if picking.pack_operation_ids:
            need_rereserve, all_op_processed = self.recompute_remaining_qty(cr, uid, picking, context=context)
        return need_rereserve, all_op_processed

    @api.cr_uid_ids_context
    def do_recompute_remaining_quantities(self, cr, uid, picking_ids, context=None):
        for picking in self.browse(cr, uid, picking_ids, context=context):
            if picking.pack_operation_ids:
                self.recompute_remaining_qty(cr, uid, picking, context=context)

    def _prepare_values_extra_move(self, cr, uid, op, product, remaining_qty, context=None):
        """
        Creates an extra move when there is no corresponding original move to be copied
        """
        uom_obj = self.pool.get("product.uom")
        uom_id = product.uom_id.id
        qty = remaining_qty
        if op.product_id and op.product_uom_id and op.product_uom_id.id != product.uom_id.id:
            if op.product_uom_id.factor > product.uom_id.factor: #If the pack operation's is a smaller unit
                uom_id = op.product_uom_id.id
                #HALF-UP rounding as only rounding errors will be because of propagation of error from default UoM
                qty = uom_obj._compute_qty_obj(cr, uid, product.uom_id, remaining_qty, op.product_uom_id, rounding_method='HALF-UP')
        picking = op.picking_id
        res = {
            'picking_id': picking.id,
            'location_id': picking.location_id.id,
            'location_dest_id': picking.location_dest_id.id,
            'product_id': product.id,
            'product_uom': uom_id,
            'product_uom_qty': qty,
            'name': _('Extra Move: ') + product.name,
            'state': 'draft',
            }
        return res

    def _create_extra_moves(self, cr, uid, picking, context=None):
        '''This function creates move lines on a picking, at the time of do_transfer, based on
        unexpected product transfers (or exceeding quantities) found in the pack operations.
        '''
        move_obj = self.pool.get('stock.move')
        operation_obj = self.pool.get('stock.pack.operation')
        moves = []
        for op in picking.pack_operation_ids:
            for product_id, remaining_qty in operation_obj._get_remaining_prod_quantities(cr, uid, op, context=context).items():
                product = self.pool.get('product.product').browse(cr, uid, product_id, context=context)
                if float_compare(remaining_qty, 0, precision_rounding=product.uom_id.rounding) > 0:
                    vals = self._prepare_values_extra_move(cr, uid, op, product, remaining_qty, context=context)
                    moves.append(move_obj.create(cr, uid, vals, context=context))
        if moves:
            move_obj.action_confirm(cr, uid, moves, context=context)
        return moves

    def rereserve_pick(self, cr, uid, ids, context=None):
        """
        This can be used to provide a button that rereserves taking into account the existing pack operations
        """
        for pick in self.browse(cr, uid, ids, context=context):
            self.rereserve_quants(cr, uid, pick, move_ids = [x.id for x in pick.move_lines], context=context)

    def rereserve_quants(self, cr, uid, picking, move_ids=[], context=None):
        """ Unreserve quants then try to reassign quants."""
        stock_move_obj = self.pool.get('stock.move')
        if not move_ids:
            self.do_unreserve(cr, uid, [picking.id], context=context)
            self.action_assign(cr, uid, [picking.id], context=context)
        else:
            stock_move_obj.do_unreserve(cr, uid, move_ids, context=context)
            stock_move_obj.action_assign(cr, uid, move_ids, context=context)

    @api.cr_uid_ids_context
    def do_enter_transfer_details(self, cr, uid, picking, context=None):
        if not context:
            context = {}

        context.update({
            'active_model': self._name,
            'active_ids': picking,
            'active_id': len(picking) and picking[0] or False
        })

        created_id = self.pool['stock.transfer_details'].create(cr, uid, {'picking_id': len(picking) and picking[0] or False}, context)
        return self.pool['stock.transfer_details'].wizard_view(cr, uid, created_id, context)


    @api.cr_uid_ids_context
    def do_transfer(self, cr, uid, picking_ids, context=None):
        """
            If no pack operation, we do simple action_done of the picking
            Otherwise, do the pack operations
        """
        if not context:
            context = {}
        stock_move_obj = self.pool.get('stock.move')
        for picking in self.browse(cr, uid, picking_ids, context=context):
            if not picking.pack_operation_ids:
                self.action_done(cr, uid, [picking.id], context=context)
                continue
            else:
                need_rereserve, all_op_processed = self.picking_recompute_remaining_quantities(cr, uid, picking, context=context)
                #create extra moves in the picking (unexpected product moves coming from pack operations)
                todo_move_ids = []
                if not all_op_processed:
                    todo_move_ids += self._create_extra_moves(cr, uid, picking, context=context)

                #split move lines if needed
                toassign_move_ids = []
                for move in picking.move_lines:
                    remaining_qty = move.remaining_qty
                    if move.state in ('done', 'cancel'):
                        #ignore stock moves cancelled or already done
                        continue
                    elif move.state == 'draft':
                        toassign_move_ids.append(move.id)
                    if float_compare(remaining_qty, 0,  precision_rounding = move.product_id.uom_id.rounding) == 0:
                        if move.state in ('draft', 'assigned', 'confirmed'):
                            todo_move_ids.append(move.id)
                    elif float_compare(remaining_qty,0, precision_rounding = move.product_id.uom_id.rounding) > 0 and \
                                float_compare(remaining_qty, move.product_qty, precision_rounding = move.product_id.uom_id.rounding) < 0:
                        new_move = stock_move_obj.split(cr, uid, move, remaining_qty, context=context)
                        todo_move_ids.append(move.id)
                        #Assign move as it was assigned before
                        toassign_move_ids.append(new_move)
                if need_rereserve or not all_op_processed: 
                    if not picking.location_id.usage in ("supplier", "production", "inventory"):
                        self.rereserve_quants(cr, uid, picking, move_ids=todo_move_ids, context=context)
                    self.do_recompute_remaining_quantities(cr, uid, [picking.id], context=context)
                if todo_move_ids and not context.get('do_only_split'):
                    self.pool.get('stock.move').action_done(cr, uid, todo_move_ids, context=context)
                elif context.get('do_only_split'):
                    context = dict(context, split=todo_move_ids)
            self._create_backorder(cr, uid, picking, context=context)
            if toassign_move_ids:
                stock_move_obj.action_assign(cr, uid, toassign_move_ids, context=context)
        return True

    @api.cr_uid_ids_context
    def do_split(self, cr, uid, picking_ids, context=None):
        """ just split the picking (create a backorder) without making it 'done' """
        if context is None:
            context = {}
        ctx = context.copy()
        ctx['do_only_split'] = True
        return self.do_transfer(cr, uid, picking_ids, context=ctx)

    def get_next_picking_for_ui(self, cr, uid, context=None):
        """ returns the next pickings to process. Used in the barcode scanner UI"""
        if context is None:
            context = {}
        domain = [('state', 'in', ('assigned', 'partially_available'))]
        if context.get('default_picking_type_id'):
            domain.append(('picking_type_id', '=', context['default_picking_type_id']))
        return self.search(cr, uid, domain, context=context)

    def action_done_from_ui(self, cr, uid, picking_id, context=None):
        """ called when button 'done' is pushed in the barcode scanner UI """
        #write qty_done into field product_qty for every package_operation before doing the transfer
        pack_op_obj = self.pool.get('stock.pack.operation')
        for operation in self.browse(cr, uid, picking_id, context=context).pack_operation_ids:
            pack_op_obj.write(cr, uid, operation.id, {'product_qty': operation.qty_done}, context=context)
        self.do_transfer(cr, uid, [picking_id], context=context)
        #return id of next picking to work on
        return self.get_next_picking_for_ui(cr, uid, context=context)

    @api.cr_uid_ids_context
    def action_pack(self, cr, uid, picking_ids, operation_filter_ids=None, context=None):
        """ Create a package with the current pack_operation_ids of the picking that aren't yet in a pack.
        Used in the barcode scanner UI and the normal interface as well. 
        operation_filter_ids is used by barcode scanner interface to specify a subset of operation to pack"""
        if operation_filter_ids == None:
            operation_filter_ids = []
        stock_operation_obj = self.pool.get('stock.pack.operation')
        package_obj = self.pool.get('stock.quant.package')
        stock_move_obj = self.pool.get('stock.move')
        package_id = False
        for picking_id in picking_ids:
            operation_search_domain = [('picking_id', '=', picking_id), ('result_package_id', '=', False)]
            if operation_filter_ids != []:
                operation_search_domain.append(('id', 'in', operation_filter_ids))
            operation_ids = stock_operation_obj.search(cr, uid, operation_search_domain, context=context)
            pack_operation_ids = []
            if operation_ids:
                for operation in stock_operation_obj.browse(cr, uid, operation_ids, context=context):
                    #If we haven't done all qty in operation, we have to split into 2 operation
                    op = operation
                    if (operation.qty_done < operation.product_qty):
                        new_operation = stock_operation_obj.copy(cr, uid, operation.id, {'product_qty': operation.qty_done,'qty_done': operation.qty_done}, context=context)
                        stock_operation_obj.write(cr, uid, operation.id, {'product_qty': operation.product_qty - operation.qty_done,'qty_done': 0, 'lot_id': False}, context=context)
                        op = stock_operation_obj.browse(cr, uid, new_operation, context=context)
                    pack_operation_ids.append(op.id)
                    if op.product_id and op.location_id and op.location_dest_id:
                        stock_move_obj.check_tracking_product(cr, uid, op.product_id, op.lot_id.id, op.location_id, op.location_dest_id, context=context)
                package_id = package_obj.create(cr, uid, {}, context=context)
                stock_operation_obj.write(cr, uid, pack_operation_ids, {'result_package_id': package_id}, context=context)
        return package_id

    def process_product_id_from_ui(self, cr, uid, picking_id, product_id, op_id, increment=1, context=None):
        return self.pool.get('stock.pack.operation')._search_and_increment(cr, uid, picking_id, [('product_id', '=', product_id),('id', '=', op_id)], increment=increment, context=context)

    def process_barcode_from_ui(self, cr, uid, picking_id, barcode_str, visible_op_ids, context=None):
        '''This function is called each time there barcode scanner reads an input'''
        stock_operation_obj = self.pool.get('stock.pack.operation')
        answer = {'filter_loc': False, 'operation_id': False}

        # Barcode Nomenclatures
        picking_type_id = self.browse(cr, uid, [picking_id], context=context).picking_type_id.id
        barcode_nom = self.pool.get('stock.picking.type').browse(cr, uid, [picking_type_id], context=context).barcode_nomenclature_id
        parsed_result = barcode_nom.parse_barcode(barcode_str)
        
        #check if the barcode is a weighted barcode or simply a product
        if parsed_result['type'] in ['weight', 'product', 'package']:
            weight=1
            if parsed_result['type'] == 'weight':
                domain = ['|', ('barcode', '=', parsed_result['base_code']), ('default_code', '=', parsed_result['base_code'])]
                weight=parsed_result['value']
                obj = self.pool.get('product.product')
                id_in_operation = 'product_id'
            elif parsed_result['type'] == 'product':
                domain = ['|', ('barcode', '=', parsed_result['code']), ('default_code', '=', parsed_result['code'])]
                obj = self.pool.get('product.product')
                id_in_operation = 'product_id'
            else:
                domain = [('name', '=', parsed_result['code'])]
                obj = self.pool.get('stock.quant.package')
                id_in_operation = 'package_id'

            matching_product_ids = obj.search(cr, uid, domain, context=context)
            if matching_product_ids:
                op_id = stock_operation_obj._search_and_increment(cr, uid, picking_id, [(id_in_operation, '=', matching_product_ids[0])], filter_visible=True, visible_op_ids=visible_op_ids, increment=weight, context=context)
                answer['operation_id'] = op_id
                return answer
                  
        #check if the barcode correspond to a lot
        elif parsed_result['type'] == 'lot':
            lot_obj = self.pool.get('stock.production.lot')
            matching_lot_ids = lot_obj.search(cr, uid, [('name', '=', parsed_result['code'])], context=context)
            if matching_lot_ids:
                lot = lot_obj.browse(cr, uid, matching_lot_ids[0], context=context)
                op_id = stock_operation_obj._search_and_increment(cr, uid, picking_id, [('product_id', '=', lot.product_id.id), ('lot_id', '=', lot.id)], filter_visible=True, visible_op_ids=visible_op_ids, increment=1, context=context)
                answer['operation_id'] = op_id
                return answer
            
        #check if the barcode correspond to a location
        elif parsed_result['type'] == 'location':
            stock_location_obj = self.pool.get('stock.location')
            matching_location_ids = stock_location_obj.search(cr, uid, [('barcode', '=', parsed_result['code'])], context=context)
            if matching_location_ids:
                #if we have a location, return immediatly with the location name
                location = stock_location_obj.browse(cr, uid, matching_location_ids[0], context=None)
                answer['filter_loc'] = stock_location_obj._name_get(cr, uid, location, context=None)
                answer['filter_loc_id'] = matching_location_ids[0]
                return answer
            
        return answer


class stock_production_lot(osv.osv):
    _name = 'stock.production.lot'
    _inherit = ['mail.thread']
    _description = 'Lot/Serial'
    _columns = {
        'name': fields.char('Serial Number', required=True, help="Unique Serial Number"),
        'ref': fields.char('Internal Reference', help="Internal reference number in case it differs from the manufacturer's serial number"),
        'product_id': fields.many2one('product.product', 'Product', required=True, domain=[('type', '<>', 'service')]),
        'quant_ids': fields.one2many('stock.quant', 'lot_id', 'Quants', readonly=True),
        'create_date': fields.datetime('Creation Date'),
    }
    _defaults = {
        'name': lambda x, y, z, c: x.pool.get('ir.sequence').next_by_code(y, z, 'stock.lot.serial'),
        'product_id': lambda x, y, z, c: c.get('product_id', False),
    }
    _sql_constraints = [
        ('name_ref_uniq', 'unique (name, ref, product_id)', 'The combination of serial number, internal reference and product must be unique !'),
    ]

    def action_traceability(self, cr, uid, ids, context=None):
        """ It traces the information of lots
        @param self: The object pointer.
        @param cr: A database cursor
        @param uid: ID of the user currently logged in
        @param ids: List of IDs selected
        @param context: A standard dictionary
        @return: A dictionary of values
        """
        quant_obj = self.pool.get("stock.quant")
        quants = quant_obj.search(cr, uid, [('lot_id', 'in', ids)], context=context)
        moves = set()
        for quant in quant_obj.browse(cr, uid, quants, context=context):
            moves |= {move.id for move in quant.history_ids}
        if moves:
            return {
                'domain': "[('id','in',[" + ','.join(map(str, list(moves))) + "])]",
                'name': _('Traceability'),
                'view_mode': 'tree,form',
                'view_type': 'form',
                'context': {'tree_view_ref': 'stock.view_move_tree'},
                'res_model': 'stock.move',
                'type': 'ir.actions.act_window',
                    }
        return False


# ----------------------------------------------------
# Move
# ----------------------------------------------------

class stock_move(osv.osv):
    _name = "stock.move"
    _description = "Stock Move"
    _order = 'picking_id, sequence, id'
    _log_create = False

    def get_price_unit(self, cr, uid, move, context=None):
        """ Returns the unit price to store on the quant """
        return move.price_unit or move.product_id.standard_price

    def name_get(self, cr, uid, ids, context=None):
        res = []
        for line in self.browse(cr, uid, ids, context=context):
            name = line.location_id.name + ' > ' + line.location_dest_id.name
            if line.product_id.code:
                name = line.product_id.code + ': ' + name
            if line.picking_id.origin:
                name = line.picking_id.origin + '/ ' + name
            res.append((line.id, name))
        return res

    def _quantity_normalize(self, cr, uid, ids, name, args, context=None):
        uom_obj = self.pool.get('product.uom')
        res = {}
        for m in self.browse(cr, uid, ids, context=context):
            res[m.id] = uom_obj._compute_qty_obj(cr, uid, m.product_uom, m.product_uom_qty, m.product_id.uom_id, context=context)
        return res

    def _get_remaining_qty(self, cr, uid, ids, field_name, args, context=None):
        uom_obj = self.pool.get('product.uom')
        res = {}
        for move in self.browse(cr, uid, ids, context=context):
            qty = move.product_qty
            for record in move.linked_move_operation_ids:
                qty -= record.qty
            # Keeping in product default UoM
            res[move.id] = float_round(qty, precision_rounding=move.product_id.uom_id.rounding)
        return res

    def _get_lot_ids(self, cr, uid, ids, field_name, args, context=None):
        res = dict.fromkeys(ids, False)
        for move in self.browse(cr, uid, ids, context=context):
            if move.state == 'done':
                res[move.id] = [q.lot_id.id for q in move.quant_ids if q.lot_id]
            else:
                res[move.id] = [q.lot_id.id for q in move.reserved_quant_ids if q.lot_id]
        return res

    def _get_product_availability(self, cr, uid, ids, field_name, args, context=None):
        quant_obj = self.pool.get('stock.quant')
        res = dict.fromkeys(ids, False)
        for move in self.browse(cr, uid, ids, context=context):
            if move.state == 'done':
                res[move.id] = move.product_qty
            else:
                sublocation_ids = self.pool.get('stock.location').search(cr, uid, [('id', 'child_of', [move.location_id.id])], context=context)
                quant_ids = quant_obj.search(cr, uid, [('location_id', 'in', sublocation_ids), ('product_id', '=', move.product_id.id), ('reservation_id', '=', False)], context=context)
                availability = 0
                for quant in quant_obj.browse(cr, uid, quant_ids, context=context):
                    availability += quant.qty
                res[move.id] = min(move.product_qty, availability)
        return res

    def _get_string_qty_information(self, cr, uid, ids, field_name, args, context=None):
        settings_obj = self.pool.get('stock.config.settings')
        uom_obj = self.pool.get('product.uom')
        res = dict.fromkeys(ids, '')
        for move in self.browse(cr, uid, ids, context=context):
            if move.state in ('draft', 'done', 'cancel') or move.location_id.usage != 'internal':
                res[move.id] = ''  # 'not applicable' or 'n/a' could work too
                continue
            total_available = min(move.product_qty, move.reserved_availability + move.availability)
            total_available = uom_obj._compute_qty_obj(cr, uid, move.product_id.uom_id, total_available, move.product_uom, context=context)
            info = str(total_available)
            #look in the settings if we need to display the UoM name or not
            config_ids = settings_obj.search(cr, uid, [], limit=1, order='id DESC', context=context)
            if config_ids:
                stock_settings = settings_obj.browse(cr, uid, config_ids[0], context=context)
                if stock_settings.group_uom:
                    info += ' ' + move.product_uom.name
            if move.reserved_availability:
                if move.reserved_availability != total_available:
                    #some of the available quantity is assigned and some are available but not reserved
                    reserved_available = uom_obj._compute_qty_obj(cr, uid, move.product_id.uom_id, move.reserved_availability, move.product_uom, context=context)
                    info += _(' (%s reserved)') % str(reserved_available)
                else:
                    #all available quantity is assigned
                    info += _(' (reserved)')
            res[move.id] = info
        return res

    def _get_reserved_availability(self, cr, uid, ids, field_name, args, context=None):
        res = dict.fromkeys(ids, 0)
        for move in self.browse(cr, uid, ids, context=context):
            res[move.id] = sum([quant.qty for quant in move.reserved_quant_ids])
        return res

    def _get_move(self, cr, uid, ids, context=None):
        res = set()
        for quant in self.browse(cr, uid, ids, context=context):
            if quant.reservation_id:
                res.add(quant.reservation_id.id)
        return list(res)

    def _get_move_ids(self, cr, uid, ids, context=None):
        res = []
        for picking in self.browse(cr, uid, ids, context=context):
            res += [x.id for x in picking.move_lines]
        return res

    def _get_moves_from_prod(self, cr, uid, ids, context=None):
        if ids:
            return self.pool.get('stock.move').search(cr, uid, [('product_id', 'in', ids)], context=context)
        return []

    def _set_product_qty(self, cr, uid, id, field, value, arg, context=None):
        """ The meaning of product_qty field changed lately and is now a functional field computing the quantity
            in the default product UoM. This code has been added to raise an error if a write is made given a value
            for `product_qty`, where the same write should set the `product_uom_qty` field instead, in order to
            detect errors.
        """
        raise UserError(_('The requested operation cannot be processed because of a programming error setting the `product_qty` field instead of the `product_uom_qty`.'))

    _columns = {
        'sequence': fields.integer('Sequence'),
        'name': fields.char('Description', required=True, select=True),
        'priority': fields.selection(procurement.PROCUREMENT_PRIORITIES, 'Priority'),
        'create_date': fields.datetime('Creation Date', readonly=True, select=True),
        'date': fields.datetime('Date', required=True, select=True, help="Move date: scheduled date until move is done, then date of actual move processing", states={'done': [('readonly', True)]}),
        'date_expected': fields.datetime('Expected Date', states={'done': [('readonly', True)]}, required=True, select=True, help="Scheduled date for the processing of this move"),
        'product_id': fields.many2one('product.product', 'Product', required=True, select=True, domain=[('type', '<>', 'service')], states={'done': [('readonly', True)]}),
        'product_qty': fields.function(_quantity_normalize, fnct_inv=_set_product_qty, type='float', digits=0, store={
                'stock.move': (lambda self, cr, uid, ids, ctx: ids, ['product_id', 'product_uom_qty', 'product_uom'], 20),
                'product.product': (_get_moves_from_prod, ['uom_id'], 20),
            }, string='Quantity',
            help='Quantity in the default UoM of the product'),
        'product_uom_qty': fields.float('Quantity', digits_compute=dp.get_precision('Product Unit of Measure'),
            required=True, states={'done': [('readonly', True)]},
            help="This is the quantity of products from an inventory "
                "point of view. For moves in the state 'done', this is the "
                "quantity of products that were actually moved. For other "
                "moves, this is the quantity of product that is planned to "
                "be moved. Lowering this quantity does not generate a "
                "backorder. Changing this quantity on assigned moves affects "
                "the product reservation, and should be done with care."
        ),
        'product_uom': fields.many2one('product.uom', 'Unit of Measure', required=True, states={'done': [('readonly', True)]}),
        'product_uos_qty': fields.float('Quantity (UOS)', digits_compute=dp.get_precision('Product Unit of Measure'), states={'done': [('readonly', True)]}),
        'product_uos': fields.many2one('product.uom', 'Product UOS', states={'done': [('readonly', True)]}),
        'product_tmpl_id': fields.related('product_id', 'product_tmpl_id', type='many2one', relation='product.template', string='Product Template'),

        'product_packaging': fields.many2one('product.packaging', 'Prefered Packaging', help="It specifies attributes of packaging like type, quantity of packaging,etc."),

        'location_id': fields.many2one('stock.location', 'Source Location', required=True, select=True, auto_join=True,
                                       states={'done': [('readonly', True)]}, help="Sets a location if you produce at a fixed location. This can be a partner location if you subcontract the manufacturing operations."),
        'location_dest_id': fields.many2one('stock.location', 'Destination Location', required=True, states={'done': [('readonly', True)]}, select=True,
                                            auto_join=True, help="Location where the system will stock the finished products."),

        'partner_id': fields.many2one('res.partner', 'Destination Address ', states={'done': [('readonly', True)]}, help="Optional address where goods are to be delivered, specifically used for allotment"),


        'move_dest_id': fields.many2one('stock.move', 'Destination Move', help="Optional: next stock move when chaining them", select=True, copy=False),
        'move_orig_ids': fields.one2many('stock.move', 'move_dest_id', 'Original Move', help="Optional: previous stock move when chaining them", select=True),

        'picking_id': fields.many2one('stock.picking', 'Transfer Reference', select=True, states={'done': [('readonly', True)]}),
        'note': fields.text('Notes'),
        'state': fields.selection([('draft', 'New'),
                                   ('cancel', 'Cancelled'),
                                   ('waiting', 'Waiting Another Move'),
                                   ('confirmed', 'Waiting Availability'),
                                   ('assigned', 'Available'),
                                   ('done', 'Done'),
                                   ], 'Status', readonly=True, select=True, copy=False,
                 help= "* New: When the stock move is created and not yet confirmed.\n"\
                       "* Waiting Another Move: This state can be seen when a move is waiting for another one, for example in a chained flow.\n"\
                       "* Waiting Availability: This state is reached when the procurement resolution is not straight forward. It may need the scheduler to run, a component to me manufactured...\n"\
                       "* Available: When products are reserved, it is set to \'Available\'.\n"\
                       "* Done: When the shipment is processed, the state is \'Done\'."),
        'partially_available': fields.boolean('Partially Available', readonly=True, help="Checks if the move has some stock reserved", copy=False),
        'price_unit': fields.float('Unit Price', help="Technical field used to record the product cost set by the user during a picking confirmation (when costing method used is 'average price' or 'real'). Value given in company currency and in product uom."),  # as it's a technical field, we intentionally don't provide the digits attribute

        'company_id': fields.many2one('res.company', 'Company', required=True, select=True),
        'split_from': fields.many2one('stock.move', string="Move Split From", help="Technical field used to track the origin of a split move, which can be useful in case of debug", copy=False),
        'backorder_id': fields.related('picking_id', 'backorder_id', type='many2one', relation="stock.picking", string="Back Order of", select=True),
        'origin': fields.char("Source Document"),
        'procure_method': fields.selection([('make_to_stock', 'Default: Take From Stock'), ('make_to_order', 'Advanced: Apply Procurement Rules')], 'Supply Method', required=True, 
                                           help="""By default, the system will take from the stock in the source location and passively wait for availability. The other possibility allows you to directly create a procurement on the source location (and thus ignore its current stock) to gather products. If we want to chain moves and have this one to wait for the previous, this second option should be chosen."""),

        # used for colors in tree views:
        'scrapped': fields.related('location_dest_id', 'scrap_location', type='boolean', relation='stock.location', string='Scrapped', readonly=True),

        'quant_ids': fields.many2many('stock.quant', 'stock_quant_move_rel', 'move_id', 'quant_id', 'Moved Quants'),
        'reserved_quant_ids': fields.one2many('stock.quant', 'reservation_id', 'Reserved quants'),
        'linked_move_operation_ids': fields.one2many('stock.move.operation.link', 'move_id', string='Linked Operations', readonly=True, help='Operations that impact this move for the computation of the remaining quantities'),
        'remaining_qty': fields.function(_get_remaining_qty, type='float', string='Remaining Quantity', digits=0,
                                         states={'done': [('readonly', True)]}, help="Remaining Quantity in default UoM according to operations matched with this move"),
        'procurement_id': fields.many2one('procurement.order', 'Procurement'),
        'group_id': fields.many2one('procurement.group', 'Procurement Group'),
        'rule_id': fields.many2one('procurement.rule', 'Procurement Rule', help='The pull rule that created this stock move'),
        'push_rule_id': fields.many2one('stock.location.path', 'Push Rule', help='The push rule that created this stock move'),
        'propagate': fields.boolean('Propagate cancel and split', help='If checked, when this move is cancelled, cancel the linked move too'),
        'picking_type_id': fields.many2one('stock.picking.type', 'Picking Type'),
        'inventory_id': fields.many2one('stock.inventory', 'Inventory'),
        'lot_ids': fields.function(_get_lot_ids, type='many2many', relation='stock.production.lot', string='Lots'),
        'origin_returned_move_id': fields.many2one('stock.move', 'Origin return move', help='move that created the return move', copy=False),
        'returned_move_ids': fields.one2many('stock.move', 'origin_returned_move_id', 'All returned moves', help='Optional: all returned moves created from this move'),
        'reserved_availability': fields.function(_get_reserved_availability, type='float', string='Quantity Reserved', readonly=True, help='Quantity that has already been reserved for this move'),
        'availability': fields.function(_get_product_availability, type='float', string='Quantity Available', readonly=True, help='Quantity in stock that can still be reserved for this move'),
        'string_availability_info': fields.function(_get_string_qty_information, type='text', string='Availability', readonly=True, help='Show various information on stock availability for this move'),
        'restrict_lot_id': fields.many2one('stock.production.lot', 'Lot', help="Technical field used to depict a restriction on the lot of quants to consider when marking this move as 'done'"),
        'restrict_partner_id': fields.many2one('res.partner', 'Owner ', help="Technical field used to depict a restriction on the ownership of quants to consider when marking this move as 'done'"),
        'route_ids': fields.many2many('stock.location.route', 'stock_location_route_move', 'move_id', 'route_id', 'Destination route', help="Preferred route to be followed by the procurement order"),
        'warehouse_id': fields.many2one('stock.warehouse', 'Warehouse', help="Technical field depicting the warehouse to consider for the route selection on the next procurement (if any)."),
    }

    def _default_location_destination(self, cr, uid, context=None):
        context = context or {}
        if context.get('default_picking_type_id', False):
            pick_type = self.pool.get('stock.picking.type').browse(cr, uid, context['default_picking_type_id'], context=context)
            return pick_type.default_location_dest_id and pick_type.default_location_dest_id.id or False
        return False

    def _default_location_source(self, cr, uid, context=None):
        context = context or {}
        if context.get('default_picking_type_id', False):
            pick_type = self.pool.get('stock.picking.type').browse(cr, uid, context['default_picking_type_id'], context=context)
            return pick_type.default_location_src_id and pick_type.default_location_src_id.id or False
        return False

    def _default_destination_address(self, cr, uid, context=None):
        return False

    _defaults = {
        'location_id': _default_location_source,
        'location_dest_id': _default_location_destination,
        'partner_id': _default_destination_address,
        'state': 'draft',
        'priority': '1',
        'product_uom_qty': 1.0,
        'sequence': 10,
        'scrapped': False,
        'date': fields.datetime.now,
        'company_id': lambda self, cr, uid, c: self.pool.get('res.company')._company_default_get(cr, uid, 'stock.move', context=c),
        'date_expected': fields.datetime.now,
        'procure_method': 'make_to_stock',
        'propagate': True,
        'partially_available': False,
    }

    def _check_uom(self, cr, uid, ids, context=None):
        for move in self.browse(cr, uid, ids, context=context):
            if move.product_id.uom_id.category_id.id != move.product_uom.category_id.id:
                return False
        return True

    _constraints = [
        (_check_uom,
            'You try to move a product using a UoM that is not compatible with the UoM of the product moved. Please use an UoM in the same UoM category.',
            ['product_uom']),
    ]
    def init(self, cr):
        cr.execute('SELECT indexname FROM pg_indexes WHERE indexname = %s', ('stock_move_product_location_index',))
        if not cr.fetchone():
            cr.execute('CREATE INDEX stock_move_product_location_index ON stock_move (product_id, location_id, location_dest_id, company_id, state)')

    @api.cr_uid_ids_context
    def do_unreserve(self, cr, uid, move_ids, context=None):
        quant_obj = self.pool.get("stock.quant")
        for move in self.browse(cr, uid, move_ids, context=context):
            if move.state in ('done', 'cancel'):
                raise UserError(_('Cannot unreserve a done move'))
            quant_obj.quants_unreserve(cr, uid, move, context=context)
            if self.find_move_ancestors(cr, uid, move, context=context):
                self.write(cr, uid, [move.id], {'state': 'waiting'}, context=context)
            else:
                self.write(cr, uid, [move.id], {'state': 'confirmed'}, context=context)

    def _prepare_procurement_from_move(self, cr, uid, move, context=None):
        origin = (move.group_id and (move.group_id.name + ":") or "") + (move.rule_id and move.rule_id.name or move.origin or "/")
        group_id = move.group_id and move.group_id.id or False
        if move.rule_id:
            if move.rule_id.group_propagation_option == 'fixed' and move.rule_id.group_id:
                group_id = move.rule_id.group_id.id
            elif move.rule_id.group_propagation_option == 'none':
                group_id = False
        return {
            'name': move.rule_id and move.rule_id.name or "/",
            'origin': origin,
            'company_id': move.company_id and move.company_id.id or False,
            'date_planned': move.date,
            'product_id': move.product_id.id,
            'product_qty': move.product_uom_qty,
            'product_uom': move.product_uom.id,
            'product_uos_qty': (move.product_uos and move.product_uos_qty) or move.product_uom_qty,
            'product_uos': (move.product_uos and move.product_uos.id) or move.product_uom.id,
            'location_id': move.location_id.id,
            'move_dest_id': move.id,
            'group_id': group_id,
            'route_ids': [(4, x.id) for x in move.route_ids],
            'warehouse_id': move.warehouse_id.id or (move.picking_type_id and move.picking_type_id.warehouse_id.id or False),
            'priority': move.priority,
        }

    def _push_apply(self, cr, uid, moves, context=None):
        push_obj = self.pool.get("stock.location.path")
        for move in moves:
            #1) if the move is already chained, there is no need to check push rules
            #2) if the move is a returned move, we don't want to check push rules, as returning a returned move is the only decent way
            #   to receive goods without triggering the push rules again (which would duplicate chained operations)
            if not move.move_dest_id and not move.origin_returned_move_id:
                domain = [('location_from_id', '=', move.location_dest_id.id)]
                #priority goes to the route defined on the product and product category
                route_ids = [x.id for x in move.product_id.route_ids + move.product_id.categ_id.total_route_ids]
                rules = push_obj.search(cr, uid, domain + [('route_id', 'in', route_ids)], order='route_sequence, sequence', context=context)
                if not rules:
                    #then we search on the warehouse if a rule can apply
                    wh_route_ids = []
                    if move.warehouse_id:
                        wh_route_ids = [x.id for x in move.warehouse_id.route_ids]
                    elif move.picking_type_id and move.picking_type_id.warehouse_id:
                        wh_route_ids = [x.id for x in move.picking_type_id.warehouse_id.route_ids]
                    if wh_route_ids:
                        rules = push_obj.search(cr, uid, domain + [('route_id', 'in', wh_route_ids)], order='route_sequence, sequence', context=context)
                    if not rules:
                        #if no specialized push rule has been found yet, we try to find a general one (without route)
                        rules = push_obj.search(cr, uid, domain + [('route_id', '=', False)], order='sequence', context=context)
                if rules:
                    rule = push_obj.browse(cr, uid, rules[0], context=context)
                    push_obj._apply(cr, uid, rule, move, context=context)
        return True

    def _create_procurement(self, cr, uid, move, context=None):
        """ This will create a procurement order """
        return self.pool.get("procurement.order").create(cr, uid, self._prepare_procurement_from_move(cr, uid, move, context=context))

    def write(self, cr, uid, ids, vals, context=None):
        if context is None:
            context = {}
        if isinstance(ids, (int, long)):
            ids = [ids]
        # Check that we do not modify a stock.move which is done
        frozen_fields = set(['product_qty', 'product_uom', 'product_uos_qty', 'product_uos', 'location_id', 'location_dest_id', 'product_id'])
        for move in self.browse(cr, uid, ids, context=context):
            if move.state == 'done':
                if frozen_fields.intersection(vals):
                    raise UserError(_('Quantities, Units of Measure, Products and Locations cannot be modified on stock moves that have already been processed (except by the Administrator).'))
        propagated_changes_dict = {}
        #propagation of quantity change
        if vals.get('product_uom_qty'):
            propagated_changes_dict['product_uom_qty'] = vals['product_uom_qty']
        if vals.get('product_uom_id'):
            propagated_changes_dict['product_uom_id'] = vals['product_uom_id']
        #propagation of expected date:
        propagated_date_field = False
        if vals.get('date_expected'):
            #propagate any manual change of the expected date
            propagated_date_field = 'date_expected'
        elif (vals.get('state', '') == 'done' and vals.get('date')):
            #propagate also any delta observed when setting the move as done
            propagated_date_field = 'date'

        if not context.get('do_not_propagate', False) and (propagated_date_field or propagated_changes_dict):
            #any propagation is (maybe) needed
            for move in self.browse(cr, uid, ids, context=context):
                if move.move_dest_id and move.propagate:
                    if 'date_expected' in propagated_changes_dict:
                        propagated_changes_dict.pop('date_expected')
                    if propagated_date_field:
                        current_date = datetime.strptime(move.date_expected, DEFAULT_SERVER_DATETIME_FORMAT)
                        new_date = datetime.strptime(vals.get(propagated_date_field), DEFAULT_SERVER_DATETIME_FORMAT)
                        delta = new_date - current_date
                        if abs(delta.days) >= move.company_id.propagation_minimum_delta:
                            old_move_date = datetime.strptime(move.move_dest_id.date_expected, DEFAULT_SERVER_DATETIME_FORMAT)
                            new_move_date = (old_move_date + relativedelta.relativedelta(days=delta.days or 0)).strftime(DEFAULT_SERVER_DATETIME_FORMAT)
                            propagated_changes_dict['date_expected'] = new_move_date
                    #For pushed moves as well as for pulled moves, propagate by recursive call of write().
                    #Note that, for pulled moves we intentionally don't propagate on the procurement.
                    if propagated_changes_dict:
                        self.write(cr, uid, [move.move_dest_id.id], propagated_changes_dict, context=context)
        return super(stock_move, self).write(cr, uid, ids, vals, context=context)

    def onchange_quantity(self, cr, uid, ids, product_id, product_qty, product_uom, product_uos):
        """ On change of product quantity finds UoM and UoS quantities
        @param product_id: Product id
        @param product_qty: Changed Quantity of product
        @param product_uom: Unit of measure of product
        @param product_uos: Unit of sale of product
        @return: Dictionary of values
        """
        result = {
            'product_uos_qty': 0.00
        }
        warning = {}

        if (not product_id) or (product_qty <= 0.0):
            result['product_qty'] = 0.0
            return {'value': result}

        product_obj = self.pool.get('product.product')
        uos_coeff = product_obj.read(cr, uid, product_id, ['uos_coeff'])

        # Warn if the quantity was decreased
        if ids:
            for move in self.read(cr, uid, ids, ['product_qty']):
                if product_qty < move['product_qty']:
                    warning.update({
                        'title': _('Information'),
                        'message': _("By changing this quantity here, you accept the "
                                "new quantity as complete: Odoo will not "
                                "automatically generate a back order.")})
                break

        if product_uos and product_uom and (product_uom != product_uos):
            result['product_uos_qty'] = product_qty * uos_coeff['uos_coeff']
        else:
            result['product_uos_qty'] = product_qty

        return {'value': result, 'warning': warning}

    def onchange_uos_quantity(self, cr, uid, ids, product_id, product_uos_qty,
                          product_uos, product_uom):
        """ On change of product quantity finds UoM and UoS quantities
        @param product_id: Product id
        @param product_uos_qty: Changed UoS Quantity of product
        @param product_uom: Unit of measure of product
        @param product_uos: Unit of sale of product
        @return: Dictionary of values
        """
        result = {
            'product_uom_qty': 0.00
        }

        if (not product_id) or (product_uos_qty <= 0.0):
            result['product_uos_qty'] = 0.0
            return {'value': result}

        product_obj = self.pool.get('product.product')
        uos_coeff = product_obj.read(cr, uid, product_id, ['uos_coeff'])

        # No warning if the quantity was decreased to avoid double warnings:
        # The clients should call onchange_quantity too anyway

        if product_uos and product_uom and (product_uom != product_uos):
            result['product_uom_qty'] = product_uos_qty / uos_coeff['uos_coeff']
        else:
            result['product_uom_qty'] = product_uos_qty
        return {'value': result}

    def onchange_product_id(self, cr, uid, ids, prod_id=False, loc_id=False, loc_dest_id=False, partner_id=False):
        """ On change of product id, if finds UoM, UoS, quantity and UoS quantity.
        @param prod_id: Changed Product id
        @param loc_id: Source location id
        @param loc_dest_id: Destination location id
        @param partner_id: Address id of partner
        @return: Dictionary of values
        """
        if not prod_id:
            return {}
        user = self.pool.get('res.users').browse(cr, uid, uid)
        lang = user and user.lang or False
        if partner_id:
            addr_rec = self.pool.get('res.partner').browse(cr, uid, partner_id)
            if addr_rec:
                lang = addr_rec and addr_rec.lang or False
        ctx = {'lang': lang}

        product = self.pool.get('product.product').browse(cr, uid, [prod_id], context=ctx)[0]
        uos_id = product.uos_id and product.uos_id.id or False
        result = {
            'name': product.partner_ref,
            'product_uom': product.uom_id.id,
            'product_uos': uos_id,
            'product_uom_qty': 1.00,
            'product_uos_qty': self.pool.get('stock.move').onchange_quantity(cr, uid, ids, prod_id, 1.00, product.uom_id.id, uos_id)['value']['product_uos_qty'],
        }
        if loc_id:
            result['location_id'] = loc_id
        if loc_dest_id:
            result['location_dest_id'] = loc_dest_id
        return {'value': result}

    @api.cr_uid_ids_context
    def _picking_assign(self, cr, uid, move_ids, procurement_group, location_from, location_to, context=None):
        """Assign a picking on the given move_ids, which is a list of move supposed to share the same procurement_group, location_from and location_to
        (and company). Those attributes are also given as parameters.
        """
        pick_obj = self.pool.get("stock.picking")
        picks = pick_obj.search(cr, uid, [
                ('group_id', '=', procurement_group),
                ('location_id', '=', location_from),
                ('location_dest_id', '=', location_to),
                ('state', 'in', ['draft', 'confirmed', 'waiting'])], limit=1, context=context)
        if picks:
            pick = picks[0]
        else:
            move = self.browse(cr, uid, move_ids, context=context)[0]
            values = {
                'origin': move.origin,
                'company_id': move.company_id and move.company_id.id or False,
                'move_type': move.group_id and move.group_id.move_type or 'direct',
                'partner_id': move.partner_id.id or False,
                'picking_type_id': move.picking_type_id and move.picking_type_id.id or False,
            }
            pick = pick_obj.create(cr, uid, values, context=context)
        return self.write(cr, uid, move_ids, {'picking_id': pick}, context=context)

    def onchange_date(self, cr, uid, ids, date, date_expected, context=None):
        """ On change of Scheduled Date gives a Move date.
        @param date_expected: Scheduled Date
        @param date: Move Date
        @return: Move Date
        """
        if not date_expected:
            date_expected = time.strftime(DEFAULT_SERVER_DATETIME_FORMAT)
        return {'value': {'date': date_expected}}

    def attribute_price(self, cr, uid, move, context=None):
        """
            Attribute price to move, important in inter-company moves or receipts with only one partner
        """
        if not move.price_unit:
            price = move.product_id.standard_price
            self.write(cr, uid, [move.id], {'price_unit': price})

    def action_confirm(self, cr, uid, ids, context=None):
        """ Confirms stock move or put it in waiting if it's linked to another move.
        @return: List of ids.
        """
        if isinstance(ids, (int, long)):
            ids = [ids]
        states = {
            'confirmed': [],
            'waiting': []
        }
        to_assign = {}
        for move in self.browse(cr, uid, ids, context=context):
            self.attribute_price(cr, uid, move, context=context)
            state = 'confirmed'
            #if the move is preceeded, then it's waiting (if preceeding move is done, then action_assign has been called already and its state is already available)
            if move.move_orig_ids:
                state = 'waiting'
            #if the move is split and some of the ancestor was preceeded, then it's waiting as well
            elif move.split_from:
                move2 = move.split_from
                while move2 and state != 'waiting':
                    if move2.move_orig_ids:
                        state = 'waiting'
                    move2 = move2.split_from
            states[state].append(move.id)

            if not move.picking_id and move.picking_type_id:
                key = (move.group_id.id, move.location_id.id, move.location_dest_id.id)
                if key not in to_assign:
                    to_assign[key] = []
                to_assign[key].append(move.id)

        for move in self.browse(cr, uid, states['confirmed'], context=context):
            if move.procure_method == 'make_to_order':
                self._create_procurement(cr, uid, move, context=context)
                states['waiting'].append(move.id)
                states['confirmed'].remove(move.id)

        for state, write_ids in states.items():
            if len(write_ids):
                self.write(cr, uid, write_ids, {'state': state})
        #assign picking in batch for all confirmed move that share the same details
        for key, move_ids in to_assign.items():
            procurement_group, location_from, location_to = key
            self._picking_assign(cr, uid, move_ids, procurement_group, location_from, location_to, context=context)
        moves = self.browse(cr, uid, ids, context=context)
        self._push_apply(cr, uid, moves, context=context)
        return ids

    def force_assign(self, cr, uid, ids, context=None):
        """ Changes the state to assigned.
        @return: True
        """
        return self.write(cr, uid, ids, {'state': 'assigned'}, context=context)

    def check_tracking_product(self, cr, uid, product, lot_id, location, location_dest, context=None):
        check = False
        if product.track_all and not location_dest.usage == 'inventory':
            check = True
        elif product.track_incoming and location.usage in ('supplier', 'transit', 'inventory') and location_dest.usage == 'internal':
            check = True
        elif product.track_outgoing and location_dest.usage in ('customer', 'transit') and location.usage == 'internal':
            check = True
        if check and not lot_id:
            raise UserError(_('You must assign a serial number for the product %s') % (product.name))


    def check_tracking(self, cr, uid, move, lot_id, context=None):
        """ Checks if serial number is assigned to stock move or not and raise an error if it had to.
        """
        self.check_tracking_product(cr, uid, move.product_id, lot_id, move.location_id, move.location_dest_id, context=context)
        

    def action_assign(self, cr, uid, ids, context=None):
        """ Checks the product type and accordingly writes the state.
        """
        context = context or {}
        quant_obj = self.pool.get("stock.quant")
        to_assign_moves = []
        main_domain = {}
        todo_moves = []
        operations = set()
        for move in self.browse(cr, uid, ids, context=context):
            if move.state not in ('confirmed', 'waiting', 'assigned'):
                continue
            if move.location_id.usage in ('supplier', 'inventory', 'production'):
                to_assign_moves.append(move.id)
                #in case the move is returned, we want to try to find quants before forcing the assignment
                if not move.origin_returned_move_id:
                    continue
            if move.product_id.type == 'consu':
                to_assign_moves.append(move.id)
                continue
            else:
                todo_moves.append(move)

                #we always keep the quants already assigned and try to find the remaining quantity on quants not assigned only
                main_domain[move.id] = [('reservation_id', '=', False), ('qty', '>', 0)]

                #if the move is preceeded, restrict the choice of quants in the ones moved previously in original move
                ancestors = self.find_move_ancestors(cr, uid, move, context=context)
                if move.state == 'waiting' and not ancestors:
                    #if the waiting move hasn't yet any ancestor (PO/MO not confirmed yet), don't find any quant available in stock
                    main_domain[move.id] += [('id', '=', False)]
                elif ancestors:
                    main_domain[move.id] += [('history_ids', 'in', ancestors)]

                #if the move is returned from another, restrict the choice of quants to the ones that follow the returned move
                if move.origin_returned_move_id:
                    main_domain[move.id] += [('history_ids', 'in', move.origin_returned_move_id.id)]
                for link in move.linked_move_operation_ids:
                    operations.add(link.operation_id)
        # Check all ops and sort them: we want to process first the packages, then operations with lot then the rest
        operations = list(operations)
        operations.sort(key=lambda x: ((x.package_id and not x.product_id) and -4 or 0) + (x.package_id and -2 or 0) + (x.lot_id and -1 or 0))
        for ops in operations:
            #first try to find quants based on specific domains given by linked operations
            for record in ops.linked_move_operation_ids:
                move = record.move_id
                if move.id in main_domain:
                    domain = main_domain[move.id] + self.pool.get('stock.move.operation.link').get_specific_domain(cr, uid, record, context=context)
                    qty = record.qty
                    if qty:
                        quants = quant_obj.quants_get_prefered_domain(cr, uid, ops.location_id, move.product_id, qty, domain=domain, prefered_domain_list=[], restrict_lot_id=move.restrict_lot_id.id, restrict_partner_id=move.restrict_partner_id.id, context=context)
                        quant_obj.quants_reserve(cr, uid, quants, move, record, context=context)
        for move in todo_moves:
            if move.linked_move_operation_ids:
                continue
            #then if the move isn't totally assigned, try to find quants without any specific domain
            if move.state != 'assigned':
                qty_already_assigned = move.reserved_availability
                qty = move.product_qty - qty_already_assigned
                quants = quant_obj.quants_get_prefered_domain(cr, uid, move.location_id, move.product_id, qty, domain=main_domain[move.id], prefered_domain_list=[], restrict_lot_id=move.restrict_lot_id.id, restrict_partner_id=move.restrict_partner_id.id, context=context)
                quant_obj.quants_reserve(cr, uid, quants, move, context=context)

        #force assignation of consumable products and incoming from supplier/inventory/production
        if to_assign_moves:
            self.force_assign(cr, uid, to_assign_moves, context=context)

    def action_cancel(self, cr, uid, ids, context=None):
        """ Cancels the moves and if all moves are cancelled it cancels the picking.
        @return: True
        """
        procurement_obj = self.pool.get('procurement.order')
        context = context or {}
        procs_to_check = []
        for move in self.browse(cr, uid, ids, context=context):
            if move.state == 'done':
                raise UserError(_('You cannot cancel a stock move that has been set to \'Done\'.'))
            if move.reserved_quant_ids:
                self.pool.get("stock.quant").quants_unreserve(cr, uid, move, context=context)
            if context.get('cancel_procurement'):
                if move.propagate:
                    procurement_ids = procurement_obj.search(cr, uid, [('move_dest_id', '=', move.id)], context=context)
                    procurement_obj.cancel(cr, uid, procurement_ids, context=context)
            else:
                if move.move_dest_id:
                    if move.propagate:
                        self.action_cancel(cr, uid, [move.move_dest_id.id], context=context)
                    elif move.move_dest_id.state == 'waiting':
                        #If waiting, the chain will be broken and we are not sure if we can still wait for it (=> could take from stock instead)
                        self.write(cr, uid, [move.move_dest_id.id], {'state': 'confirmed'}, context=context)
                if move.procurement_id:
                    # Does the same as procurement check, only eliminating a refresh
                    procs_to_check.append(move.procurement_id.id)
                    
        res = self.write(cr, uid, ids, {'state': 'cancel', 'move_dest_id': False}, context=context)
        if procs_to_check:
            procurement_obj.check(cr, uid, procs_to_check, context=context)
        return res

    def _check_package_from_moves(self, cr, uid, ids, context=None):
        pack_obj = self.pool.get("stock.quant.package")
        packs = set()
        for move in self.browse(cr, uid, ids, context=context):
            packs |= set([q.package_id for q in move.quant_ids if q.package_id and q.qty > 0])
        return pack_obj._check_location_constraint(cr, uid, list(packs), context=context)

    def find_move_ancestors(self, cr, uid, move, context=None):
        '''Find the first level ancestors of given move '''
        ancestors = []
        move2 = move
        while move2:
            ancestors += [x.id for x in move2.move_orig_ids]
            #loop on the split_from to find the ancestor of split moves only if the move has not direct ancestor (priority goes to them)
            move2 = not move2.move_orig_ids and move2.split_from or False
        return ancestors

    @api.cr_uid_ids_context
    def recalculate_move_state(self, cr, uid, move_ids, context=None):
        '''Recompute the state of moves given because their reserved quants were used to fulfill another operation'''
        for move in self.browse(cr, uid, move_ids, context=context):
            vals = {}
            reserved_quant_ids = move.reserved_quant_ids
            if len(reserved_quant_ids) > 0 and not move.partially_available:
                vals['partially_available'] = True
            if len(reserved_quant_ids) == 0 and move.partially_available:
                vals['partially_available'] = False
            if move.state == 'assigned':
                if self.find_move_ancestors(cr, uid, move, context=context):
                    vals['state'] = 'waiting'
                else:
                    vals['state'] = 'confirmed'
            if vals:
                self.write(cr, uid, [move.id], vals, context=context)

    def action_done(self, cr, uid, ids, context=None):
        """ Process completely the moves given as ids and if all moves are done, it will finish the picking.
        """
        context = context or {}
        picking_obj = self.pool.get("stock.picking")
        quant_obj = self.pool.get("stock.quant")
        todo = [move.id for move in self.browse(cr, uid, ids, context=context) if move.state == "draft"]
        if todo:
            ids = self.action_confirm(cr, uid, todo, context=context)
        pickings = set()
        procurement_ids = []
        #Search operations that are linked to the moves
        operations = set()
        move_qty = {}
        for move in self.browse(cr, uid, ids, context=context):
            move_qty[move.id] = move.product_qty
            for link in move.linked_move_operation_ids:
                operations.add(link.operation_id)

        #Sort operations according to entire packages first, then package + lot, package only, lot only
        operations = list(operations)
        operations.sort(key=lambda x: ((x.package_id and not x.product_id) and -4 or 0) + (x.package_id and -2 or 0) + (x.lot_id and -1 or 0))

        for ops in operations:
            if ops.picking_id:
                pickings.add(ops.picking_id.id)
            main_domain = [('qty', '>', 0)]
            for record in ops.linked_move_operation_ids:
                move = record.move_id
                self.check_tracking(cr, uid, move, not ops.product_id and ops.package_id.id or ops.lot_id.id, context=context)
                prefered_domain = [('reservation_id', '=', move.id)]
                fallback_domain = [('reservation_id', '=', False)]
                fallback_domain2 = ['&', ('reservation_id', '!=', move.id), ('reservation_id', '!=', False)]
                prefered_domain_list = [prefered_domain] + [fallback_domain] + [fallback_domain2]
                dom = main_domain + self.pool.get('stock.move.operation.link').get_specific_domain(cr, uid, record, context=context)
                quants = quant_obj.quants_get_prefered_domain(cr, uid, ops.location_id, move.product_id, record.qty, domain=dom, prefered_domain_list=prefered_domain_list,
                                                          restrict_lot_id=move.restrict_lot_id.id, restrict_partner_id=move.restrict_partner_id.id, context=context)
                if ops.product_id:
                    #If a product is given, the result is always put immediately in the result package (if it is False, they are without package)
                    quant_dest_package_id  = ops.result_package_id.id
                    ctx = context
                else:
                    # When a pack is moved entirely, the quants should not be written anything for the destination package
                    quant_dest_package_id = False
                    ctx = context.copy()
                    ctx['entire_pack'] = True
                quant_obj.quants_move(cr, uid, quants, move, ops.location_dest_id, location_from=ops.location_id, lot_id=ops.lot_id.id, owner_id=ops.owner_id.id, src_package_id=ops.package_id.id, dest_package_id=quant_dest_package_id, context=ctx)

                # Handle pack in pack
                if not ops.product_id and ops.package_id and ops.result_package_id.id != ops.package_id.parent_id.id:
                    self.pool.get('stock.quant.package').write(cr, SUPERUSER_ID, [ops.package_id.id], {'parent_id': ops.result_package_id.id}, context=context)
                if not move_qty.get(move.id):
                    raise UserError(_("The roundings of your Unit of Measures %s on the move vs. %s on the product don't allow to do these operations or you are not transferring the picking at once. ") % (move.product_uom.name, move.product_id.uom_id.name))
                move_qty[move.id] -= record.qty
        #Check for remaining qtys and unreserve/check move_dest_id in
        move_dest_ids = set()
        for move in self.browse(cr, uid, ids, context=context):
            move_qty_cmp = float_compare(move_qty[move.id], 0, precision_rounding=move.product_id.uom_id.rounding)
            if move_qty_cmp > 0:  # (=In case no pack operations in picking)
                main_domain = [('qty', '>', 0)]
                prefered_domain = [('reservation_id', '=', move.id)]
                fallback_domain = [('reservation_id', '=', False)]
                fallback_domain2 = ['&', ('reservation_id', '!=', move.id), ('reservation_id', '!=', False)]
                prefered_domain_list = [prefered_domain] + [fallback_domain] + [fallback_domain2]
                self.check_tracking(cr, uid, move, move.restrict_lot_id.id, context=context)
                qty = move_qty[move.id]
                quants = quant_obj.quants_get_prefered_domain(cr, uid, move.location_id, move.product_id, qty, domain=main_domain, prefered_domain_list=prefered_domain_list, restrict_lot_id=move.restrict_lot_id.id, restrict_partner_id=move.restrict_partner_id.id, context=context)
                quant_obj.quants_move(cr, uid, quants, move, move.location_dest_id, lot_id=move.restrict_lot_id.id, owner_id=move.restrict_partner_id.id, context=context)

            # If the move has a destination, add it to the list to reserve
            if move.move_dest_id and move.move_dest_id.state in ('waiting', 'confirmed'):
                move_dest_ids.add(move.move_dest_id.id)

            if move.procurement_id:
                procurement_ids.append(move.procurement_id.id)

            #unreserve the quants and make them available for other operations/moves
            quant_obj.quants_unreserve(cr, uid, move, context=context)
        # Check the packages have been placed in the correct locations
        self._check_package_from_moves(cr, uid, ids, context=context)
        #set the move as done
        self.write(cr, uid, ids, {'state': 'done', 'date': time.strftime(DEFAULT_SERVER_DATETIME_FORMAT)}, context=context)
        self.pool.get('procurement.order').check(cr, uid, procurement_ids, context=context)
        #assign destination moves
        if move_dest_ids:
            self.action_assign(cr, uid, list(move_dest_ids), context=context)
        #check picking state to set the date_done is needed
        done_picking = []
        for picking in picking_obj.browse(cr, uid, list(pickings), context=context):
            if picking.state == 'done' and not picking.date_done:
                done_picking.append(picking.id)
        if done_picking:
            picking_obj.write(cr, uid, done_picking, {'date_done': time.strftime(DEFAULT_SERVER_DATETIME_FORMAT)}, context=context)
        return True

    def unlink(self, cr, uid, ids, context=None):
        context = context or {}
        for move in self.browse(cr, uid, ids, context=context):
            if move.state not in ('draft', 'cancel'):
                raise UserError(_('You can only delete draft moves.'))
        return super(stock_move, self).unlink(cr, uid, ids, context=context)

    def action_scrap(self, cr, uid, ids, quantity, location_id, restrict_lot_id=False, restrict_partner_id=False, context=None):
        """ Move the scrap/damaged product into scrap location
        @param cr: the database cursor
        @param uid: the user id
        @param ids: ids of stock move object to be scrapped
        @param quantity : specify scrap qty
        @param location_id : specify scrap location
        @param context: context arguments
        @return: Scraped lines
        """
        #quantity should be given in MOVE UOM
        if quantity <= 0:
            raise UserError(_('Please provide a positive quantity to scrap.'))
        res = []
        for move in self.browse(cr, uid, ids, context=context):
            source_location = move.location_id
            if move.state == 'done':
                source_location = move.location_dest_id
            #Previously used to prevent scraping from virtual location but not necessary anymore
            #if source_location.usage != 'internal':
                #restrict to scrap from a virtual location because it's meaningless and it may introduce errors in stock ('creating' new products from nowhere)
                #raise UserError(_('Forbidden operation: it is not allowed to scrap products from a virtual location.'))
            move_qty = move.product_qty
            uos_qty = quantity / move_qty * move.product_uos_qty
            default_val = {
                'location_id': source_location.id,
                'product_uom_qty': quantity,
                'product_uos_qty': uos_qty,
                'state': move.state,
                'scrapped': True,
                'location_dest_id': location_id,
                'restrict_lot_id': restrict_lot_id,
                'restrict_partner_id': restrict_partner_id,
            }
            new_move = self.copy(cr, uid, move.id, default_val)

            res += [new_move]
            product_obj = self.pool.get('product.product')
            for product in product_obj.browse(cr, uid, [move.product_id.id], context=context):
                if move.picking_id:
                    uom = product.uom_id.name if product.uom_id else ''
                    message = _("%s %s %s has been <b>moved to</b> scrap.") % (quantity, uom, product.name)
                    move.picking_id.message_post(body=message)

        self.action_done(cr, uid, res, context=context)
        return res

    def split(self, cr, uid, move, qty, restrict_lot_id=False, restrict_partner_id=False, context=None):
        """ Splits qty from move move into a new move
        :param move: browse record
        :param qty: float. quantity to split (given in product UoM)
        :param restrict_lot_id: optional production lot that can be given in order to force the new move to restrict its choice of quants to this lot.
        :param restrict_partner_id: optional partner that can be given in order to force the new move to restrict its choice of quants to the ones belonging to this partner.
        :param context: dictionay. can contains the special key 'source_location_id' in order to force the source location when copying the move

        returns the ID of the backorder move created
        """
        if move.state in ('done', 'cancel'):
            raise UserError(_('You cannot split a move done'))
        if move.state == 'draft':
            #we restrict the split of a draft move because if not confirmed yet, it may be replaced by several other moves in
            #case of phantom bom (with mrp module). And we don't want to deal with this complexity by copying the product that will explode.
            raise UserError(_('You cannot split a draft move. It needs to be confirmed first.'))

        if move.product_qty <= qty or qty == 0:
            return move.id

        uom_obj = self.pool.get('product.uom')
        context = context or {}

        #HALF-UP rounding as only rounding errors will be because of propagation of error from default UoM
        uom_qty = uom_obj._compute_qty_obj(cr, uid, move.product_id.uom_id, qty, move.product_uom, rounding_method='HALF-UP', context=context)
        uos_qty = uom_qty * move.product_uos_qty / move.product_uom_qty

        defaults = {
            'product_uom_qty': uom_qty,
            'product_uos_qty': uos_qty,
            'procure_method': 'make_to_stock',
            'restrict_lot_id': restrict_lot_id,
            'restrict_partner_id': restrict_partner_id,
            'split_from': move.id,
            'procurement_id': move.procurement_id.id,
            'move_dest_id': move.move_dest_id.id,
            'origin_returned_move_id': move.origin_returned_move_id.id,
        }
        if context.get('source_location_id'):
            defaults['location_id'] = context['source_location_id']
        new_move = self.copy(cr, uid, move.id, defaults)

        ctx = context.copy()
        ctx['do_not_propagate'] = True
        self.write(cr, uid, [move.id], {
            'product_uom_qty': move.product_uom_qty - uom_qty,
            'product_uos_qty': move.product_uos_qty - uos_qty,
        }, context=ctx)

        if move.move_dest_id and move.propagate and move.move_dest_id.state not in ('done', 'cancel'):
            new_move_prop = self.split(cr, uid, move.move_dest_id, qty, context=context)
            self.write(cr, uid, [new_move], {'move_dest_id': new_move_prop}, context=context)
        #returning the first element of list returned by action_confirm is ok because we checked it wouldn't be exploded (and
        #thus the result of action_confirm should always be a list of 1 element length)
        return self.action_confirm(cr, uid, [new_move], context=context)[0]


    def get_code_from_locs(self, cr, uid, move, location_id=False, location_dest_id=False, context=None):
        """
        Returns the code the picking type should have.  This can easily be used
        to check if a move is internal or not
        move, location_id and location_dest_id are browse records
        """
        code = 'internal'
        src_loc = location_id or move.location_id
        dest_loc = location_dest_id or move.location_dest_id
        if src_loc.usage == 'internal' and dest_loc.usage != 'internal':
            code = 'outgoing'
        if src_loc.usage != 'internal' and dest_loc.usage == 'internal':
            code = 'incoming'
        return code


class stock_inventory(osv.osv):
    _name = "stock.inventory"
    _description = "Inventory"

    def _get_move_ids_exist(self, cr, uid, ids, field_name, arg, context=None):
        res = {}
        for inv in self.browse(cr, uid, ids, context=context):
            res[inv.id] = False
            if inv.move_ids:
                res[inv.id] = True
        return res

    def _get_available_filters(self, cr, uid, context=None):
        """
           This function will return the list of filter allowed according to the options checked
           in 'Settings\Warehouse'.

           :rtype: list of tuple
        """
        #default available choices
        res_filter = [('none', _('All products')), ('partial', _('Manual Selection of Products')), ('product', _('One product only'))]
        settings_obj = self.pool.get('stock.config.settings')
        config_ids = settings_obj.search(cr, uid, [], limit=1, order='id DESC', context=context)
        #If we don't have updated config until now, all fields are by default false and so should be not dipslayed
        if not config_ids:
            return res_filter

        stock_settings = settings_obj.browse(cr, uid, config_ids[0], context=context)
        if stock_settings.group_stock_tracking_owner:
            res_filter.append(('owner', _('One owner only')))
            res_filter.append(('product_owner', _('One product for a specific owner')))
        if stock_settings.group_stock_tracking_lot:
            res_filter.append(('lot', _('One Lot/Serial Number')))
        if stock_settings.group_stock_packaging:
            res_filter.append(('pack', _('A Pack')))
        return res_filter

    def _get_total_qty(self, cr, uid, ids, field_name, args, context=None):
        res = {}
        for inv in self.browse(cr, uid, ids, context=context):
            res[inv.id] = sum([x.product_qty for x in inv.line_ids])
        return res

    INVENTORY_STATE_SELECTION = [
        ('draft', 'Draft'),
        ('cancel', 'Cancelled'),
        ('confirm', 'In Progress'),
        ('done', 'Validated'),
    ]

    _columns = {
        'name': fields.char('Inventory Reference', required=True, readonly=True, states={'draft': [('readonly', False)]}, help="Inventory Name."),
        'date': fields.datetime('Inventory Date', required=True, readonly=True, help="The date that will be used for the stock level check of the products and the validation of the stock move related to this inventory."),
        'line_ids': fields.one2many('stock.inventory.line', 'inventory_id', 'Inventories', readonly=False, states={'done': [('readonly', True)]}, help="Inventory Lines.", copy=True),
        'move_ids': fields.one2many('stock.move', 'inventory_id', 'Created Moves', help="Inventory Moves.", states={'done': [('readonly', True)]}),
        'state': fields.selection(INVENTORY_STATE_SELECTION, 'Status', readonly=True, select=True, copy=False),
        'company_id': fields.many2one('res.company', 'Company', required=True, select=True, readonly=True, states={'draft': [('readonly', False)]}),
        'location_id': fields.many2one('stock.location', 'Inventoried Location', required=True, readonly=True, states={'draft': [('readonly', False)]}),
        'product_id': fields.many2one('product.product', 'Inventoried Product', readonly=True, states={'draft': [('readonly', False)]}, help="Specify Product to focus your inventory on a particular Product."),
        'package_id': fields.many2one('stock.quant.package', 'Inventoried Pack', readonly=True, states={'draft': [('readonly', False)]}, help="Specify Pack to focus your inventory on a particular Pack."),
        'partner_id': fields.many2one('res.partner', 'Inventoried Owner', readonly=True, states={'draft': [('readonly', False)]}, help="Specify Owner to focus your inventory on a particular Owner."),
        'lot_id': fields.many2one('stock.production.lot', 'Inventoried Lot/Serial Number', readonly=True, states={'draft': [('readonly', False)]}, help="Specify Lot/Serial Number to focus your inventory on a particular Lot/Serial Number.", copy=False),
        'move_ids_exist': fields.function(_get_move_ids_exist, type='boolean', string=' Stock Move Exists?', help='technical field for attrs in view'),
        'filter': fields.selection(_get_available_filters, 'Inventory of', required=True,
                                   help="If you do an entire inventory, you can choose 'All Products' and it will prefill the inventory with the current stock.  If you only do some products  "\
                                      "(e.g. Cycle Counting) you can choose 'Manual Selection of Products' and the system won't propose anything.  You can also let the "\
                                      "system propose for a single product / lot /... "),
        'total_qty': fields.function(_get_total_qty, type="float"),
    }

    def _default_stock_location(self, cr, uid, context=None):
        try:
            warehouse = self.pool.get('ir.model.data').get_object(cr, uid, 'stock', 'warehouse0')
            return warehouse.lot_stock_id.id
        except:
            return False

    _defaults = {
        'date': fields.datetime.now,
        'state': 'draft',
        'company_id': lambda self, cr, uid, c: self.pool.get('res.company')._company_default_get(cr, uid, 'stock.inventory', context=c),
        'location_id': _default_stock_location,
        'filter': 'none',
    }

    def reset_real_qty(self, cr, uid, ids, context=None):
        inventory = self.browse(cr, uid, ids[0], context=context)
        line_ids = [line.id for line in inventory.line_ids]
        self.pool.get('stock.inventory.line').write(cr, uid, line_ids, {'product_qty': 0})
        return True

    def _inventory_line_hook(self, cr, uid, inventory_line, move_vals):
        """ Creates a stock move from an inventory line
        @param inventory_line:
        @param move_vals:
        @return:
        """
        return self.pool.get('stock.move').create(cr, uid, move_vals)

    def action_done(self, cr, uid, ids, context=None):
        """ Finish the inventory
        @return: True
        """
        for inv in self.browse(cr, uid, ids, context=context):
            for inventory_line in inv.line_ids:
                if inventory_line.product_qty < 0 and inventory_line.product_qty != inventory_line.theoretical_qty:
                    raise UserError(_('You cannot set a negative product quantity in an inventory line:\n\t%s - qty: %s' % (inventory_line.product_id.name, inventory_line.product_qty)))
            self.action_check(cr, uid, [inv.id], context=context)
            self.write(cr, uid, [inv.id], {'state': 'done'}, context=context)
            self.post_inventory(cr, uid, inv, context=context)
        return True

    def post_inventory(self, cr, uid, inv, context=None):
        #The inventory is posted as a single step which means quants cannot be moved from an internal location to another using an inventory
        #as they will be moved to inventory loss, and other quants will be created to the encoded quant location. This is a normal behavior
        #as quants cannot be reuse from inventory location (users can still manually move the products before/after the inventory if they want).
        move_obj = self.pool.get('stock.move')
        move_obj.action_done(cr, uid, [x.id for x in inv.move_ids], context=context)

    def _create_stock_move(self, cr, uid, inventory, todo_line, context=None):
        stock_move_obj = self.pool.get('stock.move')
        product_obj = self.pool.get('product.product')
        inventory_location_id = product_obj.browse(cr, uid, todo_line['product_id'], context=context).property_stock_inventory.id
        vals = {
            'name': _('INV:') + (inventory.name or ''),
            'product_id': todo_line['product_id'],
            'product_uom': todo_line['product_uom_id'],
            'date': inventory.date,
            'company_id': inventory.company_id.id,
            'inventory_id': inventory.id,
            'state': 'assigned',
            'restrict_lot_id': todo_line.get('prod_lot_id'),
            'restrict_partner_id': todo_line.get('partner_id'),
         }

        if todo_line['product_qty'] < 0:
            #found more than expected
            vals['location_id'] = inventory_location_id
            vals['location_dest_id'] = todo_line['location_id']
            vals['product_uom_qty'] = -todo_line['product_qty']
        else:
            #found less than expected
            vals['location_id'] = todo_line['location_id']
            vals['location_dest_id'] = inventory_location_id
            vals['product_uom_qty'] = todo_line['product_qty']
        return stock_move_obj.create(cr, uid, vals, context=context)

    def action_check(self, cr, uid, ids, context=None):
        """ Checks the inventory and computes the stock move to do
        @return: True
        """
        inventory_line_obj = self.pool.get('stock.inventory.line')
        stock_move_obj = self.pool.get('stock.move')
        for inventory in self.browse(cr, uid, ids, context=context):
            #first remove the existing stock moves linked to this inventory
            move_ids = [move.id for move in inventory.move_ids]
            stock_move_obj.unlink(cr, uid, move_ids, context=context)
            for line in inventory.line_ids:
                #compare the checked quantities on inventory lines to the theorical one
                inventory_line_obj._resolve_inventory_line(cr, uid, line, context=context)

    def action_cancel_draft(self, cr, uid, ids, context=None):
        """ Cancels the stock move and change inventory state to draft.
        @return: True
        """
        for inv in self.browse(cr, uid, ids, context=context):
            self.pool.get('stock.move').action_cancel(cr, uid, [x.id for x in inv.move_ids], context=context)
            self.write(cr, uid, [inv.id], {'state': 'draft'}, context=context)
        return True

    def action_cancel_inventory(self, cr, uid, ids, context=None):
        self.action_cancel_draft(cr, uid, ids, context=context)

    def prepare_inventory(self, cr, uid, ids, context=None):
        inventory_line_obj = self.pool.get('stock.inventory.line')
        for inventory in self.browse(cr, uid, ids, context=context):
            # If there are inventory lines already (e.g. from import), respect those and set their theoretical qty
            line_ids = [line.id for line in inventory.line_ids]
            if not line_ids and inventory.filter != 'partial':
                #compute the inventory lines and create them
                vals = self._get_inventory_lines(cr, uid, inventory, context=context)
                for product_line in vals:
                    inventory_line_obj.create(cr, uid, product_line, context=context)
        return self.write(cr, uid, ids, {'state': 'confirm', 'date': time.strftime(DEFAULT_SERVER_DATETIME_FORMAT)})

    def _get_inventory_lines(self, cr, uid, inventory, context=None):
        location_obj = self.pool.get('stock.location')
        product_obj = self.pool.get('product.product')
        location_ids = location_obj.search(cr, uid, [('id', 'child_of', [inventory.location_id.id])], context=context)
        domain = ' location_id in %s'
        args = (tuple(location_ids),)
        if inventory.partner_id:
            domain += ' and owner_id = %s'
            args += (inventory.partner_id.id,)
        if inventory.lot_id:
            domain += ' and lot_id = %s'
            args += (inventory.lot_id.id,)
        if inventory.product_id:
            domain += ' and product_id = %s'
            args += (inventory.product_id.id,)
        if inventory.package_id:
            domain += ' and package_id = %s'
            args += (inventory.package_id.id,)

        cr.execute('''
           SELECT product_id, sum(qty) as product_qty, location_id, lot_id as prod_lot_id, package_id, owner_id as partner_id
           FROM stock_quant WHERE''' + domain + '''
           GROUP BY product_id, location_id, lot_id, package_id, partner_id
        ''', args)
        vals = []
        for product_line in cr.dictfetchall():
            #replace the None the dictionary by False, because falsy values are tested later on
            for key, value in product_line.items():
                if not value:
                    product_line[key] = False
            product_line['inventory_id'] = inventory.id
            product_line['theoretical_qty'] = product_line['product_qty']
            if product_line['product_id']:
                product = product_obj.browse(cr, uid, product_line['product_id'], context=context)
                product_line['product_uom_id'] = product.uom_id.id
            vals.append(product_line)
        return vals


class stock_inventory_line(osv.osv):
    _name = "stock.inventory.line"
    _description = "Inventory Line"
    _order = "inventory_id, location_name, product_code, product_name, prodlot_name"

    def _get_product_name_change(self, cr, uid, ids, context=None):
        return self.pool.get('stock.inventory.line').search(cr, uid, [('product_id', 'in', ids)], context=context)

    def _get_location_change(self, cr, uid, ids, context=None):
        return self.pool.get('stock.inventory.line').search(cr, uid, [('location_id', 'in', ids)], context=context)

    def _get_prodlot_change(self, cr, uid, ids, context=None):
        return self.pool.get('stock.inventory.line').search(cr, uid, [('prod_lot_id', 'in', ids)], context=context)

    def _get_theoretical_qty(self, cr, uid, ids, name, args, context=None):
        res = {}
        quant_obj = self.pool["stock.quant"]
        uom_obj = self.pool["product.uom"]
        for line in self.browse(cr, uid, ids, context=context):
            quant_ids = self._get_quants(cr, uid, line, context=context)
            quants = quant_obj.browse(cr, uid, quant_ids, context=context)
            tot_qty = sum([x.qty for x in quants])
            if line.product_uom_id and line.product_id.uom_id.id != line.product_uom_id.id:
                tot_qty = uom_obj._compute_qty_obj(cr, uid, line.product_id.uom_id, tot_qty, line.product_uom_id, context=context)
            res[line.id] = tot_qty
        return res

    _columns = {
        'inventory_id': fields.many2one('stock.inventory', 'Inventory', ondelete='cascade', select=True),
        'location_id': fields.many2one('stock.location', 'Location', required=True, select=True),
        'product_id': fields.many2one('product.product', 'Product', required=True, select=True),
        'package_id': fields.many2one('stock.quant.package', 'Pack', select=True),
        'product_uom_id': fields.many2one('product.uom', 'Product Unit of Measure', required=True),
        'product_qty': fields.float('Checked Quantity', digits_compute=dp.get_precision('Product Unit of Measure')),
        'company_id': fields.related('inventory_id', 'company_id', type='many2one', relation='res.company', string='Company', store=True, select=True, readonly=True),
        'prod_lot_id': fields.many2one('stock.production.lot', 'Serial Number', domain="[('product_id','=',product_id)]"),
        'state': fields.related('inventory_id', 'state', type='char', string='Status', readonly=True),
        'theoretical_qty': fields.function(_get_theoretical_qty, type='float', digits_compute=dp.get_precision('Product Unit of Measure'),
                                           store=True, readonly=True, string="Theoretical Quantity"),
        'partner_id': fields.many2one('res.partner', 'Owner'),
        'product_name': fields.related('product_id', 'name', type='char', string='Product Name', store={
                                                                                            'product.product': (_get_product_name_change, ['name', 'default_code'], 20),
                                                                                            'stock.inventory.line': (lambda self, cr, uid, ids, c={}: ids, ['product_id'], 20),}),
        'product_code': fields.related('product_id', 'default_code', type='char', string='Product Code', store={
                                                                                            'product.product': (_get_product_name_change, ['name', 'default_code'], 20),
                                                                                            'stock.inventory.line': (lambda self, cr, uid, ids, c={}: ids, ['product_id'], 20),}),
        'location_name': fields.related('location_id', 'complete_name', type='char', string='Location Name', store={
                                                                                            'stock.location': (_get_location_change, ['name', 'location_id', 'active'], 20),
                                                                                            'stock.inventory.line': (lambda self, cr, uid, ids, c={}: ids, ['location_id'], 20),}),
        'prodlot_name': fields.related('prod_lot_id', 'name', type='char', string='Serial Number Name', store={
                                                                                            'stock.production.lot': (_get_prodlot_change, ['name'], 20),
                                                                                            'stock.inventory.line': (lambda self, cr, uid, ids, c={}: ids, ['prod_lot_id'], 20),}),
    }

    _defaults = {
        'product_qty': 0,
    }

<<<<<<< HEAD
    def create(self, cr, uid, values, context=None):
        if context is None:
            context = {}
        product_obj = self.pool.get('product.product')
        if 'product_id' in values and not 'product_uom_id' in values:
            values['product_uom_id'] = product_obj.browse(cr, uid, values.get('product_id'), context=context).uom_id.id
        return super(stock_inventory_line, self).create(cr, uid, values, context=context)
=======
    def _get_quants(self, cr, uid, line, context=None):
        quant_obj = self.pool["stock.quant"]
        dom = [('company_id', '=', line.company_id.id), ('location_id', 'child_of', line.location_id.id), ('lot_id', '=', line.prod_lot_id.id),
                        ('product_id','=', line.product_id.id), ('owner_id', '=', line.partner_id.id), ('package_id', '=', line.package_id.id)]
        quants = quant_obj.search(cr, uid, dom, context=context)
        return quants

    def onchange_createline(self, cr, uid, ids, location_id=False, product_id=False, uom_id=False, package_id=False, prod_lot_id=False, partner_id=False, company_id=False, context=None):
        quant_obj = self.pool["stock.quant"]
        uom_obj = self.pool["product.uom"]
        res = {'value': {}}
        # If no UoM already put the default UoM of the product
        if product_id and not uom_id:
            product = self.pool.get('product.product').browse(cr, uid, product_id, context=context)
            res['value']['product_uom_id'] = product.uom_id.id
            res['domain'] = {'product_uom_id': [('category_id','=',product.uom_id.category_id.id)]}
            uom_id = product.uom_id.id
        # Calculate theoretical quantity by searching the quants as in quants_get
        if product_id and location_id:
            product = self.pool.get('product.product').browse(cr, uid, product_id, context=context)
            if not company_id:
                company_id = self.pool.get('res.users').browse(cr, uid, uid, context=context).company_id.id
            dom = [('company_id', '=', company_id), ('location_id', 'child_of', location_id), ('lot_id', '=', prod_lot_id),
                        ('product_id','=', product_id), ('owner_id', '=', partner_id), ('package_id', '=', package_id)]
            quants = quant_obj.search(cr, uid, dom, context=context)
            th_qty = sum([x.qty for x in quant_obj.browse(cr, uid, quants, context=context)])
            if product_id and uom_id and product.uom_id.id != uom_id:
                th_qty = uom_obj._compute_qty(cr, uid, product.uom_id.id, th_qty, uom_id)
            res['value']['theoretical_qty'] = th_qty
        return res
>>>>>>> dc41a9b6

    def _resolve_inventory_line(self, cr, uid, inventory_line, context=None):
        stock_move_obj = self.pool.get('stock.move')
        diff = inventory_line.theoretical_qty - inventory_line.product_qty
        if not diff:
            return
        #each theorical_lines where difference between theoretical and checked quantities is not 0 is a line for which we need to create a stock move
        vals = {
            'name': _('INV:') + (inventory_line.inventory_id.name or ''),
            'product_id': inventory_line.product_id.id,
            'product_uom': inventory_line.product_uom_id.id,
            'date': inventory_line.inventory_id.date,
            'company_id': inventory_line.inventory_id.company_id.id,
            'inventory_id': inventory_line.inventory_id.id,
            'state': 'confirmed',
            'restrict_lot_id': inventory_line.prod_lot_id.id,
            'restrict_partner_id': inventory_line.partner_id.id,
         }
        inventory_location_id = inventory_line.product_id.property_stock_inventory.id
        if diff < 0:
            #found more than expected
            vals['location_id'] = inventory_location_id
            vals['location_dest_id'] = inventory_line.location_id.id
            vals['product_uom_qty'] = -diff
        else:
            #found less than expected
            vals['location_id'] = inventory_line.location_id.id
            vals['location_dest_id'] = inventory_location_id
            vals['product_uom_qty'] = diff
        return stock_move_obj.create(cr, uid, vals, context=context)

    # Should be left out in next version
    def restrict_change(self, cr, uid, ids, theoretical_qty, context=None):
        return {}

    # Should be left out in next version
    def on_change_product_id(self, cr, uid, ids, product, uom, theoretical_qty, context=None):
        """ Changes UoM
        @param location_id: Location id
        @param product: Changed product_id
        @param uom: UoM product
        @return:  Dictionary of changed values
        """
        if not product:
            return {'value': {'product_uom_id': False}}
        obj_product = self.pool.get('product.product').browse(cr, uid, product, context=context)
        return {'value': {'product_uom_id': uom or obj_product.uom_id.id}}


#----------------------------------------------------------
# Stock Warehouse
#----------------------------------------------------------
class stock_warehouse(osv.osv):
    _name = "stock.warehouse"
    _description = "Warehouse"

    _columns = {
        'name': fields.char('Warehouse Name', required=True, select=True),
        'company_id': fields.many2one('res.company', 'Company', required=True, readonly=True, select=True),
        'partner_id': fields.many2one('res.partner', 'Address'),
        'view_location_id': fields.many2one('stock.location', 'View Location', required=True, domain=[('usage', '=', 'view')]),
        'lot_stock_id': fields.many2one('stock.location', 'Location Stock', domain=[('usage', '=', 'internal')], required=True),
        'code': fields.char('Short Name', size=5, required=True, help="Short name used to identify your warehouse"),
        'route_ids': fields.many2many('stock.location.route', 'stock_route_warehouse', 'warehouse_id', 'route_id', 'Routes', domain="[('warehouse_selectable', '=', True)]", help='Defaults routes through the warehouse'),
        'reception_steps': fields.selection([
            ('one_step', 'Receive goods directly in stock (1 step)'),
            ('two_steps', 'Unload in input location then go to stock (2 steps)'),
            ('three_steps', 'Unload in input location, go through a quality control before being admitted in stock (3 steps)')], 'Incoming Shipments', 
                                            help="Default incoming route to follow", required=True),
        'delivery_steps': fields.selection([
            ('ship_only', 'Ship directly from stock (Ship only)'),
            ('pick_ship', 'Bring goods to output location before shipping (Pick + Ship)'),
            ('pick_pack_ship', 'Make packages into a dedicated location, then bring them to the output location for shipping (Pick + Pack + Ship)')], 'Outgoing Shippings', 
                                           help="Default outgoing route to follow", required=True),
        'wh_input_stock_loc_id': fields.many2one('stock.location', 'Input Location'),
        'wh_qc_stock_loc_id': fields.many2one('stock.location', 'Quality Control Location'),
        'wh_output_stock_loc_id': fields.many2one('stock.location', 'Output Location'),
        'wh_pack_stock_loc_id': fields.many2one('stock.location', 'Packing Location'),
        'mto_pull_id': fields.many2one('procurement.rule', 'MTO rule'),
        'pick_type_id': fields.many2one('stock.picking.type', 'Pick Type'),
        'pack_type_id': fields.many2one('stock.picking.type', 'Pack Type'),
        'out_type_id': fields.many2one('stock.picking.type', 'Out Type'),
        'in_type_id': fields.many2one('stock.picking.type', 'In Type'),
        'int_type_id': fields.many2one('stock.picking.type', 'Internal Type'),
        'crossdock_route_id': fields.many2one('stock.location.route', 'Crossdock Route'),
        'reception_route_id': fields.many2one('stock.location.route', 'Receipt Route'),
        'delivery_route_id': fields.many2one('stock.location.route', 'Delivery Route'),
        'resupply_from_wh': fields.boolean('Resupply From Other Warehouses'),
        'resupply_wh_ids': fields.many2many('stock.warehouse', 'stock_wh_resupply_table', 'supplied_wh_id', 'supplier_wh_id', 'Resupply Warehouses'),
        'resupply_route_ids': fields.one2many('stock.location.route', 'supplied_wh_id', 'Resupply Routes', 
                                              help="Routes will be created for these resupply warehouses and you can select them on products and product categories"),
        'default_resupply_wh_id': fields.many2one('stock.warehouse', 'Default Resupply Warehouse', help="Goods will always be resupplied from this warehouse"),
    }

    def onchange_filter_default_resupply_wh_id(self, cr, uid, ids, default_resupply_wh_id, resupply_wh_ids, context=None):
        resupply_wh_ids = set([x['id'] for x in (self.resolve_2many_commands(cr, uid, 'resupply_wh_ids', resupply_wh_ids, ['id']))])
        if default_resupply_wh_id: #If we are removing the default resupply, we don't have default_resupply_wh_id 
            resupply_wh_ids.add(default_resupply_wh_id)
        resupply_wh_ids = list(resupply_wh_ids)        
        return {'value': {'resupply_wh_ids': resupply_wh_ids}}

    def _get_external_transit_location(self, cr, uid, warehouse, context=None):
        ''' returns browse record of inter company transit location, if found'''
        data_obj = self.pool.get('ir.model.data')
        location_obj = self.pool.get('stock.location')
        try:
            inter_wh_loc = data_obj.get_object_reference(cr, uid, 'stock', 'stock_location_inter_wh')[1]
        except:
            return False
        return location_obj.browse(cr, uid, inter_wh_loc, context=context)

    def _get_inter_wh_route(self, cr, uid, warehouse, wh, context=None):
        return {
            'name': _('%s: Supply Product from %s') % (warehouse.name, wh.name),
            'warehouse_selectable': False,
            'product_selectable': True,
            'product_categ_selectable': True,
            'supplied_wh_id': warehouse.id,
            'supplier_wh_id': wh.id,
        }

    def _create_resupply_routes(self, cr, uid, warehouse, supplier_warehouses, default_resupply_wh, context=None):
        route_obj = self.pool.get('stock.location.route')
        pull_obj = self.pool.get('procurement.rule')
        #create route selectable on the product to resupply the warehouse from another one
        external_transit_location = self._get_external_transit_location(cr, uid, warehouse, context=context)
        internal_transit_location = warehouse.company_id.internal_transit_location_id
        input_loc = warehouse.wh_input_stock_loc_id
        if warehouse.reception_steps == 'one_step':
            input_loc = warehouse.lot_stock_id
        for wh in supplier_warehouses:
            transit_location = wh.company_id.id == warehouse.company_id.id and internal_transit_location or external_transit_location
            if transit_location:
                output_loc = wh.wh_output_stock_loc_id
                if wh.delivery_steps == 'ship_only':
                    output_loc = wh.lot_stock_id
                    # Create extra MTO rule (only for 'ship only' because in the other cases MTO rules already exists)
                    mto_pull_vals = self._get_mto_pull_rule(cr, uid, wh, [(output_loc, transit_location, wh.out_type_id.id)], context=context)[0]
                    pull_obj.create(cr, uid, mto_pull_vals, context=context)
                inter_wh_route_vals = self._get_inter_wh_route(cr, uid, warehouse, wh, context=context)
                inter_wh_route_id = route_obj.create(cr, uid, vals=inter_wh_route_vals, context=context)
                values = [(output_loc, transit_location, wh.out_type_id.id, wh), (transit_location, input_loc, warehouse.in_type_id.id, warehouse)]
                pull_rules_list = self._get_supply_pull_rules(cr, uid, wh.id, values, inter_wh_route_id, context=context)
                for pull_rule in pull_rules_list:
                    pull_obj.create(cr, uid, vals=pull_rule, context=context)
                #if the warehouse is also set as default resupply method, assign this route automatically to the warehouse
                if default_resupply_wh and default_resupply_wh.id == wh.id:
                    self.write(cr, uid, [warehouse.id], {'route_ids': [(4, inter_wh_route_id)]}, context=context)

    _defaults = {
        'company_id': lambda self, cr, uid, c: self.pool.get('res.company')._company_default_get(cr, uid, 'stock.inventory', context=c),
        'reception_steps': 'one_step',
        'delivery_steps': 'ship_only',
    }
    _sql_constraints = [
        ('warehouse_name_uniq', 'unique(name, company_id)', 'The name of the warehouse must be unique per company!'),
        ('warehouse_code_uniq', 'unique(code, company_id)', 'The code of the warehouse must be unique per company!'),
    ]

    def _get_partner_locations(self, cr, uid, ids, context=None):
        ''' returns a tuple made of the browse record of customer location and the browse record of supplier location'''
        data_obj = self.pool.get('ir.model.data')
        location_obj = self.pool.get('stock.location')
        try:
            customer_loc = data_obj.get_object_reference(cr, uid, 'stock', 'stock_location_customers')[1]
            supplier_loc = data_obj.get_object_reference(cr, uid, 'stock', 'stock_location_suppliers')[1]
        except:
            customer_loc = location_obj.search(cr, uid, [('usage', '=', 'customer')], context=context)
            customer_loc = customer_loc and customer_loc[0] or False
            supplier_loc = location_obj.search(cr, uid, [('usage', '=', 'supplier')], context=context)
            supplier_loc = supplier_loc and supplier_loc[0] or False
        if not (customer_loc and supplier_loc):
            raise UserError(_('Can\'t find any customer or supplier location.'))
        return location_obj.browse(cr, uid, [customer_loc, supplier_loc], context=context)

    def switch_location(self, cr, uid, ids, warehouse, new_reception_step=False, new_delivery_step=False, context=None):
        location_obj = self.pool.get('stock.location')

        new_reception_step = new_reception_step or warehouse.reception_steps
        new_delivery_step = new_delivery_step or warehouse.delivery_steps
        if warehouse.reception_steps != new_reception_step:
            location_obj.write(cr, uid, [warehouse.wh_input_stock_loc_id.id, warehouse.wh_qc_stock_loc_id.id], {'active': False}, context=context)
            if new_reception_step != 'one_step':
                location_obj.write(cr, uid, warehouse.wh_input_stock_loc_id.id, {'active': True}, context=context)
            if new_reception_step == 'three_steps':
                location_obj.write(cr, uid, warehouse.wh_qc_stock_loc_id.id, {'active': True}, context=context)

        if warehouse.delivery_steps != new_delivery_step:
            location_obj.write(cr, uid, [warehouse.wh_output_stock_loc_id.id, warehouse.wh_pack_stock_loc_id.id], {'active': False}, context=context)
            if new_delivery_step != 'ship_only':
                location_obj.write(cr, uid, warehouse.wh_output_stock_loc_id.id, {'active': True}, context=context)
            if new_delivery_step == 'pick_pack_ship':
                location_obj.write(cr, uid, warehouse.wh_pack_stock_loc_id.id, {'active': True}, context=context)
        return True

    def _get_reception_delivery_route(self, cr, uid, warehouse, route_name, context=None):
        return {
            'name': self._format_routename(cr, uid, warehouse, route_name, context=context),
            'product_categ_selectable': True,
            'product_selectable': False,
            'sequence': 10,
        }

    def _get_supply_pull_rules(self, cr, uid, supply_warehouse, values, new_route_id, context=None):
        pull_rules_list = []
        for from_loc, dest_loc, pick_type_id, warehouse in values:
            pull_rules_list.append({
                'name': self._format_rulename(cr, uid, warehouse, from_loc, dest_loc, context=context),
                'location_src_id': from_loc.id,
                'location_id': dest_loc.id,
                'route_id': new_route_id,
                'action': 'move',
                'picking_type_id': pick_type_id,
                'procure_method': warehouse.lot_stock_id.id != from_loc.id and 'make_to_order' or 'make_to_stock', # first part of the resuply route is MTS
                'warehouse_id': warehouse.id,
                'propagate_warehouse_id': supply_warehouse,
            })
        return pull_rules_list

    def _get_push_pull_rules(self, cr, uid, warehouse, active, values, new_route_id, context=None):
        first_rule = True
        push_rules_list = []
        pull_rules_list = []
        for from_loc, dest_loc, pick_type_id in values:
            push_rules_list.append({
                'name': self._format_rulename(cr, uid, warehouse, from_loc, dest_loc, context=context),
                'location_from_id': from_loc.id,
                'location_dest_id': dest_loc.id,
                'route_id': new_route_id,
                'auto': 'manual',
                'picking_type_id': pick_type_id,
                'active': active,
                'warehouse_id': warehouse.id,
            })
            pull_rules_list.append({
                'name': self._format_rulename(cr, uid, warehouse, from_loc, dest_loc, context=context),
                'location_src_id': from_loc.id,
                'location_id': dest_loc.id,
                'route_id': new_route_id,
                'action': 'move',
                'picking_type_id': pick_type_id,
                'procure_method': first_rule is True and 'make_to_stock' or 'make_to_order',
                'active': active,
                'warehouse_id': warehouse.id,
            })
            first_rule = False
        return push_rules_list, pull_rules_list

    def _get_mto_route(self, cr, uid, context=None):
        route_obj = self.pool.get('stock.location.route')
        data_obj = self.pool.get('ir.model.data')
        try:
            mto_route_id = data_obj.get_object_reference(cr, uid, 'stock', 'route_warehouse0_mto')[1]
        except:
            mto_route_id = route_obj.search(cr, uid, [('name', 'like', _('Make To Order'))], context=context)
            mto_route_id = mto_route_id and mto_route_id[0] or False
        if not mto_route_id:
            raise UserError(_('Can\'t find any generic Make To Order route.'))
        return mto_route_id

    def _check_remove_mto_resupply_rules(self, cr, uid, warehouse, context=None):
        """ Checks that the moves from the different """
        pull_obj = self.pool.get('procurement.rule')
        mto_route_id = self._get_mto_route(cr, uid, context=context)
        rules = pull_obj.search(cr, uid, ['&', ('location_src_id', '=', warehouse.lot_stock_id.id), ('location_id.usage', '=', 'transit')], context=context)
        pull_obj.unlink(cr, uid, rules, context=context)

    def _get_mto_pull_rule(self, cr, uid, warehouse, values, context=None):
        mto_route_id = self._get_mto_route(cr, uid, context=context)
        res = []
        for value in values:
            from_loc, dest_loc, pick_type_id = value
            res += [{
            'name': self._format_rulename(cr, uid, warehouse, from_loc, dest_loc, context=context) + _(' MTO'),
            'location_src_id': from_loc.id,
            'location_id': dest_loc.id,
            'route_id': mto_route_id,
            'action': 'move',
            'picking_type_id': pick_type_id,
            'procure_method': 'make_to_order',
            'active': True,
            'warehouse_id': warehouse.id,
            }]
        return res

    def _get_crossdock_route(self, cr, uid, warehouse, route_name, context=None):
        return {
            'name': self._format_routename(cr, uid, warehouse, route_name, context=context),
            'warehouse_selectable': False,
            'product_selectable': True,
            'product_categ_selectable': True,
            'active': warehouse.delivery_steps != 'ship_only' and warehouse.reception_steps != 'one_step',
            'sequence': 20,
        }

    def create_routes(self, cr, uid, ids, warehouse, context=None):
        wh_route_ids = []
        route_obj = self.pool.get('stock.location.route')
        pull_obj = self.pool.get('procurement.rule')
        push_obj = self.pool.get('stock.location.path')
        routes_dict = self.get_routes_dict(cr, uid, ids, warehouse, context=context)
        #create reception route and rules
        route_name, values = routes_dict[warehouse.reception_steps]
        route_vals = self._get_reception_delivery_route(cr, uid, warehouse, route_name, context=context)
        reception_route_id = route_obj.create(cr, uid, route_vals, context=context)
        wh_route_ids.append((4, reception_route_id))
        push_rules_list, pull_rules_list = self._get_push_pull_rules(cr, uid, warehouse, True, values, reception_route_id, context=context)
        #create the push/pull rules
        for push_rule in push_rules_list:
            push_obj.create(cr, uid, vals=push_rule, context=context)
        for pull_rule in pull_rules_list:
            #all pull rules in reception route are mto, because we don't want to wait for the scheduler to trigger an orderpoint on input location
            pull_rule['procure_method'] = 'make_to_order'
            pull_obj.create(cr, uid, vals=pull_rule, context=context)

        #create MTS route and pull rules for delivery and a specific route MTO to be set on the product
        route_name, values = routes_dict[warehouse.delivery_steps]
        route_vals = self._get_reception_delivery_route(cr, uid, warehouse, route_name, context=context)
        #create the route and its pull rules
        delivery_route_id = route_obj.create(cr, uid, route_vals, context=context)
        wh_route_ids.append((4, delivery_route_id))
        dummy, pull_rules_list = self._get_push_pull_rules(cr, uid, warehouse, True, values, delivery_route_id, context=context)
        for pull_rule in pull_rules_list:
            pull_obj.create(cr, uid, vals=pull_rule, context=context)
        #create MTO pull rule and link it to the generic MTO route
        mto_pull_vals = self._get_mto_pull_rule(cr, uid, warehouse, values, context=context)[0]
        mto_pull_id = pull_obj.create(cr, uid, mto_pull_vals, context=context)

        #create a route for cross dock operations, that can be set on products and product categories
        route_name, values = routes_dict['crossdock']
        crossdock_route_vals = self._get_crossdock_route(cr, uid, warehouse, route_name, context=context)
        crossdock_route_id = route_obj.create(cr, uid, vals=crossdock_route_vals, context=context)
        wh_route_ids.append((4, crossdock_route_id))
        dummy, pull_rules_list = self._get_push_pull_rules(cr, uid, warehouse, warehouse.delivery_steps != 'ship_only' and warehouse.reception_steps != 'one_step', values, crossdock_route_id, context=context)
        for pull_rule in pull_rules_list:
            # Fixed cross-dock is logically mto
            pull_rule['procure_method'] = 'make_to_order'
            pull_obj.create(cr, uid, vals=pull_rule, context=context)

        #create route selectable on the product to resupply the warehouse from another one
        self._create_resupply_routes(cr, uid, warehouse, warehouse.resupply_wh_ids, warehouse.default_resupply_wh_id, context=context)

        #return routes and mto pull rule to store on the warehouse
        return {
            'route_ids': wh_route_ids,
            'mto_pull_id': mto_pull_id,
            'reception_route_id': reception_route_id,
            'delivery_route_id': delivery_route_id,
            'crossdock_route_id': crossdock_route_id,
        }

    def change_route(self, cr, uid, ids, warehouse, new_reception_step=False, new_delivery_step=False, context=None):
        picking_type_obj = self.pool.get('stock.picking.type')
        pull_obj = self.pool.get('procurement.rule')
        push_obj = self.pool.get('stock.location.path')
        route_obj = self.pool.get('stock.location.route')
        new_reception_step = new_reception_step or warehouse.reception_steps
        new_delivery_step = new_delivery_step or warehouse.delivery_steps

        #change the default source and destination location and (de)activate picking types
        input_loc = warehouse.wh_input_stock_loc_id
        if new_reception_step == 'one_step':
            input_loc = warehouse.lot_stock_id
        output_loc = warehouse.wh_output_stock_loc_id
        if new_delivery_step == 'ship_only':
            output_loc = warehouse.lot_stock_id
        picking_type_obj.write(cr, uid, warehouse.in_type_id.id, {'default_location_dest_id': input_loc.id}, context=context)
        picking_type_obj.write(cr, uid, warehouse.out_type_id.id, {'default_location_src_id': output_loc.id}, context=context)
        picking_type_obj.write(cr, uid, warehouse.pick_type_id.id, {'active': new_delivery_step != 'ship_only'}, context=context)
        picking_type_obj.write(cr, uid, warehouse.pack_type_id.id, {'active': new_delivery_step == 'pick_pack_ship'}, context=context)

        routes_dict = self.get_routes_dict(cr, uid, ids, warehouse, context=context)
        #update delivery route and rules: unlink the existing rules of the warehouse delivery route and recreate it
        pull_obj.unlink(cr, uid, [pu.id for pu in warehouse.delivery_route_id.pull_ids], context=context)
        route_name, values = routes_dict[new_delivery_step]
        route_obj.write(cr, uid, warehouse.delivery_route_id.id, {'name': self._format_routename(cr, uid, warehouse, route_name, context=context)}, context=context)
        dummy, pull_rules_list = self._get_push_pull_rules(cr, uid, warehouse, True, values, warehouse.delivery_route_id.id, context=context)
        #create the pull rules
        for pull_rule in pull_rules_list:
            pull_obj.create(cr, uid, vals=pull_rule, context=context)

        #update receipt route and rules: unlink the existing rules of the warehouse receipt route and recreate it
        pull_obj.unlink(cr, uid, [pu.id for pu in warehouse.reception_route_id.pull_ids], context=context)
        push_obj.unlink(cr, uid, [pu.id for pu in warehouse.reception_route_id.push_ids], context=context)
        route_name, values = routes_dict[new_reception_step]
        route_obj.write(cr, uid, warehouse.reception_route_id.id, {'name': self._format_routename(cr, uid, warehouse, route_name, context=context)}, context=context)
        push_rules_list, pull_rules_list = self._get_push_pull_rules(cr, uid, warehouse, True, values, warehouse.reception_route_id.id, context=context)
        #create the push/pull rules
        for push_rule in push_rules_list:
            push_obj.create(cr, uid, vals=push_rule, context=context)
        for pull_rule in pull_rules_list:
            #all pull rules in receipt route are mto, because we don't want to wait for the scheduler to trigger an orderpoint on input location
            pull_rule['procure_method'] = 'make_to_order'
            pull_obj.create(cr, uid, vals=pull_rule, context=context)

        route_obj.write(cr, uid, warehouse.crossdock_route_id.id, {'active': new_reception_step != 'one_step' and new_delivery_step != 'ship_only'}, context=context)

        #change MTO rule
        dummy, values = routes_dict[new_delivery_step]
        mto_pull_vals = self._get_mto_pull_rule(cr, uid, warehouse, values, context=context)[0]
        pull_obj.write(cr, uid, warehouse.mto_pull_id.id, mto_pull_vals, context=context)
        return True

    def create_sequences_and_picking_types(self, cr, uid, warehouse, context=None):
        seq_obj = self.pool.get('ir.sequence')
        picking_type_obj = self.pool.get('stock.picking.type')
        #create new sequences
        in_seq_id = seq_obj.create(cr, SUPERUSER_ID, values={'name': warehouse.name + _(' Sequence in'), 'prefix': warehouse.code + '/IN/', 'padding': 5}, context=context)
        out_seq_id = seq_obj.create(cr, SUPERUSER_ID, values={'name': warehouse.name + _(' Sequence out'), 'prefix': warehouse.code + '/OUT/', 'padding': 5}, context=context)
        pack_seq_id = seq_obj.create(cr, SUPERUSER_ID, values={'name': warehouse.name + _(' Sequence packing'), 'prefix': warehouse.code + '/PACK/', 'padding': 5}, context=context)
        pick_seq_id = seq_obj.create(cr, SUPERUSER_ID, values={'name': warehouse.name + _(' Sequence picking'), 'prefix': warehouse.code + '/PICK/', 'padding': 5}, context=context)
        int_seq_id = seq_obj.create(cr, SUPERUSER_ID, values={'name': warehouse.name + _(' Sequence internal'), 'prefix': warehouse.code + '/INT/', 'padding': 5}, context=context)

        wh_stock_loc = warehouse.lot_stock_id
        wh_input_stock_loc = warehouse.wh_input_stock_loc_id
        wh_output_stock_loc = warehouse.wh_output_stock_loc_id
        wh_pack_stock_loc = warehouse.wh_pack_stock_loc_id

        #fetch customer and supplier locations, for references
        customer_loc, supplier_loc = self._get_partner_locations(cr, uid, warehouse.id, context=context)

        #create in, out, internal picking types for warehouse
        input_loc = wh_input_stock_loc
        if warehouse.reception_steps == 'one_step':
            input_loc = wh_stock_loc
        output_loc = wh_output_stock_loc
        if warehouse.delivery_steps == 'ship_only':
            output_loc = wh_stock_loc

        #choose the next available color for the picking types of this warehouse
        color = 0
        available_colors = [c%9 for c in range(3, 12)]  # put flashy colors first
        all_used_colors = self.pool.get('stock.picking.type').search_read(cr, uid, [('warehouse_id', '!=', False), ('color', '!=', False)], ['color'], order='color')
        #don't use sets to preserve the list order
        for x in all_used_colors:
            if x['color'] in available_colors:
                available_colors.remove(x['color'])
        if available_colors:
            color = available_colors[0]

        #order the picking types with a sequence allowing to have the following suit for each warehouse: reception, internal, pick, pack, ship. 
        max_sequence = self.pool.get('stock.picking.type').search_read(cr, uid, [], ['sequence'], order='sequence desc')
        max_sequence = max_sequence and max_sequence[0]['sequence'] or 0

        in_type_id = picking_type_obj.create(cr, uid, vals={
            'name': _('Receipts'),
            'warehouse_id': warehouse.id,
            'code': 'incoming',
            'sequence_id': in_seq_id,
            'default_location_src_id': supplier_loc.id,
            'default_location_dest_id': input_loc.id,
            'sequence': max_sequence + 1,
            'color': color}, context=context)
        out_type_id = picking_type_obj.create(cr, uid, vals={
            'name': _('Delivery Orders'),
            'warehouse_id': warehouse.id,
            'code': 'outgoing',
            'sequence_id': out_seq_id,
            'return_picking_type_id': in_type_id,
            'default_location_src_id': output_loc.id,
            'default_location_dest_id': customer_loc.id,
            'sequence': max_sequence + 4,
            'color': color}, context=context)
        picking_type_obj.write(cr, uid, [in_type_id], {'return_picking_type_id': out_type_id}, context=context)
        int_type_id = picking_type_obj.create(cr, uid, vals={
            'name': _('Internal Transfers'),
            'warehouse_id': warehouse.id,
            'code': 'internal',
            'sequence_id': int_seq_id,
            'default_location_src_id': wh_stock_loc.id,
            'default_location_dest_id': wh_stock_loc.id,
            'active': True,
            'sequence': max_sequence + 2,
            'color': color}, context=context)
        pack_type_id = picking_type_obj.create(cr, uid, vals={
            'name': _('Pack'),
            'warehouse_id': warehouse.id,
            'code': 'internal',
            'sequence_id': pack_seq_id,
            'default_location_src_id': wh_pack_stock_loc.id,
            'default_location_dest_id': output_loc.id,
            'active': warehouse.delivery_steps == 'pick_pack_ship',
            'sequence': max_sequence + 3,
            'color': color}, context=context)
        pick_type_id = picking_type_obj.create(cr, uid, vals={
            'name': _('Pick'),
            'warehouse_id': warehouse.id,
            'code': 'internal',
            'sequence_id': pick_seq_id,
            'default_location_src_id': wh_stock_loc.id,
            'default_location_dest_id': wh_pack_stock_loc.id,
            'active': warehouse.delivery_steps != 'ship_only',
            'sequence': max_sequence + 2,
            'color': color}, context=context)

        #write picking types on WH
        vals = {
            'in_type_id': in_type_id,
            'out_type_id': out_type_id,
            'pack_type_id': pack_type_id,
            'pick_type_id': pick_type_id,
            'int_type_id': int_type_id,
        }
        super(stock_warehouse, self).write(cr, uid, warehouse.id, vals=vals, context=context)


    def create(self, cr, uid, vals, context=None):
        if context is None:
            context = {}
        if vals is None:
            vals = {}
        data_obj = self.pool.get('ir.model.data')
        seq_obj = self.pool.get('ir.sequence')
        picking_type_obj = self.pool.get('stock.picking.type')
        location_obj = self.pool.get('stock.location')

        #create view location for warehouse
        loc_vals = {
                'name': _(vals.get('code')),
                'usage': 'view',
                'location_id': data_obj.get_object_reference(cr, uid, 'stock', 'stock_location_locations')[1],
        }
        if vals.get('company_id'):
            loc_vals['company_id'] = vals.get('company_id')
        wh_loc_id = location_obj.create(cr, uid, loc_vals, context=context)
        vals['view_location_id'] = wh_loc_id
        #create all location
        def_values = self.default_get(cr, uid, {'reception_steps', 'delivery_steps'})
        reception_steps = vals.get('reception_steps',  def_values['reception_steps'])
        delivery_steps = vals.get('delivery_steps', def_values['delivery_steps'])
        context_with_inactive = context.copy()
        context_with_inactive['active_test'] = False
        sub_locations = [
            {'name': _('Stock'), 'active': True, 'field': 'lot_stock_id'},
            {'name': _('Input'), 'active': reception_steps != 'one_step', 'field': 'wh_input_stock_loc_id'},
            {'name': _('Quality Control'), 'active': reception_steps == 'three_steps', 'field': 'wh_qc_stock_loc_id'},
            {'name': _('Output'), 'active': delivery_steps != 'ship_only', 'field': 'wh_output_stock_loc_id'},
            {'name': _('Packing Zone'), 'active': delivery_steps == 'pick_pack_ship', 'field': 'wh_pack_stock_loc_id'},
        ]
        for values in sub_locations:
            loc_vals = {
                'name': values['name'],
                'usage': 'internal',
                'location_id': wh_loc_id,
                'active': values['active'],
            }
            if vals.get('company_id'):
                loc_vals['company_id'] = vals.get('company_id')
            location_id = location_obj.create(cr, uid, loc_vals, context=context_with_inactive)
            vals[values['field']] = location_id

        #create WH
        new_id = super(stock_warehouse, self).create(cr, uid, vals=vals, context=context)
        warehouse = self.browse(cr, uid, new_id, context=context)
        self.create_sequences_and_picking_types(cr, uid, warehouse, context=context)

        #create routes and push/pull rules
        new_objects_dict = self.create_routes(cr, uid, new_id, warehouse, context=context)
        self.write(cr, uid, warehouse.id, new_objects_dict, context=context)
        return new_id

    def _format_rulename(self, cr, uid, obj, from_loc, dest_loc, context=None):
        return obj.code + ': ' + from_loc.name + ' -> ' + dest_loc.name

    def _format_routename(self, cr, uid, obj, name, context=None):
        return obj.name + ': ' + name

    def get_routes_dict(self, cr, uid, ids, warehouse, context=None):
        #fetch customer and supplier locations, for references
        customer_loc, supplier_loc = self._get_partner_locations(cr, uid, ids, context=context)

        return {
            'one_step': (_('Receipt in 1 step'), []),
            'two_steps': (_('Receipt in 2 steps'), [(warehouse.wh_input_stock_loc_id, warehouse.lot_stock_id, warehouse.int_type_id.id)]),
            'three_steps': (_('Receipt in 3 steps'), [(warehouse.wh_input_stock_loc_id, warehouse.wh_qc_stock_loc_id, warehouse.int_type_id.id), (warehouse.wh_qc_stock_loc_id, warehouse.lot_stock_id, warehouse.int_type_id.id)]),
            'crossdock': (_('Cross-Dock'), [(warehouse.wh_input_stock_loc_id, warehouse.wh_output_stock_loc_id, warehouse.int_type_id.id), (warehouse.wh_output_stock_loc_id, customer_loc, warehouse.out_type_id.id)]),
            'ship_only': (_('Ship Only'), [(warehouse.lot_stock_id, customer_loc, warehouse.out_type_id.id)]),
            'pick_ship': (_('Pick + Ship'), [(warehouse.lot_stock_id, warehouse.wh_output_stock_loc_id, warehouse.pick_type_id.id), (warehouse.wh_output_stock_loc_id, customer_loc, warehouse.out_type_id.id)]),
            'pick_pack_ship': (_('Pick + Pack + Ship'), [(warehouse.lot_stock_id, warehouse.wh_pack_stock_loc_id, warehouse.pick_type_id.id), (warehouse.wh_pack_stock_loc_id, warehouse.wh_output_stock_loc_id, warehouse.pack_type_id.id), (warehouse.wh_output_stock_loc_id, customer_loc, warehouse.out_type_id.id)]),
        }

    def _handle_renaming(self, cr, uid, warehouse, name, code, context=None):
        location_obj = self.pool.get('stock.location')
        route_obj = self.pool.get('stock.location.route')
        pull_obj = self.pool.get('procurement.rule')
        push_obj = self.pool.get('stock.location.path')
        #rename location
        location_id = warehouse.lot_stock_id.location_id.id
        location_obj.write(cr, uid, location_id, {'name': code}, context=context)
        #rename route and push-pull rules
        for route in warehouse.route_ids:
            route_obj.write(cr, uid, route.id, {'name': route.name.replace(warehouse.name, name, 1)}, context=context)
            for pull in route.pull_ids:
                pull_obj.write(cr, uid, pull.id, {'name': pull.name.replace(warehouse.name, name, 1)}, context=context)
            for push in route.push_ids:
                push_obj.write(cr, uid, push.id, {'name': pull.name.replace(warehouse.name, name, 1)}, context=context)
        #change the mto pull rule name
        if warehouse.mto_pull_id.id:
            pull_obj.write(cr, uid, warehouse.mto_pull_id.id, {'name': warehouse.mto_pull_id.name.replace(warehouse.name, name, 1)}, context=context)

    def _check_delivery_resupply(self, cr, uid, warehouse, new_location, change_to_multiple, context=None):
        """ Will check if the resupply routes from this warehouse follow the changes of number of delivery steps """
        #Check routes that are being delivered by this warehouse and change the rule going to transit location
        route_obj = self.pool.get("stock.location.route")
        pull_obj = self.pool.get("procurement.rule")
        routes = route_obj.search(cr, uid, [('supplier_wh_id','=', warehouse.id)], context=context)
        pulls = pull_obj.search(cr, uid, ['&', ('route_id', 'in', routes), ('location_id.usage', '=', 'transit')], context=context)
        if pulls:
            pull_obj.write(cr, uid, pulls, {'location_src_id': new_location, 'procure_method': change_to_multiple and "make_to_order" or "make_to_stock"}, context=context)
        # Create or clean MTO rules
        mto_route_id = self._get_mto_route(cr, uid, context=context)
        if not change_to_multiple:
            # If single delivery we should create the necessary MTO rules for the resupply 
            # pulls = pull_obj.search(cr, uid, ['&', ('route_id', '=', mto_route_id), ('location_id.usage', '=', 'transit'), ('location_src_id', '=', warehouse.lot_stock_id.id)], context=context)
            pull_recs = pull_obj.browse(cr, uid, pulls, context=context)
            transfer_locs = list(set([x.location_id for x in pull_recs]))
            vals = [(warehouse.lot_stock_id , x, warehouse.out_type_id.id) for x in transfer_locs]
            mto_pull_vals = self._get_mto_pull_rule(cr, uid, warehouse, vals, context=context)
            for mto_pull_val in mto_pull_vals:
                pull_obj.create(cr, uid, mto_pull_val, context=context)
        else:
            # We need to delete all the MTO pull rules, otherwise they risk to be used in the system
            pulls = pull_obj.search(cr, uid, ['&', ('route_id', '=', mto_route_id), ('location_id.usage', '=', 'transit'), ('location_src_id', '=', warehouse.lot_stock_id.id)], context=context)
            if pulls:
                pull_obj.unlink(cr, uid, pulls, context=context)

    def _check_reception_resupply(self, cr, uid, warehouse, new_location, context=None):
        """
            Will check if the resupply routes to this warehouse follow the changes of number of receipt steps
        """
        #Check routes that are being delivered by this warehouse and change the rule coming from transit location
        route_obj = self.pool.get("stock.location.route")
        pull_obj = self.pool.get("procurement.rule")
        routes = route_obj.search(cr, uid, [('supplied_wh_id','=', warehouse.id)], context=context)
        pulls= pull_obj.search(cr, uid, ['&', ('route_id', 'in', routes), ('location_src_id.usage', '=', 'transit')])
        if pulls:
            pull_obj.write(cr, uid, pulls, {'location_id': new_location}, context=context)

    def _check_resupply(self, cr, uid, warehouse, reception_new, delivery_new, context=None):
        if reception_new:
            old_val = warehouse.reception_steps
            new_val = reception_new
            change_to_one = (old_val != 'one_step' and new_val == 'one_step')
            change_to_multiple = (old_val == 'one_step' and new_val != 'one_step')
            if change_to_one or change_to_multiple:
                new_location = change_to_one and warehouse.lot_stock_id.id or warehouse.wh_input_stock_loc_id.id
                self._check_reception_resupply(cr, uid, warehouse, new_location, context=context)
        if delivery_new:
            old_val = warehouse.delivery_steps
            new_val = delivery_new
            change_to_one = (old_val != 'ship_only' and new_val == 'ship_only')
            change_to_multiple = (old_val == 'ship_only' and new_val != 'ship_only')
            if change_to_one or change_to_multiple:
                new_location = change_to_one and warehouse.lot_stock_id.id or warehouse.wh_output_stock_loc_id.id 
                self._check_delivery_resupply(cr, uid, warehouse, new_location, change_to_multiple, context=context)

    def write(self, cr, uid, ids, vals, context=None):
        if context is None:
            context = {}
        if isinstance(ids, (int, long)):
            ids = [ids]
        seq_obj = self.pool.get('ir.sequence')
        route_obj = self.pool.get('stock.location.route')
        context_with_inactive = context.copy()
        context_with_inactive['active_test'] = False
        for warehouse in self.browse(cr, uid, ids, context=context_with_inactive):
            #first of all, check if we need to delete and recreate route
            if vals.get('reception_steps') or vals.get('delivery_steps'):
                #activate and deactivate location according to reception and delivery option
                self.switch_location(cr, uid, warehouse.id, warehouse, vals.get('reception_steps', False), vals.get('delivery_steps', False), context=context)
                # switch between route
                self.change_route(cr, uid, ids, warehouse, vals.get('reception_steps', False), vals.get('delivery_steps', False), context=context_with_inactive)
                # Check if we need to change something to resupply warehouses and associated MTO rules
                self._check_resupply(cr, uid, warehouse, vals.get('reception_steps'), vals.get('delivery_steps'), context=context)
            if vals.get('code') or vals.get('name'):
                name = warehouse.name
                #rename sequence
                if vals.get('name'):
                    name = vals.get('name', warehouse.name)
                self._handle_renaming(cr, uid, warehouse, name, vals.get('code', warehouse.code), context=context_with_inactive)
                if warehouse.in_type_id:
                    seq_obj.write(cr, uid, warehouse.in_type_id.sequence_id.id, {'name': name + _(' Sequence in'), 'prefix': vals.get('code', warehouse.code) + '\IN\\'}, context=context)
                    seq_obj.write(cr, uid, warehouse.out_type_id.sequence_id.id, {'name': name + _(' Sequence out'), 'prefix': vals.get('code', warehouse.code) + '\OUT\\'}, context=context)
                    seq_obj.write(cr, uid, warehouse.pack_type_id.sequence_id.id, {'name': name + _(' Sequence packing'), 'prefix': vals.get('code', warehouse.code) + '\PACK\\'}, context=context)
                    seq_obj.write(cr, uid, warehouse.pick_type_id.sequence_id.id, {'name': name + _(' Sequence picking'), 'prefix': vals.get('code', warehouse.code) + '\PICK\\'}, context=context)
                    seq_obj.write(cr, uid, warehouse.int_type_id.sequence_id.id, {'name': name + _(' Sequence internal'), 'prefix': vals.get('code', warehouse.code) + '\INT\\'}, context=context)
        if vals.get('resupply_wh_ids') and not vals.get('resupply_route_ids'):
            for cmd in vals.get('resupply_wh_ids'):
                if cmd[0] == 6:
                    new_ids = set(cmd[2])
                    old_ids = set([wh.id for wh in warehouse.resupply_wh_ids])
                    to_add_wh_ids = new_ids - old_ids
                    if to_add_wh_ids:
                        supplier_warehouses = self.browse(cr, uid, list(to_add_wh_ids), context=context)
                        self._create_resupply_routes(cr, uid, warehouse, supplier_warehouses, warehouse.default_resupply_wh_id, context=context)
                    to_remove_wh_ids = old_ids - new_ids
                    if to_remove_wh_ids:
                        to_remove_route_ids = route_obj.search(cr, uid, [('supplied_wh_id', '=', warehouse.id), ('supplier_wh_id', 'in', list(to_remove_wh_ids))], context=context)
                        if to_remove_route_ids:
                            route_obj.unlink(cr, uid, to_remove_route_ids, context=context)
                else:
                    #not implemented
                    pass
        if 'default_resupply_wh_id' in vals:
            if vals.get('default_resupply_wh_id') == warehouse.id:
                raise UserError(_('The default resupply warehouse should be different than the warehouse itself!'))
            if warehouse.default_resupply_wh_id:
                #remove the existing resupplying route on the warehouse
                to_remove_route_ids = route_obj.search(cr, uid, [('supplied_wh_id', '=', warehouse.id), ('supplier_wh_id', '=', warehouse.default_resupply_wh_id.id)], context=context)
                for inter_wh_route_id in to_remove_route_ids:
                    self.write(cr, uid, [warehouse.id], {'route_ids': [(3, inter_wh_route_id)]})
            if vals.get('default_resupply_wh_id'):
                #assign the new resupplying route on all products
                to_assign_route_ids = route_obj.search(cr, uid, [('supplied_wh_id', '=', warehouse.id), ('supplier_wh_id', '=', vals.get('default_resupply_wh_id'))], context=context)
                for inter_wh_route_id in to_assign_route_ids:
                    self.write(cr, uid, [warehouse.id], {'route_ids': [(4, inter_wh_route_id)]})

        return super(stock_warehouse, self).write(cr, uid, ids, vals=vals, context=context)

    def get_all_routes_for_wh(self, cr, uid, warehouse, context=None):
        route_obj = self.pool.get("stock.location.route")
        all_routes = [route.id for route in warehouse.route_ids]
        all_routes += route_obj.search(cr, uid, [('supplied_wh_id', '=', warehouse.id)], context=context)
        all_routes += [warehouse.mto_pull_id.route_id.id]
        return all_routes

    def view_all_routes_for_wh(self, cr, uid, ids, context=None):
        all_routes = []
        for wh in self.browse(cr, uid, ids, context=context):
            all_routes += self.get_all_routes_for_wh(cr, uid, wh, context=context)

        domain = [('id', 'in', all_routes)]
        return {
            'name': _('Warehouse\'s Routes'),
            'domain': domain,
            'res_model': 'stock.location.route',
            'type': 'ir.actions.act_window',
            'view_id': False,
            'view_mode': 'tree,form',
            'view_type': 'form',
            'limit': 20
        }


class stock_location_path(osv.osv):
    _name = "stock.location.path"
    _description = "Pushed Flows"
    _order = "name"

    def _get_rules(self, cr, uid, ids, context=None):
        res = []
        for route in self.browse(cr, uid, ids, context=context):
            res += [x.id for x in route.push_ids]
        return res

    _columns = {
        'name': fields.char('Operation Name', required=True),
        'company_id': fields.many2one('res.company', 'Company'),
        'route_id': fields.many2one('stock.location.route', 'Route'),
        'location_from_id': fields.many2one('stock.location', 'Source Location', ondelete='cascade', select=1, required=True),
        'location_dest_id': fields.many2one('stock.location', 'Destination Location', ondelete='cascade', select=1, required=True),
        'delay': fields.integer('Delay (days)', help="Number of days to do this transition"),
        'picking_type_id': fields.many2one('stock.picking.type', 'Type of the new Operation', required=True, help="This is the picking type associated with the different pickings"), 
        'auto': fields.selection(
            [('auto','Automatic Move'), ('manual','Manual Operation'),('transparent','Automatic No Step Added')],
            'Automatic Move',
            required=True, select=1,
            help="This is used to define paths the product has to follow within the location tree.\n" \
                "The 'Automatic Move' value will create a stock move after the current one that will be "\
                "validated automatically. With 'Manual Operation', the stock move has to be validated "\
                "by a worker. With 'Automatic No Step Added', the location is replaced in the original move."
            ),
        'propagate': fields.boolean('Propagate cancel and split', help='If checked, when the previous move is cancelled or split, the move generated by this move will too'),
        'active': fields.boolean('Active', help="If unchecked, it will allow you to hide the rule without removing it."),
        'warehouse_id': fields.many2one('stock.warehouse', 'Warehouse'),
        'route_sequence': fields.related('route_id', 'sequence', string='Route Sequence',
            store={
                'stock.location.route': (_get_rules, ['sequence'], 10),
                'stock.location.path': (lambda self, cr, uid, ids, c={}: ids, ['route_id'], 10),
        }),
        'sequence': fields.integer('Sequence'),
    }
    _defaults = {
        'auto': 'auto',
        'delay': 0,
        'company_id': lambda self, cr, uid, c: self.pool.get('res.company')._company_default_get(cr, uid, 'procurement.order', context=c),
        'propagate': True,
        'active': True,
    }

    def _prepare_push_apply(self, cr, uid, rule, move, context=None):
        newdate = (datetime.strptime(move.date_expected, DEFAULT_SERVER_DATETIME_FORMAT) + relativedelta.relativedelta(days=rule.delay or 0)).strftime(DEFAULT_SERVER_DATETIME_FORMAT)
        return {
                'location_id': move.location_dest_id.id,
                'location_dest_id': rule.location_dest_id.id,
                'date': newdate,
                'company_id': rule.company_id and rule.company_id.id or False,
                'date_expected': newdate,
                'picking_id': False,
                'picking_type_id': rule.picking_type_id and rule.picking_type_id.id or False,
                'propagate': rule.propagate,
                'push_rule_id': rule.id,
                'warehouse_id': rule.warehouse_id and rule.warehouse_id.id or False,
            }

    def _apply(self, cr, uid, rule, move, context=None):
        move_obj = self.pool.get('stock.move')
        newdate = (datetime.strptime(move.date_expected, DEFAULT_SERVER_DATETIME_FORMAT) + relativedelta.relativedelta(days=rule.delay or 0)).strftime(DEFAULT_SERVER_DATETIME_FORMAT)
        if rule.auto == 'transparent':
            old_dest_location = move.location_dest_id.id
            move_obj.write(cr, uid, [move.id], {
                'date': newdate,
                'date_expected': newdate,
                'location_dest_id': rule.location_dest_id.id
            })
            #avoid looping if a push rule is not well configured
            if rule.location_dest_id.id != old_dest_location:
                #call again push_apply to see if a next step is defined
                move_obj._push_apply(cr, uid, [move], context=context)
        else:
            vals = self._prepare_push_apply(cr, uid, rule, move, context=context)
            move_id = move_obj.copy(cr, uid, move.id, vals, context=context)
            move_obj.write(cr, uid, [move.id], {
                'move_dest_id': move_id,
            })
            move_obj.action_confirm(cr, uid, [move_id], context=None)


# -------------------------
# Packaging related stuff
# -------------------------

from openerp.report import report_sxw

class stock_package(osv.osv):
    """
    These are the packages, containing quants and/or other packages
    """
    _name = "stock.quant.package"
    _description = "Physical Packages"
    _parent_name = "parent_id"
    _parent_store = True
    _parent_order = 'name'
    _order = 'parent_left'

    def name_get(self, cr, uid, ids, context=None):
        res = self._complete_name(cr, uid, ids, 'complete_name', None, context=context)
        return res.items()

    def _complete_name(self, cr, uid, ids, name, args, context=None):
        """ Forms complete name of location from parent location to child location.
        @return: Dictionary of values
        """
        res = {}
        for m in self.browse(cr, uid, ids, context=context):
            res[m.id] = m.name
            parent = m.parent_id
            while parent:
                res[m.id] = parent.name + ' / ' + res[m.id]
                parent = parent.parent_id
        return res

    def _get_packages(self, cr, uid, ids, context=None):
        """Returns packages from quants for store"""
        res = set()
        for quant in self.browse(cr, uid, ids, context=context):
            pack = quant.package_id
            while pack:
                res.add(pack.id)
                pack = pack.parent_id
        return list(res)

    def _get_package_info(self, cr, uid, ids, name, args, context=None):
        quant_obj = self.pool.get("stock.quant")
        default_company_id = self.pool.get('res.users').browse(cr, uid, uid, context=context).company_id.id
        res = dict((res_id, {'location_id': False, 'company_id': default_company_id, 'owner_id': False}) for res_id in ids)
        for pack in self.browse(cr, uid, ids, context=context):
            quants = quant_obj.search(cr, uid, [('package_id', 'child_of', pack.id)], context=context)
            if quants:
                quant = quant_obj.browse(cr, uid, quants[0], context=context)
                res[pack.id]['location_id'] = quant.location_id.id
                res[pack.id]['owner_id'] = quant.owner_id.id
                res[pack.id]['company_id'] = quant.company_id.id
            else:
                res[pack.id]['location_id'] = False
                res[pack.id]['owner_id'] = False
                res[pack.id]['company_id'] = False
        return res

    def _get_packages_to_relocate(self, cr, uid, ids, context=None):
        res = set()
        for pack in self.browse(cr, uid, ids, context=context):
            res.add(pack.id)
            if pack.parent_id:
                res.add(pack.parent_id.id)
        return list(res)

    _columns = {
        'name': fields.char('Package Reference', select=True, copy=False),
        'complete_name': fields.function(_complete_name, type='char', string="Package Name",),
        'parent_left': fields.integer('Left Parent', select=1),
        'parent_right': fields.integer('Right Parent', select=1),
        'packaging_id': fields.many2one('product.packaging', 'Packaging', help="This field should be completed only if everything inside the package share the same product, otherwise it doesn't really makes sense.", select=True),
        'ul_id': fields.many2one('product.ul', 'Logistic Unit'),
        'location_id': fields.function(_get_package_info, type='many2one', relation='stock.location', string='Location', multi="package",
                                    store={
                                       'stock.quant': (_get_packages, ['location_id'], 10),
                                       'stock.quant.package': (_get_packages_to_relocate, ['quant_ids', 'children_ids', 'parent_id'], 10),
                                    }, readonly=True, select=True),
        'quant_ids': fields.one2many('stock.quant', 'package_id', 'Bulk Content', readonly=True),
        'parent_id': fields.many2one('stock.quant.package', 'Parent Package', help="The package containing this item", ondelete='restrict', readonly=True),
        'children_ids': fields.one2many('stock.quant.package', 'parent_id', 'Contained Packages', readonly=True),
        'company_id': fields.function(_get_package_info, type="many2one", relation='res.company', string='Company', multi="package", 
                                    store={
                                       'stock.quant': (_get_packages, ['company_id'], 10),
                                       'stock.quant.package': (_get_packages_to_relocate, ['quant_ids', 'children_ids', 'parent_id'], 10),
                                    }, readonly=True, select=True),
        'owner_id': fields.function(_get_package_info, type='many2one', relation='res.partner', string='Owner', multi="package",
                                store={
                                       'stock.quant': (_get_packages, ['owner_id'], 10),
                                       'stock.quant.package': (_get_packages_to_relocate, ['quant_ids', 'children_ids', 'parent_id'], 10),
                                    }, readonly=True, select=True),
    }
    _defaults = {
        'name': lambda self, cr, uid, context: self.pool.get('ir.sequence').next_by_code(cr, uid, 'stock.quant.package') or _('Unknown Pack')
    }

    def _check_location_constraint(self, cr, uid, packs, context=None):
        '''checks that all quants in a package are stored in the same location. This function cannot be used
           as a constraint because it needs to be checked on pack operations (they may not call write on the
           package)
        '''
        quant_obj = self.pool.get('stock.quant')
        for pack in packs:
            parent = pack
            while parent.parent_id:
                parent = parent.parent_id
            quant_ids = self.get_content(cr, uid, [parent.id], context=context)
            quants = [x for x in quant_obj.browse(cr, uid, quant_ids, context=context) if x.qty > 0]
            location_id = quants and quants[0].location_id.id or False
            if not [quant.location_id.id == location_id for quant in quants]:
                raise UserError(_('Everything inside a package should be in the same location'))
        return True

    def action_print(self, cr, uid, ids, context=None):
        context = dict(context or {}, active_ids=ids)
        return self.pool.get("report").get_action(cr, uid, ids, 'stock.report_package_barcode_small', context=context)
    
    
    def unpack(self, cr, uid, ids, context=None):
        quant_obj = self.pool.get('stock.quant')
        for package in self.browse(cr, uid, ids, context=context):
            quant_ids = [quant.id for quant in package.quant_ids]
            quant_obj.write(cr, uid, quant_ids, {'package_id': package.parent_id.id or False}, context=context)
            children_package_ids = [child_package.id for child_package in package.children_ids]
            self.write(cr, uid, children_package_ids, {'parent_id': package.parent_id.id or False}, context=context)
        #delete current package since it contains nothing anymore
        self.unlink(cr, uid, ids, context=context)
        return self.pool.get('ir.actions.act_window').for_xml_id(cr, uid, 'stock', 'action_package_view', context=context)

    def get_content(self, cr, uid, ids, context=None):
        child_package_ids = self.search(cr, uid, [('id', 'child_of', ids)], context=context)
        return self.pool.get('stock.quant').search(cr, uid, [('package_id', 'in', child_package_ids)], context=context)

    def get_content_package(self, cr, uid, ids, context=None):
        quants_ids = self.get_content(cr, uid, ids, context=context)
        res = self.pool.get('ir.actions.act_window').for_xml_id(cr, uid, 'stock', 'quantsact', context=context)
        res['domain'] = [('id', 'in', quants_ids)]
        return res

    def _get_product_total_qty(self, cr, uid, package_record, product_id, context=None):
        ''' find the total of given product 'product_id' inside the given package 'package_id'''
        quant_obj = self.pool.get('stock.quant')
        all_quant_ids = self.get_content(cr, uid, [package_record.id], context=context)
        total = 0
        for quant in quant_obj.browse(cr, uid, all_quant_ids, context=context):
            if quant.product_id.id == product_id:
                total += quant.qty
        return total

    def _get_all_products_quantities(self, cr, uid, package_id, context=None):
        '''This function computes the different product quantities for the given package
        '''
        quant_obj = self.pool.get('stock.quant')
        res = {}
        for quant in quant_obj.browse(cr, uid, self.get_content(cr, uid, package_id, context=context)):
            if quant.product_id.id not in res:
                res[quant.product_id.id] = 0
            res[quant.product_id.id] += quant.qty
        return res

    def copy_pack(self, cr, uid, id, default_pack_values=None, default=None, context=None):
        stock_pack_operation_obj = self.pool.get('stock.pack.operation')
        if default is None:
            default = {}
        new_package_id = self.copy(cr, uid, id, default_pack_values, context=context)
        default['result_package_id'] = new_package_id
        op_ids = stock_pack_operation_obj.search(cr, uid, [('result_package_id', '=', id)], context=context)
        for op_id in op_ids:
            stock_pack_operation_obj.copy(cr, uid, op_id, default, context=context)


class stock_pack_operation(osv.osv):
    _name = "stock.pack.operation"
    _description = "Packing Operation"

    def _get_remaining_prod_quantities(self, cr, uid, operation, context=None):
        '''Get the remaining quantities per product on an operation with a package. This function returns a dictionary'''
        #if the operation doesn't concern a package, it's not relevant to call this function
        if not operation.package_id or operation.product_id:
            return {operation.product_id.id: operation.remaining_qty}
        #get the total of products the package contains
        res = self.pool.get('stock.quant.package')._get_all_products_quantities(cr, uid, operation.package_id.id, context=context)
        #reduce by the quantities linked to a move
        for record in operation.linked_move_operation_ids:
            if record.move_id.product_id.id not in res:
                res[record.move_id.product_id.id] = 0
            res[record.move_id.product_id.id] -= record.qty
        return res

    def _get_remaining_qty(self, cr, uid, ids, name, args, context=None):
        uom_obj = self.pool.get('product.uom')
        res = {}
        for ops in self.browse(cr, uid, ids, context=context):
            res[ops.id] = 0
            if ops.package_id and not ops.product_id:
                #dont try to compute the remaining quantity for packages because it's not relevant (a package could include different products).
                #should use _get_remaining_prod_quantities instead
                continue
            else:
                qty = ops.product_qty
                if ops.product_uom_id:
                    qty = uom_obj._compute_qty_obj(cr, uid, ops.product_uom_id, ops.product_qty, ops.product_id.uom_id, context=context)
                for record in ops.linked_move_operation_ids:
                    qty -= record.qty
                res[ops.id] = float_round(qty, precision_rounding=ops.product_id.uom_id.rounding)
        return res

    def product_id_change(self, cr, uid, ids, product_id, product_uom_id, product_qty, context=None):
        res = self.on_change_tests(cr, uid, ids, product_id, product_uom_id, product_qty, context=context)
        if product_id and not product_uom_id:
            product = self.pool.get('product.product').browse(cr, uid, product_id, context=context)
            res['value']['product_uom_id'] = product.uom_id.id
        return res

    def on_change_tests(self, cr, uid, ids, product_id, product_uom_id, product_qty, context=None):
        res = {'value': {}}
        uom_obj = self.pool.get('product.uom')
        if product_id:
            product = self.pool.get('product.product').browse(cr, uid, product_id, context=context)
            product_uom_id = product_uom_id or product.uom_id.id
            selected_uom = uom_obj.browse(cr, uid, product_uom_id, context=context)
            if selected_uom.category_id.id != product.uom_id.category_id.id:
                res['warning'] = {
                    'title': _('Warning: wrong UoM!'),
                    'message': _('The selected UoM for product %s is not compatible with the UoM set on the product form. \nPlease choose an UoM within the same UoM category.') % (product.name)
                }
            if product_qty and 'warning' not in res:
                rounded_qty = uom_obj._compute_qty(cr, uid, product_uom_id, product_qty, product_uom_id, round=True)
                if rounded_qty != product_qty:
                    res['warning'] = {
                        'title': _('Warning: wrong quantity!'),
                        'message': _('The chosen quantity for product %s is not compatible with the UoM rounding. It will be automatically converted at confirmation') % (product.name)
                    }
        return res

    _columns = {
        'picking_id': fields.many2one('stock.picking', 'Stock Picking', help='The stock operation where the packing has been made', required=True),
        'product_id': fields.many2one('product.product', 'Product', ondelete="CASCADE"),  # 1
        'product_uom_id': fields.many2one('product.uom', 'Product Unit of Measure'),
        'product_qty': fields.float('Quantity', digits_compute=dp.get_precision('Product Unit of Measure'), required=True),
        'qty_done': fields.float('Quantity Processed', digits_compute=dp.get_precision('Product Unit of Measure')),
        'package_id': fields.many2one('stock.quant.package', 'Source Package'),  # 2
        'lot_id': fields.many2one('stock.production.lot', 'Lot/Serial Number'),
        'result_package_id': fields.many2one('stock.quant.package', 'Destination Package', help="If set, the operations are packed into this package", required=False, ondelete='cascade'),
        'date': fields.datetime('Date', required=True),
        'owner_id': fields.many2one('res.partner', 'Owner', help="Owner of the quants"),
        #'update_cost': fields.boolean('Need cost update'),
        'cost': fields.float("Cost", help="Unit Cost for this product line"),
        'currency': fields.many2one('res.currency', string="Currency", help="Currency in which Unit cost is expressed", ondelete='CASCADE'),
        'linked_move_operation_ids': fields.one2many('stock.move.operation.link', 'operation_id', string='Linked Moves', readonly=True, help='Moves impacted by this operation for the computation of the remaining quantities'),
        'remaining_qty': fields.function(_get_remaining_qty, type='float', digits = 0, string="Remaining Qty", help="Remaining quantity in default UoM according to moves matched with this operation. "),
        'location_id': fields.many2one('stock.location', 'Source Location', required=True),
        'location_dest_id': fields.many2one('stock.location', 'Destination Location', required=True),
        'processed': fields.selection([('true','Yes'), ('false','No')],'Has been processed?', required=True),
    }

    _defaults = {
        'date': fields.date.context_today,
        'qty_done': 0,
        'processed': lambda *a: 'false',
    }

    def write(self, cr, uid, ids, vals, context=None):
        context = context or {}
        res = super(stock_pack_operation, self).write(cr, uid, ids, vals, context=context)
        if isinstance(ids, (int, long)):
            ids = [ids]
        if not context.get("no_recompute"):
            pickings = vals.get('picking_id') and [vals['picking_id']] or list(set([x.picking_id.id for x in self.browse(cr, uid, ids, context=context)]))
            self.pool.get("stock.picking").do_recompute_remaining_quantities(cr, uid, pickings, context=context)
        return res

    def create(self, cr, uid, vals, context=None):
        context = context or {}
        res_id = super(stock_pack_operation, self).create(cr, uid, vals, context=context)
        if vals.get("picking_id") and not context.get("no_recompute"):
            self.pool.get("stock.picking").do_recompute_remaining_quantities(cr, uid, [vals['picking_id']], context=context)
        return res_id

    def action_drop_down(self, cr, uid, ids, context=None):
        ''' Used by barcode interface to say that pack_operation has been moved from src location 
            to destination location, if qty_done is less than product_qty than we have to split the
            operation in two to process the one with the qty moved
        '''
        processed_ids = []
        move_obj = self.pool.get("stock.move")
        for pack_op in self.browse(cr, uid, ids, context=None):
            if pack_op.product_id and pack_op.location_id and pack_op.location_dest_id:
                move_obj.check_tracking_product(cr, uid, pack_op.product_id, pack_op.lot_id.id, pack_op.location_id, pack_op.location_dest_id, context=context)
            op = pack_op.id
            if pack_op.qty_done < pack_op.product_qty:
                # we split the operation in two
                op = self.copy(cr, uid, pack_op.id, {'product_qty': pack_op.qty_done, 'qty_done': pack_op.qty_done}, context=context)
                self.write(cr, uid, [pack_op.id], {'product_qty': pack_op.product_qty - pack_op.qty_done, 'qty_done': 0, 'lot_id': False}, context=context)
            processed_ids.append(op)
        self.write(cr, uid, processed_ids, {'processed': 'true'}, context=context)

    def create_and_assign_lot(self, cr, uid, id, name, context=None):
        ''' Used by barcode interface to create a new lot and assign it to the operation
        '''
        obj = self.browse(cr,uid,id,context)
        product_id = obj.product_id.id
        val = {'product_id': product_id}
        new_lot_id = False
        if name:
            lots = self.pool.get('stock.production.lot').search(cr, uid, ['&', ('name', '=', name), ('product_id', '=', product_id)], context=context)
            if lots:
                new_lot_id = lots[0]
            val.update({'name': name})

        if not new_lot_id:
            new_lot_id = self.pool.get('stock.production.lot').create(cr, uid, val, context=context)
        self.write(cr, uid, id, {'lot_id': new_lot_id}, context=context)

    def _search_and_increment(self, cr, uid, picking_id, domain, filter_visible=False, visible_op_ids=False, increment=1, context=None):
        '''Search for an operation with given 'domain' in a picking, if it exists increment the qty by the value of increment otherwise create it

        :param domain: list of tuple directly reusable as a domain
        context can receive a key 'current_package_id' with the package to consider for this operation
        returns True
        '''
        if context is None:
            context = {}

        #if current_package_id is given in the context, we increase the number of items in this package
        package_clause = [('result_package_id', '=', context.get('current_package_id', False))]
        existing_operation_ids = self.search(cr, uid, [('picking_id', '=', picking_id)] + domain + package_clause, context=context)
        todo_operation_ids = []
        if existing_operation_ids:
            if filter_visible:
                todo_operation_ids = [val for val in existing_operation_ids if val in visible_op_ids]
            else:
                todo_operation_ids = existing_operation_ids
        if todo_operation_ids:
            #existing operation found for the given domain and picking => increment its quantity
            operation_id = todo_operation_ids[0]
            op_obj = self.browse(cr, uid, operation_id, context=context)
            qty = op_obj.qty_done
            if increment > 0:
                qty += increment 
            elif increment < 0:
                if qty == 0 and op_obj.product_qty == 0:
                    #we have a line with 0 qty set, so delete it
                    self.unlink(cr, uid, [operation_id], context=context)
                    return False
                else:
                    qty = max(0, qty-1)
            self.write(cr, uid, [operation_id], {'qty_done': qty}, context=context)
        else:
            #no existing operation found for the given domain and picking => create a new one
            picking_obj = self.pool.get("stock.picking")
            picking = picking_obj.browse(cr, uid, picking_id, context=context)
            values = {
                'picking_id': picking_id,
                'product_qty': 0,
                'location_id': picking.location_id.id, 
                'location_dest_id': picking.location_dest_id.id,
                'qty_done': increment,
                }
            for key in domain:
                var_name, dummy, value = key
                uom_id = False
                if var_name == 'product_id':
                    uom_id = self.pool.get('product.product').browse(cr, uid, value, context=context).uom_id.id
                update_dict = {var_name: value}
                if uom_id:
                    update_dict['product_uom_id'] = uom_id
                values.update(update_dict)
            operation_id = self.create(cr, uid, values, context=context)
        return operation_id


class stock_move_operation_link(osv.osv):
    """
    Table making the link between stock.moves and stock.pack.operations to compute the remaining quantities on each of these objects
    """
    _name = "stock.move.operation.link"
    _description = "Link between stock moves and pack operations"

    _columns = {
        'qty': fields.float('Quantity', help="Quantity of products to consider when talking about the contribution of this pack operation towards the remaining quantity of the move (and inverse). Given in the product main uom."),
        'operation_id': fields.many2one('stock.pack.operation', 'Operation', required=True, ondelete="cascade"),
        'move_id': fields.many2one('stock.move', 'Move', required=True, ondelete="cascade"),
        'reserved_quant_id': fields.many2one('stock.quant', 'Reserved Quant', help="Technical field containing the quant that created this link between an operation and a stock move. Used at the stock_move_obj.action_done() time to avoid seeking a matching quant again"),
    }

    def get_specific_domain(self, cr, uid, record, context=None):
        '''Returns the specific domain to consider for quant selection in action_assign() or action_done() of stock.move,
        having the record given as parameter making the link between the stock move and a pack operation'''

        op = record.operation_id
        domain = []
        if op.package_id and op.product_id:
            #if removing a product from a box, we restrict the choice of quants to this box
            domain.append(('package_id', '=', op.package_id.id))
        elif op.package_id:
            #if moving a box, we allow to take everything from inside boxes as well
            domain.append(('package_id', 'child_of', [op.package_id.id]))
        else:
            #if not given any information about package, we don't open boxes
            domain.append(('package_id', '=', False))
        #if lot info is given, we restrict choice to this lot otherwise we can take any
        if op.lot_id:
            domain.append(('lot_id', '=', op.lot_id.id))
        #if owner info is given, we restrict to this owner otherwise we restrict to no owner
        if op.owner_id:
            domain.append(('owner_id', '=', op.owner_id.id))
        else:
            domain.append(('owner_id', '=', False))
        return domain

class stock_warehouse_orderpoint(osv.osv):
    """
    Defines Minimum stock rules.
    """
    _name = "stock.warehouse.orderpoint"
    _description = "Minimum Inventory Rule"

    def subtract_procurements_from_orderpoints(self, cr, uid, orderpoint_ids, context=None):
        '''This function returns quantity of product that needs to be deducted from the orderpoint computed quantity because there's already a procurement created with aim to fulfill it.
        '''

        cr.execute("""select op.id, p.id, p.product_uom, p.product_qty, pt.uom_id, sm.product_qty from procurement_order as p left join stock_move as sm ON sm.procurement_id = p.id,
                                    stock_warehouse_orderpoint op, product_product pp, product_template pt
                                WHERE p.orderpoint_id = op.id AND p.state not in ('done', 'cancel') AND (sm.state IS NULL OR sm.state not in ('draft'))
                                AND pp.id = p.product_id AND pp.product_tmpl_id = pt.id
                                AND op.id IN %s
                                ORDER BY op.id, p.id
                    """, (tuple(orderpoint_ids),))
        results = cr.fetchall()
        current_proc = False
        current_op = False
        uom_obj = self.pool.get("product.uom")
        op_qty = 0
        res = dict.fromkeys(orderpoint_ids, 0.0)
        for move_result in results:
            op = move_result[0]
            if current_op != op:
                if current_op:
                    res[current_op] = op_qty
                current_op = op
                op_qty = 0
            proc = move_result[1]
            if proc != current_proc:
                op_qty += uom_obj._compute_qty(cr, uid, move_result[2], move_result[3], move_result[4], round=False)
                current_proc = proc
            if move_result[5]: #If a move is associated (is move qty)
                op_qty -= move_result[5]
        if current_op:
            res[current_op] = op_qty
        return res

    def _check_product_uom(self, cr, uid, ids, context=None):
        '''
        Check if the UoM has the same category as the product standard UoM
        '''
        if not context:
            context = {}

        for rule in self.browse(cr, uid, ids, context=context):
            if rule.product_id.uom_id.category_id.id != rule.product_uom.category_id.id:
                return False
        return True

    def action_view_proc_to_process(self, cr, uid, ids, context=None):
        act_obj = self.pool.get('ir.actions.act_window')
        mod_obj = self.pool.get('ir.model.data')
        proc_ids = self.pool.get('procurement.order').search(cr, uid, [('orderpoint_id', 'in', ids), ('state', 'not in', ('done', 'cancel'))], context=context)
        result = mod_obj.get_object_reference(cr, uid, 'procurement', 'do_view_procurements')
        if not result:
            return False

        result = act_obj.read(cr, uid, [result[1]], context=context)[0]
        result['domain'] = "[('id', 'in', [" + ','.join(map(str, proc_ids)) + "])]"
        return result

    _columns = {
        'name': fields.char('Name', required=True, copy=False),
        'active': fields.boolean('Active', help="If the active field is set to False, it will allow you to hide the orderpoint without removing it."),
        'logic': fields.selection([('max', 'Order to Max'), ('price', 'Best price (not yet active!)')], 'Reordering Mode', required=True),
        'warehouse_id': fields.many2one('stock.warehouse', 'Warehouse', required=True, ondelete="cascade"),
        'location_id': fields.many2one('stock.location', 'Location', required=True, ondelete="cascade"),
        'product_id': fields.many2one('product.product', 'Product', required=True, ondelete='cascade', domain=[('type', '=', 'product')]),
        'product_uom': fields.related('product_id', 'uom_id', type='many2one', relation='product.uom', string='Product Unit of Measure', readonly=True, required=True),
        'product_min_qty': fields.float('Minimum Quantity', required=True,
            digits_compute=dp.get_precision('Product Unit of Measure'),
            help="When the virtual stock goes below the Min Quantity specified for this field, Odoo generates "\
            "a procurement to bring the forecasted quantity to the Max Quantity."),
        'product_max_qty': fields.float('Maximum Quantity', required=True,
            digits_compute=dp.get_precision('Product Unit of Measure'),
            help="When the virtual stock goes below the Min Quantity, Odoo generates "\
            "a procurement to bring the forecasted quantity to the Quantity specified as Max Quantity."),
        'qty_multiple': fields.float('Qty Multiple', required=True,
            digits_compute=dp.get_precision('Product Unit of Measure'),
            help="The procurement quantity will be rounded up to this multiple.  If it is 0, the exact quantity will be used.  "),
        'procurement_ids': fields.one2many('procurement.order', 'orderpoint_id', 'Created Procurements'),
        'group_id': fields.many2one('procurement.group', 'Procurement Group', help="Moves created through this orderpoint will be put in this procurement group. If none is given, the moves generated by procurement rules will be grouped into one big picking.", copy=False),
        'company_id': fields.many2one('res.company', 'Company', required=True),
    }
    _defaults = {
        'active': lambda *a: 1,
        'logic': lambda *a: 'max',
        'qty_multiple': lambda *a: 1,
        'name': lambda self, cr, uid, context: self.pool.get('ir.sequence').next_by_code(cr, uid, 'stock.orderpoint') or '',
        'product_uom': lambda self, cr, uid, context: context.get('product_uom', False),
        'company_id': lambda self, cr, uid, context: self.pool.get('res.company')._company_default_get(cr, uid, 'stock.warehouse.orderpoint', context=context)
    }
    _sql_constraints = [
        ('qty_multiple_check', 'CHECK( qty_multiple >= 0 )', 'Qty Multiple must be greater than or equal to zero.'),
    ]
    _constraints = [
        (_check_product_uom, 'You have to select a product unit of measure in the same category than the default unit of measure of the product', ['product_id', 'product_uom']),
    ]

    def default_get(self, cr, uid, fields, context=None):
        warehouse_obj = self.pool.get('stock.warehouse')
        res = super(stock_warehouse_orderpoint, self).default_get(cr, uid, fields, context)
        # default 'warehouse_id' and 'location_id'
        if 'warehouse_id' not in res:
            warehouse_ids = res.get('company_id') and warehouse_obj.search(cr, uid, [('company_id', '=', res['company_id'])], limit=1, context=context) or []
            res['warehouse_id'] = warehouse_ids and warehouse_ids[0] or False
        if 'location_id' not in res:
            res['location_id'] = res.get('warehouse_id') and warehouse_obj.browse(cr, uid, res['warehouse_id'], context).lot_stock_id.id or False
        return res

    def onchange_warehouse_id(self, cr, uid, ids, warehouse_id, context=None):
        """ Finds location id for changed warehouse.
        @param warehouse_id: Changed id of warehouse.
        @return: Dictionary of values.
        """
        if warehouse_id:
            w = self.pool.get('stock.warehouse').browse(cr, uid, warehouse_id, context=context)
            v = {'location_id': w.lot_stock_id.id}
            return {'value': v}
        return {}

    def onchange_product_id(self, cr, uid, ids, product_id, context=None):
        """ Finds UoM for changed product.
        @param product_id: Changed id of product.
        @return: Dictionary of values.
        """
        if product_id:
            prod = self.pool.get('product.product').browse(cr, uid, product_id, context=context)
            d = {'product_uom': [('category_id', '=', prod.uom_id.category_id.id)]}
            v = {'product_uom': prod.uom_id.id}
            return {'value': v, 'domain': d}
        return {'domain': {'product_uom': []}}

class stock_picking_type(osv.osv):
    _name = "stock.picking.type"
    _description = "The picking type determines the picking view"
    _order = 'sequence'

    def open_barcode_interface(self, cr, uid, ids, context=None):
        final_url = "/stock/barcode/#action=stock.ui&picking_type_id=" + str(ids[0]) if len(ids) else '0'
        return {'type': 'ir.actions.act_url', 'url': final_url, 'target': 'self'}

    def _get_tristate_values(self, cr, uid, ids, field_name, arg, context=None):
        picking_obj = self.pool.get('stock.picking')
        res = {}
        for picking_type_id in ids:
            #get last 10 pickings of this type
            picking_ids = picking_obj.search(cr, uid, [('picking_type_id', '=', picking_type_id), ('state', '=', 'done')], order='date_done desc', limit=10, context=context)
            tristates = []
            for picking in picking_obj.browse(cr, uid, picking_ids, context=context):
                if picking.date_done > picking.date:
                    tristates.insert(0, {'tooltip': picking.name or '' + ": " + _('Late'), 'value': -1})
                elif picking.backorder_id:
                    tristates.insert(0, {'tooltip': picking.name or '' + ": " + _('Backorder exists'), 'value': 0})
                else:
                    tristates.insert(0, {'tooltip': picking.name or '' + ": " + _('OK'), 'value': 1})
            res[picking_type_id] = json.dumps(tristates)
        return res

    def _get_picking_count(self, cr, uid, ids, field_names, arg, context=None):
        obj = self.pool.get('stock.picking')
        domains = {
            'count_picking_draft': [('state', '=', 'draft')],
            'count_picking_waiting': [('state', '=', 'confirmed')],
            'count_picking_ready': [('state', 'in', ('assigned', 'partially_available'))],
            'count_picking': [('state', 'in', ('assigned', 'waiting', 'confirmed', 'partially_available'))],
            'count_picking_late': [('min_date', '<', time.strftime(DEFAULT_SERVER_DATETIME_FORMAT)), ('state', 'in', ('assigned', 'waiting', 'confirmed', 'partially_available'))],
            'count_picking_backorders': [('backorder_id', '!=', False), ('state', 'in', ('confirmed', 'assigned', 'waiting', 'partially_available'))],
        }
        result = {}
        for field in domains:
            data = obj.read_group(cr, uid, domains[field] +
                [('state', 'not in', ('done', 'cancel')), ('picking_type_id', 'in', ids)],
                ['picking_type_id'], ['picking_type_id'], context=context)
            count = dict(map(lambda x: (x['picking_type_id'] and x['picking_type_id'][0], x['picking_type_id_count']), data))
            for tid in ids:
                result.setdefault(tid, {})[field] = count.get(tid, 0)
        for tid in ids:
            if result[tid]['count_picking']:
                result[tid]['rate_picking_late'] = result[tid]['count_picking_late'] * 100 / result[tid]['count_picking']
                result[tid]['rate_picking_backorders'] = result[tid]['count_picking_backorders'] * 100 / result[tid]['count_picking']
            else:
                result[tid]['rate_picking_late'] = 0
                result[tid]['rate_picking_backorders'] = 0
        return result

    def onchange_picking_code(self, cr, uid, ids, picking_code=False):
        if not picking_code:
            return False
        
        obj_data = self.pool.get('ir.model.data')
        stock_loc = obj_data.xmlid_to_res_id(cr, uid, 'stock.stock_location_stock')
        
        result = {
            'default_location_src_id': stock_loc,
            'default_location_dest_id': stock_loc,
        }
        if picking_code == 'incoming':
            result['default_location_src_id'] = obj_data.xmlid_to_res_id(cr, uid, 'stock.stock_location_suppliers')
        elif picking_code == 'outgoing':
            result['default_location_dest_id'] = obj_data.xmlid_to_res_id(cr, uid, 'stock.stock_location_customers')
        return {'value': result}

    def _get_name(self, cr, uid, ids, field_names, arg, context=None):
        return dict(self.name_get(cr, uid, ids, context=context))

    def name_get(self, cr, uid, ids, context=None):
        """Overides orm name_get method to display 'Warehouse_name: PickingType_name' """
        if context is None:
            context = {}
        if not isinstance(ids, list):
            ids = [ids]
        res = []
        if not ids:
            return res
        for record in self.browse(cr, uid, ids, context=context):
            name = record.name
            if record.warehouse_id:
                name = record.warehouse_id.name + ': ' +name
            if context.get('special_shortened_wh_name'):
                if record.warehouse_id:
                    name = record.warehouse_id.name
                else:
                    name = _('Customer') + ' (' + record.name + ')'
            res.append((record.id, name))
        return res

    def _default_warehouse(self, cr, uid, context=None):
        user = self.pool.get('res.users').browse(cr, uid, uid, context)
        res = self.pool.get('stock.warehouse').search(cr, uid, [('company_id', '=', user.company_id.id)], limit=1, context=context)
        return res and res[0] or False

    _columns = {
        'name': fields.char('Picking Type Name', translate=True, required=True),
        'complete_name': fields.function(_get_name, type='char', string='Name'),
        'color': fields.integer('Color'),
        'sequence': fields.integer('Sequence', help="Used to order the 'All Operations' kanban view"),
        'sequence_id': fields.many2one('ir.sequence', 'Reference Sequence', required=True),
        'default_location_src_id': fields.many2one('stock.location', 'Default Source Location'),
        'default_location_dest_id': fields.many2one('stock.location', 'Default Destination Location'),
        'code': fields.selection([('incoming', 'Suppliers'), ('outgoing', 'Customers'), ('internal', 'Internal')], 'Type of Operation', required=True),
        'return_picking_type_id': fields.many2one('stock.picking.type', 'Picking Type for Returns'),
        'warehouse_id': fields.many2one('stock.warehouse', 'Warehouse', ondelete='cascade'),
        'active': fields.boolean('Active'),

        # Statistics for the kanban view
        'last_done_picking': fields.function(_get_tristate_values,
            type='char',
            string='Last 10 Done Pickings'),

        'count_picking_draft': fields.function(_get_picking_count,
            type='integer', multi='_get_picking_count'),
        'count_picking_ready': fields.function(_get_picking_count,
            type='integer', multi='_get_picking_count'),
        'count_picking': fields.function(_get_picking_count,
            type='integer', multi='_get_picking_count'),
        'count_picking_waiting': fields.function(_get_picking_count,
            type='integer', multi='_get_picking_count'),
        'count_picking_late': fields.function(_get_picking_count,
            type='integer', multi='_get_picking_count'),
        'count_picking_backorders': fields.function(_get_picking_count,
            type='integer', multi='_get_picking_count'),

        'rate_picking_late': fields.function(_get_picking_count,
            type='integer', multi='_get_picking_count'),
        'rate_picking_backorders': fields.function(_get_picking_count,
            type='integer', multi='_get_picking_count'),

        # Barcode nomenclature
        'barcode_nomenclature_id':  fields.many2one('barcode.nomenclature','Barcode Nomenclature', help='A barcode nomenclature', required=True),
    }

    def _get_default_nomenclature(self, cr, uid, context=None):
        nom_obj = self.pool.get('barcode.nomenclature')
        res = nom_obj.search(cr, uid, [], limit=1, context=context)
        return res and res[0] or False

    _defaults = {
        'warehouse_id': _default_warehouse,
        'active': True,
        'barcode_nomenclature_id': _get_default_nomenclature,
    }

class barcode_rule(models.Model):
    _inherit = 'barcode.rule'

    def _get_type_selection(self):
        types = sets.Set(super(barcode_rule,self)._get_type_selection()) 
        types.update([
            ('weight','Weighted Product'),
            ('location','Location'),
            ('lot','Lot'),
            ('package','Package')
        ])
        return list(types)<|MERGE_RESOLUTION|>--- conflicted
+++ resolved
@@ -2851,7 +2851,6 @@
         'product_qty': 0,
     }
 
-<<<<<<< HEAD
     def create(self, cr, uid, values, context=None):
         if context is None:
             context = {}
@@ -2859,7 +2858,7 @@
         if 'product_id' in values and not 'product_uom_id' in values:
             values['product_uom_id'] = product_obj.browse(cr, uid, values.get('product_id'), context=context).uom_id.id
         return super(stock_inventory_line, self).create(cr, uid, values, context=context)
-=======
+
     def _get_quants(self, cr, uid, line, context=None):
         quant_obj = self.pool["stock.quant"]
         dom = [('company_id', '=', line.company_id.id), ('location_id', 'child_of', line.location_id.id), ('lot_id', '=', line.prod_lot_id.id),
@@ -2890,7 +2889,6 @@
                 th_qty = uom_obj._compute_qty(cr, uid, product.uom_id.id, th_qty, uom_id)
             res['value']['theoretical_qty'] = th_qty
         return res
->>>>>>> dc41a9b6
 
     def _resolve_inventory_line(self, cr, uid, inventory_line, context=None):
         stock_move_obj = self.pool.get('stock.move')
