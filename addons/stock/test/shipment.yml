--- conflicted
+++ resolved
@@ -52,38 +52,4 @@
     shipment = self.browse(cr, uid, self.search(cr, uid, [('backorder_id', '=', ref("incomming_shipment"))]))[0]
     assert shipment.state == 'done', "shipment should be close after received."
     for move_line in shipment.move_lines:
-<<<<<<< HEAD
-        assert move_line.product_qty == 10, "Qty does not correspond."
-        assert move_line.product_id.virtual_available == 20, "Virtual stock does not correspond."
-        assert move_line.state == 'done', "Move line should be closed."
-
--
-  I return last incomming shipment for 10 kgm Ice-cream.
--
-  !python {model: stock.return.picking }: |
-    # this work without giving the id of the picking to return, magically, thanks to the context
-    self.create_returns(cr, uid, [ref('return_incomming')], context=context)
--
-  I cancel incomming shipment after return it.
--
-  !python {model: stock.picking}: |
-    # the cancel is not on the return, but on the incomming shipment (which now has a quantity of 10, thanks to the 
-    # backorder). This situation is a little weird as we returned a move that we finally cancelled... As result, only
-    # 30Kg from the original 50Kg will be counted in the stock (50 - 10 (cancelled quantity) - 10 (returned quantity))
-    self.action_cancel(cr, uid, [ref("incomming_shipment")], context=context)
--
-  I make invoice of backorder of incomming shipment.
--
-  !python {model: stock.invoice.onshipping}: |
-    shipment = self.pool.get('stock.picking').browse(cr, uid, ref("incomming_shipment"))
-    context.update({'active_model': 'stock.picking', 'active_id': shipment.backorder_id.id, 'active_ids': [shipment.backorder_id.id]})
--
-  I check available stock after received incomming shipping. (removed invoicing here)
--
-  !python {model: product.product}: |
-    product = self.browse(cr, uid, ref('product_icecream'), context=context)
-    assert product.qty_available == 140, "Stock does not correspond."
-    assert product.virtual_available == 0, "Vitual stock does not correspond."
-=======
-        assert move_line.state == 'done', "Move line should be closed."
->>>>>>> e0e2f8c8
+        assert move_line.state == 'done', "Move line should be closed."