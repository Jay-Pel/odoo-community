--- conflicted
+++ resolved
@@ -36,27 +36,17 @@
     "init_xml" : [],
     "demo_xml" : ["stock_demo.xml"],
     "update_xml" : [
-<<<<<<< HEAD
-        "stock_workflow.xml",
-        "stock_data.xml",
-        "stock_incoterms.xml",
-        "stock_wizard.xml",
-        "stock_view.xml",
-        "stock_report.xml",
-        "stock_sequence.xml",
-        "product_data.xml",
-        "ir.model.access.csv",
-=======
         "stock_workflow.xml", 
         "stock_data.xml", 
-        "stock_incoterms.xml","stock_wizard.xml", 
+        "stock_incoterms.xml",
+        "stock_wizard.xml", 
         "stock_view.xml", 
         "stock_report.xml", 
         "stock_sequence.xml", 
         "product_data.xml",
         "product_view.xml",
-        "partner_view.xml"
->>>>>>> ae21cdb0
+        "partner_view.xml",
+        "ir.model.access.csv",
     ],
     "active": False,
     "installable": True
