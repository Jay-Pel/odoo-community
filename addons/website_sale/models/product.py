--- conflicted
+++ resolved
@@ -148,7 +148,6 @@
         self.ensure_one()
         return self.product_tmpl_id.website_publish_button()
 
-<<<<<<< HEAD
     @api.multi
     def display_price(self, pricelist, qty=1, public=False, **kw):
         self.ensure_one()
@@ -162,9 +161,6 @@
         taxes = partner.property_account_position_id.map_tax(self.taxes_id)
         return taxes.compute_all(public and self.lst_price or self.with_context(context).price, pricelist.currency_id, qty, product=self, partner=partner)[ret]
 
-
-=======
->>>>>>> ba6ca788
 class ProductAttribute(models.Model):
     _inherit = "product.attribute"
 
