--- conflicted
+++ resolved
@@ -128,14 +128,9 @@
            (variant id, [visible attribute ids], variant price, variant sale price)
         """
         # product attributes with at least two choices
-<<<<<<< HEAD
-        visible_attrs_ids = product.mapped('attribute_line_ids.attribute_id').filtered(lambda attr: len(attr.value_ids) > 1).ids
+        visible_attrs_ids = product.attribute_line_ids.filtered(lambda l: len(l.value_ids) > 1).mapped('attribute_id').ids
         pl = request.website.get_current_pricelist()
         to_currency = pl.currency_id
-=======
-        visible_attrs_ids = product.attribute_line_ids.filtered(lambda l: len(l.value_ids) > 1).mapped('attribute_id').ids
-        to_currency = request.website.get_current_pricelist().currency_id
->>>>>>> 4c2b5360
         attribute_value_ids = []
         for variant in product.product_variant_ids:
             if to_currency != product.currency_id:
