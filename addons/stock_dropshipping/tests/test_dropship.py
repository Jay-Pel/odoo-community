# -*- coding: utf-8 -*-
# Part of Odoo. See LICENSE file for full copyright and licensing details.

from odoo.tests import common, Form
from odoo.tools import mute_logger


class TestDropship(common.TransactionCase):
    def test_change_qty(self):
        # enable the dropship and MTO route on the product
        prod = self.env.ref('product.product_product_8')
        dropshipping_route = self.env.ref('stock_dropshipping.route_drop_shipping')
        mto_route = self.env.ref('stock.route_warehouse0_mto')
        prod.write({'route_ids': [(6, 0, [dropshipping_route.id, mto_route.id])]})

        # add a vendor
        vendor1 = self.env['res.partner'].create({'name': 'vendor1'})
        seller1 = self.env['product.supplierinfo'].create({
            'name': vendor1.id,
            'price': 8,
        })
        prod.write({'seller_ids': [(6, 0, [seller1.id])]})

        # sell one unit of this product
        cust = self.env['res.partner'].create({'name': 'customer1'})
        so = self.env['sale.order'].create({
            'partner_id': cust.id,
            'partner_invoice_id': cust.id,
            'partner_shipping_id': cust.id,
            'order_line': [(0, 0, {
                'name': prod.name,
                'product_id': prod.id,
                'product_uom_qty': 1.00,
                'product_uom': prod.uom_id.id,
                'price_unit': 12,
            })],
            'pricelist_id': self.env.ref('product.list0').id,
            'picking_policy': 'direct',
        })
        so.action_confirm()
        po = self.env['purchase.order'].search([('group_id', '=', so.procurement_group_id.id)])
        po_line = po.order_line

        # Check the qty on the P0
        self.assertAlmostEqual(po_line.product_qty, 1.00)

        # Update qty on SO and check PO
        so.order_line.product_uom_qty = 2.00
        self.assertAlmostEqual(po_line.product_qty, 2.00)

<<<<<<< HEAD
=======
        # Create a new so line
        sol2 = self.env['sale.order.line'].create({
            'order_id': so.id,
            'name': prod.name,
            'product_id': prod.id,
            'product_uom_qty': 3.00,
            'product_uom': prod.uom_id.id,
            'price_unit': 12,
        })
        # there is a new line
        pol2 = po.order_line - po_line
        # the first line is unchanged
        self.assertAlmostEqual(po_line.product_qty, 2.00)
        # the new line matches the new line on the so
        self.assertAlmostEqual(pol2.product_qty, sol2.product_uom_qty)


class TestDropship(common.TransactionCase):

>>>>>>> 6fd637e1
    def test_00_dropship(self):

        # Create a vendor
        supplier_dropship = self.env['res.partner'].create({'name': 'Vendor of Dropshipping test'})

        # Create new product without any routes
        drop_shop_product = self.env['product.product'].create({
            'name': "Pen drive",
            'type': "product",
            'categ_id': self.env.ref('product.product_category_1').id,
            'lst_price': 100.0,
            'standard_price': 0.0,
            'uom_id': self.env.ref('uom.product_uom_unit').id,
            'uom_po_id': self.env.ref('uom.product_uom_unit').id,
            'seller_ids': [(0, 0, {
                'delay': 1,
                'name': supplier_dropship.id,
                'min_qty': 2.0
            })]
        })

        # Create a sales order with a line of 200 PCE incoming shipment, with route_id drop shipping
        so_form = Form(self.env['sale.order'])
        so_form.partner_id = self.env.ref('base.res_partner_2')
        so_form.payment_term_id = self.env.ref('account.account_payment_term')
        with mute_logger('odoo.tests.common.onchange'):
            # otherwise complains that there's not enough inventory and
            # apparently that's normal according to @jco and @sle
            with so_form.order_line.new() as line:
                line.product_id = drop_shop_product
                line.product_uom_qty = 200
                line.price_unit = 1.00
                line.route_id = self.env.ref('stock_dropshipping.route_drop_shipping')
        sale_order_drp_shpng = so_form.save()

        # Confirm sales order
        sale_order_drp_shpng.action_confirm()

        # Check the sales order created a procurement group which has a procurement of 200 pieces
        self.assertTrue(sale_order_drp_shpng.procurement_group_id, 'SO should have procurement group')

        # Check a quotation was created to a certain vendor and confirm so it becomes a confirmed purchase order
        purchase = self.env['purchase.order'].search([('partner_id', '=', supplier_dropship.id)])
        self.assertTrue(purchase, "an RFQ should have been created by the scheduler")
        purchase.button_confirm()
        self.assertEquals(purchase.state, 'purchase', 'Purchase order should be in the approved state')
        self.assertEquals(len(purchase.ids), 1, 'There should be one picking')

        # Send the 200 pieces
        purchase.picking_ids.move_lines.quantity_done = purchase.picking_ids.move_lines.product_qty
        purchase.picking_ids.button_validate()

        # Check one move line was created in Customers location with 200 pieces
        move_line = self.env['stock.move.line'].search([
            ('location_dest_id', '=', self.env.ref('stock.stock_location_customers').id),
            ('product_id', '=', drop_shop_product.id)])
        self.assertEquals(len(move_line.ids), 1, 'There should be exactly one move line')<|MERGE_RESOLUTION|>--- conflicted
+++ resolved
@@ -48,8 +48,6 @@
         so.order_line.product_uom_qty = 2.00
         self.assertAlmostEqual(po_line.product_qty, 2.00)
 
-<<<<<<< HEAD
-=======
         # Create a new so line
         sol2 = self.env['sale.order.line'].create({
             'order_id': so.id,
@@ -66,10 +64,6 @@
         # the new line matches the new line on the so
         self.assertAlmostEqual(pol2.product_qty, sol2.product_uom_qty)
 
-
-class TestDropship(common.TransactionCase):
-
->>>>>>> 6fd637e1
     def test_00_dropship(self):
 
         # Create a vendor
