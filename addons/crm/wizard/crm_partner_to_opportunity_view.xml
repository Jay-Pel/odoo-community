<openerp>
      <data>

        <!-- partner To Opportunity form -->

          <record id="view_crm_partner2opportunity" model="ir.ui.view">
          <field name="name">crm.crm.partner2opportunity</field>
          <field name="model">crm.partner2opportunity</field>
          <field name="type">form</field>
          <field name="arch" type="xml">
              <form string="Convert To Opportunity">
            <field name="name"/>
            <field name="partner_id"/>
            <newline/>
            <field name="planned_revenue"/>
            <field name="probability"/>
                <separator string="" colspan="4" />
                  <group col="4" colspan="4">
                      <button special="cancel" string="_Cancel" icon="gtk-cancel"/>
                      <button name="make_opportunity" string="Create Opportunity" type="object" icon="gtk-ok"/>
                  </group>
              </form>
          </field>
       </record>

<!-- partner To Opportunity Action -->

      <record model="ir.actions.act_window" id="action_view_crm_partner2opportunity">
            <field name="name">Create Opportunity</field>
            <field name="res_model">crm.partner2opportunity</field>
            <field name="view_type">form</field>
            <field name="view_mode">form</field>
            <field name="target">new</field>
        </record>

        <!-- partner To Opportunity wizard -->

<<<<<<< HEAD
	   <act_window id="crm_partner2opportunity"
    		key2="client_action_multi" name="Create Opportunity"
    		res_model="crm.partner2opportunity" src_model="res.partner"
    		view_id="view_crm_partner2opportunity"
    		view_mode="form" target="new" view_type="form"
    		groups="base.group_extended"/>
=======
       <act_window id="crm_partner2opportunity"
            key2="client_action_multi" name="Create Opportunity"
            res_model="crm.partner2opportunity" src_model="res.partner"
            view_mode="form" target="new" view_type="form"
            groups="base.group_extended"/>
>>>>>>> ded6d87b

     </data>
</openerp><|MERGE_RESOLUTION|>--- conflicted
+++ resolved
@@ -33,22 +33,15 @@
             <field name="target">new</field>
         </record>
 
-        <!-- partner To Opportunity wizard -->
+	    <!-- partner To Opportunity wizard -->
 
-<<<<<<< HEAD
 	   <act_window id="crm_partner2opportunity"
     		key2="client_action_multi" name="Create Opportunity"
     		res_model="crm.partner2opportunity" src_model="res.partner"
     		view_id="view_crm_partner2opportunity"
     		view_mode="form" target="new" view_type="form"
     		groups="base.group_extended"/>
-=======
-       <act_window id="crm_partner2opportunity"
-            key2="client_action_multi" name="Create Opportunity"
-            res_model="crm.partner2opportunity" src_model="res.partner"
-            view_mode="form" target="new" view_type="form"
-            groups="base.group_extended"/>
->>>>>>> ded6d87b
 
-     </data>
+ 	</data>
+
 </openerp>