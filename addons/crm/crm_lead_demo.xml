--- conflicted
+++ resolved
@@ -54,13 +54,8 @@
             <field name="type_id" ref="type_lead7"/>
             <field name="categ_ids" eval="[(6, 0, [categ_oppor2])]"/>
             <field name="channel_id" ref="crm_case_channel_website"/>
-<<<<<<< HEAD
             <field name="priority">4</field>
             <field name="section_id" ref="sale_team.section_sales_department"/>
-=======
-            <field name="priority">1</field>
-            <field name="section_id" ref="section_sales_department"/>
->>>>>>> 4c249852
             <field name="user_id" ref="base.user_root"/>
             <field name="stage_id" ref="stage_lead1"/>
         </record>
@@ -109,13 +104,8 @@
             <field name="type_id" ref="type_lead8"/>
             <field name="categ_ids" eval="[(6, 0, [categ_oppor5])]"/>
             <field name="channel_id" ref=""/>
-<<<<<<< HEAD
             <field name="priority">3</field>
             <field name="section_id" ref="sale_team.crm_case_section_2"/>
-=======
-            <field name="priority">2</field>
-            <field name="section_id" ref="crm_case_section_2"/>
->>>>>>> 4c249852
             <field name="user_id" ref="base.user_demo"/>
             <field name="stage_id" ref="stage_lead6"/>
         </record>
@@ -139,13 +129,8 @@
             <field name="type_id" ref="type_lead3"/>
             <field name="categ_ids" eval="[(6, 0, [categ_oppor1])]"/>
             <field name="channel_id" ref="crm_case_channel_website"/>
-<<<<<<< HEAD
             <field name="priority">3</field>
             <field name="section_id" ref="sale_team.crm_case_section_1"/>
-=======
-            <field name="priority">2</field>
-            <field name="section_id" ref="crm_case_section_1"/>
->>>>>>> 4c249852
             <field name="user_id" ref=""/>
             <field name="stage_id" ref="stage_lead1"/>
             <field name="description">Hi,
@@ -171,13 +156,8 @@
             <field name="type_id" ref="type_lead3"/>
             <field name="categ_ids" eval="[(6, 0, [categ_oppor3,categ_oppor4])]"/>
             <field name="channel_id" ref=""/>
-<<<<<<< HEAD
-            <field name="priority">3</field>
+            <field name="priority">2</field>
             <field name="section_id" ref="sale_team.crm_case_section_2"/>
-=======
-            <field name="priority">2</field>
-            <field name="section_id" ref="crm_case_section_2"/>
->>>>>>> 4c249852
             <field name="user_id" ref=""/>
             <field name="stage_id" ref="stage_lead1"/>
         </record>
@@ -194,13 +174,8 @@
             <field name="type_id" ref="type_lead8"/>
             <field name="categ_ids" eval="[(6, 0, [categ_oppor4])]"/>
             <field name="channel_id" ref=""/>
-<<<<<<< HEAD
-            <field name="priority">5</field>
+            <field name="priority">0</field>
             <field name="section_id" ref="sale_team.crm_case_section_2"/>
-=======
-            <field name="priority">0</field>
-            <field name="section_id" ref="crm_case_section_2"/>
->>>>>>> 4c249852
             <field name="user_id" ref="base.user_root"/>
             <field name="stage_id" ref="stage_lead1"/>
         </record>
@@ -218,13 +193,8 @@
             <field name="type_id" ref="type_lead5"/>
             <field name="categ_ids" eval="[(6, 0, [categ_oppor6,categ_oppor8])]"/>
             <field name="channel_id" ref=""/>
-<<<<<<< HEAD
-            <field name="priority">4</field>
-            <field name="section_id" ref="sale_team.section_sales_department"/>
-=======
-            <field name="priority">1</field>
-            <field name="section_id" ref="section_sales_department"/>
->>>>>>> 4c249852
+            <field name="priority">1</field>
+            <field name="section_id" ref="sale_team.section_sales_department"/>
             <field name="user_id" ref="base.user_root"/>
             <field name="stage_id" ref="stage_lead1"/>
         </record>
@@ -283,13 +253,8 @@
             <field name="type_id" ref="type_lead3"/>
             <field name="categ_ids" eval="[(6, 0, [categ_oppor7])]"/>
             <field name="channel_id" ref="crm_case_channel_direct"/>
-<<<<<<< HEAD
-            <field name="priority">3</field>
-            <field name="section_id" ref="sale_team.crm_case_section_1"/>
-=======
-            <field name="priority">2</field>
-            <field name="section_id" ref="crm_case_section_1"/>
->>>>>>> 4c249852
+            <field name="priority">2</field>
+            <field name="section_id" ref="sale_team.crm_case_section_1"/>
             <field name="user_id" ref=""/>
             <field name="stage_id" ref="stage_lead1"/>
         </record>
@@ -527,13 +492,8 @@
             <field name="type_id" ref="type_lead2"/>
             <field name="categ_ids" eval="[(6, 0, [categ_oppor7])]"/>
             <field name="channel_id" ref="crm_case_channel_phone"/>
-<<<<<<< HEAD
-            <field name="priority">3</field>
+            <field name="priority">2</field>
             <field name="section_id" ref="sale_team.crm_case_section_2"/>
-=======
-            <field name="priority">2</field>
-            <field name="section_id" ref="crm_case_section_2"/>
->>>>>>> 4c249852
             <field name="user_id" ref="base.user_root"/>
             <field name="stage_id" ref="crm.stage_lead4"/>
             <field name="date_closed" eval="(DateTime.today() - relativedelta(months=1)).strftime('%Y-%m-%d %H:%M')"/>
@@ -550,13 +510,8 @@
             <field name="type_id" ref="type_lead7"/>
             <field name="categ_ids" eval="[(6, 0, [categ_oppor3])]"/>
             <field name="channel_id" ref="crm_case_channel_email"/>
-<<<<<<< HEAD
-            <field name="priority">3</field>
+            <field name="priority">1</field>
             <field name="section_id" ref="sale_team.crm_case_section_2"/>
-=======
-            <field name="priority">1</field>
-            <field name="section_id" ref="crm_case_section_2"/>
->>>>>>> 4c249852
             <field name="user_id" ref="base.user_root"/>
             <field name="stage_id" ref="crm.stage_lead5"/>
         </record>
@@ -570,13 +525,8 @@
             <field name="type_id" ref="type_lead5"/>
             <field name="categ_ids" eval="[(6, 0, [categ_oppor3])]"/>
             <field name="channel_id" ref="crm_case_channel_direct"/>
-<<<<<<< HEAD
-            <field name="priority">5</field>
-            <field name="section_id" ref="sale_team.section_sales_department"/>
-=======
             <field name="priority">0</field>
-            <field name="section_id" ref="section_sales_department"/>
->>>>>>> 4c249852
+            <field name="section_id" ref="sale_team.section_sales_department"/>
             <field name="user_id" ref="base.user_demo"/>
             <field name="stage_id" ref="crm.stage_lead5"/>
             <field name="date_closed" eval="(DateTime.today() - relativedelta(hours=1)).strftime('%Y-%m-%d %H:%M')"/>
