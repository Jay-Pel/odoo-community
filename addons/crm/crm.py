--- conflicted
+++ resolved
@@ -594,11 +594,7 @@
         return True
 
     def onchange_partner_id(self, cr, uid, ids, part, email=False):
-<<<<<<< HEAD
         """This function returns value of partner address based on partner
-=======
-        """
->>>>>>> 1cad6127
         @param self: The object pointer
         @param cr: the current row, from the database cursor,
         @param uid: the current user’s ID for security checks,
