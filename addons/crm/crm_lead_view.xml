<?xml version="1.0"?>
<openerp>
<data>

<!--Lead Stage Form view -->

    <record id="crm_lead_stage_act" model="ir.actions.act_window">
        <field name="name">Lead Stages</field>
        <field name="res_model">crm.case.stage</field>
        <field name="view_type">form</field>
        <field name="view_id" ref="crm.crm_case_stage_tree"/>
        <field name="domain">[('object_id.model', '=', 'crm.lead')]</field>
        <field name="context">{'object_id':'crm.lead'}</field>
    </record>
    <menuitem action="crm_lead_stage_act" id="menu_crm_lead_stage_act"
        groups="base.group_extended"
        parent="crm.menu_crm_case_stage" />

    <!--  Resource Type Form View -->

        <record id="crm_lead_resource_act" model="ir.actions.act_window">
            <field name="name">Lead Resource Type</field>
            <field name="res_model">crm.case.resource.type</field>
            <field name="view_type">form</field>
            <field name="view_id" ref="crm.crm_case_resource_type_tree"/>
            <field name="domain">[('object_id.model', '=', 'crm.lead')]</field>
            <field name="context">{'object_id':'crm.lead'}</field>
        </record>
        <menuitem action="crm_lead_resource_act"
            id="menu_crm_lead_resource_act"
            groups="base.group_extended"
            parent="crm.menu_crm_case_resource_type" />

<!-- CRM Lead Form View  -->

        <record model="ir.ui.view" id="crm_case_form_view_leads">
        <field name="name">CRM - Leads Form</field>
        <field name="model">crm.lead</field>
        <field name="type">form</field>
        <field name="arch" type="xml">
            <form string="Leads Form">
                <group colspan="4" col="7">
                    <field name="name" required="1" string="Name"/>
                    <field name="priority"/>
                    <field name="date_deadline"/>
                    <button
                         name="convert_opportunity"
                         string="Convert"
                         help="Convert to Opportunity"
                         icon="gtk-index"   
                         type="object"/>
                    <newline />
                    <field name="section_id" colspan="1"
                        widget="selection" />
                    <field name="user_id" />
                    <field name="stage_id" widget="selection"
                        domain="[('object_id.model', '=', 'crm.lead')]" />
                    <group col="2" colspan="1">
                        <button name="stage_previous" string="Previous"
                            states="open,pending" type="object"
                            icon="gtk-go-back" />
                        <button name="stage_next" string="Next"
                            states="open,pending" type="object"
                            icon="gtk-go-forward" />
                    </group>
                </group>
                <notebook colspan="4">
                <page string="Lead">
                    <group colspan="2" col="4">
                        <separator string="Contact" colspan="4" col="4"/>
<<<<<<< HEAD
                        <field name="partner_name" string="Partner Name" colspan="4"/>
=======
                        <field name="partner_name" colspan="4"/>
>>>>>>> c25343da
                        <newline/>
                        <field domain="[('domain', '=', 'contact')]" name="title"/>
                        <field name="function_name" />
                        <field name="street" colspan="4"/>
                        <field name="street2" colspan="4"/>
                        <field name="zip"/>
                        <field name="city"/>
                        <field name="country_id"/>
                        <field name="state_id"/>
                    </group>
                    <group colspan="2" col="3">
                        <separator string="Communication" colspan="4" col="3"/>
                        <field name="email_from" widget="email"/>
                        <newline/>
                        <field name="phone"/>
                        <newline/>
                        <field name="fax"/>
                        <newline/>
                        <field name="mobile"/>
                        <newline/>
                        <separator string="Links" colspan="4" col="3"/>
                        <field name="partner_id"/>
                        <button
                            name="%(action_crm_lead2partner)d"
                            icon="gtk-index" type="action"
                            string="Create"
                            attrs="{'invisible':[('partner_id','!=',False)]}"/>
                    </group>
                    <separator colspan="4" string="Notes"/>
                    <field name="description" nolabel="1" colspan="4"/>
                    <separator colspan="4"/>
                    <group col="8" colspan="4">
                        <field name="state"/>
                        <button name="case_close" string="Close"
                            states="open,draft,pending" type="object"
                            icon="gtk-close" />
                        <button name="case_open" string="Open"
                            states="draft,pending" type="object"
                            icon="gtk-go-forward" />
                        <button name="case_cancel" string="Cancel"
                            states="draft,open,pending" type="object"
                            icon="gtk-cancel" />
                        <button name="case_pending" string="Pending"
                            states="draft,open" type="object"
                            icon="gtk-media-pause" />
                        <button name="case_escalate" string="Escalate"
                            states="open,draft,pending" type="object"
                            groups="base.group_extended"
                            icon="gtk-go-up" />
                        <button name="case_reset"
                            string="Reset to Draft" states="done,cancel"
                            type="object" icon="gtk-convert" />
                    </group>
                 </page>
                 <page string="Extra Info" groups="base.group_extended">
                    <group colspan="2" col="2">
                        <separator string="Categories" colspan="2" col="2"/>
                        <field name="company_id"
                            groups="base.group_multi_company"
                            widget="selection" colspan="2" />
                        <field name="categ_id"
                            widget="selection"
                            domain="[('object_id.model', '=', 'crm.lead')]" />
                        <field name="type_id" string="Campaign" select="1"/>
                        <field name="referred"/>
                    </group>
                    <group colspan="2" col="2">
                        <separator string="Dates" colspan="2" col="2"/>
                        <field name="create_date"/>
                        <field name="write_date"/>
                        <field name="date_open"/>
                        <field name="date_closed"/>
                    </group>
                    <group colspan="2" col="2">
                        <separator string="Statistics" colspan="2" col="2"/>
                        <field name="day_open"/>
                        <field name="day_close"/>
                    </group>
                 </page>
                 <page string="Emails" groups="base.group_extended">
                   <group colspan="4">
                       <field colspan="4" name="email_cc" string="CC"/>
                   </group>
                    <!-- TODO-->
                    <field name="message_ids" colspan="4" nolabel="1" mode="form,tree">
                        <form string="Communication history">
                            <group col="6" colspan="4">
                                <field name="date"/>
                                <field name="email_to"/>
                                <field name="email_from"/>
                            </group>
                            <newline/>
                            <field name="description" colspan="4" nolabel="1"/>
                            <button colspan="4"
                                string="Reply to Last Email"
                                name="%(action_crm_send_mail)d"
                                context="{'mail':'reply', 'model': 'crm.lead', 'include_original' : True}"
                                icon="gtk-undo" type="action" />
                        </form>
                        <tree string="Communication history">
                            <field name="name" />
                            <field name="date"/>
                            <field name="email_from" />
                            <field name="email_to"/>
                            <field name="description"/>
                        </tree>
                    </field> 
                    <button colspan="2" string="Send New Email"
                        name="%(action_crm_send_mail)d"
                        context="{'mail':'new', 'model': 'crm.lead'}"
                        icon="gtk-go-forward" type="action" />
                    <button colspan="2" string="Forward to Partner"
                        name="%(crm_lead_forward_to_partner_act)d"
                        icon="gtk-go-forward" type="action" />
                 </page>

                </notebook>
            </form>
        </field>
    </record>

<!-- CRM Lead Tree View -->

    <record model="ir.ui.view" id="crm_case_tree_view_leads">
        <field name="name">CRM - Leads Tree</field>
        <field name="model">crm.lead</field>
        <field name="type">tree</field>
        <field name="arch" type="xml">
            <tree string="Leads Tree"  colors="blue:state=='pending';grey:state in ('cancel', 'done')">
                <field name="create_date"/>
                <field name="partner_name"/>
                <field name="name"/>
                <field name="email_from"/>
                <field name="phone"/>

                <field name="categ_id" invisible="1"/>
                <field name="type_id" invisible="1"/>
                <field name="referred" invisible="1"/>

                <field name="stage_id"/>
                <button name="stage_previous" string="Previous"
                    states="open,pending" type="object" icon="gtk-go-back" />
                <button name="stage_next" string="Next"
                    states="open,pending" type="object"
                    icon="gtk-go-forward" />
                <field name="section_id"
                    invisible="context.get('invisible_section', True)" />
                <field name="user_id" />
                <field name="state" />
                <button name="case_open" string="Open"
                    states="draft,pending" type="object"
                    icon="gtk-go-forward" />
                <button name="case_close" string="Close"
                    states="open,draft,pending" type="object"
                    icon="gtk-close" />
                <button string="Convert to Opportunity"
                    name="convert_opportunity"
                    states="draft,open,pending" icon="gtk-index"
                    type="object" />
                <button name="case_escalate" string="Escalate"
                    states="open,draft,pending" type="object"
                    icon="gtk-go-up" />
                <button name="case_cancel" string="Cancel"
                    states="draft,open,pending" type="object"
                    icon="gtk-cancel" />
            </tree>
        </field>
    </record>

<!-- CRM Lead Calendar View -->

    <record model="ir.ui.view" id="crm_case_calendar_view_leads">
        <field name="name">CRM - Leads Calendar</field>
        <field name="model">crm.lead</field>
        <field name="type">calendar</field>
        <field name="priority" eval="2"/>
        <field name="arch" type="xml">
            <calendar string="Meeting For Leads Generation"
                date_start="create_date" color="user_id"
                date_delay="duration">
                <field name="name" />
                <field name="partner_name" />
                <field name="partner_contact" />
            </calendar>
        </field>
    </record>

<!-- CRM Lead Search View -->

    <record id="view_crm_case_leads_filter" model="ir.ui.view">
        <field name="name">CRM - Leads Search</field>
        <field name="model">crm.lead</field>
        <field name="type">search</field>
        <field name="arch" type="xml">
            <search string="Search Leads">
                <filter icon="terp-project"
                    string="Current"
                    default="1" name="current"
                    domain="[('state','in',('draft','open'))]"/>
                <filter icon="terp-project"
                    string="Open"
                    domain="[('state','=','open')]"/>
                <filter icon="terp-project"
                    string="Pending"
                    domain="[('state','=','pending')]"/>

                <separator orientation="vertical"/>
                <filter icon="gtk-home" string="Today"
                    domain="[('create_date','&lt;', time.strftime('%%Y-%%m-%%d 23:59:59')), \
                            ('create_date','&gt;=', time.strftime('%%Y-%%m-%%d 23:59:59'))]"
                    help="Todays' Opportunities" />
                <filter icon="gtk-media-rewind" string="7 Days"
                    help="Opportunities during last 7 days"
                    domain="[('create_date','&lt;', time.strftime('%%Y-%%m-%%d')),\
                     ('create_date','&gt;=',(datetime.date.today()-datetime.timedelta(days=7)).strftime('%%Y-%%m-%%d'))]"
                />
                <separator orientation="vertical"/>
                <field name="partner_name"/>
                <field name="email_from"/>
                <field name="user_id" widget="selection">
                    <filter icon="terp-partner"
                        domain="[('user_id','=',uid)]"
                        help="My Leads" default="1"
                    />
                    <filter icon="terp-partner"
                        domain="[('user_id','=', False)]"
                        help="Unassigned Leads" />
                </field>
                <field name="section_id" default="context.get('section_id', False)" widget="selection"
                    context="{'invisible_section': False}">
                    <filter icon="terp-crm"
                        context="{'invisible_section': False}"
                        domain="[('section_id.user_id','=',uid)]"
                        help="My section"/>
                    <filter icon="terp-crm"
                        context="{'invisible_section': False}"
                        domain="[]"
                        help="Show Sales Team"/>
                </field>
                <newline/>
                <group expand="0" string="Group By..." colspan="14">
                    <filter string="Stage" icon="terp-crm" domain="[]" context="{'group_by':'stage_id'}"/>
                    <filter string="State" icon="terp-crm" domain="[]" context="{'group_by':'state'}"/>
                    <filter string="Source" icon="terp-crm" domain="[]" context="{'group_by':'categ_id'}"/>
                    <filter string="Type" icon="terp-crm" domain="[]" context="{'group_by':'type'}"/>
                    <separator orientation="vertical"/>
                    <filter string="Team" icon="terp-crm" domain="[]" context="{'group_by':'section_id'}"/>
                    <filter string="Salesman" icon="terp-crm" domain="[]" context="{'group_by':'user_id'}"/>
                    <filter string="Referrer" icon="terp-crm" domain="[]" context="{'group_by':'referred'}"/>
                    <separator orientation="vertical"/>
                    <filter string="Creation" icon="terp-project"
                        domain="[]" context="{'group_by':'create_date'}" />
                </group>
           </search>
        </field>
    </record>


</data>
</openerp><|MERGE_RESOLUTION|>--- conflicted
+++ resolved
@@ -68,11 +68,7 @@
                 <page string="Lead">
                     <group colspan="2" col="4">
                         <separator string="Contact" colspan="4" col="4"/>
-<<<<<<< HEAD
                         <field name="partner_name" string="Partner Name" colspan="4"/>
-=======
-                        <field name="partner_name" colspan="4"/>
->>>>>>> c25343da
                         <newline/>
                         <field domain="[('domain', '=', 'contact')]" name="title"/>
                         <field name="function_name" />
