<?xml version="1.0"?>
<openerp>
<data>

    <!-- Stage Search view -->
    <record id="crm_lead_stage_search" model="ir.ui.view">
        <field name="name">Stage - Search</field>
        <field name="model">crm.case.stage</field>
        <field name="type">search</field>
        <field name="arch" type="xml">
            <search string="Stage Search">
                <field name="name"/>
            </search>
        </field>
    </record>

    <!--Lead Stage Form view -->
    <record id="crm_lead_stage_act" model="ir.actions.act_window">
        <field name="name">Stages</field>
        <field name="res_model">crm.case.stage</field>
        <field name="view_type">form</field>
        <field name="view_id" ref="crm.crm_case_stage_tree"/>
        <field name="help">Add specific stages to leads and opportunities allowing your sales to better organise their sales pipeline. Stages will allow them to easily track how a specific lead or opportunity is positioned in the sales cycle.</field>
    </record>

     <menuitem action="crm_lead_stage_act" id="menu_crm_lead_stage_act" name="Stages"
        groups="base.group_extended" sequence="0"
        parent="base.menu_crm_config_lead" />


        <!-- Lead/Opportunity Categories Action -->

        <record id="crm_lead_categ_action" model="ir.actions.act_window">
            <field name="name">Categories</field>
            <field name="res_model">crm.case.categ</field>
            <field name="view_type">form</field>
            <field name="view_id" ref="crm_case_categ_tree-view"/>
            <field name="context" eval="{'object_id': ref('model_crm_lead')}"/>
            <field name="domain">[('object_id.model', '=', 'crm.lead')]</field>
            <field name="help">Create specific categories that fit your company's activities to better classify and analyse your leads and opportunities. Such categories could for instance reflect your product structure or the different types of sales you do.</field>
        </record>

        <menuitem action="crm_lead_categ_action"
            id="menu_crm_lead_categ" name="Categories"
            parent="base.menu_crm_config_lead" sequence="1"/>


        <!-- CRM Lead Form View  -->
        <record model="ir.ui.view" id="crm_case_form_view_leads">
        <field name="name">CRM - Leads Form</field>
        <field name="model">crm.lead</field>
        <field name="type">form</field>
        <field name="arch" type="xml">
            <form string="Leads Form">
                <group colspan="4" col="7">
                    <field name="name" required="1" string="Subject"/>
                    <field name="priority"/>
                    <field name="categ_id"
                        widget="selection"
                        domain="[('object_id.model','=','crm.lead')]"/>
                    <button
                         name="%(crm.action_crm_lead2opportunity_partner)d"
                         string="Convert to Opportunity"
                         help="Convert to Opportunity" icon="gtk-go-forward"
                         type="action"
                         />
                    <newline />
                    <field name="user_id" />
                    <field name="section_id" widget="selection" />
                    <field name="stage_id" domain="section_id and [('section_ids', '=', section_id)] or []" />
                    <group col="2" colspan="1">
                        <button name="stage_previous" string=""
                            states="open,pending,draft" type="object"
                            icon="gtk-go-back" context="{'stage_type': 'lead'}" />
                        <button name="stage_next" string=""
                            states="open,pending,draft" type="object"
                            icon="gtk-go-forward" context="{'stage_type': 'lead'}" />
                    </group>
                    <field name="type" invisible="1"/>
                </group>
                <notebook colspan="4">
                <page string="Lead">
                    <group colspan="4" col="2">
                        <field name="partner_name" string="Partner Name" />
                    </group>
                    <group colspan="2" col="4">
                        <separator string="Contact" colspan="4" col="4"/>
                        <field name="contact_name" colspan="4"/>
                        <newline/>
                        <field domain="[('domain', '=', 'contact')]" name="title" widget="selection"/>
                        <field name="function" />
                        <field name="street" colspan="4"/>
                        <field name="street2" colspan="4"/>
                        <field name="zip"/>
                        <field name="city"/>
                        <field name="country_id"/>
                        <field name="state_id"/>
                    </group>
                    <group colspan="2" col="3">
                        <separator string="Communication" colspan="4" col="3"/>
                        <field name="email_from" widget="email"/>
                        <button string="Mail"
                            name="%(mail.action_email_compose_message_wizard)d"
                            icon="terp-mail-message-new" type="action" colspan="1"/>
                        <newline/>
                        <field name="phone"/>
                        <newline/>
                        <field name="fax"/>
                        <newline/>
                        <field name="mobile"/>
                        <newline/>
                        <separator string="Links" colspan="4" col="3"/>
                        <field name="partner_id" string="Customer"/>
                        <button
                            name="%(action_crm_lead2partner)d"
                            icon="terp-partner" type="action"
                            string="Create"
                            attrs="{'invisible':[('partner_id','!=',False)]}"/>
                    </group>
                    <separator colspan="4" string="Notes"/>
                    <field name="description" nolabel="1" colspan="4"/>
                    <separator colspan="4"/>
                    <group col="8" colspan="4">
                        <field name="state" widget="statusbar" statusbar_visible="draft,open,done" statusbar_colors='{"pending":"blue"}'/>
                        <button name="case_cancel" string="Cancel"
                            states="draft,open,pending" type="object"
                            icon="gtk-cancel" />
                        <button name="case_open" string="Open"
                            states="draft,pending" type="object"
                            icon="gtk-go-forward" />
                        <button name="case_mark_lost" string="Close"
                            states="open,pending" type="object"
                            icon="gtk-close" />
                        <button name="case_pending" string="Pending"
                            states="open" type="object"
                            icon="gtk-media-pause" />
                        <button name="case_escalate" string="Escalate"
                            states="open,pending" type="object"
                            groups="base.group_extended"
                            icon="gtk-go-up" />
                        <button name="case_reset"
                            string="Reset to Draft" states="done,cancel"
                            type="object" icon="gtk-convert" />
                    </group>
                 </page>
                 <page string="Communication &amp; History" groups="base.group_extended">
                   <group colspan="4">
                       <field colspan="4" name="email_cc" widget="char" size="512"/>
                   </group>
                    <field name="message_ids" colspan="4" nolabel="1" mode="tree" readonly="1">
                        <tree string="History">
                            <field name="display_text" string="History Information"/>
                            <field name="email_from" invisible="1"/>
                            <button
                                string="Reply" attrs="{'invisible': [('email_from', '=', False)]}"
                                name="%(mail.action_email_compose_message_wizard)d"
                                context="{'mail.compose.message.mode':'reply', 'message_id':active_id}"
                                icon="terp-mail-replied" type="action" />
                        </tree>
                    </field>
                    <button string="Add Internal Note"
                        name="%(crm.action_crm_add_note)d"
                        context="{'model': 'crm.lead' }"
                        icon="terp-document-new" type="action" />
                    <button string="Send New Email"
                        name="%(mail.action_email_compose_message_wizard)d"
                        icon="terp-mail-message-new" type="action"/>
                 </page>
                 <page string="Extra Info" groups="base.group_extended">
                    <group colspan="2" col="2">
                        <separator string="Categorization" colspan="2" col="2"/>
                        <field name="company_id"
                            groups="base.group_multi_company"
                            widget="selection" colspan="2" />
                        <field name="type_id" select="1" widget="selection"/>
                        <field name="channel_id" select="1" widget="selection"/>
                        <field name="referred"/>
                    </group>
                    <group colspan="2" col="2" groups="base.group_no_one">
                        <separator string="Dates" colspan="2" col="2"/>
                        <field name="create_date"/>
                        <field name="write_date"/>
                        <field name="date_open"/>
                        <field name="date_closed"/>
                    </group>
                    <group colspan="2" col="2">
                        <separator string="Mailings" colspan="2" col="2"/>
                        <field name="optin" on_change="on_change_optin(optin)"/>
                        <field name="optout" on_change="on_change_optout(optout)"/>
                    </group>
                    <group colspan="2" col="2" groups="base.group_no_one">
                        <separator string="Statistics" colspan="2" col="2"/>
                        <field name="day_open"/>
                        <field name="day_close"/>
                    </group>
                 </page>
                </notebook>
            </form>
        </field>
    </record>

    <!-- CRM Lead Tree View -->

    <record model="ir.ui.view" id="crm_case_tree_view_leads">
        <field name="name">Leads</field>
        <field name="model">crm.lead</field>
        <field name="type">tree</field>
        <field name="arch" type="xml">
            <tree string="Leads"  colors="blue:state=='pending';grey:state in ('cancel', 'done')">
                <field name="date_deadline" invisible="1"/>
                <field name="create_date" groups="base.group_no_one"/>
                <field name="name" string="Subject"/>
                <field name="contact_name"/>
                <field name="country_id" invisible="context.get('invisible_country', True)" />
                <field name="email_from"/>
                <field name="phone"/>

                <field name="categ_id" invisible="1"/>
                <field name="type_id" invisible="1"/>
                <field name="referred" invisible="1"/>
                <field name="channel_id" invisible="1"/>
                <field name="subjects" invisible="1"/>

                <field name="stage_id"/>
                <button name="stage_previous" string="Previous Stage"
                    states="open,pending" type="object" icon="gtk-go-back" />
                <button name="stage_next" string="Next Stage"
                    states="open,pending" type="object"
                    icon="gtk-go-forward" />
                <field name="section_id" invisible="context.get('invisible_section', True)" />
                <field name="user_id" />
                <field name="state" />
                <button name="case_open" string="Open"
                    states="draft,pending" type="object"
                    icon="gtk-go-forward" />
                <button name="case_close" string="Close"
                    states="open,draft,pending" type="object"
                    icon="gtk-close" />
                <button name="%(crm.action_crm_lead2opportunity_partner)d"
                    string="Convert to Opportunity"
                    states="draft,open,pending" icon="gtk-index"
                    type="action" />
                <button name="case_escalate" string="Escalate"
                    states="open,draft,pending" type="object"
                    icon="gtk-go-up" />
            </tree>
        </field>
    </record>

    <!-- CRM Lead Calendar View -->

    <record model="ir.ui.view" id="crm_case_calendar_view_leads">
        <field name="name">CRM - Leads Calendar</field>
        <field name="model">crm.lead</field>
        <field name="type">calendar</field>
        <field name="priority" eval="2"/>
        <field name="arch" type="xml">
            <calendar string="Leads Generation"
                date_start="date_action" color="user_id">
                <field name="name" />
                <field name="partner_name" />
                <field name="partner_address_id" />
            </calendar>
        </field>
    </record>

    <!-- CRM Lead Kanban View  -->
    <record model="ir.ui.view" id="crm_case_kanban_view_leads">
        <field name="name">CRM - Leads Kanban</field>
        <field name="model">crm.lead</field>
        <field name="type">kanban</field>
        <field name="arch" type="xml">
            <kanban default_group_by="stage_id">
                <field name="state"/>
                <field name="color"/>
                <field name="priority"/>
                <field name="planned_revenue" sum="Expected Revenues"/>
                <field name="user_email"/>
                <field name="user_id"/>
                <field name="partner_address_email"/>
                <templates>
                    <t t-name="lead_details">
                        <ul class="oe_kanban_tooltip">
                            <li t-if="record.phone.raw_value"><b>Phone:</b> <field name="phone"/></li>
                            <li><b>Probability:</b> <field name="probability"/>%%</li>
                            <li><b>Creation date:</b> <field name="create_date"/></li>
                            <li t-if="record.date_deadline.raw_value"><b>Date Deadline:</b> <field name="date_deadline"/></li>
                        </ul>
                    </t>
                    <t t-name="kanban-box">
                        <t t-if="record.date_deadline.raw_value and record.date_deadline.raw_value lt (new Date())" t-set="border">oe_kanban_color_red</t>
                        <div t-attf-class="#{kanban_color(record.color.raw_value)} #{border || ''}">
                            <div class="oe_kanban_box oe_kanban_color_border">
                                <table class="oe_kanban_table oe_kanban_box_header oe_kanban_color_bgdark oe_kanban_color_border oe_kanban_draghandle">
                                <tr>
                                    <td align="left" valign="middle" width="16">
                                        <a t-if="record.priority.raw_value == 1" icon="star-on" type="object" name="set_normal_priority"/>
                                        <a t-if="record.priority.raw_value != 1" icon="star-off" type="object" name="set_high_priority" style="opacity:0.6; filter:alpha(opacity=60);"/>
                                    </td>
                                    <td align="left" valign="middle" class="oe_kanban_title" tooltip="lead_details">
                                        <field name="partner_id"/>
                                        <t t-if="record.planned_revenue.raw_value">
                                            - <t t-esc="Math.round(record.planned_revenue.value)"/>
                                            <field name="company_currency"/>
                                        </t>
                                    </td>
                                    <td valign="top" width="22">
<<<<<<< HEAD
                                        <img t-att-src="kanban_image('res.users', 'avatar_mini', record.user_id.raw_value[0])"  t-att-title="record.user_id.value"
=======
                                        <img t-att-src="kanban_image('res.users', 'avatar', record.user_id.raw_value[0])"  t-att-title="record.user_id.value"
>>>>>>> 2b415362
                                        width="22" height="22" class="oe_kanban_gravatar"/>
                                    </td>
                                </tr>
                                </table>

                                <div class="oe_kanban_box_content oe_kanban_color_bglight oe_kanban_box_show_onclick_trigger">
                                    <div>
                                        <b>
                                            <a t-if="record.partner_address_email.raw_value" t-attf-href="mailto:#{record.partner_address_email.raw_value}">
                                                <field name="partner_address_name"/>
                                            </a>
                                            <field t-if="!record.partner_address_email.raw_value" name="partner_address_name"/>
                                        </b>
                                    </div>
                                    <div>
                                        <field name="name"/>
                                    </div>
                                    <div style="padding-left: 0.5em">
                                        <i><field name="date_action"/><t t-if="record.date_action.raw_value"> : </t><field name="title_action"/></i>
                                    </div>
                                </div>

                                <div class="oe_kanban_buttons_set oe_kanban_color_border oe_kanban_color_bglight oe_kanban_box_show_onclick">
                                    <div class="oe_kanban_left">
                                        <a string="Edit" icon="gtk-edit" type="edit"/>
                                        <a string="Change Color" icon="color-picker" type="color" name="color"/>
                                        <a string="Send New Email" name="%(mail.action_email_compose_message_wizard)d" icon="terp-mail-message-new" type="action"/>
                                        <a string="Log Call" name="%(opportunity2phonecall_act)d" icon="terp-call-start" type="action"/>
                                        <a string="Schedule Meeting" name="action_makeMeeting" type="object" icon="stock_calendar"/>
                                        <a string="Add Internal Note" name="%(crm.action_crm_add_note)d" context="{'model': 'crm.lead' }" icon="terp-document-new" type="action"/>
                                    </div>
                                    <div class="oe_kanban_right">
                                        <a name="case_mark_lost" string="Mark Lost" states="open,pending" type="object" icon="kanban-stop" />
                                        <a name="case_pending" string="Pending" states="draft,open" type="object" icon="kanban-pause" />
                                        <a name="case_open" string="Open" states="pending" type="object" icon="gtk-media-play" />
                                        <a name="case_mark_won" string="Mark Won" states="open,pending" type="object" icon="kanban-apply" />
                                    </div>
                                    <br class="oe_kanban_clear"/>
                                </div>
                            </div>
                        </div>
                    </t>
                </templates>
            </kanban>
        </field>
    </record>

    <!-- CRM Lead Search View -->

    <record id="view_crm_case_leads_filter" model="ir.ui.view">
        <field name="name">CRM - Leads Search</field>
        <field name="model">crm.lead</field>
        <field name="type">search</field>
        <field name="arch" type="xml">
            <search string="Search Leads">
                <filter icon="terp-check"
                    string="New"
                    name="new" help="New Leads"
                    domain="[('state','=','draft')]"/>
                <filter icon="terp-camera_test"
                    string="Open"
                    name="open"
                    domain="[('state','=','open')]"/>
                <filter icon="terp-gtk-media-pause"
                    string="Pending"
                    name="pending"
                    domain="[('state','=','pending')]"/>

                <separator orientation="vertical"/>
                <filter icon="terp-go-today" string="Today"
                    domain="[('create_date','&lt;', time.strftime('%%Y-%%m-%%d 23:59:59')), ('create_date','&gt;=', time.strftime('%%Y-%%m-%%d 00:00:00'))]"
                    help="Todays' Leads" />
                <filter icon="terp-go-week" string="7 Days"
                    help="Leads creating during last 7 days"
                    domain="[('create_date','&lt;', time.strftime('%%Y-%%m-%%d 23:59:59')),('create_date','&gt;=',(datetime.date.today()-datetime.timedelta(days=7)).strftime('%%Y-%%m-%%d 00:00:00'))]"
                />
                <separator orientation="vertical"/>
                <field name="name" string="Lead / Customer"
                    filter_domain="['|','|',('partner_name','ilike',self),('email_from','ilike',self),('name','ilike',self)]"/>
                <field name="user_id">
                    <filter icon="terp-personal-"
                        domain="[('user_id','=', False)]"
                        help="Unassigned Leads" />
                </field>
                <field name="subjects" groups="base.group_extended"/>
                <field name="section_id" widget="selection"
                    context="{'invisible_section': False}">
                    <filter icon="terp-personal+" groups="base.group_extended"
                        context="{'invisible_section': False}"
                        domain="['|', ('section_id', '=', context.get('section_id')), '|', ('section_id.user_id','=',uid), ('section_id.member_ids', 'in', [uid])]"
                        help="My Sales Team(s)"/>
                    <filter icon="terp-personal+" groups="base.group_extended"
                        context="{'invisible_section': False}"
                        domain="[]"
                        help="Show Sales Team"/>
                </field>
                <separator orientation="vertical"/>
                <field name="country_id" context="{'invisible_country': False}">
                    <filter icon="terp-personal+" context="{'invisible_country': False}" help="Show countries"/>
                </field>
                <newline/>
                <group expand="0" string="Group By...">
                    <filter string="Salesman" icon="terp-personal" domain="[]" context="{'group_by':'user_id'}"/>
                    <filter string="Team" icon="terp-personal+" domain="[]" context="{'group_by':'section_id'}"/>
                    <filter string="Referrer" icon="terp-personal" domain="[]" context="{'group_by':'referred'}"/>
                    <separator orientation="vertical"/>
                    <filter string="Category" icon="terp-stock_symbol-selection" domain="[]" context="{'group_by':'categ_id'}"/>
                    <filter string="Campaign" icon="terp-gtk-jump-to-rtl"
                        domain="[]" context="{'group_by':'type_id'}" />
                    <filter string="Channel" icon="terp-call-start"
                        domain="[]" context="{'group_by':'channel_id'}" />
                    <separator orientation="vertical"/>
                    <filter string="Stage" icon="terp-stage" domain="[]" context="{'group_by':'stage_id'}"/>
                    <filter string="State" icon="terp-stock_effects-object-colorize" domain="[]" context="{'group_by':'state'}"/>
                    <separator orientation="vertical" groups="base.group_no_one"/>
                    <filter string="Creation" help="Create date" icon="terp-go-month"
                        domain="[]" context="{'group_by':'create_date'}" groups="base.group_no_one"/>
                </group>
           </search>
        </field>
    </record>


    <!-- Opportunities Form View -->
    <record model="ir.ui.view" id="crm_case_form_view_oppor">
        <field name="name">Opportunities</field>
        <field name="model">crm.lead</field>
        <field name="type">form</field>
        <field name="priority">20</field>
        <field name="arch" type="xml">
            <form string="Opportunities">
                <group colspan="4" col="7">
                    <field name="name"  required="1" string="Opportunity"/>
                    <label string="Stage:" align="1.0"/>
                    <group colspan="1" col="4">
                        <field name="stage_id" nolabel="1"
                            on_change="onchange_stage_id(stage_id)"
                            domain="section_id and [('section_ids', '=', section_id)] or []"/>
                        <button name="stage_previous"
                            states="draft,open,pending" type="object"
                            icon="gtk-go-back" string="" context="{'stage_type': 'opportunity'}"/>
                        <button name="stage_next" states="draft,open,pending"
                            type="object" icon="gtk-go-forward" string="" context="{'stage_type': 'opportunity'}"/>
                    </group>
                    <field name="user_id"/>

                    <button string="Schedule/Log Call"
                        name="%(opportunity2phonecall_act)d" icon="terp-call-start"
                        type="action"/>

                    <field name="planned_revenue"/>
                    <field name="probability"/>
                    <field name="date_deadline"/>

                    <button name="action_makeMeeting" type="object"
                    string="Schedule Meeting" icon="gtk-redo" />
                    <newline/>
                    <field name="date_action"/>
                    <field name="title_action"/>
                    <field name="priority" string="Priority"/>
                    <newline/>
                    <field name="type" invisible="1"/>
                </group>
                <notebook colspan="4">
                <page string="Opportunity">
                    <group col="4" colspan="2">
                        <separator colspan="4" string="Contacts"/>
                        <group colspan="2">
                            <field name="partner_id" select="1"
                                on_change="onchange_partner_id(partner_id, email_from)" string="Customer"
                                colspan="2" />
                            <button name="%(action_crm_lead2partner)d"
                                icon="terp-partner" type="action"
                                string="Create"
                                attrs="{'invisible':[('partner_id','!=',False)]}"/>
                        </group>
                        <field name="partner_address_id"
                            string="Contact"
                            on_change="onchange_partner_address_id(partner_address_id, email_from)"
                            colspan="1" />
                        <group col="3" colspan="2">
                            <field name="email_from" string="Email" />
                            <button string="Mail"
                            name="%(mail.action_email_compose_message_wizard)d"
                            context="{'mail':'new', 'model': 'crm.lead'}"
                            icon="terp-mail-message-new" type="action" />
                        </group>
                            <field name="phone"/>

                    </group>
                    <group col="2" colspan="2">
                        <separator colspan="2" string="Categorization"/>
                        <field name="section_id" colspan="1" widget="selection"/>
                        <field name="categ_id" select="1"
                        string="Category" widget="selection"
                        domain="[('object_id.model', '=', 'crm.lead')]" />
                    </group>

                    <separator colspan="4" string="Details"/>
                    <field name="description" nolabel="1" colspan="4"/>

                    <separator colspan="4"/>
                    <group col="10" colspan="4">
                        <field name="state" widget="statusbar" statusbar_visible="draft,open,done" statusbar_colors='{"pending":"blue"}'/>
                        <button name="case_cancel" string="Cancel" states="draft" type="object" icon="gtk-cancel" />
                        <button name="case_mark_lost" string="Mark Lost" states="open,pending" type="object" icon="gtk-cancel" />
                        <button name="case_reset" string="Reset to Draft" states="done,cancel" type="object" icon="gtk-convert" />
                        <button name="case_open" string="Open" states="draft,pending" type="object" icon="gtk-go-forward" />
                        <button name="case_pending" string="Pending" states="draft,open" type="object" icon="gtk-media-pause" />
                        <button name="case_escalate" string="Escalate" states="open,pending" type="object" groups="base.group_extended" icon="gtk-go-up" />
                        <button name="case_mark_won" string="Mark Won" states="open,pending" type="object" icon="gtk-apply" />
                    </group>
                </page>
                <page string="Lead">
                    <group colspan="2" col="4">
                        <separator string="Contact" colspan="4" col="4"/>
                        <field name="partner_name" string="Customer Name" colspan="4"/>
                        <newline/>
                        <field domain="[('domain', '=', 'contact')]" name="title" widget="selection"/>
                        <field name="function" />
                        <field name="street" colspan="4"/>
                        <field name="street2" colspan="4"/>
                        <field name="zip"/>
                        <field name="city"/>
                        <field name="country_id"/>
                        <field name="state_id"/>
                    </group>
                    <group colspan="2" col="2">
                        <separator string="Communication" colspan="2"/>
                        <field name="fax"/>
                        <field name="mobile"/>
                    </group>
                    <group colspan="2" col="2">
                        <separator string="Categorization" colspan="2"/>
                        <field name="type_id" widget="selection" groups="base.group_extended"/>
                        <field name="channel_id" widget="selection"/>
                    </group>
                    <group colspan="2" col="2">
                        <separator string="Mailings" colspan="2"/>
                        <field name="optin" on_change="on_change_optin(optin)"/>
                        <field name="optout" on_change="on_change_optout(optout)"/>
                    </group>
                </page>
                <page string="Communication &amp; History" groups="base.group_extended">
                    <group colspan="4">
                      <field colspan="4" name="email_cc" widget="char" size="512"/>
                    </group>
                    <field name="message_ids" colspan="4" nolabel="1" mode="tree" readonly="1">
                        <tree string="History">
                            <field name="display_text" string="History Information"/>
                            <field name="email_from" invisible="1"/>
                            <button
                                string="Reply" attrs="{'invisible': [('email_from', '=', False)]}"
                                name="%(mail.action_email_compose_message_wizard)d"
                                context="{'mail.compose.message.mode':'reply', 'message_id':active_id}"
                                icon="terp-mail-replied" type="action" />
                        </tree>
                    </field>
                    <button string="Add Internal Note"
                        name="%(crm.action_crm_add_note)d"
                        context="{'model': 'crm.lead' }"
                        icon="terp-document-new" type="action" />
                    <button string="Send New Email"
                        name="%(mail.action_email_compose_message_wizard)d"
                        icon="terp-mail-message-new" type="action"/>
                </page>
                <page string="Extra Info" groups="base.group_extended">
                    <group col="2" colspan="2" groups="base.group_no_one">
                        <separator string="Dates" colspan="2"/>
                        <field name="create_date"/>
                        <field name="write_date"/>
                        <field name="date_closed"/>
                        <field name="date_open"/>
                    </group>
                    <group col="2" colspan="2">
                        <separator string="Misc" colspan="2"/>
                        <field name="active"/>
                        <field name="day_open" groups="base.group_no_one"/>
                        <field name="day_close" groups="base.group_no_one"/>
                        <field name="referred"/>
                    </group>
                    <separator colspan="4" string="References"/>
                    <field name="ref"/>
                    <field name="ref2"/>
                </page>
                </notebook>
            </form>
        </field>
    </record>

    <!-- Opportunities Tree View -->
    <record model="ir.ui.view" id="crm_case_tree_view_oppor">
        <field name="name">Opportunities Tree</field>
        <field name="model">crm.lead</field>
        <field name="type">tree</field>
        <field name="arch" type="xml">
            <tree string="Opportunities" colors="blue:state=='pending' and not(date_deadline and (date_deadline &lt; current_date));gray:state in ('cancel', 'done');red:date_deadline and (date_deadline &lt; current_date)">
                <field name="date_deadline" invisible="1"/>
                <field name="create_date" groups="base.group_no_one"/>
                <field name="name" string="Opportunity"/>
                <field name="partner_id" string="Customer"/>
                <field name="country_id" invisible="context.get('invisible_country', True)" />
                <field name="date_action"/>
                <field name="title_action" />
                <field name="channel_id" invisible="1"/>
                <field name="type_id" invisible="1"/>
                <field name="subjects" invisible="1"/>
                <field name="stage_id"/>
                <button name="stage_previous" string="Previous Stage" states="open,pending" type="object" icon="gtk-go-back" />
                <button name="stage_next" string="Next Stage" states="open,pending" type="object" icon="gtk-go-forward" />
                <field name="planned_revenue" sum="Expected Revenues"/>
                <field name="probability" widget="progressbar" avg="Avg. of Probability"/>
                <field name="section_id" invisible="context.get('invisible_section', True)" />
                <field name="user_id"/>
                <field name="priority" invisible="1"/>
                <field name="categ_id" invisible="1"/>
                <field name="state"/>
                <button name="case_open" string="Open" states="draft,pending" type="object" icon="gtk-go-forward" />
                <button name="case_pending" string="Pending" states="open,draft" type="object" icon="gtk-media-pause" />
                <button name="case_mark_lost" string="Lost" states="open,pending" type="object" icon="gtk-cancel" />
                <button name="case_mark_won" string="Won" states="open,pending" type="object" icon="gtk-apply" />
            </tree>
        </field>
    </record>


    <!-- Opportunities Search View -->
    <record id="view_crm_case_opportunities_filter" model="ir.ui.view">
        <field name="name">CRM - Opportunities Search</field>
        <field name="model">crm.lead</field>
        <field name="type">search</field>
        <field name="arch" type="xml">
            <search string="Search Opportunities">
                <filter icon="terp-check"
                    string="New"  help="New Opportunities"
                    name="new"
                    domain="[('state','=','draft')]"/>
                <filter icon="terp-camera_test"
                    string="Open"  help="Open Opportunities"
                    name="open"
                    domain="[('state','=','open')]"/>
                <filter icon="terp-gtk-media-pause"
                    string="Pending"  help="Pending Opportunities"
                    name="pending"
                    domain="[('state','=','pending')]"/>
                <separator orientation="vertical"/>
                <field name="name" string="Opportunity / Customer"
                    filter_domain="['|','|','|',('partner_id','ilike',self),('partner_name','ilike',self),('email_from','ilike',self),('name', 'ilike', self)]"/>
                <field name="user_id">
                    <filter icon="terp-personal-"
                        domain="[('user_id','=', False)]"
                        help="Unassigned Opportunities" />
                </field>
                <field name="section_id"
                    context="{'invisible_section': False}"
                    widget="selection">
                    <filter icon="terp-personal+" groups="base.group_extended"
                        domain="['|', ('section_id', '=', context.get('section_id')), '|', ('section_id.user_id','=',uid), ('section_id.member_ids', 'in', [uid])]"
                        context="{'invisible_section': False}"
                        help="My Sales Team(s)" />
                    <filter icon="terp-personal+" groups="base.group_extended"
                        context="{'invisible_section': False}"
                        domain="[]"
                        help="Show Sales Team"/>
                </field>

                <newline/>
                <group expand="0" string="Group By..." colspan="16">
                    <filter string="Salesman" icon="terp-personal" domain="[]" context="{'group_by':'user_id'}" />
                    <filter string="Team" help="Sales Team" icon="terp-personal+" domain="[]" context="{'group_by':'section_id'}"/>
                    <filter string="Customer" help="Partner" icon="terp-personal+" domain="[]" context="{'group_by':'partner_id'}"/>
                    <separator orientation="vertical" />
                    <filter string="Stage" icon="terp-stage" domain="[]" context="{'group_by':'stage_id'}" />
                    <filter string="Priority" icon="terp-rating-rated" domain="[]" context="{'group_by':'priority'}" />
                    <filter string="Category" icon="terp-stock_symbol-selection" domain="[]" context="{'group_by':'categ_id'}" />
                    <filter string="Campaign" icon="terp-gtk-jump-to-rtl" domain="[]" context="{'group_by':'type_id'}" groups="base.group_extended"/>
                    <filter string="Channel" icon="terp-call-start" domain="[]" context="{'group_by':'channel_id'}" />
                    <filter string="State" icon="terp-stock_effects-object-colorize" domain="[]" context="{'group_by':'state'}"/>
                    <separator orientation="vertical" />
                    <filter string="Creation" icon="terp-go-month" domain="[]" context="{'group_by':'create_date'}" groups="base.group_no_one"/>
                    <filter string="Exp.Closing" icon="terp-go-month" help="Expected Closing" domain="[]" context="{'group_by':'date_deadline'}" />
                </group>
            </search>
        </field>
    </record>

    <!-- crm.lead Opportunities Graph View -->
    <record model="ir.ui.view" id="crm_case_graph_view_opportunity">
        <field name="name">CRM - Opportunity Graph</field>
        <field name="model">crm.lead</field>
        <field name="type">graph</field>
        <field name="arch" type="xml">
            <graph string="Opportunity by Categories" type="bar" orientation="horizontal">
                <field name="categ_id"/>
                <field name="planned_revenue" operator="+"/>
                <field name="state" group="True"/>
            </graph>
        </field>
    </record>

</data>
</openerp><|MERGE_RESOLUTION|>--- conflicted
+++ resolved
@@ -305,11 +305,7 @@
                                         </t>
                                     </td>
                                     <td valign="top" width="22">
-<<<<<<< HEAD
-                                        <img t-att-src="kanban_image('res.users', 'avatar_mini', record.user_id.raw_value[0])"  t-att-title="record.user_id.value"
-=======
                                         <img t-att-src="kanban_image('res.users', 'avatar', record.user_id.raw_value[0])"  t-att-title="record.user_id.value"
->>>>>>> 2b415362
                                         width="22" height="22" class="oe_kanban_gravatar"/>
                                     </td>
                                 </tr>
