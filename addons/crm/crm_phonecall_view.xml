<?xml version="1.0"?>
<openerp>
    <data>

<!--  Phonecall Categories Form View  -->

    <record id="crm_phonecall_categ_action" model="ir.actions.act_window">
        <field name="name">Phonecall Categories</field>
        <field name="res_model">crm.case.categ</field>
        <field name="view_type">form</field>
        <field name="view_id" ref="crm.crm_case_categ_tree-view"/>
        <field name="domain">[('object_id.model', '=', 'crm.phonecall')]</field>
        <field name="context">{'object_id':'crm.phonecall'}</field>
    </record>

    <menuitem action="crm_phonecall_categ_action"
        id="menu_crm_case_phonecall-act" parent="crm.menu_crm_case_categ" />

<!-- ResourceType Form View -->

    <record id="crm_phonecall_resource_act" model="ir.actions.act_window">
            <field name="name">Phonecall Resource Type</field>
            <field name="res_model">crm.case.resource.type</field>
            <field name="view_type">form</field>
            <field name="view_id" ref="crm.crm_case_resource_type_tree"/>
            <field name="domain">[('object_id.model', '=', 'crm.phonecall')]</field>
            <field name="context">{'object_id':'crm.phonecall'}</field>
        </record>

    <menuitem action="crm_phonecall_resource_act"
        id="menu_crm_phonecall_resource_act"
        parent="crm.menu_crm_case_resource_type" />


<!--  PhoneCalls Tree View -->

    <record model="ir.ui.view" id="crm_case_phone_tree_view">
        <field name="name">CRM - Phone Calls Tree</field>
        <field name="model">crm.phonecall</field>
        <field name="type">tree</field>
        <field name="arch" type="xml">

            <tree string="Phone Calls" colors="grey:state in ('cancel','done');blue:state in ('pending',)">
                <field name="date" string="Date"/>
                <field name="name" string="Call Summary"/>
                <field name="partner_id" string="Partner"/>
                <field name="partner_contact"/>
                <field name="partner_phone"/>
                <field name="user_id"/>
                <button string="Opportunity"
                    name="%(phonecall2opportunity_act)d"
                    states="draft,open,pending"
                    type="action" attrs="{'invisible':[('opportunity_id','!=',False)]}" />
                <button string="Meeting"
                    states="draft,open,pending"
                     name="action_make_meeting" type="object" />
                <field name="state"/>
                <button name="case_open" string="Open" states="draft,pending" type="object" icon="gtk-go-forward"/>
                <button name="case_close" string="Held" states="open,draft,pending" type="object" icon="gtk-jump-to"/>
                <button name="case_pending" string="Not Held" states="open" type="object" icon="gtk-media-pause"/>
                <button name="case_cancel" string="Cancel" states="draft,open,pending" type="object" icon="gtk-cancel"/>
            </tree>
        </field>
    </record>

<!-- Phonecalls Form View -->

    <record model="ir.ui.view" id="crm_case_phone_form_view">
        <field name="name">CRM - Phone Call Form</field>
        <field name="model">crm.phonecall</field>
        <field name="type">form</field>
        <field name="arch" type="xml">
            <form string="Phone Call">
                <group colspan="4" col="7">
                    <field name="name" string="Summary"/>
                    <field name="date" string="Planned Date"/>
                    <field name="user_id"/>
                    <button string="Schedule a Meeting"
                        name="action_make_meeting"
                        icon="gtk-redo"
                        type="object" />

                    <field name="partner_phone"/>
                    <field name="duration"/>
                    <field name="section_id" colspan="1" widget="selection" />
                    <button string="Convert to Opportunity"
                        name="%(phonecall2opportunity_act)d"
                        icon="gtk-index" type="action"
                        attrs="{'invisible':[('opportunity_id','!=',False)]}" />
                    <label colspan="6"  string=""/>
                    <button string="Schedule Other Call"
                     icon="gtk-redo"
                    name="%(phonecall_to_phonecall_act)d"
                    type="action"  />

                </group>
                <group col="3" colspan="2">
                    <separator colspan="3" string="Contacts" />
                    <field name="partner_id"
                        on_change="onchange_partner_id(partner_id, email_from)" />
                    <button string="Create a Partner"
                        icon="terp-crm"
                        name="%(action_crm_phonecall2partner)d"
                        type="action"
                        attrs="{'invisible':[('partner_id','!=',False)]}" />
                    <newline/>
                    <field name="partner_address_id" string="Contact"
                        on_change="onchange_partner_address_id(partner_address_id, email_from)" />
                    <newline/>
                    <field name="partner_mobile" />
                </group>
                <group col="2" colspan="2">
                    <separator colspan="2" string="Categorization" />
                    <field name="priority"/>
                    <field name="opportunity_id"/>
                </group>
                <separator string="Description" colspan="4" />
                <field name="description" nolabel="1" colspan="4" />
                <separator colspan="4" />
                <group col="8" colspan="4">
                    <field name="state" select="1" />
                    <button name="case_cancel" string="Cancel"
                        states="draft,open,pending" type="object"
                        icon="gtk-cancel" />
                    <button name="case_open" string="Open"
                        states="draft,pending" type="object"
                        icon="gtk-go-forward" />
                    <button name="case_pending" string="Not Held"
                        states="open" type="object" icon="gtk-undo" />
                    <button name="case_close" string="Held"
                        states="open,draft,pending" type="object"
                        icon="gtk-jump-to" />
                    <button name="case_reset" string="Reset to Draft"
                        states="done,cancel" type="object"
                        icon="gtk-convert" />
                </group>
            </form>
        </field>
    </record>

	<!--Inbound Phonecalls Form View -->

	<record model="ir.ui.view" id="crm_case_inbound_phone_form_view">
        <field name="name">CRM - Inbound Phone Call Form</field>
        <field name="model">crm.phonecall</field>
        <field name="type">form</field>
        <field name="arch" type="xml">
            <form string="Phone Call">
                <group colspan="4" col="7">
                    <field name="name" string="Summary"/>
                    <field name="date" string="Planned Date"/>
                    <field name="user_id"/>
                    <button string="Schedule a Meeting"
                        name="action_make_meeting"
                        icon="gtk-redo"
                        type="object" />

                    <field name="partner_phone"/>
                    <field name="duration"/>
                    <field name="section_id" colspan="1" widget="selection" />
                    <button string="Convert to Opportunity"
                        name="%(phonecall2opportunity_act)d"
                        icon="gtk-index" type="action"
                        attrs="{'invisible':[('opportunity_id','!=',False)]}" />
                    <label colspan="6"  string=""/>
                    <button string="Schedule Other Call"
                     icon="gtk-redo"
                    name="%(phonecall_to_phonecall_act)d"
                    type="action"  />

                </group>
                <group col="3" colspan="2">
                    <separator colspan="3" string="Contacts" />
                    <field name="partner_id"
                        on_change="onchange_partner_id(partner_id, email_from)" />
                    <button string="Create a Partner"
                        icon="terp-crm"
                        name="%(action_crm_phonecall2partner)d"
                        type="action"
                        attrs="{'invisible':[('partner_id','!=',False)]}" />
                    <newline/>
                    <field name="partner_address_id" string="Contact"
                        on_change="onchange_partner_address_id(partner_address_id, email_from)" />
                    <newline/>
                    <field name="partner_phone" />
                    <newline/>
                    <field name="partner_mobile" />
                </group>
                <group col="2" colspan="2">
                    <separator colspan="2" string="Categorization" />
                    <field name="priority"/>
                    <field name="opportunity_id"/>
                </group>
                <separator string="Description" colspan="4" />
                <field name="description" nolabel="1" colspan="4" />
                <separator colspan="4" />
            </form>
        </field>
    </record>

    <!--Inbound Phonecalls Tree View -->

    <record model="ir.ui.view" id="crm_case_inbound_phone_tree_view">
        <field name="name">CRM - Inbound Phone Calls Tree</field>
        <field name="model">crm.phonecall</field>
        <field name="type">tree</field>
        <field name="arch" type="xml">
            <tree string="Phone Calls" colors="grey:state in ('cancel','done');blue:state in ('pending',)">
                <field name="date" string="Date"/>
                <field name="name" string="Call Summary"/>
                <field name="partner_id" string="Partner"/>
                <field name="partner_contact"/>
                <field name="partner_phone"/>
                <field name="user_id"/>
                <field name="state" invisible="1"/>
                <button string="Opportunity"
                    name="%(phonecall2opportunity_act)d"
                    states="draft,open,pending"
                    icon="gtk-convert"
                    type="action" attrs="{'invisible':[('opportunity_id','!=',False)]}" />
                <button string="Meeting"
                    states="draft,open,pending" icon="gtk-redo"
                     name="action_make_meeting" type="object" />
            </tree>
        </field>
    </record>

<!-- Phonecalls Calendar View -->

    <record model="ir.ui.view" id="crm_case_phone_calendar_view">
        <field name="name">CRM - Phone Calls Calendar</field>
        <field name="model">crm.phonecall</field>
        <field name="type">calendar</field>
        <field name="priority" eval="2"/>
        <field name="arch" type="xml">
            <calendar string="Phone Calls" date_start="date" color="user_id" date_delay="duration">
                <field name="name"/>
                <field name="partner_id"/>
            </calendar>
        </field>
    </record>

<!-- Phonecalls Search View  -->

    <record id="view_crm_case_phonecalls_filter" model="ir.ui.view">
        <field name="name">CRM - Phone Calls Search</field>
        <field name="model">crm.phonecall</field>
        <field name="type">search</field>
        <field name="arch" type="xml">
            <search string="Search Phonecalls">
               <filter icon="gtk-home" string="Today"
                   domain="[('date','&lt;', time.strftime('%%Y-%%m-%%d 23:59:59')),\
                    ('date','&gt;=',datetime.strftime('%%Y-%%m-%%d 00:00:00'))]"
                   help="Todays's Phonecalls"
               />
               <filter icon="gtk-media-rewind"
                   string="7 Days"
                   help="Phonecalls during last 7 days"
                   domain="[('date','&lt;', time.strftime('%%Y-%%m-%%d')),\
                    ('date','&gt;=',(datetime.date.today()-datetime.timedelta(days=7)).strftime('%%Y-%%m-%%d'))]"
               />
               <separator orientation="vertical"/>
               <field name="name" string="Call Summary"/>
               <field name="partner_id"/>
               <field name="user_id" widget="selection">
                   <filter icon="terp-partner"
                       domain="[('user_id','=',False)]"
                       help="Unassigned Phonecalls" />
               </field>
               <field name="section_id"
                   select="1" widget="selection" string="Sales Team">
                   <filter icon="terp-crm"
                       domain="[('section_id','=',context.get('section_id',False))]"
                       help="My Sale Team" />
               </field>
               <newline/>
               <group expand="1" string="Group By..." colspan="4">
                   <filter string="Partner" icon="terp-crm" domain="[]"
                       context="{'group_by':'partner_id'}" />
                   <filter string="Responsible" icon="terp-crm"
                       domain="[]" context="{'group_by':'user_id'}" />
                   <separator orientation="vertical" />
                   <filter string="Creation" icon="terp-project"
                       domain="[]" context="{'group_by':'create_date'}" />
                   <filter string="Date" icon="terp-project" domain="[]"
                       context="{'group_by':'date'}" />
               </group>
           </search>
        </field>
    </record>
<<<<<<< HEAD

        <!--  Partners inherited form -->

    <record id="view_phonecall_partner_info_form" model="ir.ui.view">
            <field name="name">res.partner.phonecall.info.inherit</field>
            <field name="model">res.partner</field>
            <field name="type">form</field>
            <field name="inherit_id" ref="base.view_partner_form"/>
            <field name="arch" type="xml">
               		<field name="meeting_ids" position="after">
               			<field name="phonecall_ids" colspan="4" nolabel="1" />
               		</field>
            </field>
        </record>

=======
    
>>>>>>> bd50a157
    </data>
</openerp><|MERGE_RESOLUTION|>--- conflicted
+++ resolved
@@ -288,7 +288,6 @@
            </search>
         </field>
     </record>
-<<<<<<< HEAD
 
         <!--  Partners inherited form -->
 
@@ -304,8 +303,5 @@
             </field>
         </record>
 
-=======
-    
->>>>>>> bd50a157
     </data>
 </openerp>