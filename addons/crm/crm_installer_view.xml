--- conflicted
+++ resolved
@@ -9,19 +9,6 @@
         <data>
           <xpath expr="//group[@name='crm']" position="replace">
             <newline/>
-<<<<<<< HEAD
-            <separator  string="Customer Relationship Management Features" colspan="4" />
-            <field name="crm_claim" groups="base.group_extended" />
-            <field name="crm_helpdesk" groups="base.group_extended" />
-            <field name="crm_fundraising" groups="base.group_extended" />
-            <field name="wiki_sale_faq" groups="base.group_extended" />
-            <field name="sale_crm" invisible="1" groups="base.group_extended" />
-            <field name="crm_caldav" />
-            <field name="import_sugarcrm"/>
-            <field name="fetchmail" />
-            <field name="thunderbird" />
-            <field name="outlook" />
-=======
             <separator string="Customer Relationship Management Features" colspan="4"/>
             <field name="crm_claim" groups="base.group_extended"/>
             <field name="crm_helpdesk" groups="base.group_extended"/>
@@ -29,10 +16,10 @@
             <field name="wiki_sale_faq" groups="base.group_extended"/>
             <field name="sale_crm" invisible="1" groups="base.group_extended"/>
             <field name="crm_caldav"/>
+            <field name="import_sugarcrm"/>
             <field name="fetchmail"/>
             <field name="thunderbird"/>
             <field name="outlook"/>
->>>>>>> 3b643521
           </xpath>
         </data>
       </field>
