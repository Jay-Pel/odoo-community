--- conflicted
+++ resolved
@@ -35,7 +35,6 @@
                                     attrs="{'invisible': [('fees_active', '=', False)]}"/>
                             </group>
                         </group>
-<<<<<<< HEAD
                         <notebook>
                             <page string="Message">
                                 <group>
@@ -73,36 +72,10 @@
                                             </ul>
                                         </div>
                                     </div>
+                            <field name="registration_view_template_id"/>
                                 </group>
                             </page>
                         </notebook>
-=======
-                        <group name="acquirer_display">
-                            <field name="pre_msg"/>
-                            <field name="post_msg"/>
-                            <label for="view_template_id"/>
-                            <div>
-                                <field name="view_template_id" nolabel="1"/>
-                                <div>
-                                    This template renders the acquirer button with all necessary values.
-                                    It is be rendered with qWeb with the following evaluation context:
-                                    <ul>
-                                        <li>tx_url: transaction URL to post the form</li>
-                                        <li>acquirer: payment.acquirer browse record</li>
-                                        <li>user: current user browse record</li>
-                                        <li>reference: the transaction reference number</li>
-                                        <li>currency: the transaction currency browse record</li>
-                                        <li>amount: the transaction amount, a float</li>
-                                        <li>partner: the buyer partner browse record, not necessarily set</li>
-                                        <li>partner_values: specific values about the buyer, for example coming from a shipping form</li>
-                                        <li>tx_values: transaction values</li>
-                                        <li>context: the current context dictionary</li>
-                                    </ul>
-                                </div>
-                            </div>
-                            <field name="registration_view_template_id"/>
-                        </group>
->>>>>>> 81b5c601
                     </sheet>
                 </form>
             </field>
