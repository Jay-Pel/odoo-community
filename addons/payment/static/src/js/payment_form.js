--- conflicted
+++ resolved
@@ -1,5 +1,4 @@
 odoo.define('payment.payment_form', function (require) {
-<<<<<<< HEAD
 "use strict";
 
 var core = require('web.core');
@@ -47,113 +46,6 @@
         else if (this.isFormPaymentRadio($checkedRadio[0])) {
             $acquirerForm = this.$('#o_payment_form_acq_' + acquirerID);
         }
-=======
-    "use strict";
-
-    var ajax = require('web.ajax');
-    var config = require('web.config');
-    var core = require('web.core');
-    var dom = require('web.dom');
-    var Dialog = require("web.Dialog");
-    var Widget = require("web.Widget");
-    var rpc = require("web.rpc");
-    var _t = core._t;
-
-    var PaymentForm = Widget.extend({
-
-        events: {
-            'click #o_payment_form_pay': 'payEvent',
-            'click #o_payment_form_add_pm': 'addPmEvent',
-            'click button[name="delete_pm"]': 'deletePmEvent',
-            'click .o_payment_acquirer_select': 'radioClickEvent',
-            'click .o_payment_form_pay_icon_more': 'onClickMorePaymentIcon',
-        },
-
-        init: function(parent, options) {
-            this._super.apply(this, arguments);
-            this.options = _.extend(options || {}, {
-            });
-
-            // TODO simplify this using the 'async' keyword in the events
-            // property definition as soon as this widget is converted in
-            // frontend widget.
-            this.payEvent = dom.makeButtonHandler(this.payEvent);
-        },
-
-        start: function () {
-            this.updateNewPaymentDisplayStatus();
-            $('[data-toggle="tooltip"]').tooltip();
-        },
-
-        disableButton: function (button) {
-            $(button).attr('disabled', true);
-            $(button).children('.fa-lock').removeClass('fa-lock');
-            $(button).prepend('<span class="o_loader"><i class="fa fa-refresh fa-spin"></i>&nbsp;</span>');
-        },
-
-        enableButton: function (button) {
-            $(button).attr('disabled', false);
-            $(button).children('.fa').addClass('fa-lock');
-            $(button).find('span.o_loader').remove();
-        },
-
-        payEvent: function (ev) {
-            ev.preventDefault();
-            var form = this.el;
-            var checked_radio = this.$('input[type="radio"]:checked');
-            var self = this;
-            var button = ev.target;
-
-            // first we check that the user has selected a payment method
-            if (checked_radio.length === 1) {
-                checked_radio = checked_radio[0];
-
-                // we retrieve all the input inside the acquirer form and 'serialize' them to an indexed array
-                var acquirer_id = this.getAcquirerIdFromRadio(checked_radio);
-                var acquirer_form = false;
-                if (this.isNewPaymentRadio(checked_radio)) {
-                    acquirer_form = this.$('#o_payment_add_token_acq_' + acquirer_id);
-                } else {
-                    acquirer_form = this.$('#o_payment_form_acq_' + acquirer_id);
-                }
-                var inputs_form = $('input', acquirer_form);
-                var ds = $('input[name="data_set"]', acquirer_form)[0];
-
-                // if the user is adding a new payment
-                if (this.isNewPaymentRadio(checked_radio)) {
-                    if (this.options.partnerId === undefined) {
-                        console.warn('payment_form: unset partner_id when adding new token; things could go wrong');
-                    }
-                    var form_data = this.getFormData(inputs_form);
-                    var wrong_input = false;
-
-                    inputs_form.toArray().forEach(function (element) {
-                        //skip the check of non visible inputs
-                        if ($(element).attr('type') == 'hidden') {
-                            return true;
-                        }
-                        $(element).closest('div.form-group').removeClass('o_has_error').find('.form-control, .custom-select').removeClass('is-invalid');
-                        $(element).siblings( ".o_invalid_field" ).remove();
-                        //force check of forms validity (useful for Firefox that refill forms automatically on f5)
-                        $(element).trigger("focusout");
-                        if (element.dataset.isRequired && element.value.length === 0) {
-                                $(element).closest('div.form-group').addClass('o_has_error').find('.form-control, .custom-select').addClass('is-invalid');
-                                $(element).closest('div.form-group').append('<div style="color: red" class="o_invalid_field" aria-invalid="true">' + _.str.escapeHTML("The value is invalid.") + '</div>');
-                                wrong_input = true;
-                        }
-                        else if ($(element).closest('div.form-group').hasClass('o_has_error')) {
-                            wrong_input = true;
-                            $(element).closest('div.form-group').append('<div style="color: red" class="o_invalid_field" aria-invalid="true">' + _.str.escapeHTML("The value is invalid.") + '</div>');
-                        }
-                    });
-
-                    if (wrong_input) {
-                        return;
-                    }
-
-                    this.disableButton(button);
-                    var verify_validity = this.$el.find('input[name="verify_validity"]');
->>>>>>> 243a4ae5
 
         if ($checkedRadio.length === 0) {
             return new Dialog(null, {
@@ -221,7 +113,6 @@
         checked_radio = checked_radio[0];
         var acquirer_id = this.getAcquirerIdFromRadio(checked_radio);
 
-<<<<<<< HEAD
         // if we clicked on an add new payment radio, display its form
         if (this.isNewPaymentRadio(checked_radio)) {
             this.$('#o_payment_add_token_acq_' + acquirer_id).removeClass('d-none');
@@ -229,6 +120,18 @@
         else if (this.isFormPaymentRadio(checked_radio)) {
             this.$('#o_payment_form_acq_' + acquirer_id).removeClass('d-none');
         }
+    },
+
+    disableButton: function (button) {
+        $(button).attr('disabled', true);
+        $(button).children('.fa-lock').removeClass('fa-lock');
+        $(button).prepend('<span class="o_loader"><i class="fa fa-refresh fa-spin"></i>&nbsp;</span>');
+    },
+
+    enableButton: function (button) {
+        $(button).attr('disabled', false);
+        $(button).children('.fa').addClass('fa-lock');
+        $(button).find('span.o_loader').remove();
     },
 
     //--------------------------------------------------------------------------
@@ -257,114 +160,6 @@
                 acquirer_form = this.$('#o_payment_add_token_acq_' + acquirer_id);
             } else {
                 acquirer_form = this.$('#o_payment_form_acq_' + acquirer_id);
-=======
-                    // do the call to the route stored in the 'data_set' input of the acquirer form, the data must be called 'create-route'
-                    return ajax.jsonRpc(ds.dataset.createRoute, 'call', form_data).then(function (data) {
-                        // if the server has returned true
-                        if (data.result) {
-                            // and it need a 3DS authentication
-                            if (data['3d_secure'] !== false) {
-                                // then we display the 3DS page to the user
-                                $("body").html(data['3d_secure']);
-                            }
-                            else {
-                                checked_radio.value = data.id; // set the radio value to the new card id
-                                form.submit();
-                                return $.Deferred();
-                            }
-                        }
-                        // if the server has returned false, we display an error
-                        else {
-                            if (data.error) {
-                                self.displayError(
-                                    '',
-                                    data.error);
-                            } else { // if the server doesn't provide an error message
-                                self.displayError(
-                                    _t('Server Error'),
-                                    _t('e.g. Your credit card details are wrong. Please verify.'));
-                            }
-                        }
-                        // here we remove the 'processing' icon from the 'add a new payment' button
-                        self.enableButton(button);
-                    }).fail(function (error, event) {
-                        // if the rpc fails, pretty obvious
-                        self.enableButton(button);
-
-                        self.displayError(
-                            _t('Server Error'),
-                            _t("We are not able to add your payment method at the moment.") +
-                               error.data.message
-                        );
-                    });
-                }
-                // if the user is going to pay with a form payment, then
-                else if (this.isFormPaymentRadio(checked_radio)) {
-                    var $tx_url = this.$el.find('input[name="prepare_tx_url"]');
-                    // if there's a prepare tx url set
-                    if ($tx_url.length === 1) {
-                        // if the user wants to save his credit card info
-                        var form_save_token = acquirer_form.find('input[name="o_payment_form_save_token"]').prop('checked');
-                        // then we call the route to prepare the transaction
-                        return ajax.jsonRpc($tx_url[0].value, 'call', {
-                            'acquirer_id': parseInt(acquirer_id),
-                            'save_token': form_save_token,
-                            'access_token': self.options.accessToken,
-                            'success_url': self.options.successUrl,
-                            'error_url': self.options.errorUrl,
-                            'callback_method': self.options.callbackMethod,
-                            'order_id': self.options.orderId,
-                        }).then(function (result) {
-                            if (result) {
-                                // if the server sent us the html form, we create a form element
-                                var newForm = document.createElement('form');
-                                newForm.setAttribute("method", "post"); // set it to post
-                                newForm.setAttribute("provider", checked_radio.dataset.provider);
-                                newForm.hidden = true; // hide it
-                                newForm.innerHTML = result; // put the html sent by the server inside the form
-                                var action_url = $(newForm).find('input[name="data_set"]').data('actionUrl');
-                                newForm.setAttribute("action", action_url); // set the action url
-                                $(document.getElementsByTagName('body')[0]).append(newForm); // append the form to the body
-                                $(newForm).find('input[data-remove-me]').remove(); // remove all the input that should be removed
-                                if(action_url) {
-                                    newForm.submit(); // and finally submit the form
-                                    return $.Deferred();
-                                }
-                            }
-                            else {
-                                self.displayError(
-                                    _t('Server Error'),
-                                    _t("We are not able to redirect you to the payment form.")
-                                );
-                            }
-                        }).fail(function (error, event) {
-                            self.displayError(
-                                _t('Server Error'),
-                                _t("We are not able to redirect you to the payment form. ") +
-                                   error.data.message
-                            );
-                        });
-                    }
-                    else {
-                        // we append the form to the body and send it.
-                        this.displayError(
-                            _t("Cannot set-up the payment"),
-                            _t("We're unable to process your payment.")
-                        );
-                    }
-                }
-                else {  // if the user is using an old payment then we just submit the form
-                    this.disableButton(button);
-                    form.submit();
-                    return $.Deferred();
-                }
-            }
-            else {
-                this.displayError(
-                    _t('No payment method selected'),
-                    _t('Please select a payment method.')
-                );
->>>>>>> 243a4ae5
             }
             var inputs_form = $('input', acquirer_form);
             var ds = $('input[name="data_set"]', acquirer_form)[0];
@@ -401,10 +196,7 @@
                     return;
                 }
 
-                $(button).attr('disabled', true);
-                $(button).children('.fa-plus-circle').removeClass('fa-plus-circle');
-                $(button).prepend('<span class="o_loader"><i class="fa fa-refresh fa-spin"></i>&nbsp;</span>');
-
+                this.disableButton(button);
                 var verify_validity = this.$el.find('input[name="verify_validity"]');
 
                 if (verify_validity.length>0) {
@@ -442,14 +234,10 @@
                         }
                     }
                     // here we remove the 'processing' icon from the 'add a new payment' button
-                    $(button).attr('disabled', false);
-                    $(button).children('.fa').addClass('fa-plus-circle');
-                    $(button).find('span.o_loader').remove();
+                    self.enableButton(button);
                 }).guardedCatch(function (error) {
                     // if the rpc fails, pretty obvious
-                    $(button).attr('disabled', false);
-                    $(button).children('.fa').addClass('fa-plus-circle');
-                    $(button).find('span.o_loader').remove();
+                    self.enableButton(button);
 
                     self.displayError(
                         _t('Server Error'),
@@ -517,6 +305,7 @@
                 }
             }
             else {  // if the user is using an old payment then we just submit the form
+                this.disableButton(button);
                 form.submit();
                 return new Promise(function () {});
             }
