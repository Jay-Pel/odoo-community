<<<<<<< HEAD
# Finnish translation for openobject-addons
# Copyright (c) 2015 Rosetta Contributors and Canonical Ltd 2015
# This file is distributed under the same license as the openobject-addons package.
# FIRST AUTHOR <EMAIL@ADDRESS>, 2015.
#
msgid ""
msgstr ""
"Project-Id-Version: openobject-addons\n"
"Report-Msgid-Bugs-To: FULL NAME <EMAIL@ADDRESS>\n"
"POT-Creation-Date: 2014-08-14 13:09+0000\n"
"PO-Revision-Date: 2015-01-11 07:26+0000\n"
"Last-Translator: FULL NAME <EMAIL@ADDRESS>\n"
"Language-Team: Finnish <fi@li.org>\n"
=======
# Translation of Odoo Server.
# This file contains the translation of the following modules:
# * payment
# 
# Translators:
# Jarmo Kortetjärvi <jarmo.kortetjarvi@gmail.com>, 2016
# Kari Lindgren <kari.lindgren@emsystems.fi>, 2015
# Mikko Salmela <salmemik@gmail.com>, 2015
msgid ""
msgstr ""
"Project-Id-Version: Odoo 8.0\n"
"Report-Msgid-Bugs-To: \n"
"POT-Creation-Date: 2015-01-21 14:08+0000\n"
"PO-Revision-Date: 2016-02-24 22:30+0000\n"
"Last-Translator: Jarmo Kortetjärvi <jarmo.kortetjarvi@gmail.com>\n"
"Language-Team: Finnish (http://www.transifex.com/odoo/odoo-8/language/fi/)\n"
>>>>>>> feedb0f1
"MIME-Version: 1.0\n"
"Content-Type: text/plain; charset=UTF-8\n"
"Content-Transfer-Encoding: 8bit\n"
"X-Launchpad-Export-Date: 2015-01-12 07:41+0000\n"
"X-Generator: Launchpad (build 17298)\n"

#. module: payment
#: help:account.config.settings,module_payment_adyen:0
msgid "-It installs the module payment_adyen."
msgstr ""

#. module: payment
#: help:account.config.settings,module_payment_buckaroo:0
msgid "-It installs the module payment_buckaroo."
msgstr ""

#. module: payment
#: help:account.config.settings,module_payment_ogone:0
msgid "-It installs the module payment_ogone."
msgstr ""

#. module: payment
#: help:account.config.settings,module_payment_paypal:0
msgid "-It installs the module payment_paypal."
msgstr ""

#. module: payment
#: field:payment.transaction,acquirer_id:0
msgid "Acquirer"
msgstr ""

#. module: payment
#: field:payment.transaction,acquirer_reference:0
msgid "Acquirer Order Reference"
msgstr ""

#. module: payment
#: field:payment.transaction,partner_address:0
msgid "Address"
msgstr ""

#. module: payment
#: field:payment.transaction,amount:0
msgid "Amount"
msgstr ""

#. module: payment
#: help:payment.transaction,amount:0
msgid "Amount in cents"
msgstr ""

#. module: payment
#: selection:payment.acquirer,validation:0
msgid "Automatic"
msgstr ""

#. module: payment
#: selection:payment.transaction,state:0
msgid "Canceled"
msgstr ""

#. module: payment
#: field:payment.transaction,partner_city:0
msgid "City"
msgstr ""

#. module: payment
#: field:payment.acquirer,company_id:0
msgid "Company"
msgstr ""

#. module: payment
#: field:payment.acquirer,fees_active:0
msgid "Compute fees"
msgstr ""

#. module: payment
#: field:payment.transaction,partner_country_id:0
msgid "Country"
msgstr ""

#. module: payment
#: field:payment.acquirer,create_uid:0
#: field:payment.transaction,create_uid:0
msgid "Created by"
msgstr ""

#. module: payment
#: field:payment.acquirer,create_date:0
#: field:payment.transaction,create_date:0
msgid "Created on"
msgstr ""

#. module: payment
#: field:payment.transaction,date_create:0
msgid "Creation Date"
<<<<<<< HEAD
msgstr ""
=======
msgstr "Luontipäivä"
>>>>>>> feedb0f1

#. module: payment
#: field:payment.transaction,currency_id:0
msgid "Currency"
msgstr ""

#. module: payment
#: help:payment.transaction,message_last_post:0
msgid "Date of the last message posted on the record."
msgstr ""

#. module: payment
#: selection:payment.transaction,state:0
msgid "Done"
msgstr ""

#. module: payment
#: selection:payment.transaction,state:0
msgid "Draft"
msgstr ""

#. module: payment
#: field:payment.transaction,partner_email:0
msgid "Email"
msgstr ""

#. module: payment
#: field:payment.acquirer,environment:0
msgid "Environment"
msgstr ""

#. module: payment
#: selection:payment.transaction,state:0
msgid "Error"
msgstr ""

#. module: payment
#: field:payment.transaction,fees:0
msgid "Fees"
msgstr ""

#. module: payment
#: help:payment.transaction,fees:0
msgid "Fees amount; set by the system because depends on the acquirer"
msgstr ""

#. module: payment
#: help:payment.transaction,state_message:0
msgid "Field used to store error and/or validation messages for information"
msgstr ""

#. module: payment
#: field:payment.acquirer,fees_dom_fixed:0
msgid "Fixed domestic fees"
msgstr ""

#. module: payment
#: field:payment.acquirer,fees_int_fixed:0
msgid "Fixed international fees"
msgstr ""

#. module: payment
#: field:payment.transaction,message_follower_ids:0
msgid "Followers"
msgstr ""

#. module: payment
#: selection:payment.transaction,type:0
msgid "Form"
msgstr ""

#. module: payment
#: field:payment.acquirer,view_template_id:0
msgid "Form Button Template"
msgstr ""

#. module: payment
#: view:payment.acquirer:payment.acquirer_search
msgid "Group By"
msgstr ""

#. module: payment
#: help:payment.transaction,message_summary:0
msgid ""
"Holds the Chatter summary (number of messages, ...). This summary is "
"directly in html format in order to be inserted in kanban views."
msgstr ""

#. module: payment
#: field:payment.acquirer,id:0
#: field:payment.transaction,id:0
msgid "ID"
msgstr ""

#. module: payment
#: help:payment.transaction,message_unread:0
msgid "If checked new messages require your attention."
msgstr ""

#. module: payment
#: field:payment.transaction,message_is_follower:0
msgid "Is a Follower"
msgstr ""

#. module: payment
#: field:payment.transaction,partner_lang:0
msgid "Lang"
msgstr ""

#. module: payment
#: field:payment.transaction,message_last_post:0
msgid "Last Message Date"
msgstr ""

#. module: payment
#: field:payment.acquirer,write_uid:0
#: field:payment.transaction,write_uid:0
msgid "Last Updated by"
msgstr ""

#. module: payment
#: field:payment.acquirer,write_date:0
#: field:payment.transaction,write_date:0
msgid "Last Updated on"
msgstr ""

#. module: payment
#: help:payment.acquirer,website_published:0
msgid "Make this payment acquirer available (Customer invoices, etc.)"
msgstr ""

#. module: payment
#: field:account.config.settings,module_payment_adyen:0
msgid "Manage Payments Using Adyen"
msgstr ""

#. module: payment
#: field:account.config.settings,module_payment_buckaroo:0
msgid "Manage Payments Using Buckaroo"
msgstr ""

#. module: payment
#: field:account.config.settings,module_payment_ogone:0
msgid "Manage Payments Using Ogone"
msgstr ""

#. module: payment
#: field:account.config.settings,module_payment_paypal:0
msgid "Manage Payments Using Paypal"
msgstr ""

#. module: payment
#: selection:payment.acquirer,validation:0
msgid "Manual"
msgstr ""

#. module: payment
#: field:payment.acquirer,pre_msg:0
#: field:payment.transaction,state_message:0
msgid "Message"
msgstr ""

#. module: payment
#: help:payment.acquirer,post_msg:0
msgid "Message displayed after having done the payment process."
msgstr ""

#. module: payment
#: help:payment.acquirer,pre_msg:0
msgid "Message displayed to explain and help the payment process."
msgstr ""

#. module: payment
#: field:payment.transaction,message_ids:0
msgid "Messages"
msgstr ""

#. module: payment
#: help:payment.transaction,message_ids:0
msgid "Messages and communication history"
msgstr ""

#. module: payment
#: field:payment.acquirer,name:0
msgid "Name"
msgstr ""

#. module: payment
#: field:payment.transaction,reference:0
msgid "Order Reference"
msgstr ""

#. module: payment
#: field:payment.transaction,partner_id:0
msgid "Partner"
msgstr ""

#. module: payment
#: field:payment.transaction,partner_name:0
msgid "Partner Name"
msgstr ""

#. module: payment
#: field:payment.transaction,partner_reference:0
msgid "Partner Reference"
msgstr ""

#. module: payment
#: code:addons/payment/models/payment_acquirer.py:273
#, python-format
msgid "Pay safely online"
msgstr ""

#. module: payment
#: model:ir.model,name:payment.model_payment_acquirer
#: view:payment.acquirer:payment.acquirer_form
msgid "Payment Acquirer"
msgstr ""

#. module: payment
#: model:ir.actions.act_window,name:payment.action_payment_acquirer
#: model:ir.ui.menu,name:payment.payment_acquirer_menu
#: view:payment.acquirer:payment.acquirer_list
msgid "Payment Acquirers"
msgstr ""

#. module: payment
#: model:ir.model,name:payment.model_payment_transaction
msgid "Payment Transaction"
msgstr ""

#. module: payment
#: model:ir.actions.act_window,name:payment.action_payment_transaction
#: model:ir.ui.menu,name:payment.payment_transaction_menu
#: view:payment.transaction:payment.transaction_form
#: view:payment.transaction:payment.transaction_list
msgid "Payment Transactions"
msgstr ""

#. module: payment
#: model:ir.ui.menu,name:payment.root_payment_menu
msgid "Payments"
msgstr ""

#. module: payment
#: selection:payment.transaction,state:0
msgid "Pending"
msgstr ""

#. module: payment
#: field:payment.transaction,partner_phone:0
msgid "Phone"
msgstr ""

#. module: payment
#: field:payment.acquirer,validation:0
msgid "Process Method"
msgstr ""

#. module: payment
#: selection:payment.acquirer,environment:0
msgid "Production"
msgstr ""

#. module: payment
#: view:payment.acquirer:payment.acquirer_search
#: field:payment.acquirer,provider:0
msgid "Provider"
msgstr ""

#. module: payment
#: help:payment.transaction,acquirer_reference:0
msgid "Reference of the TX as stored in the acquirer database"
msgstr ""

#. module: payment
#: help:payment.transaction,partner_reference:0
msgid "Reference of the customer in the acquirer database"
msgstr ""

#. module: payment
#: constraint:payment.acquirer:0
msgid "Required fields not filled"
msgstr ""

#. module: payment
#: view:payment.transaction:payment.transaction_form
msgid "Send a message to the group"
msgstr ""

#. module: payment
#: selection:payment.transaction,type:0
msgid "Server To Server"
msgstr ""

#. module: payment
#: help:payment.acquirer,validation:0
msgid ""
"Static payments are payments like transfer, that require manual steps."
msgstr ""

#. module: payment
#: field:payment.transaction,state:0
msgid "Status"
msgstr ""

#. module: payment
#: field:payment.transaction,message_summary:0
msgid "Summary"
msgstr ""

#. module: payment
#: selection:payment.acquirer,environment:0
msgid "Test"
msgstr ""

#. module: payment
#: field:payment.acquirer,post_msg:0
msgid "Thanks Message"
msgstr ""

#. module: payment
#: sql_constraint:payment.transaction:0
msgid "The payment transaction reference must be unique!"
msgstr ""

#. module: payment
#: view:payment.acquirer:payment.acquirer_form
msgid ""
"This template renders the acquirer button with all necessary values.\n"
"                                    It is be rendered with qWeb with the "
"following evaluation context:"
msgstr ""

#. module: payment
#: field:payment.transaction,type:0
msgid "Type"
msgstr ""

#. module: payment
#: field:payment.transaction,message_unread:0
msgid "Unread Messages"
msgstr ""

#. module: payment
#: field:payment.transaction,date_validate:0
msgid "Validation Date"
msgstr ""

#. module: payment
#: field:payment.acquirer,fees_dom_var:0
msgid "Variable domestic fees (in percents)"
msgstr ""

#. module: payment
#: field:payment.acquirer,fees_int_var:0
msgid "Variable international fees (in percents)"
msgstr ""

#. module: payment
#: field:payment.acquirer,website_published:0
msgid "Visible in Portal / Website"
msgstr ""

#. module: payment
#: field:payment.transaction,website_message_ids:0
msgid "Website Messages"
msgstr ""

#. module: payment
#: help:payment.transaction,website_message_ids:0
msgid "Website communication history"
msgstr ""

#. module: payment
#: field:payment.transaction,partner_zip:0
msgid "Zip"
msgstr ""

#. module: payment
#: view:payment.acquirer:payment.acquirer_form
msgid "acquirer: payment.acquirer browse record"
msgstr ""

#. module: payment
#: view:payment.acquirer:payment.acquirer_form
msgid "amount: the transaction amount, a float"
msgstr ""

#. module: payment
#: view:payment.acquirer:payment.acquirer_form
msgid "context: the current context dictionary"
msgstr ""

#. module: payment
#: view:payment.acquirer:payment.acquirer_form
msgid "currency: the transaction currency browse record"
msgstr ""

#. module: payment
#: view:payment.acquirer:payment.acquirer_form
msgid "partner: the buyer partner browse record, not necessarily set"
msgstr ""

#. module: payment
#: view:payment.acquirer:payment.acquirer_form
msgid ""
"partner_values: specific values about the buyer, for example coming from a "
"shipping form"
msgstr ""

#. module: payment
#: view:payment.acquirer:payment.acquirer_form
msgid "reference: the transaction reference number"
msgstr ""

#. module: payment
#: view:payment.acquirer:payment.acquirer_form
msgid "tx_url: transaction URL to post the form"
msgstr ""

#. module: payment
#: view:payment.acquirer:payment.acquirer_form
msgid "tx_values: transaction values"
msgstr ""

#. module: payment
#: view:payment.acquirer:payment.acquirer_form
msgid "user: current user browse record"
msgstr ""<|MERGE_RESOLUTION|>--- conflicted
+++ resolved
@@ -1,18 +1,3 @@
-<<<<<<< HEAD
-# Finnish translation for openobject-addons
-# Copyright (c) 2015 Rosetta Contributors and Canonical Ltd 2015
-# This file is distributed under the same license as the openobject-addons package.
-# FIRST AUTHOR <EMAIL@ADDRESS>, 2015.
-#
-msgid ""
-msgstr ""
-"Project-Id-Version: openobject-addons\n"
-"Report-Msgid-Bugs-To: FULL NAME <EMAIL@ADDRESS>\n"
-"POT-Creation-Date: 2014-08-14 13:09+0000\n"
-"PO-Revision-Date: 2015-01-11 07:26+0000\n"
-"Last-Translator: FULL NAME <EMAIL@ADDRESS>\n"
-"Language-Team: Finnish <fi@li.org>\n"
-=======
 # Translation of Odoo Server.
 # This file contains the translation of the following modules:
 # * payment
@@ -29,32 +14,31 @@
 "PO-Revision-Date: 2016-02-24 22:30+0000\n"
 "Last-Translator: Jarmo Kortetjärvi <jarmo.kortetjarvi@gmail.com>\n"
 "Language-Team: Finnish (http://www.transifex.com/odoo/odoo-8/language/fi/)\n"
->>>>>>> feedb0f1
 "MIME-Version: 1.0\n"
 "Content-Type: text/plain; charset=UTF-8\n"
-"Content-Transfer-Encoding: 8bit\n"
-"X-Launchpad-Export-Date: 2015-01-12 07:41+0000\n"
-"X-Generator: Launchpad (build 17298)\n"
+"Content-Transfer-Encoding: \n"
+"Language: fi\n"
+"Plural-Forms: nplurals=2; plural=(n != 1);\n"
 
 #. module: payment
 #: help:account.config.settings,module_payment_adyen:0
 msgid "-It installs the module payment_adyen."
-msgstr ""
+msgstr "- asentaa moduulin: payment_adyen."
 
 #. module: payment
 #: help:account.config.settings,module_payment_buckaroo:0
 msgid "-It installs the module payment_buckaroo."
-msgstr ""
+msgstr "- asentaa moduulin: payment_buckaroo."
 
 #. module: payment
 #: help:account.config.settings,module_payment_ogone:0
 msgid "-It installs the module payment_ogone."
-msgstr ""
+msgstr "- asentaa moduulin: payment_ogone."
 
 #. module: payment
 #: help:account.config.settings,module_payment_paypal:0
 msgid "-It installs the module payment_paypal."
-msgstr ""
+msgstr "- asentaa moduulin: payment_paypal."
 
 #. module: payment
 #: field:payment.transaction,acquirer_id:0
@@ -69,12 +53,12 @@
 #. module: payment
 #: field:payment.transaction,partner_address:0
 msgid "Address"
-msgstr ""
+msgstr "Osoite"
 
 #. module: payment
 #: field:payment.transaction,amount:0
 msgid "Amount"
-msgstr ""
+msgstr "Summa"
 
 #. module: payment
 #: help:payment.transaction,amount:0
@@ -84,22 +68,22 @@
 #. module: payment
 #: selection:payment.acquirer,validation:0
 msgid "Automatic"
-msgstr ""
+msgstr "Automaattinen"
 
 #. module: payment
 #: selection:payment.transaction,state:0
 msgid "Canceled"
-msgstr ""
+msgstr "Peruttu"
 
 #. module: payment
 #: field:payment.transaction,partner_city:0
 msgid "City"
-msgstr ""
+msgstr "Kaupunki"
 
 #. module: payment
 #: field:payment.acquirer,company_id:0
 msgid "Company"
-msgstr ""
+msgstr "Yritys"
 
 #. module: payment
 #: field:payment.acquirer,fees_active:0
@@ -109,53 +93,48 @@
 #. module: payment
 #: field:payment.transaction,partner_country_id:0
 msgid "Country"
-msgstr ""
-
-#. module: payment
-#: field:payment.acquirer,create_uid:0
-#: field:payment.transaction,create_uid:0
+msgstr "Maa"
+
+#. module: payment
+#: field:payment.acquirer,create_uid:0 field:payment.transaction,create_uid:0
 msgid "Created by"
-msgstr ""
+msgstr "Luonut"
 
 #. module: payment
 #: field:payment.acquirer,create_date:0
 #: field:payment.transaction,create_date:0
 msgid "Created on"
-msgstr ""
+msgstr "Luotu"
 
 #. module: payment
 #: field:payment.transaction,date_create:0
 msgid "Creation Date"
-<<<<<<< HEAD
-msgstr ""
-=======
 msgstr "Luontipäivä"
->>>>>>> feedb0f1
 
 #. module: payment
 #: field:payment.transaction,currency_id:0
 msgid "Currency"
-msgstr ""
+msgstr "Valuutta"
 
 #. module: payment
 #: help:payment.transaction,message_last_post:0
 msgid "Date of the last message posted on the record."
-msgstr ""
+msgstr "Viimeisen viestin päivämäärä"
 
 #. module: payment
 #: selection:payment.transaction,state:0
 msgid "Done"
-msgstr ""
+msgstr "Valmis"
 
 #. module: payment
 #: selection:payment.transaction,state:0
 msgid "Draft"
-msgstr ""
+msgstr "Luonnos"
 
 #. module: payment
 #: field:payment.transaction,partner_email:0
 msgid "Email"
-msgstr ""
+msgstr "Sähköposti"
 
 #. module: payment
 #: field:payment.acquirer,environment:0
@@ -165,12 +144,12 @@
 #. module: payment
 #: selection:payment.transaction,state:0
 msgid "Error"
-msgstr ""
+msgstr "Virhe"
 
 #. module: payment
 #: field:payment.transaction,fees:0
 msgid "Fees"
-msgstr ""
+msgstr "Veloitukset"
 
 #. module: payment
 #: help:payment.transaction,fees:0
@@ -195,12 +174,12 @@
 #. module: payment
 #: field:payment.transaction,message_follower_ids:0
 msgid "Followers"
-msgstr ""
+msgstr "Seuraajat"
 
 #. module: payment
 #: selection:payment.transaction,type:0
 msgid "Form"
-msgstr ""
+msgstr "Lomake"
 
 #. module: payment
 #: field:payment.acquirer,view_template_id:0
@@ -210,30 +189,29 @@
 #. module: payment
 #: view:payment.acquirer:payment.acquirer_search
 msgid "Group By"
-msgstr ""
+msgstr "Ryhmittele"
 
 #. module: payment
 #: help:payment.transaction,message_summary:0
 msgid ""
 "Holds the Chatter summary (number of messages, ...). This summary is "
 "directly in html format in order to be inserted in kanban views."
-msgstr ""
-
-#. module: payment
-#: field:payment.acquirer,id:0
-#: field:payment.transaction,id:0
+msgstr "Sisältää viestien yhteenvedon (viestien määrän,...). Tämä yhteenveto on valmiiksi  html-muodossa, jotta se voidaan viedä kanban näkymään."
+
+#. module: payment
+#: field:payment.acquirer,id:0 field:payment.transaction,id:0
 msgid "ID"
-msgstr ""
+msgstr "ID"
 
 #. module: payment
 #: help:payment.transaction,message_unread:0
 msgid "If checked new messages require your attention."
-msgstr ""
+msgstr "Jos valittu, uudet viestit vaativat huomiosi."
 
 #. module: payment
 #: field:payment.transaction,message_is_follower:0
 msgid "Is a Follower"
-msgstr ""
+msgstr "on seuraaja"
 
 #. module: payment
 #: field:payment.transaction,partner_lang:0
@@ -243,19 +221,17 @@
 #. module: payment
 #: field:payment.transaction,message_last_post:0
 msgid "Last Message Date"
-msgstr ""
-
-#. module: payment
-#: field:payment.acquirer,write_uid:0
-#: field:payment.transaction,write_uid:0
+msgstr "Viimeinen viestipvm"
+
+#. module: payment
+#: field:payment.acquirer,write_uid:0 field:payment.transaction,write_uid:0
 msgid "Last Updated by"
-msgstr ""
-
-#. module: payment
-#: field:payment.acquirer,write_date:0
-#: field:payment.transaction,write_date:0
+msgstr "Viimeksi päivittänyt"
+
+#. module: payment
+#: field:payment.acquirer,write_date:0 field:payment.transaction,write_date:0
 msgid "Last Updated on"
-msgstr ""
+msgstr "Viimeksi päivitetty"
 
 #. module: payment
 #: help:payment.acquirer,website_published:0
@@ -285,13 +261,12 @@
 #. module: payment
 #: selection:payment.acquirer,validation:0
 msgid "Manual"
-msgstr ""
-
-#. module: payment
-#: field:payment.acquirer,pre_msg:0
-#: field:payment.transaction,state_message:0
+msgstr "Manuaalinen"
+
+#. module: payment
+#: field:payment.acquirer,pre_msg:0 field:payment.transaction,state_message:0
 msgid "Message"
-msgstr ""
+msgstr "Viesti"
 
 #. module: payment
 #: help:payment.acquirer,post_msg:0
@@ -306,61 +281,61 @@
 #. module: payment
 #: field:payment.transaction,message_ids:0
 msgid "Messages"
-msgstr ""
+msgstr "Viestit"
 
 #. module: payment
 #: help:payment.transaction,message_ids:0
 msgid "Messages and communication history"
-msgstr ""
+msgstr "Viesti- ja kommunikointihistoria"
 
 #. module: payment
 #: field:payment.acquirer,name:0
 msgid "Name"
-msgstr ""
+msgstr "Nimi"
 
 #. module: payment
 #: field:payment.transaction,reference:0
 msgid "Order Reference"
-msgstr ""
+msgstr "Tilauksen viite"
 
 #. module: payment
 #: field:payment.transaction,partner_id:0
 msgid "Partner"
-msgstr ""
+msgstr "Kumppani"
 
 #. module: payment
 #: field:payment.transaction,partner_name:0
 msgid "Partner Name"
-msgstr ""
+msgstr "Kumppanin nimi"
 
 #. module: payment
 #: field:payment.transaction,partner_reference:0
 msgid "Partner Reference"
-msgstr ""
-
-#. module: payment
-#: code:addons/payment/models/payment_acquirer.py:273
+msgstr "Kumppanin viite"
+
+#. module: payment
+#: code:addons/payment/models/payment_acquirer.py:274
 #, python-format
 msgid "Pay safely online"
-msgstr ""
+msgstr "Maksa turvallisesti verkossa"
 
 #. module: payment
 #: model:ir.model,name:payment.model_payment_acquirer
 #: view:payment.acquirer:payment.acquirer_form
 msgid "Payment Acquirer"
-msgstr ""
+msgstr "Maksun vastaanottaja"
 
 #. module: payment
 #: model:ir.actions.act_window,name:payment.action_payment_acquirer
 #: model:ir.ui.menu,name:payment.payment_acquirer_menu
 #: view:payment.acquirer:payment.acquirer_list
 msgid "Payment Acquirers"
-msgstr ""
+msgstr "Maksun vastaanottajat"
 
 #. module: payment
 #: model:ir.model,name:payment.model_payment_transaction
 msgid "Payment Transaction"
-msgstr ""
+msgstr "Maksutapahtuma"
 
 #. module: payment
 #: model:ir.actions.act_window,name:payment.action_payment_transaction
@@ -368,22 +343,22 @@
 #: view:payment.transaction:payment.transaction_form
 #: view:payment.transaction:payment.transaction_list
 msgid "Payment Transactions"
-msgstr ""
+msgstr "Maksutapahtumat"
 
 #. module: payment
 #: model:ir.ui.menu,name:payment.root_payment_menu
 msgid "Payments"
-msgstr ""
+msgstr "Maksut"
 
 #. module: payment
 #: selection:payment.transaction,state:0
 msgid "Pending"
-msgstr ""
+msgstr "Odottaa"
 
 #. module: payment
 #: field:payment.transaction,partner_phone:0
 msgid "Phone"
-msgstr ""
+msgstr "Puhelin"
 
 #. module: payment
 #: field:payment.acquirer,validation:0
@@ -393,7 +368,7 @@
 #. module: payment
 #: selection:payment.acquirer,environment:0
 msgid "Production"
-msgstr ""
+msgstr "Tuotanto"
 
 #. module: payment
 #: view:payment.acquirer:payment.acquirer_search
@@ -419,7 +394,7 @@
 #. module: payment
 #: view:payment.transaction:payment.transaction_form
 msgid "Send a message to the group"
-msgstr ""
+msgstr "Lähetä viesti ryhmälle"
 
 #. module: payment
 #: selection:payment.transaction,type:0
@@ -428,19 +403,18 @@
 
 #. module: payment
 #: help:payment.acquirer,validation:0
-msgid ""
-"Static payments are payments like transfer, that require manual steps."
+msgid "Static payments are payments like transfer, that require manual steps."
 msgstr ""
 
 #. module: payment
 #: field:payment.transaction,state:0
 msgid "Status"
-msgstr ""
+msgstr "Tila"
 
 #. module: payment
 #: field:payment.transaction,message_summary:0
 msgid "Summary"
-msgstr ""
+msgstr "Yhteenveto"
 
 #. module: payment
 #: selection:payment.acquirer,environment:0
@@ -455,30 +429,29 @@
 #. module: payment
 #: sql_constraint:payment.transaction:0
 msgid "The payment transaction reference must be unique!"
-msgstr ""
+msgstr "Maksutapahtuman viitteen täytyy olla uniikki!"
 
 #. module: payment
 #: view:payment.acquirer:payment.acquirer_form
 msgid ""
 "This template renders the acquirer button with all necessary values.\n"
-"                                    It is be rendered with qWeb with the "
-"following evaluation context:"
+"                                    It is be rendered with qWeb with the following evaluation context:"
 msgstr ""
 
 #. module: payment
 #: field:payment.transaction,type:0
 msgid "Type"
-msgstr ""
+msgstr "Tyyppi"
 
 #. module: payment
 #: field:payment.transaction,message_unread:0
 msgid "Unread Messages"
-msgstr ""
+msgstr "Lukemattomia viestejä"
 
 #. module: payment
 #: field:payment.transaction,date_validate:0
 msgid "Validation Date"
-msgstr ""
+msgstr "Vahvistuspäivä"
 
 #. module: payment
 #: field:payment.acquirer,fees_dom_var:0
@@ -498,17 +471,17 @@
 #. module: payment
 #: field:payment.transaction,website_message_ids:0
 msgid "Website Messages"
-msgstr ""
+msgstr "Verkkosivu ilmoitukset"
 
 #. module: payment
 #: help:payment.transaction,website_message_ids:0
 msgid "Website communication history"
-msgstr ""
+msgstr "Verkkosivun viestihistoria"
 
 #. module: payment
 #: field:payment.transaction,partner_zip:0
 msgid "Zip"
-msgstr ""
+msgstr "Postinumero"
 
 #. module: payment
 #: view:payment.acquirer:payment.acquirer_form
