--- conflicted
+++ resolved
@@ -1,36 +1,28 @@
-# Japanese translation for openobject-addons
-# Copyright (c) 2014 Rosetta Contributors and Canonical Ltd 2014
-# This file is distributed under the same license as the openobject-addons package.
-# FIRST AUTHOR <EMAIL@ADDRESS>, 2014.
-#
-msgid ""
-msgstr ""
-<<<<<<< HEAD
-"Project-Id-Version: openobject-addons\n"
-"Report-Msgid-Bugs-To: FULL NAME <EMAIL@ADDRESS>\n"
-"POT-Creation-Date: 2014-09-23 16:27+0000\n"
-"PO-Revision-Date: 2014-08-14 16:10+0000\n"
-"Last-Translator: FULL NAME <EMAIL@ADDRESS>\n"
-"Language-Team: Japanese <ja@li.org>\n"
-=======
+# Translation of Odoo Server.
+# This file contains the translation of the following modules:
+# * analytic
+# 
+# Translators:
+# FIRST AUTHOR <EMAIL@ADDRESS>, 2014
+msgid ""
+msgstr ""
 "Project-Id-Version: Odoo 8.0\n"
 "Report-Msgid-Bugs-To: \n"
 "POT-Creation-Date: 2015-01-21 14:07+0000\n"
 "PO-Revision-Date: 2016-06-29 06:26+0000\n"
 "Last-Translator: Yoshi Tashiro <tashiro@roomsfor.hk>\n"
 "Language-Team: Japanese (http://www.transifex.com/odoo/odoo-8/language/ja/)\n"
->>>>>>> 0c3cd7cb
 "MIME-Version: 1.0\n"
 "Content-Type: text/plain; charset=UTF-8\n"
-"Content-Transfer-Encoding: 8bit\n"
-"X-Launchpad-Export-Date: 2014-09-24 08:57+0000\n"
-"X-Generator: Launchpad (build 17196)\n"
+"Content-Transfer-Encoding: \n"
+"Language: ja\n"
+"Plural-Forms: nplurals=1; plural=0;\n"
 
 #. module: analytic
 #: code:addons/analytic/analytic.py:278
 #, python-format
 msgid "%s (copy)"
-msgstr ""
+msgstr "%s（コピー）"
 
 #. module: analytic
 #: field:account.analytic.account,child_complete_ids:0
@@ -162,18 +154,18 @@
 #. module: analytic
 #: field:account.analytic.line,create_date:0
 msgid "Create Date"
-msgstr ""
+msgstr "作成日"
 
 #. module: analytic
 #: field:account.analytic.account,create_uid:0
 #: field:account.analytic.line,create_uid:0
 msgid "Created by"
-msgstr ""
+msgstr "作成者"
 
 #. module: analytic
 #: field:account.analytic.account,create_date:0
 msgid "Created on"
-msgstr ""
+msgstr "作成日"
 
 #. module: analytic
 #: field:account.analytic.account,credit:0
@@ -220,7 +212,7 @@
 #: code:addons/analytic/analytic.py:160
 #, python-format
 msgid "Error!"
-msgstr ""
+msgstr "エラー"
 
 #. module: analytic
 #: constraint:account.analytic.account:0
@@ -235,12 +227,12 @@
 #. module: analytic
 #: field:account.analytic.account,message_follower_ids:0
 msgid "Followers"
-msgstr ""
+msgstr "フォロワー"
 
 #. module: analytic
 #: field:account.analytic.account,complete_name:0
 msgid "Full Name"
-msgstr ""
+msgstr "名称"
 
 #. module: analytic
 #: help:account.analytic.account,message_summary:0
@@ -250,10 +242,9 @@
 msgstr ""
 
 #. module: analytic
-#: field:account.analytic.account,id:0
-#: field:account.analytic.line,id:0
+#: field:account.analytic.account,id:0 field:account.analytic.line,id:0
 msgid "ID"
-msgstr ""
+msgstr "ID"
 
 #. module: analytic
 #: help:account.analytic.account,message_unread:0
@@ -263,25 +254,18 @@
 #. module: analytic
 #: help:account.analytic.account,type:0
 msgid ""
-"If you select the View Type, it means you won't allow to create journal "
-"entries using that account.\n"
-"The type 'Analytic account' stands for usual accounts that you only want to "
-"use in accounting.\n"
-"If you select Contract or Project, it offers you the possibility to manage "
-"the validity and the invoicing options for this account.\n"
-"The special type 'Template of Contract' allows you to define a template with "
-"default data that you can reuse easily."
+"If you select the View Type, it means you won't allow to create journal entries using that account.\n"
+"The type 'Analytic account' stands for usual accounts that you only want to use in accounting.\n"
+"If you select Contract or Project, it offers you the possibility to manage the validity and the invoicing options for this account.\n"
+"The special type 'Template of Contract' allows you to define a template with default data that you can reuse easily."
 msgstr ""
 
 #. module: analytic
 #: code:addons/analytic/analytic.py:160
 #, python-format
 msgid ""
-"If you set a company, the currency selected has to be the same as it's "
-"currency. \n"
-"You can remove the company belonging, and thus change the currency, only on "
-"analytic account of type 'view'. This can be really useful for consolidation "
-"purposes of several companies charts with different currencies, for example."
+"If you set a company, the currency selected has to be the same as it's currency. \n"
+"You can remove the company belonging, and thus change the currency, only on analytic account of type 'view'. This can be really useful for consolidation purposes of several companies charts with different currencies, for example."
 msgstr ""
 
 #. module: analytic
@@ -303,23 +287,23 @@
 #: field:account.analytic.account,write_uid:0
 #: field:account.analytic.line,write_uid:0
 msgid "Last Updated by"
-msgstr ""
+msgstr "最終更新者"
 
 #. module: analytic
 #: field:account.analytic.account,write_date:0
 #: field:account.analytic.line,write_date:0
 msgid "Last Updated on"
-msgstr ""
+msgstr "最終更新日"
 
 #. module: analytic
 #: field:account.analytic.account,message_ids:0
 msgid "Messages"
-msgstr ""
+msgstr "メッセージ"
 
 #. module: analytic
 #: help:account.analytic.account,message_ids:0
 msgid "Messages and communication history"
-msgstr ""
+msgstr "メッセージと通信履歴"
 
 #. module: analytic
 #: selection:account.analytic.account,state:0
@@ -330,13 +314,10 @@
 #: view:account.analytic.account:analytic.view_account_analytic_account_form
 msgid ""
 "Once the end date of the contract is\n"
-"                                        passed or the maximum number of "
-"service\n"
+"                                        passed or the maximum number of service\n"
 "                                        units (e.g. support contract) is\n"
-"                                        reached, the account manager is "
-"notified \n"
-"                                        by email to renew the contract with "
-"the\n"
+"                                        reached, the account manager is notified \n"
+"                                        by email to renew the contract with the\n"
 "                                        customer."
 msgstr ""
 
@@ -353,7 +334,7 @@
 #. module: analytic
 #: field:account.analytic.account,user_id:0
 msgid "Project Manager"
-msgstr ""
+msgstr "プロジェクトマネジャ"
 
 #. module: analytic
 #: field:account.analytic.account,quantity:0
@@ -397,12 +378,12 @@
 #. module: analytic
 #: field:account.analytic.account,state:0
 msgid "Status"
-msgstr ""
+msgstr "ステータス"
 
 #. module: analytic
 #: field:account.analytic.account,message_summary:0
 msgid "Summary"
-msgstr ""
+msgstr "要約"
 
 #. module: analytic
 #: selection:account.analytic.account,state:0
@@ -433,7 +414,7 @@
 #. module: analytic
 #: field:account.analytic.account,message_unread:0
 msgid "Unread Messages"
-msgstr ""
+msgstr "未読メッセージ"
 
 #. module: analytic
 #: field:account.analytic.line,user_id:0
@@ -444,7 +425,7 @@
 #: code:addons/analytic/analytic.py:272
 #, python-format
 msgid "Warning"
-msgstr ""
+msgstr "警告"
 
 #. module: analytic
 #: constraint:account.analytic.line:0
