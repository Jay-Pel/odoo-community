<?xml version="1.0" encoding="utf-8"?>
<openerp>
    <data>
        <record id="view_confirm_install_module_form" model="ir.ui.view">
            <field name="name">Association Application Configuration</field>
            <field name="model">profile.association.config.install_modules_wizard</field>
            <field name="type">form</field>
            <field name="inherit_id" ref="base.res_config_installer"/>
            <field name="arch" type="xml">
              <data>
                <form position="attributes">
                  <attribute name="string">Association Application Configuration</attribute>
                </form>
                <xpath expr='//separator[@string="vsep"]' position='attributes'>
                    <attribute name='string'></attribute>
                  </xpath>
                <xpath expr="//label[@string='description']"
                       position="attributes">
<<<<<<< HEAD
                  <attribute name="string">Install more applications. A few applications are proposed according to the Association Profile you selected. You will be able to install them based on our requirements.</attribute>
=======
                  <attribute name="string">Here are specific applications related to the Association Profile you selected.</attribute>
>>>>>>> be8fcf14
                </xpath>
                <xpath expr="//button[@string='Install Modules']" position="attributes">
                    <attribute name="string">Configure</attribute>
                </xpath>
                <separator string="title" position="replace"/>
                <group colspan="8">
                  <separator string="Project Management" colspan="4"/>
                  <field name="project"/>
                  <field name="project_gtd"/>
                  <field name="wiki"/>
                  <separator string="Event Management" colspan="4"/>
                  <field name="event_project"/>
                  <separator string="Resources Management" colspan="4"/>
                  <field name="hr_expense"/>
                </group>
              </data>
            </field>
        </record>

        <record id="action_config_install_module" model="ir.actions.act_window">
            <field name="name">Association Application Configuration</field>
            <field name="type">ir.actions.act_window</field>
            <field name="res_model">profile.association.config.install_modules_wizard</field>
            <field name="view_id" ref="view_confirm_install_module_form"/>
            <field name="view_type">form</field>
            <field name="view_mode">form</field>
            <field name="target">new</field>
        </record>

      <record model="ir.actions.todo"
            id="config_install_module">
        <field name="action_id" ref="action_config_install_module"/>
        <field name="sequence">3</field>
      </record>

        <menuitem name="Association" id="base.menu_association" icon="terp-calendar" sequence="9" groups="base.group_extended"/>
        <menuitem name="Events Organisation" id="base.menu_event_main" parent="base.menu_association" />
        <menuitem name="Configuration" id="base.menu_event_config" parent="base.menu_association" sequence="30" groups="base.group_extended"/>
        <menuitem name="Reporting" id="base.menu_report_association" parent="base.menu_association" sequence="20"/>
    </data>
</openerp><|MERGE_RESOLUTION|>--- conflicted
+++ resolved
@@ -16,11 +16,7 @@
                   </xpath>
                 <xpath expr="//label[@string='description']"
                        position="attributes">
-<<<<<<< HEAD
-                  <attribute name="string">Install more applications. A few applications are proposed according to the Association Profile you selected. You will be able to install them based on our requirements.</attribute>
-=======
                   <attribute name="string">Here are specific applications related to the Association Profile you selected.</attribute>
->>>>>>> be8fcf14
                 </xpath>
                 <xpath expr="//button[@string='Install Modules']" position="attributes">
                     <attribute name="string">Configure</attribute>
