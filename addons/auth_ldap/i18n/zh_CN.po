--- conflicted
+++ resolved
@@ -1,18 +1,3 @@
-<<<<<<< HEAD
-# Chinese (Simplified) translation for openobject-addons
-# Copyright (c) 2014 Rosetta Contributors and Canonical Ltd 2014
-# This file is distributed under the same license as the openobject-addons package.
-# FIRST AUTHOR <EMAIL@ADDRESS>, 2014.
-#
-msgid ""
-msgstr ""
-"Project-Id-Version: openobject-addons\n"
-"Report-Msgid-Bugs-To: FULL NAME <EMAIL@ADDRESS>\n"
-"POT-Creation-Date: 2014-08-14 13:08+0000\n"
-"PO-Revision-Date: 2014-10-31 07:26+0000\n"
-"Last-Translator: 卓忆科技 <zhanghao@jointd.com>\n"
-"Language-Team: Chinese (Simplified) <zh_CN@li.org>\n"
-=======
 # Translation of Odoo Server.
 # This file contains the translation of the following modules:
 # * auth_ldap
@@ -28,12 +13,11 @@
 "PO-Revision-Date: 2016-01-21 01:16+0000\n"
 "Last-Translator: jeffery chen fan <jeffery9@gmail.com>\n"
 "Language-Team: Chinese (China) (http://www.transifex.com/odoo/odoo-8/language/zh_CN/)\n"
->>>>>>> ab245fca
 "MIME-Version: 1.0\n"
 "Content-Type: text/plain; charset=UTF-8\n"
-"Content-Transfer-Encoding: 8bit\n"
-"X-Launchpad-Export-Date: 2014-11-01 07:13+0000\n"
-"X-Generator: Launchpad (build 17211)\n"
+"Content-Transfer-Encoding: \n"
+"Language: zh_CN\n"
+"Plural-Forms: nplurals=1; plural=0;\n"
 
 #. module: auth_ldap
 #: help:res.company.ldap,create_user:0
@@ -79,8 +63,7 @@
 msgstr "LDAP 配置"
 
 #. module: auth_ldap
-#: view:res.company:auth_ldap.company_form_view
-#: field:res.company,ldaps:0
+#: view:res.company:auth_ldap.company_form_view field:res.company,ldaps:0
 msgid "LDAP Parameters"
 msgstr "LDAP 参数"
 
@@ -138,8 +121,8 @@
 #: help:res.company.ldap,ldap_tls:0
 msgid ""
 "Request secure TLS/SSL encryption when connecting to the LDAP server. This "
-"option requires a server with STARTTLS enabled, otherwise all authentication "
-"attempts will fail."
+"option requires a server with STARTTLS enabled, otherwise all authentication"
+" attempts will fail."
 msgstr "当连接 LDAP 服务器时请求服务器使用安全的 TLS/SSL 加密。该选项需要服务器启用 STARTTLS，否则所有用户验证都将失败。"
 
 #. module: auth_ldap
