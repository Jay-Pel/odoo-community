# -*- coding: utf-8 -*-
##############################################################################
#
#    OpenERP, Open Source Management Solution
#    Copyright (C) 2004-2010 Tiny SPRL (<http://tiny.be>).
#
#    This program is free software: you can redistribute it and/or modify
#    it under the terms of the GNU Affero General Public License as
#    published by the Free Software Foundation, either version 3 of the
#    License, or (at your option) any later version.
#
#    This program is distributed in the hope that it will be useful,
#    but WITHOUT ANY WARRANTY; without even the implied warranty of
#    MERCHANTABILITY or FITNESS FOR A PARTICULAR PURPOSE.  See the
#    GNU Affero General Public License for more details.
#
#    You should have received a copy of the GNU Affero General Public License
#    along with this program.  If not, see <http://www.gnu.org/licenses/>.
#
##############################################################################

from datetime import datetime
from dateutil.relativedelta import relativedelta
from decimal import Decimal
import logging
import pdb
import time

import openerp
from openerp import tools
from openerp.osv import fields, osv
from openerp.tools.translate import _

import openerp.addons.decimal_precision as dp
import openerp.addons.product.product

_logger = logging.getLogger(__name__)

class pos_config(osv.osv):
    _name = 'pos.config'

    POS_CONFIG_STATE = [
        ('active', 'Active'),
        ('inactive', 'Inactive'),
        ('deprecated', 'Deprecated')
    ]

    def _get_currency(self, cr, uid, ids, fieldnames, args, context=None):
        result = dict.fromkeys(ids, False)
        for pos_config in self.browse(cr, uid, ids, context=context):
            if pos_config.journal_id:
                currency_id = pos_config.journal_id.currency.id or pos_config.journal_id.company_id.currency_id.id
            else:
                currency_id = self.pool['res.users'].browse(cr, uid, uid, context=context).company_id.currency_id.id
            result[pos_config.id] = currency_id
        return result

    _columns = {
        'name' : fields.char('Point of Sale Name', size=32, select=1,
             required=True, help="An internal identification of the point of sale"),
        'journal_ids' : fields.many2many('account.journal', 'pos_config_journal_rel', 
             'pos_config_id', 'journal_id', 'Available Payment Methods',
             domain="[('journal_user', '=', True ), ('type', 'in', ['bank', 'cash'])]",),
        'warehouse_id' : fields.many2one('stock.warehouse', 'Warehouse',
             required=True),
        'journal_id' : fields.many2one('account.journal', 'Sale Journal',
             domain=[('type', '=', 'sale')],
             help="Accounting journal used to post sales entries."),
        'currency_id' : fields.function(_get_currency, type="many2one", string="Currency", relation="res.currency"),
        'iface_self_checkout' : fields.boolean('Self Checkout Mode',
             help="Check this if this point of sale should open by default in a self checkout mode. If unchecked, OpenERP uses the normal cashier mode by default."),
        'iface_cashdrawer' : fields.boolean('Cashdrawer',help="Automatically open the cashdrawer"),
        'iface_payment_terminal' : fields.boolean('Payment Terminal', help="Enables Payment Terminal integration"),
        'iface_electronic_scale' : fields.boolean('Electronic Scale', help="Enables Electronic Scale integration"),
        'iface_vkeyboard' : fields.boolean('Virtual KeyBoard', help="Enables an integrated Virtual Keyboard"),
        'iface_print_via_proxy' : fields.boolean('Print via Proxy', help="Bypass browser printing and prints via the hardware proxy"),
        'iface_scan_via_proxy' : fields.boolean('Scan via Proxy', help="Enable barcode scanning with a remotely connected barcode scanner"),
        'iface_invoicing': fields.boolean('Invoicing',help='Enables invoice generation from the Point of Sale'),
        'iface_big_scrollbars': fields.boolean('Large Scrollbars',help='For imprecise industrial touchscreens'),
        'receipt_header': fields.text('Receipt Header',help="A short text that will be inserted as a header in the printed receipt"),
        'receipt_footer': fields.text('Receipt Footer',help="A short text that will be inserted as a footer in the printed receipt"),
        'proxy_ip':       fields.char('IP Address', help='The hostname or ip address of the hardware proxy, Will be autodetected if left empty', size=45),

        'state' : fields.selection(POS_CONFIG_STATE, 'Status', required=True, readonly=True),
        'sequence_id' : fields.many2one('ir.sequence', 'Order IDs Sequence', readonly=True,
            help="This sequence is automatically created by OpenERP but you can change it "\
                "to customize the reference numbers of your orders."),
        'session_ids': fields.one2many('pos.session', 'config_id', 'Sessions'),
        'group_by' : fields.boolean('Group Journal Items', help="Check this if you want to group the Journal Items by Product while closing a Session"),
        'pricelist_id': fields.many2one('product.pricelist','Pricelist', required=True)
    }

    def _check_cash_control(self, cr, uid, ids, context=None):
        return all(
            (sum(int(journal.cash_control) for journal in record.journal_ids) <= 1)
            for record in self.browse(cr, uid, ids, context=context)
        )

    _constraints = [
        (_check_cash_control, "You cannot have two cash controls in one Point Of Sale !", ['journal_ids']),
    ]

    def copy(self, cr, uid, id, default=None, context=None):
        if not default:
            default = {}
        d = {
            'sequence_id' : False,
        }
        d.update(default)
        return super(pos_config, self).copy(cr, uid, id, d, context=context)


    def name_get(self, cr, uid, ids, context=None):
        result = []
        states = {
            'opening_control': _('Opening Control'),
            'opened': _('In Progress'),
            'closing_control': _('Closing Control'),
            'closed': _('Closed & Posted'),
        }
        for record in self.browse(cr, uid, ids, context=context):
            if (not record.session_ids) or (record.session_ids[0].state=='closed'):
                result.append((record.id, record.name+' ('+_('not used')+')'))
                continue
            session = record.session_ids[0]
            result.append((record.id, record.name + ' ('+session.user_id.name+')')) #, '+states[session.state]+')'))
        return result

    def _default_sale_journal(self, cr, uid, context=None):
        company_id = self.pool.get('res.users').browse(cr, uid, uid, context=context).company_id.id
        res = self.pool.get('account.journal').search(cr, uid, [('type', '=', 'sale'), ('company_id', '=', company_id)], limit=1, context=context)
        return res and res[0] or False

    def _default_warehouse(self, cr, uid, context=None):
        user = self.pool.get('res.users').browse(cr, uid, uid, context)
        res = self.pool.get('stock.warehouse').search(cr, uid, [('company_id', '=', user.company_id.id)], limit=1, context=context)
        return res and res[0] or False

    def _default_pricelist(self, cr, uid, context=None):
        res = self.pool.get('product.pricelist').search(cr, uid, [('type', '=', 'sale')], limit=1, context=context)
        return res and res[0] or False

    _defaults = {
        'state' : POS_CONFIG_STATE[0][0],
        'warehouse_id': _default_warehouse,
        'journal_id': _default_sale_journal,
        'group_by' : True,
        'pricelist_id': _default_pricelist,
        'iface_invoicing': True,
    }

    def set_active(self, cr, uid, ids, context=None):
        return self.write(cr, uid, ids, {'state' : 'active'}, context=context)

    def set_inactive(self, cr, uid, ids, context=None):
        return self.write(cr, uid, ids, {'state' : 'inactive'}, context=context)

    def set_deprecate(self, cr, uid, ids, context=None):
        return self.write(cr, uid, ids, {'state' : 'deprecated'}, context=context)

    def create(self, cr, uid, values, context=None):
        proxy = self.pool.get('ir.sequence')
        sequence_values = dict(
            name='PoS %s' % values['name'],
            padding=5,
            prefix="%s/"  % values['name'],
        )
        sequence_id = proxy.create(cr, uid, sequence_values, context=context)
        values['sequence_id'] = sequence_id
        return super(pos_config, self).create(cr, uid, values, context=context)

    def unlink(self, cr, uid, ids, context=None):
        for obj in self.browse(cr, uid, ids, context=context):
            if obj.sequence_id:
                obj.sequence_id.unlink()
        return super(pos_config, self).unlink(cr, uid, ids, context=context)

class pos_session(osv.osv):
    _name = 'pos.session'
    _order = 'id desc'

    POS_SESSION_STATE = [
        ('opening_control', 'Opening Control'),  # Signal open
        ('opened', 'In Progress'),                    # Signal closing
        ('closing_control', 'Closing Control'),  # Signal close
        ('closed', 'Closed & Posted'),
    ]

    def _compute_cash_all(self, cr, uid, ids, fieldnames, args, context=None):
        result = dict()

        for record in self.browse(cr, uid, ids, context=context):
            result[record.id] = {
                'cash_journal_id' : False,
                'cash_register_id' : False,
                'cash_control' : False,
            }
            for st in record.statement_ids:
                if st.journal_id.cash_control == True:
                    result[record.id]['cash_control'] = True
                    result[record.id]['cash_journal_id'] = st.journal_id.id
                    result[record.id]['cash_register_id'] = st.id

        return result

    _columns = {
        'config_id' : fields.many2one('pos.config', 'Point of Sale',
                                      help="The physical point of sale you will use.",
                                      required=True,
                                      select=1,
                                      domain="[('state', '=', 'active')]",
                                     ),

        'name' : fields.char('Session ID', size=32, required=True, readonly=True),
        'user_id' : fields.many2one('res.users', 'Responsible',
                                    required=True,
                                    select=1,
                                    readonly=True,
                                    states={'opening_control' : [('readonly', False)]}
                                   ),
        'currency_id' : fields.related('config_id', 'currency_id', type="many2one", relation='res.currency', string="Currnecy"),
        'start_at' : fields.datetime('Opening Date', readonly=True), 
        'stop_at' : fields.datetime('Closing Date', readonly=True),

        'state' : fields.selection(POS_SESSION_STATE, 'Status',
                required=True, readonly=True,
                select=1),

        'cash_control' : fields.function(_compute_cash_all,
                                         multi='cash',
                                         type='boolean', string='Has Cash Control'),
        'cash_journal_id' : fields.function(_compute_cash_all,
                                            multi='cash',
                                            type='many2one', relation='account.journal',
                                            string='Cash Journal', store=True),
        'cash_register_id' : fields.function(_compute_cash_all,
                                             multi='cash',
                                             type='many2one', relation='account.bank.statement',
                                             string='Cash Register', store=True),

        'opening_details_ids' : fields.related('cash_register_id', 'opening_details_ids', 
                type='one2many', relation='account.cashbox.line',
                string='Opening Cash Control'),
        'details_ids' : fields.related('cash_register_id', 'details_ids', 
                type='one2many', relation='account.cashbox.line',
                string='Cash Control'),

        'cash_register_balance_end_real' : fields.related('cash_register_id', 'balance_end_real',
                type='float',
                digits_compute=dp.get_precision('Account'),
                string="Ending Balance",
                help="Total of closing cash control lines.",
                readonly=True),
        'cash_register_balance_start' : fields.related('cash_register_id', 'balance_start',
                type='float',
                digits_compute=dp.get_precision('Account'),
                string="Starting Balance",
                help="Total of opening cash control lines.",
                readonly=True),
        'cash_register_total_entry_encoding' : fields.related('cash_register_id', 'total_entry_encoding',
                string='Total Cash Transaction',
                readonly=True,
                help="Total of all paid sale orders"),
        'cash_register_balance_end' : fields.related('cash_register_id', 'balance_end',
                type='float',
                digits_compute=dp.get_precision('Account'),
                string="Theoretical Closing Balance",
                help="Sum of opening balance and transactions.",
                readonly=True),
        'cash_register_difference' : fields.related('cash_register_id', 'difference',
                type='float',
                string='Difference',
                help="Difference between the theoretical closing balance and the real closing balance.",
                readonly=True),

        'journal_ids' : fields.related('config_id', 'journal_ids',
                                       type='many2many',
                                       readonly=True,
                                       relation='account.journal',
                                       string='Available Payment Methods'),
        'order_ids' : fields.one2many('pos.order', 'session_id', 'Orders'),

        'statement_ids' : fields.one2many('account.bank.statement', 'pos_session_id', 'Bank Statement', readonly=True),
    }

    _defaults = {
        'name' : '/',
        'user_id' : lambda obj, cr, uid, context: uid,
        'state' : 'opening_control',
    }

    _sql_constraints = [
        ('uniq_name', 'unique(name)', "The name of this POS Session must be unique !"),
    ]

    def _check_unicity(self, cr, uid, ids, context=None):
        for session in self.browse(cr, uid, ids, context=None):
            # open if there is no session in 'opening_control', 'opened', 'closing_control' for one user
            domain = [
                ('state', 'not in', ('closed','closing_control')),
                ('user_id', '=', session.user_id.id)
            ]
            count = self.search_count(cr, uid, domain, context=context)
            if count>1:
                return False
        return True

    def _check_pos_config(self, cr, uid, ids, context=None):
        for session in self.browse(cr, uid, ids, context=None):
            domain = [
                ('state', '!=', 'closed'),
                ('config_id', '=', session.config_id.id)
            ]
            count = self.search_count(cr, uid, domain, context=context)
            if count>1:
                return False
        return True

    _constraints = [
        (_check_unicity, "You cannot create two active sessions with the same responsible!", ['user_id', 'state']),
        (_check_pos_config, "You cannot create two active sessions related to the same point of sale!", ['config_id']),
    ]

    def create(self, cr, uid, values, context=None):
        context = context or {}
        config_id = values.get('config_id', False) or context.get('default_config_id', False)
        if not config_id:
            raise osv.except_osv( _('Error!'),
                _("You should assign a Point of Sale to your session."))

        # journal_id is not required on the pos_config because it does not
        # exists at the installation. If nothing is configured at the
        # installation we do the minimal configuration. Impossible to do in
        # the .xml files as the CoA is not yet installed.
        jobj = self.pool.get('pos.config')
        pos_config = jobj.browse(cr, uid, config_id, context=context)
        context.update({'company_id': pos_config.warehouse_id.company_id.id})
        if not pos_config.journal_id:
            jid = jobj.default_get(cr, uid, ['journal_id'], context=context)['journal_id']
            if jid:
                jobj.write(cr, uid, [pos_config.id], {'journal_id': jid}, context=context)
            else:
                raise osv.except_osv( _('error!'),
                    _("Unable to open the session. You have to assign a sale journal to your point of sale."))

        # define some cash journal if no payment method exists
        if not pos_config.journal_ids:
            journal_proxy = self.pool.get('account.journal')
            cashids = journal_proxy.search(cr, uid, [('journal_user', '=', True), ('type','=','cash')], context=context)
            if not cashids:
                cashids = journal_proxy.search(cr, uid, [('type', '=', 'cash')], context=context)
                if not cashids:
                    cashids = journal_proxy.search(cr, uid, [('journal_user','=',True)], context=context)

            jobj.write(cr, uid, [pos_config.id], {'journal_ids': [(6,0, cashids)]})


        pos_config = jobj.browse(cr, uid, config_id, context=context)
        bank_statement_ids = []
        for journal in pos_config.journal_ids:
            bank_values = {
                'journal_id' : journal.id,
                'user_id' : uid,
                'company_id' : pos_config.warehouse_id.company_id.id
            }
            statement_id = self.pool.get('account.bank.statement').create(cr, uid, bank_values, context=context)
            bank_statement_ids.append(statement_id)

        values.update({
            'name' : pos_config.sequence_id._next(),
            'statement_ids' : [(6, 0, bank_statement_ids)],
            'config_id': config_id
        })

        return super(pos_session, self).create(cr, uid, values, context=context)

    def unlink(self, cr, uid, ids, context=None):
        for obj in self.browse(cr, uid, ids, context=context):
            for statement in obj.statement_ids:
                statement.unlink(context=context)
        return True


    def open_cb(self, cr, uid, ids, context=None):
        """
        call the Point Of Sale interface and set the pos.session to 'opened' (in progress)
        """
        if context is None:
            context = dict()

        if isinstance(ids, (int, long)):
            ids = [ids]

        this_record = self.browse(cr, uid, ids[0], context=context)
        this_record.signal_workflow('open')

        context.update(active_id=this_record.id)

        return {
            'type' : 'ir.actions.act_url',
            'url'  : '/pos/web/',
            'target': 'self',
        }

    def wkf_action_open(self, cr, uid, ids, context=None):
        # second browse because we need to refetch the data from the DB for cash_register_id
        for record in self.browse(cr, uid, ids, context=context):
            values = {}
            if not record.start_at:
                values['start_at'] = time.strftime('%Y-%m-%d %H:%M:%S')
            values['state'] = 'opened'
            record.write(values, context=context)
            for st in record.statement_ids:
                st.button_open(context=context)

        return self.open_frontend_cb(cr, uid, ids, context=context)

    def wkf_action_opening_control(self, cr, uid, ids, context=None):
        return self.write(cr, uid, ids, {'state' : 'opening_control'}, context=context)

    def wkf_action_closing_control(self, cr, uid, ids, context=None):
        for session in self.browse(cr, uid, ids, context=context):
            for statement in session.statement_ids:
                if (statement != session.cash_register_id) and (statement.balance_end != statement.balance_end_real):
                    self.pool.get('account.bank.statement').write(cr, uid, [statement.id], {'balance_end_real': statement.balance_end})
        return self.write(cr, uid, ids, {'state' : 'closing_control', 'stop_at' : time.strftime('%Y-%m-%d %H:%M:%S')}, context=context)

    def wkf_action_close(self, cr, uid, ids, context=None):
        # Close CashBox
        bsl = self.pool.get('account.bank.statement.line')
        for record in self.browse(cr, uid, ids, context=context):
            for st in record.statement_ids:
                if abs(st.difference) > st.journal_id.amount_authorized_diff:
                    # The pos manager can close statements with maximums.
                    if not self.pool.get('ir.model.access').check_groups(cr, uid, "point_of_sale.group_pos_manager"):
                        raise osv.except_osv( _('Error!'),
                            _("Your ending balance is too different from the theoretical cash closing (%.2f), the maximum allowed is: %.2f. You can contact your manager to force it.") % (st.difference, st.journal_id.amount_authorized_diff))
                if (st.journal_id.type not in ['bank', 'cash']):
                    raise osv.except_osv(_('Error!'), 
                        _("The type of the journal for your payment method should be bank or cash "))
                if st.difference and st.journal_id.cash_control == True:
                    if st.difference > 0.0:
                        name= _('Point of Sale Profit')
                        account_id = st.journal_id.profit_account_id.id
                    else:
                        account_id = st.journal_id.loss_account_id.id
                        name= _('Point of Sale Loss')
                    if not account_id:
                        raise osv.except_osv( _('Error!'),
                        _("Please set your profit and loss accounts on your payment method '%s'. This will allow OpenERP to post the difference of %.2f in your ending balance. To close this session, you can update the 'Closing Cash Control' to avoid any difference.") % (st.journal_id.name,st.difference))
                    bsl.create(cr, uid, {
                        'statement_id': st.id,
                        'amount': st.difference,
                        'ref': record.name,
                        'name': name,
                        'account_id': account_id
                    }, context=context)

                if st.journal_id.type == 'bank':
                    st.write({'balance_end_real' : st.balance_end})
                getattr(st, 'button_confirm_%s' % st.journal_id.type)(context=context)
        self._confirm_orders(cr, uid, ids, context=context)
        self.write(cr, uid, ids, {'state' : 'closed'}, context=context)

        obj = self.pool.get('ir.model.data').get_object_reference(cr, uid, 'point_of_sale', 'menu_point_root')[1]
        return {
            'type' : 'ir.actions.client',
            'name' : 'Point of Sale Menu',
            'tag' : 'reload',
            'params' : {'menu_id': obj},
        }

    def _confirm_orders(self, cr, uid, ids, context=None):
        account_move_obj = self.pool.get('account.move')
        pos_order_obj = self.pool.get('pos.order')
        for session in self.browse(cr, uid, ids, context=context):
            local_context = dict(context or {}, force_company=session.config_id.journal_id.company_id.id)
            order_ids = [order.id for order in session.order_ids if order.state == 'paid']

            move_id = account_move_obj.create(cr, uid, {'ref' : session.name, 'journal_id' : session.config_id.journal_id.id, }, context=local_context)

            pos_order_obj._create_account_move_line(cr, uid, order_ids, session, move_id, context=local_context)

            for order in session.order_ids:
                if order.state not in ('paid', 'invoiced'):
                    raise osv.except_osv(
                        _('Error!'),
                        _("You cannot confirm all orders of this session, because they have not the 'paid' status"))
                else:
                    pos_order_obj.signal_done(cr, uid, [order.id])

        return True

    def open_frontend_cb(self, cr, uid, ids, context=None):
        if not context:
            context = {}
        if not ids:
            return {}
        for session in self.browse(cr, uid, ids, context=context):
            if session.user_id.id != uid:
                raise osv.except_osv(
                        _('Error!'),
                        _("You cannot use the session of another users. This session is owned by %s. Please first close this one to use this point of sale." % session.user_id.name))
        context.update({'active_id': ids[0]})
        return {
            'type' : 'ir.actions.act_url',
            'target': 'self',
            'url':   '/pos/web/',
        }

class pos_order(osv.osv):
    _name = "pos.order"
    _description = "Point of Sale"
    _order = "id desc"

    def create_from_ui(self, cr, uid, orders, context=None):      
        
        # Keep only new orders
        submitted_references = [o['data']['name'] for o in orders]
        existing_order_ids = self.search(cr, uid, [('pos_reference', 'in', submitted_references)], context=context)
        existing_orders = self.read(cr, uid, existing_order_ids, ['pos_reference'], context=context)
        existing_references = set([o['pos_reference'] for o in existing_orders])
        orders_to_save = [o for o in orders if o['data']['name'] not in existing_references]

        order_ids = []
        for tmp_order in orders_to_save:
            to_invoice = tmp_order['to_invoice']
            order = tmp_order['data']

            order_id = self.create(cr, uid, {
                'name': order['name'],
                'user_id': order['user_id'] or False,
                'session_id': order['pos_session_id'],
                'lines': order['lines'],
                'pos_reference':order['name'],
                'partner_id': order['partner_id'] or False
            }, context)
            for payments in order['statement_ids']:
                payment = payments[2]
                self.add_payment(cr, uid, order_id, {
                    'amount': payment['amount'] or 0.0,
                    'payment_date': payment['name'],
                    'statement_id': payment['statement_id'],
                    'payment_name': payment.get('note', False),
                    'journal': payment['journal_id']
                }, context=context)

            if order['amount_return']:
                session = self.pool.get('pos.session').browse(cr, uid, order['pos_session_id'], context=context)
                cash_journal = session.cash_journal_id
                if not cash_journal:
                    cash_journal_ids = filter(lambda st: st.journal_id.type=='cash', session.statement_ids)
                    if not len(cash_journal_ids):
                        raise osv.except_osv( _('error!'),
                            _("No cash statement found for this session. Unable to record returned cash."))
                    cash_journal = cash_journal_ids[0].journal_id
                self.add_payment(cr, uid, order_id, {
                    'amount': -order['amount_return'],
                    'payment_date': time.strftime('%Y-%m-%d %H:%M:%S'),
                    'payment_name': _('return'),
                    'journal': cash_journal.id,
                }, context=context)
            order_ids.append(order_id)

            try:
<<<<<<< HEAD
                self.signal_paid(cr, uid, [order_id])
            except Exception as e:
                _logger.error('Could not mark POS Order as Paid: %s', tools.ustr(e))

            if to_invoice:
                self.action_invoice(cr, uid, [order_id], context)
                order_obj = self.browse(cr, uid, order_id, context)
                self.pool['account.invoice'].signal_invoice_open(cr, uid, [order_obj.invoice_id.id])

=======
                wf_service.trg_validate(uid, 'pos.order', order_id, 'paid', cr)
            except Exception:
                _logger.error('ERROR: Could not fully process the POS Order', exc_info=True)
>>>>>>> a8a085ea
        return order_ids

    def write(self, cr, uid, ids, vals, context=None):
        res = super(pos_order, self).write(cr, uid, ids, vals, context=context)
        #If you change the partner of the PoS order, change also the partner of the associated bank statement lines
        partner_obj = self.pool.get('res.partner')
        bsl_obj = self.pool.get("account.bank.statement.line")
        if 'partner_id' in vals:
            for posorder in self.browse(cr, uid, ids, context=context):
                if posorder.invoice_id:
                    raise osv.except_osv( _('Error!'), _("You cannot change the partner of a POS order for which an invoice has already been issued."))
                if vals['partner_id']:
                    p_id = partner_obj.browse(cr, uid, vals['partner_id'], context=context)
                    part_id = partner_obj._find_accounting_partner(p_id).id
                else:
                    part_id = False
                bsl_ids = [x.id for x in posorder.statement_ids]
                bsl_obj.write(cr, uid, bsl_ids, {'partner_id': part_id}, context=context)
        return res

    def unlink(self, cr, uid, ids, context=None):
        for rec in self.browse(cr, uid, ids, context=context):
            if rec.state not in ('draft','cancel'):
                raise osv.except_osv(_('Unable to Delete!'), _('In order to delete a sale, it must be new or cancelled.'))
        return super(pos_order, self).unlink(cr, uid, ids, context=context)

    def onchange_partner_id(self, cr, uid, ids, part=False, context=None):
        if not part:
            return {'value': {}}
        pricelist = self.pool.get('res.partner').browse(cr, uid, part, context=context).property_product_pricelist.id
        return {'value': {'pricelist_id': pricelist}}

    def _amount_all(self, cr, uid, ids, name, args, context=None):
        tax_obj = self.pool.get('account.tax')
        cur_obj = self.pool.get('res.currency')
        res = {}
        for order in self.browse(cr, uid, ids, context=context):
            res[order.id] = {
                'amount_paid': 0.0,
                'amount_return':0.0,
                'amount_tax':0.0,
            }
            val1 = val2 = 0.0
            cur = order.pricelist_id.currency_id
            for payment in order.statement_ids:
                res[order.id]['amount_paid'] +=  payment.amount
                res[order.id]['amount_return'] += (payment.amount < 0 and payment.amount or 0)
            for line in order.lines:
                val1 += line.price_subtotal_incl
                val2 += line.price_subtotal
            res[order.id]['amount_tax'] = cur_obj.round(cr, uid, cur, val1-val2)
            res[order.id]['amount_total'] = cur_obj.round(cr, uid, cur, val1)
        return res

    def copy(self, cr, uid, id, default=None, context=None):
        if not default:
            default = {}
        d = {
            'state': 'draft',
            'invoice_id': False,
            'account_move': False,
            'picking_id': False,
            'statement_ids': [],
            'nb_print': 0,
            'name': self.pool.get('ir.sequence').get(cr, uid, 'pos.order'),
        }
        d.update(default)
        return super(pos_order, self).copy(cr, uid, id, d, context=context)

    _columns = {
        'name': fields.char('Order Ref', size=64, required=True, readonly=True),
        'company_id':fields.many2one('res.company', 'Company', required=True, readonly=True),
        'warehouse_id': fields.related('session_id', 'config_id', 'warehouse_id', relation='stock.warehouse', type='many2one', string='Warehouse', store=True, readonly=True),
        'date_order': fields.datetime('Order Date', readonly=True, select=True),
        'user_id': fields.many2one('res.users', 'Salesman', help="Person who uses the the cash register. It can be a reliever, a student or an interim employee."),
        'amount_tax': fields.function(_amount_all, string='Taxes', digits_compute=dp.get_precision('Account'), multi='all'),
        'amount_total': fields.function(_amount_all, string='Total', multi='all'),
        'amount_paid': fields.function(_amount_all, string='Paid', states={'draft': [('readonly', False)]}, readonly=True, digits_compute=dp.get_precision('Account'), multi='all'),
        'amount_return': fields.function(_amount_all, 'Returned', digits_compute=dp.get_precision('Account'), multi='all'),
        'lines': fields.one2many('pos.order.line', 'order_id', 'Order Lines', states={'draft': [('readonly', False)]}, readonly=True),
        'statement_ids': fields.one2many('account.bank.statement.line', 'pos_statement_id', 'Payments', states={'draft': [('readonly', False)]}, readonly=True),
        'pricelist_id': fields.many2one('product.pricelist', 'Pricelist', required=True, states={'draft': [('readonly', False)]}, readonly=True),
        'partner_id': fields.many2one('res.partner', 'Customer', change_default=True, select=1, states={'draft': [('readonly', False)], 'paid': [('readonly', False)]}),

        'session_id' : fields.many2one('pos.session', 'Session', 
                                        #required=True,
                                        select=1,
                                        domain="[('state', '=', 'opened')]",
                                        states={'draft' : [('readonly', False)]},
                                        readonly=True),

        'state': fields.selection([('draft', 'New'),
                                   ('cancel', 'Cancelled'),
                                   ('paid', 'Paid'),
                                   ('done', 'Posted'),
                                   ('invoiced', 'Invoiced')],
                                  'Status', readonly=True),

        'invoice_id': fields.many2one('account.invoice', 'Invoice'),
        'account_move': fields.many2one('account.move', 'Journal Entry', readonly=True),
        'picking_id': fields.many2one('stock.picking', 'Picking', readonly=True),
        'note': fields.text('Internal Notes'),
        'nb_print': fields.integer('Number of Print', readonly=True),
        'pos_reference': fields.char('Receipt Ref', size=64, readonly=True),
        'sale_journal': fields.related('session_id', 'config_id', 'journal_id', relation='account.journal', type='many2one', string='Sale Journal', store=True, readonly=True),
    }

    def _default_session(self, cr, uid, context=None):
        so = self.pool.get('pos.session')
        session_ids = so.search(cr, uid, [('state','=', 'opened'), ('user_id','=',uid)], context=context)
        return session_ids and session_ids[0] or False

    def _default_pricelist(self, cr, uid, context=None):
        session_ids = self._default_session(cr, uid, context) 
        if session_ids:
            session_record = self.pool.get('pos.session').browse(cr, uid, session_ids, context=context)
            return session_record.config_id.pricelist_id and session_record.config_id.pricelist_id.id or False
        return False

    _defaults = {
        'user_id': lambda self, cr, uid, context: uid,
        'state': 'draft',
        'name': '/', 
        'date_order': lambda *a: time.strftime('%Y-%m-%d %H:%M:%S'),
        'nb_print': 0,
        'session_id': _default_session,
        'company_id': lambda self,cr,uid,c: self.pool.get('res.users').browse(cr, uid, uid, c).company_id.id,
        'pricelist_id': _default_pricelist,
    }

    def create(self, cr, uid, values, context=None):
        values['name'] = self.pool.get('ir.sequence').get(cr, uid, 'pos.order')
        return super(pos_order, self).create(cr, uid, values, context=context)

    def test_paid(self, cr, uid, ids, context=None):
        """A Point of Sale is paid when the sum
        @return: True
        """
        for order in self.browse(cr, uid, ids, context=context):
            if order.lines and not order.amount_total:
                return True
            if (not order.lines) or (not order.statement_ids) or \
                (abs(order.amount_total-order.amount_paid) > 0.00001):
                return False
        return True

    def create_picking(self, cr, uid, ids, context=None):
        """Create a picking for each order and validate it."""
        picking_obj = self.pool.get('stock.picking.out')
        partner_obj = self.pool.get('res.partner')
        move_obj = self.pool.get('stock.move')

        for order in self.browse(cr, uid, ids, context=context):
            addr = order.partner_id and partner_obj.address_get(cr, uid, [order.partner_id.id], ['delivery']) or {}
            picking_id = picking_obj.create(cr, uid, {
                'origin': order.name,
                'partner_id': addr.get('delivery',False),
                'type': 'out',
                'company_id': order.company_id.id,
                'move_type': 'direct',
                'note': order.note or "",
                'invoice_state': 'none',
                'auto_picking': True,
            }, context=context)
            self.write(cr, uid, [order.id], {'picking_id': picking_id}, context=context)
            location_id = order.warehouse_id.lot_stock_id.id
            if order.partner_id:
                destination_id = order.partner_id.property_stock_customer.id
            else:
                destination_id = partner_obj.default_get(cr, uid, ['property_stock_customer'], context=context)['property_stock_customer']

            for line in order.lines:
                if line.product_id and line.product_id.type == 'service':
                    continue

                move_obj.create(cr, uid, {
                    'name': line.name,
                    'product_uom': line.product_id.uom_id.id,
                    'product_uos': line.product_id.uom_id.id,
                    'picking_id': picking_id,
                    'product_id': line.product_id.id,
                    'product_uos_qty': abs(line.qty),
                    'product_qty': abs(line.qty),
                    'tracking_id': False,
                    'state': 'draft',
                    'location_id': location_id if line.qty >= 0 else destination_id,
                    'location_dest_id': destination_id if line.qty >= 0 else location_id,
                }, context=context)
            
            picking_obj.signal_button_confirm(cr, uid, [picking_id])
            picking_obj.force_assign(cr, uid, [picking_id], context)
        return True

    def cancel_order(self, cr, uid, ids, context=None):
        """ Changes order state to cancel
        @return: True
        """
        stock_picking_obj = self.pool.get('stock.picking')
        for order in self.browse(cr, uid, ids, context=context):
            stock_picking_obj.signal_button_cancel(cr, uid, [order.picking_id.id])
            if stock_picking_obj.browse(cr, uid, order.picking_id.id, context=context).state <> 'cancel':
                raise osv.except_osv(_('Error!'), _('Unable to cancel the picking.'))
        self.write(cr, uid, ids, {'state': 'cancel'}, context=context)
        return True

    def add_payment(self, cr, uid, order_id, data, context=None):
        """Create a new payment for the order"""
        if not context:
            context = {}
        statement_line_obj = self.pool.get('account.bank.statement.line')
        property_obj = self.pool.get('ir.property')
        order = self.browse(cr, uid, order_id, context=context)
        args = {
            'amount': data['amount'],
            'date': data.get('payment_date', time.strftime('%Y-%m-%d')),
            'name': order.name + ': ' + (data.get('payment_name', '') or ''),
        }

        account_def = property_obj.get(cr, uid, 'property_account_receivable', 'res.partner', context=context)
        args['account_id'] = (order.partner_id and order.partner_id.property_account_receivable \
                             and order.partner_id.property_account_receivable.id) or (account_def and account_def.id) or False
        args['partner_id'] = order.partner_id and order.partner_id.id or None

        if not args['account_id']:
            if not args['partner_id']:
                msg = _('There is no receivable account defined to make payment.')
            else:
                msg = _('There is no receivable account defined to make payment for the partner: "%s" (id:%d).') % (order.partner_id.name, order.partner_id.id,)
            raise osv.except_osv(_('Configuration Error!'), msg)

        context.pop('pos_session_id', False)

        journal_id = data.get('journal', False)
        statement_id = data.get('statement_id', False)
        assert journal_id or statement_id, "No statement_id or journal_id passed to the method!"

        for statement in order.session_id.statement_ids:
            if statement.id == statement_id:
                journal_id = statement.journal_id.id
                break
            elif statement.journal_id.id == journal_id:
                statement_id = statement.id
                break

        if not statement_id:
            raise osv.except_osv(_('Error!'), _('You have to open at least one cashbox.'))

        args.update({
            'statement_id' : statement_id,
            'pos_statement_id' : order_id,
            'journal_id' : journal_id,
            'type' : 'customer',
            'ref' : order.session_id.name,
        })

        statement_line_obj.create(cr, uid, args, context=context)

        return statement_id

    def refund(self, cr, uid, ids, context=None):
        """Create a copy of order  for refund order"""
        clone_list = []
        line_obj = self.pool.get('pos.order.line')
        
        for order in self.browse(cr, uid, ids, context=context):
            current_session_ids = self.pool.get('pos.session').search(cr, uid, [
                ('state', '!=', 'closed'),
                ('user_id', '=', uid)], context=context)
            if not current_session_ids:
                raise osv.except_osv(_('Error!'), _('To return product(s), you need to open a session that will be used to register the refund.'))

            clone_id = self.copy(cr, uid, order.id, {
                'name': order.name + ' REFUND', # not used, name forced by create
                'session_id': current_session_ids[0],
                'date_order': time.strftime('%Y-%m-%d %H:%M:%S'),
            }, context=context)
            clone_list.append(clone_id)

        for clone in self.browse(cr, uid, clone_list, context=context):
            for order_line in clone.lines:
                line_obj.write(cr, uid, [order_line.id], {
                    'qty': -order_line.qty
                }, context=context)

        new_order = ','.join(map(str,clone_list))
        abs = {
            #'domain': "[('id', 'in', ["+new_order+"])]",
            'name': _('Return Products'),
            'view_type': 'form',
            'view_mode': 'form',
            'res_model': 'pos.order',
            'res_id':clone_list[0],
            'view_id': False,
            'context':context,
            'type': 'ir.actions.act_window',
            'nodestroy': True,
            'target': 'current',
        }
        return abs

    def action_invoice_state(self, cr, uid, ids, context=None):
        return self.write(cr, uid, ids, {'state':'invoiced'}, context=context)

    def action_invoice(self, cr, uid, ids, context=None):
        inv_ref = self.pool.get('account.invoice')
        inv_line_ref = self.pool.get('account.invoice.line')
        product_obj = self.pool.get('product.product')
        inv_ids = []

        for order in self.pool.get('pos.order').browse(cr, uid, ids, context=context):
            if order.invoice_id:
                inv_ids.append(order.invoice_id.id)
                continue

            if not order.partner_id:
                raise osv.except_osv(_('Error!'), _('Please provide a partner for the sale.'))

            acc = order.partner_id.property_account_receivable.id
            inv = {
                'name': order.name,
                'origin': order.name,
                'account_id': acc,
                'journal_id': order.sale_journal.id or None,
                'type': 'out_invoice',
                'reference': order.name,
                'partner_id': order.partner_id.id,
                'comment': order.note or '',
                'currency_id': order.pricelist_id.currency_id.id, # considering partner's sale pricelist's currency
            }
            inv.update(inv_ref.onchange_partner_id(cr, uid, [], 'out_invoice', order.partner_id.id)['value'])
            if not inv.get('account_id', None):
                inv['account_id'] = acc
            inv_id = inv_ref.create(cr, uid, inv, context=context)

            self.write(cr, uid, [order.id], {'invoice_id': inv_id, 'state': 'invoiced'}, context=context)
            inv_ids.append(inv_id)
            for line in order.lines:
                inv_line = {
                    'invoice_id': inv_id,
                    'product_id': line.product_id.id,
                    'quantity': line.qty,
                }
                inv_name = product_obj.name_get(cr, uid, [line.product_id.id], context=context)[0][1]
                inv_line.update(inv_line_ref.product_id_change(cr, uid, [],
                                                               line.product_id.id,
                                                               line.product_id.uom_id.id,
                                                               line.qty, partner_id = order.partner_id.id,
                                                               fposition_id=order.partner_id.property_account_position.id)['value'])
                if line.product_id.description_sale:
                    inv_line['note'] = line.product_id.description_sale
                inv_line['price_unit'] = line.price_unit
                inv_line['discount'] = line.discount
                inv_line['name'] = inv_name
                inv_line['invoice_line_tax_id'] = [(6, 0, [x.id for x in line.product_id.taxes_id] )]
                inv_line_ref.create(cr, uid, inv_line, context=context)
            inv_ref.button_reset_taxes(cr, uid, [inv_id], context=context)
            self.signal_invoice(cr, uid, [order.id])
            inv_ref.signal_validate(cr, uid, [inv_id])

        if not inv_ids: return {}

        mod_obj = self.pool.get('ir.model.data')
        res = mod_obj.get_object_reference(cr, uid, 'account', 'invoice_form')
        res_id = res and res[1] or False
        return {
            'name': _('Customer Invoice'),
            'view_type': 'form',
            'view_mode': 'form',
            'view_id': [res_id],
            'res_model': 'account.invoice',
            'context': "{'type':'out_invoice'}",
            'type': 'ir.actions.act_window',
            'nodestroy': True,
            'target': 'current',
            'res_id': inv_ids and inv_ids[0] or False,
        }

    def create_account_move(self, cr, uid, ids, context=None):
        return self._create_account_move_line(cr, uid, ids, None, None, context=context)

    def _create_account_move_line(self, cr, uid, ids, session=None, move_id=None, context=None):
        # Tricky, via the workflow, we only have one id in the ids variable
        """Create a account move line of order grouped by products or not."""
        account_move_obj = self.pool.get('account.move')
        account_period_obj = self.pool.get('account.period')
        account_tax_obj = self.pool.get('account.tax')
        property_obj = self.pool.get('ir.property')
        cur_obj = self.pool.get('res.currency')

        #session_ids = set(order.session_id for order in self.browse(cr, uid, ids, context=context))

        if session and not all(session.id == order.session_id.id for order in self.browse(cr, uid, ids, context=context)):
            raise osv.except_osv(_('Error!'), _('Selected orders do not have the same session!'))

        grouped_data = {}
        have_to_group_by = session and session.config_id.group_by or False

        def compute_tax(amount, tax, line):
            if amount > 0:
                tax_code_id = tax['base_code_id']
                tax_amount = line.price_subtotal * tax['base_sign']
            else:
                tax_code_id = tax['ref_base_code_id']
                tax_amount = line.price_subtotal * tax['ref_base_sign']

            return (tax_code_id, tax_amount,)

        for order in self.browse(cr, uid, ids, context=context):
            if order.account_move:
                continue
            if order.state != 'paid':
                continue

            current_company = order.sale_journal.company_id

            group_tax = {}
            account_def = property_obj.get(cr, uid, 'property_account_receivable', 'res.partner', context=context)

            order_account = order.partner_id and \
                            order.partner_id.property_account_receivable and \
                            order.partner_id.property_account_receivable.id or \
                            account_def and account_def.id or current_company.account_receivable.id

            if move_id is None:
                # Create an entry for the sale
                move_id = account_move_obj.create(cr, uid, {
                    'ref' : order.name,
                    'journal_id': order.sale_journal.id,
                }, context=context)

            def insert_data(data_type, values):
                # if have_to_group_by:

                sale_journal_id = order.sale_journal.id
                period = account_period_obj.find(cr, uid, context=dict(context or {}, company_id=current_company.id))[0]

                # 'quantity': line.qty,
                # 'product_id': line.product_id.id,
                values.update({
                    'date': order.date_order[:10],
                    'ref': order.name,
                    'journal_id' : sale_journal_id,
                    'period_id' : period,
                    'move_id' : move_id,
                    'company_id': current_company.id,
                })

                if data_type == 'product':
                    key = ('product', values['partner_id'], values['product_id'], values['debit'] > 0)
                elif data_type == 'tax':
                    key = ('tax', values['partner_id'], values['tax_code_id'], values['debit'] > 0)
                elif data_type == 'counter_part':
                    key = ('counter_part', values['partner_id'], values['account_id'], values['debit'] > 0)
                else:
                    return

                grouped_data.setdefault(key, [])

                # if not have_to_group_by or (not grouped_data[key]):
                #     grouped_data[key].append(values)
                # else:
                #     pass

                if have_to_group_by:
                    if not grouped_data[key]:
                        grouped_data[key].append(values)
                    else:
                        current_value = grouped_data[key][0]
                        current_value['quantity'] = current_value.get('quantity', 0.0) +  values.get('quantity', 0.0)
                        current_value['credit'] = current_value.get('credit', 0.0) + values.get('credit', 0.0)
                        current_value['debit'] = current_value.get('debit', 0.0) + values.get('debit', 0.0)
                        current_value['tax_amount'] = current_value.get('tax_amount', 0.0) + values.get('tax_amount', 0.0)
                else:
                    grouped_data[key].append(values)

            #because of the weird way the pos order is written, we need to make sure there is at least one line, 
            #because just after the 'for' loop there are references to 'line' and 'income_account' variables (that 
            #are set inside the for loop)
            #TOFIX: a deep refactoring of this method (and class!) is needed in order to get rid of this stupid hack
            assert order.lines, _('The POS order must have lines when calling this method')
            # Create an move for each order line

            cur = order.pricelist_id.currency_id
            for line in order.lines:
                tax_amount = 0
                taxes = []
                for t in line.product_id.taxes_id:
                    if t.company_id.id == current_company.id:
                        taxes.append(t)
                computed_taxes = account_tax_obj.compute_all(cr, uid, taxes, line.price_unit * (100.0-line.discount) / 100.0, line.qty)['taxes']

                for tax in computed_taxes:
                    tax_amount += cur_obj.round(cr, uid, cur, tax['amount'])
                    group_key = (tax['tax_code_id'], tax['base_code_id'], tax['account_collected_id'], tax['id'])

                    group_tax.setdefault(group_key, 0)
                    group_tax[group_key] += cur_obj.round(cr, uid, cur, tax['amount'])

                amount = line.price_subtotal

                # Search for the income account
                if  line.product_id.property_account_income.id:
                    income_account = line.product_id.property_account_income.id
                elif line.product_id.categ_id.property_account_income_categ.id:
                    income_account = line.product_id.categ_id.property_account_income_categ.id
                else:
                    raise osv.except_osv(_('Error!'), _('Please define income '\
                        'account for this product: "%s" (id:%d).') \
                        % (line.product_id.name, line.product_id.id, ))

                # Empty the tax list as long as there is no tax code:
                tax_code_id = False
                tax_amount = 0
                while computed_taxes:
                    tax = computed_taxes.pop(0)
                    tax_code_id, tax_amount = compute_tax(amount, tax, line)

                    # If there is one we stop
                    if tax_code_id:
                        break

                # Create a move for the line
                insert_data('product', {
                    'name': line.product_id.name,
                    'quantity': line.qty,
                    'product_id': line.product_id.id,
                    'account_id': income_account,
                    'credit': ((amount>0) and amount) or 0.0,
                    'debit': ((amount<0) and -amount) or 0.0,
                    'tax_code_id': tax_code_id,
                    'tax_amount': tax_amount,
                    'partner_id': order.partner_id and self.pool.get("res.partner")._find_accounting_partner(order.partner_id).id or False
                })

                # For each remaining tax with a code, whe create a move line
                for tax in computed_taxes:
                    tax_code_id, tax_amount = compute_tax(amount, tax, line)
                    if not tax_code_id:
                        continue

                    insert_data('tax', {
                        'name': _('Tax'),
                        'product_id':line.product_id.id,
                        'quantity': line.qty,
                        'account_id': income_account,
                        'credit': 0.0,
                        'debit': 0.0,
                        'tax_code_id': tax_code_id,
                        'tax_amount': tax_amount,
                        'partner_id': order.partner_id and self.pool.get("res.partner")._find_accounting_partner(order.partner_id).id or False
                    })

            # Create a move for each tax group
            (tax_code_pos, base_code_pos, account_pos, tax_id)= (0, 1, 2, 3)

            for key, tax_amount in group_tax.items():
                tax = self.pool.get('account.tax').browse(cr, uid, key[tax_id], context=context)
                insert_data('tax', {
                    'name': _('Tax') + ' ' + tax.name,
                    'quantity': line.qty,
                    'product_id': line.product_id.id,
                    'account_id': key[account_pos] or income_account,
                    'credit': ((tax_amount>0) and tax_amount) or 0.0,
                    'debit': ((tax_amount<0) and -tax_amount) or 0.0,
                    'tax_code_id': key[tax_code_pos],
                    'tax_amount': tax_amount,
                    'partner_id': order.partner_id and self.pool.get("res.partner")._find_accounting_partner(order.partner_id).id or False
                })

            # counterpart
            insert_data('counter_part', {
                'name': _("Trade Receivables"), #order.name,
                'account_id': order_account,
                'credit': ((order.amount_total < 0) and -order.amount_total) or 0.0,
                'debit': ((order.amount_total > 0) and order.amount_total) or 0.0,
                'partner_id': order.partner_id and self.pool.get("res.partner")._find_accounting_partner(order.partner_id).id or False
            })

            order.write({'state':'done', 'account_move': move_id})

        all_lines = []
        for group_key, group_data in grouped_data.iteritems():
            for value in group_data:
                all_lines.append((0, 0, value),)
        if move_id: #In case no order was changed
            self.pool.get("account.move").write(cr, uid, [move_id], {'line_id':all_lines}, context=context)

        return True

    def action_payment(self, cr, uid, ids, context=None):
        return self.write(cr, uid, ids, {'state': 'payment'}, context=context)

    def action_paid(self, cr, uid, ids, context=None):
        self.write(cr, uid, ids, {'state': 'paid'}, context=context)
        self.create_picking(cr, uid, ids, context=context)
        return True

    def action_cancel(self, cr, uid, ids, context=None):
        self.write(cr, uid, ids, {'state': 'cancel'}, context=context)
        return True

    def action_done(self, cr, uid, ids, context=None):
        self.create_account_move(cr, uid, ids, context=context)
        return True

class account_bank_statement(osv.osv):
    _inherit = 'account.bank.statement'
    _columns= {
        'user_id': fields.many2one('res.users', 'User', readonly=True),
    }
    _defaults = {
        'user_id': lambda self,cr,uid,c={}: uid
    }

class account_bank_statement_line(osv.osv):
    _inherit = 'account.bank.statement.line'
    _columns= {
        'pos_statement_id': fields.many2one('pos.order', ondelete='cascade'),
    }


class pos_order_line(osv.osv):
    _name = "pos.order.line"
    _description = "Lines of Point of Sale"
    _rec_name = "product_id"

    def _amount_line_all(self, cr, uid, ids, field_names, arg, context=None):
        res = dict([(i, {}) for i in ids])
        account_tax_obj = self.pool.get('account.tax')
        cur_obj = self.pool.get('res.currency')
        for line in self.browse(cr, uid, ids, context=context):
            taxes_ids = [ tax for tax in line.product_id.taxes_id if tax.company_id.id == line.order_id.company_id.id ]
            price = line.price_unit * (1 - (line.discount or 0.0) / 100.0)
            taxes = account_tax_obj.compute_all(cr, uid, taxes_ids, price, line.qty, product=line.product_id, partner=line.order_id.partner_id or False)

            cur = line.order_id.pricelist_id.currency_id
            res[line.id]['price_subtotal'] = cur_obj.round(cr, uid, cur, taxes['total'])
            res[line.id]['price_subtotal_incl'] = cur_obj.round(cr, uid, cur, taxes['total_included'])
        return res

    def onchange_product_id(self, cr, uid, ids, pricelist, product_id, qty=0, partner_id=False, context=None):
       context = context or {}
       if not product_id:
            return {}
       if not pricelist:
           raise osv.except_osv(_('No Pricelist!'),
               _('You have to select a pricelist in the sale form !\n' \
               'Please set one before choosing a product.'))

       price = self.pool.get('product.pricelist').price_get(cr, uid, [pricelist],
               product_id, qty or 1.0, partner_id)[pricelist]

       result = self.onchange_qty(cr, uid, ids, product_id, 0.0, qty, price, context=context)
       result['value']['price_unit'] = price
       return result

    def onchange_qty(self, cr, uid, ids, product, discount, qty, price_unit, context=None):
        result = {}
        if not product:
            return result
        account_tax_obj = self.pool.get('account.tax')
        cur_obj = self.pool.get('res.currency')

        prod = self.pool.get('product.product').browse(cr, uid, product, context=context)

        price = price_unit * (1 - (discount or 0.0) / 100.0)
        taxes = account_tax_obj.compute_all(cr, uid, prod.taxes_id, price, qty, product=prod, partner=False)

        result['price_subtotal'] = taxes['total']
        result['price_subtotal_incl'] = taxes['total_included']
        return {'value': result}

    _columns = {
        'company_id': fields.many2one('res.company', 'Company', required=True),
        'name': fields.char('Line No', size=32, required=True),
        'notice': fields.char('Discount Notice', size=128),
        'product_id': fields.many2one('product.product', 'Product', domain=[('sale_ok', '=', True)], required=True, change_default=True),
        'price_unit': fields.float(string='Unit Price', digits_compute=dp.get_precision('Account')),
        'qty': fields.float('Quantity', digits_compute=dp.get_precision('Product UoS')),
        'price_subtotal': fields.function(_amount_line_all, multi='pos_order_line_amount', string='Subtotal w/o Tax', store=True),
        'price_subtotal_incl': fields.function(_amount_line_all, multi='pos_order_line_amount', string='Subtotal', store=True),
        'discount': fields.float('Discount (%)', digits_compute=dp.get_precision('Account')),
        'order_id': fields.many2one('pos.order', 'Order Ref', ondelete='cascade'),
        'create_date': fields.datetime('Creation Date', readonly=True),
    }

    _defaults = {
        'name': lambda obj, cr, uid, context: obj.pool.get('ir.sequence').get(cr, uid, 'pos.order.line'),
        'qty': lambda *a: 1,
        'discount': lambda *a: 0.0,
        'company_id': lambda self,cr,uid,c: self.pool.get('res.users').browse(cr, uid, uid, c).company_id.id,
    }

    def copy_data(self, cr, uid, id, default=None, context=None):
        if not default:
            default = {}
        default.update({
            'name': self.pool.get('ir.sequence').get(cr, uid, 'pos.order.line')
        })
        return super(pos_order_line, self).copy_data(cr, uid, id, default, context=context)

import io, StringIO

class ean_wizard(osv.osv_memory):
    _name = 'pos.ean_wizard'
    _columns = {
        'ean13_pattern': fields.char('Reference', size=32, required=True, translate=True),
    }
    def sanitize_ean13(self, cr, uid, ids, context):
        for r in self.browse(cr,uid,ids):
            ean13 = openerp.addons.product.product.sanitize_ean13(r.ean13_pattern)
            m = context.get('active_model')
            m_id =  context.get('active_id')
            self.pool[m].write(cr,uid,[m_id],{'ean13':ean13})
        return { 'type' : 'ir.actions.act_window_close' }

class product_product(osv.osv):
    _inherit = 'product.product'


    #def _get_small_image(self, cr, uid, ids, prop, unknow_none, context=None):
    #    result = {}
    #    for obj in self.browse(cr, uid, ids, context=context):
    #        if not obj.product_image:
    #            result[obj.id] = False
    #            continue

    #        image_stream = io.BytesIO(obj.product_image.decode('base64'))
    #        img = Image.open(image_stream)
    #        img.thumbnail((120, 100), Image.ANTIALIAS)
    #        img_stream = StringIO.StringIO()
    #        img.save(img_stream, "JPEG")
    #        result[obj.id] = img_stream.getvalue().encode('base64')
    #    return result

    _columns = {
        'income_pdt': fields.boolean('Point of Sale Cash In', help="Check if, this is a product you can use to put cash into a statement for the point of sale backend."),
        'expense_pdt': fields.boolean('Point of Sale Cash Out', help="Check if, this is a product you can use to take cash from a statement for the point of sale backend, example: money lost, transfer to bank, etc."),
        'available_in_pos': fields.boolean('Available in the Point of Sale', help='Check if you want this product to appear in the Point of Sale'), 
        'to_weight' : fields.boolean('To Weight', help="Check if the product should be weighted (mainly used with self check-out interface)."),
    }

    _defaults = {
        'to_weight' : False,
        'available_in_pos': True,
    }

    def edit_ean(self, cr, uid, ids, context):
        return {
            'name': _("Assign a Custom EAN"),
            'type': 'ir.actions.act_window',
            'view_type': 'form',
            'view_mode': 'form',
            'res_model': 'pos.ean_wizard',
            'target' : 'new',
            'view_id': False,
            'context':context,
        }

# vim:expandtab:smartindent:tabstop=4:softtabstop=4:shiftwidth=4:<|MERGE_RESOLUTION|>--- conflicted
+++ resolved
@@ -563,21 +563,15 @@
             order_ids.append(order_id)
 
             try:
-<<<<<<< HEAD
                 self.signal_paid(cr, uid, [order_id])
             except Exception as e:
-                _logger.error('Could not mark POS Order as Paid: %s', tools.ustr(e))
+                _logger.error('Could not fully process the POS Order: %s', tools.ustr(e))
 
             if to_invoice:
                 self.action_invoice(cr, uid, [order_id], context)
                 order_obj = self.browse(cr, uid, order_id, context)
                 self.pool['account.invoice'].signal_invoice_open(cr, uid, [order_obj.invoice_id.id])
 
-=======
-                wf_service.trg_validate(uid, 'pos.order', order_id, 'paid', cr)
-            except Exception:
-                _logger.error('ERROR: Could not fully process the POS Order', exc_info=True)
->>>>>>> a8a085ea
         return order_ids
 
     def write(self, cr, uid, ids, vals, context=None):
