--- conflicted
+++ resolved
@@ -621,12 +621,6 @@
         if not float_is_zero(order['amount_return'], self.pool.get('decimal.precision').precision_get(cr, uid, 'Account')):
             cash_journal = session.cash_journal_id.id
             if not cash_journal:
-<<<<<<< HEAD
-                cash_journal_ids = filter(lambda st: st.journal_id.type=='cash', session.statement_ids)
-                if not len(cash_journal_ids):
-                    raise UserError(_("No cash statement found for this session. Unable to record returned cash."))
-                cash_journal = cash_journal_ids[0].journal_id
-=======
                 # Select for change one of the cash journals used in this payment
                 cash_journal_ids = self.pool['account.journal'].search(cr, uid, [
                     ('type', '=', 'cash'),
@@ -639,10 +633,8 @@
                     cash_journal_ids = [statement.journal_id.id for statement in session.statement_ids
                                         if statement.journal_id.type == 'cash']
                     if not cash_journal_ids:
-                        raise osv.except_osv( _('error!'),
-                            _("No cash statement found for this session. Unable to record returned cash."))
+                        raise UserError(_("No cash statement found for this session. Unable to record returned cash."))
                 cash_journal = cash_journal_ids[0]
->>>>>>> 9abf8689
             self.add_payment(cr, uid, order_id, {
                 'amount': -order['amount_return'],
                 'payment_date': time.strftime('%Y-%m-%d %H:%M:%S'),
