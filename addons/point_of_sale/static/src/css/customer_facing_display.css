--- conflicted
+++ resolved
@@ -451,14 +451,7 @@
     top: 35px;
   }
 }
-<<<<<<< HEAD
-body.editor_enable #oe_manipulators .oe_overlay > .oe_overlay_options > .btn-group > .dropdown.oe_options.btn-group.snippet-option-pos_palette > ul {
-=======
-body.editor_enable #web_editor-toolbars .btn-group:not(.note-history) {
-  display: none;
-}
 body.editor_enable #oe_manipulators .oe_overlay > .oe_overlay_options > .btn-group > .dropdown.oe_options.btn-group.snippet-option-pos_palette > .dropdown-menu {
->>>>>>> 5e4c1b37
   min-width: 100px;
   max-width: 100px;
 }
