odoo.define('point_of_sale.models', function (require) {
"use strict";

var ajax = require('web.ajax');
var BarcodeParser = require('barcodes.BarcodeParser');
var PosDB = require('point_of_sale.DB');
var devices = require('point_of_sale.devices');
var concurrency = require('web.concurrency');
var core = require('web.core');
var field_utils = require('web.field_utils');
var rpc = require('web.rpc');
var session = require('web.session');
var time = require('web.time');
var utils = require('web.utils');

var QWeb = core.qweb;
var _t = core._t;
var Mutex = concurrency.Mutex;
var round_di = utils.round_decimals;
var round_pr = utils.round_precision;

var exports = {};

// The PosModel contains the Point Of Sale's representation of the backend.
// Since the PoS must work in standalone ( Without connection to the server ) 
// it must contains a representation of the server's PoS backend. 
// (taxes, product list, configuration options, etc.)  this representation
// is fetched and stored by the PosModel at the initialisation. 
// this is done asynchronously, a ready deferred alows the GUI to wait interactively 
// for the loading to be completed 
// There is a single instance of the PosModel for each Front-End instance, it is usually called
// 'pos' and is available to all widgets extending PosWidget.

exports.PosModel = Backbone.Model.extend({
    initialize: function(session, attributes) {
        Backbone.Model.prototype.initialize.call(this, attributes);
        var  self = this;
        this.flush_mutex = new Mutex();                   // used to make sure the orders are sent to the server once at time
        this.chrome = attributes.chrome;
        this.gui    = attributes.gui;

        this.proxy = new devices.ProxyDevice(this);              // used to communicate to the hardware devices via a local proxy
        this.barcode_reader = new devices.BarcodeReader({'pos': this, proxy:this.proxy});

        this.proxy_queue = new devices.JobQueue();           // used to prevent parallels communications to the proxy
        this.db = new PosDB();                       // a local database used to search trough products and categories & store pending orders
        this.debug = core.debug; //debug mode

        // Business data; loaded from the server at launch
        this.company_logo = null;
        this.company_logo_base64 = '';
        this.currency = null;
        this.shop = null;
        this.company = null;
        this.user = null;
        this.users = [];
        this.partners = [];
        this.cashregisters = [];
        this.taxes = [];
        this.pos_session = null;
        this.config = null;
        this.units = [];
        this.units_by_id = {};
        this.default_pricelist = null;
        this.order_sequence = 1;
        window.posmodel = this;

        // these dynamic attributes can be watched for change by other models or widgets
        this.set({
            'synch':            { state:'connected', pending:0 },
            'orders':           new OrderCollection(),
            'selectedOrder':    null,
            'selectedClient':   null,
            'cashier':          null,
        });

        this.get('orders').bind('remove', function(order,_unused_,options){
            self.on_removed_order(order,options.index,options.reason);
        });

        // Forward the 'client' attribute on the selected order to 'selectedClient'
        function update_client() {
            var order = self.get_order();
            this.set('selectedClient', order ? order.get_client() : null );
        }
        this.get('orders').bind('add remove change', update_client, this);
        this.bind('change:selectedOrder', update_client, this);

        // We fetch the backend data on the server asynchronously. this is done only when the pos user interface is launched,
        // Any change on this data made on the server is thus not reflected on the point of sale until it is relaunched.
        // when all the data has loaded, we compute some stuff, and declare the Pos ready to be used. 
        this.ready = this.load_server_data().then(function(){
            return self.after_load_server_data();
        });
    },
    after_load_server_data: function(){
        this.load_orders();
        this.set_start_order();
        if(this.config.use_proxy){
            if (this.config.iface_customer_facing_display) {
                this.on('change:selectedOrder', this.send_current_order_to_customer_facing_display, this);
            }

            return this.connect_to_proxy();
        }
    },
    // releases ressources holds by the model at the end of life of the posmodel
    destroy: function(){
        // FIXME, should wait for flushing, return a deferred to indicate successfull destruction
        // this.flush();
        this.proxy.close();
        this.barcode_reader.disconnect();
        this.barcode_reader.disconnect_from_proxy();
    },

    connect_to_proxy: function(){
        var self = this;
        var  done = new $.Deferred();
        this.barcode_reader.disconnect_from_proxy();
        this.chrome.loading_message(_t('Connecting to the PosBox'),0);
        this.chrome.loading_skip(function(){
                self.proxy.stop_searching();
            });
        this.proxy.autoconnect({
                force_ip: self.config.proxy_ip || undefined,
                progress: function(prog){
                    self.chrome.loading_progress(prog);
                },
            }).then(
                function(){
                        if(self.config.iface_scan_via_proxy){
                            self.barcode_reader.connect_to_proxy();
                        }
                        done.resolve();
                },
                function(statusText, url){
                        if (statusText == 'error' && window.location.protocol == 'https:') {
                            var error = {message: 'TLSError', url: url};
                            self.chrome.loading_error(error);
                        } else {
                            done.resolve();
                        }
                });
        return done;
    },

    // Server side model loaders. This is the list of the models that need to be loaded from
    // the server. The models are loaded one by one by this list's order. The 'loaded' callback
    // is used to store the data in the appropriate place once it has been loaded. This callback
    // can return a deferred that will pause the loading of the next module.
    // a shared temporary dictionary is available for loaders to communicate private variables
    // used during loading such as object ids, etc.
    models: [
    {
        label:  'version',
        loaded: function(self){
            return session.rpc('/web/webclient/version_info',{}).done(function(version) {
                self.version = version;
            });
        },

    },{
        model:  'res.users',
        fields: ['name','company_id'],
        ids:    function(self){ return [session.uid]; },
        loaded: function(self,users){ self.user = users[0]; },
    },{
        model:  'res.company',
        fields: [ 'currency_id', 'email', 'website', 'company_registry', 'vat', 'name', 'phone', 'partner_id' , 'country_id', 'tax_calculation_rounding_method'],
        ids:    function(self){ return [self.user.company_id[0]]; },
        loaded: function(self,companies){ self.company = companies[0]; },
    },{
        model:  'decimal.precision',
        fields: ['name','digits'],
        loaded: function(self,dps){
            self.dp  = {};
            for (var i = 0; i < dps.length; i++) {
                self.dp[dps[i].name] = dps[i].digits;
            }
        },
    },{
        model:  'product.uom',
        fields: [],
        domain: null,
        context: function(self){ return { active_test: false }; },
        loaded: function(self,units){
            self.units = units;
            _.each(units, function(unit){
                self.units_by_id[unit.id] = unit;
            });
        }
    },{
        model:  'res.partner',
        fields: ['name','street','city','state_id','country_id','vat',
                 'phone','zip','mobile','email','barcode','write_date',
                 'property_account_position_id','property_product_pricelist'],
        domain: [['customer','=',true]],
        loaded: function(self,partners){
            self.partners = partners;
            self.db.add_partners(partners);
        },
    },{
        model:  'res.country',
        fields: ['name', 'vat_label'],
        loaded: function(self,countries){
            self.countries = countries;
            self.company.country = null;
            for (var i = 0; i < countries.length; i++) {
                if (countries[i].id === self.company.country_id[0]){
                    self.company.country = countries[i];
                }
            }
        },
    },{
        model:  'account.tax',
        fields: ['name','amount', 'price_include', 'include_base_amount', 'amount_type', 'children_tax_ids'],
        domain: function(self) {return [['company_id', '=', self.company && self.company.id || false]]},
        loaded: function(self, taxes){
            self.taxes = taxes;
            self.taxes_by_id = {};
            _.each(taxes, function(tax){
                self.taxes_by_id[tax.id] = tax;
            });
            _.each(self.taxes_by_id, function(tax) {
                tax.children_tax_ids = _.map(tax.children_tax_ids, function (child_tax_id) {
                    return self.taxes_by_id[child_tax_id];
                });
            });
        },
    },{
        model:  'pos.session',
        fields: ['id', 'journal_ids','name','user_id','config_id','start_at','stop_at','sequence_number','login_number'],
        domain: function(self){ return [['state','=','opened'],['user_id','=',session.uid]]; },
        loaded: function(self,pos_sessions){
            self.pos_session = pos_sessions[0];
        },
    },{
        model: 'pos.config',
        fields: [],
        domain: function(self){ return [['id','=', self.pos_session.config_id[0]]]; },
        loaded: function(self,configs){
            self.config = configs[0];
            self.config.use_proxy = self.config.iface_payment_terminal ||
                                    self.config.iface_electronic_scale ||
                                    self.config.iface_print_via_proxy  ||
                                    self.config.iface_scan_via_proxy   ||
                                    self.config.iface_cashdrawer       ||
                                    self.config.iface_customer_facing_display;

            if (self.config.company_id[0] !== self.user.company_id[0]) {
                throw new Error(_t("Error: The Point of Sale User must belong to the same company as the Point of Sale. You are probably trying to load the point of sale as an administrator in a multi-company setup, with the administrator account set to the wrong company."));
            }

            self.db.set_uuid(self.config.uuid);
            self.set_cashier(self.get_cashier());
            // We need to do it here, since only then the local storage has the correct uuid
            self.db.save('pos_session_id', self.pos_session.id);

            var orders = self.db.get_orders();
            for (var i = 0; i < orders.length; i++) {
                self.pos_session.sequence_number = Math.max(self.pos_session.sequence_number, orders[i].data.sequence_number+1);
            }
       },
    },{
        model:  'res.users',
        fields: ['name','pos_security_pin','groups_id','barcode'],
        domain: function(self){ return [['company_id','=',self.user.company_id[0]],'|', ['groups_id','=', self.config.group_pos_manager_id[0]],['groups_id','=', self.config.group_pos_user_id[0]]]; },
        loaded: function(self,users){
            // we attribute a role to the user, 'cashier' or 'manager', depending
            // on the group the user belongs.
            var pos_users = [];
            var current_cashier = self.get_cashier();
            for (var i = 0; i < users.length; i++) {
                var user = users[i];
                for (var j = 0; j < user.groups_id.length; j++) {
                    var group_id = user.groups_id[j];
                    if (group_id === self.config.group_pos_manager_id[0]) {
                        user.role = 'manager';
                        break;
                    } else if (group_id === self.config.group_pos_user_id[0]) {
                        user.role = 'cashier';
                    }
                }
                if (user.role) {
                    pos_users.push(user);
                }
                // replace the current user with its updated version
                if (user.id === self.user.id) {
                    self.user = user;
                }
                if (user.id === current_cashier.id) {
                    self.set_cashier(user);
                }
            }
            self.users = pos_users;
        },
    },{
        model: 'stock.location',
        fields: [],
        ids:    function(self){ return [self.config.stock_location_id[0]]; },
        loaded: function(self, locations){ self.shop = locations[0]; },
    },{
        model:  'product.pricelist',
        fields: ['name', 'display_name'],
        domain: function(self) { return [['id', 'in', self.config.available_pricelist_ids]]; },
        loaded: function(self, pricelists){
            _.map(pricelists, function (pricelist) { pricelist.items = []; });
            self.default_pricelist = _.findWhere(pricelists, {id: self.config.pricelist_id[0]});
            self.pricelists = pricelists;
        },
    },{
        model:  'product.pricelist.item',
        domain: function(self) { return [['pricelist_id', 'in', _.pluck(self.pricelists, 'id')]]; },
        loaded: function(self, pricelist_items){
            var pricelist_by_id = {};
            _.each(self.pricelists, function (pricelist) {
                pricelist_by_id[pricelist.id] = pricelist;
            });

            _.each(pricelist_items, function (item) {
                var pricelist = pricelist_by_id[item.pricelist_id[0]];
                pricelist.items.push(item);
                item.base_pricelist = pricelist_by_id[item.base_pricelist_id[0]];
            });
        },
    },{
        model:  'product.category',
        fields: ['name', 'parent_id'],
        loaded: function(self, product_categories){
            var category_by_id = {};
            _.each(product_categories, function (category) {
                category_by_id[category.id] = category;
            });
            _.each(product_categories, function (category) {
                category.parent = category_by_id[category.parent_id[0]];
            });

            self.product_categories = product_categories;
        },
    },{
        model: 'res.currency',
        fields: ['name','symbol','position','rounding','rate'],
        ids:    function(self){ return [self.config.currency_id[0], self.company.currency_id[0]]; },
        loaded: function(self, currencies){
            self.currency = currencies[0];
            if (self.currency.rounding > 0 && self.currency.rounding < 1) {
                self.currency.decimals = Math.ceil(Math.log(1.0 / self.currency.rounding) / Math.log(10));
            } else {
                self.currency.decimals = 0;
            }

            self.company_currency = currencies[1];
        },
    },{
        model:  'pos.category',
        fields: ['id', 'name', 'parent_id', 'child_id'],
        domain: null,
        loaded: function(self, categories){
            self.db.add_categories(categories);
        },
    },{
        model:  'product.product',
        // todo remove list_price in master, it is unused
        fields: ['display_name', 'list_price', 'lst_price', 'standard_price', 'categ_id', 'pos_categ_id', 'taxes_id',
                 'barcode', 'default_code', 'to_weight', 'uom_id', 'description_sale', 'description',
                 'product_tmpl_id','tracking'],
        order:  _.map(['sequence','default_code','name'], function (name) { return {name: name}; }),
        domain: [['sale_ok','=',true],['available_in_pos','=',true]],
        context: function(self){ return { display_default_code: false }; },
        loaded: function(self, products){
            var using_company_currency = self.config.currency_id[0] === self.company.currency_id[0];
            var conversion_rate = self.currency.rate / self.company_currency.rate;
            self.db.add_products(_.map(products, function (product) {
                if (!using_company_currency) {
                    product.lst_price = round_pr(product.lst_price * conversion_rate, self.currency.rounding);
                }
                product.categ = _.findWhere(self.product_categories, {'id': product.categ_id[0]});
                return new exports.Product({}, product);
            }));
        },
    },{
        model:  'account.bank.statement',
        fields: ['account_id','currency_id','journal_id','state','name','user_id','pos_session_id'],
        domain: function(self){ return [['state', '=', 'open'],['pos_session_id', '=', self.pos_session.id]]; },
        loaded: function(self, cashregisters, tmp){
            self.cashregisters = cashregisters;

            tmp.journals = [];
            _.each(cashregisters,function(statement){
                tmp.journals.push(statement.journal_id[0]);
            });
        },
    },{
        model:  'account.journal',
        fields: ['type', 'sequence'],
        domain: function(self,tmp){ return [['id','in',tmp.journals]]; },
        loaded: function(self, journals){
            var i;
            self.journals = journals;

            // associate the bank statements with their journals.
            var cashregisters = self.cashregisters;
            var ilen = cashregisters.length;
            for(i = 0; i < ilen; i++){
                for(var j = 0, jlen = journals.length; j < jlen; j++){
                    if(cashregisters[i].journal_id[0] === journals[j].id){
                        cashregisters[i].journal = journals[j];
                    }
                }
            }

            self.cashregisters_by_id = {};
            for (i = 0; i < self.cashregisters.length; i++) {
                self.cashregisters_by_id[self.cashregisters[i].id] = self.cashregisters[i];
            }

            self.cashregisters = self.cashregisters.sort(function(a,b){
                // prefer cashregisters to be first in the list
                if (a.journal.type == "cash" && b.journal.type != "cash") {
                    return -1;
                } else if (a.journal.type != "cash" && b.journal.type == "cash") {
                    return 1;
                } else {
                    return a.journal.sequence - b.journal.sequence;
                }
            });

        },
    },  {
        model:  'account.fiscal.position',
        fields: [],
        domain: function(self){ return [['id','in',self.config.fiscal_position_ids]]; },
        loaded: function(self, fiscal_positions){
            self.fiscal_positions = fiscal_positions;
        }
    }, {
        model:  'account.fiscal.position.tax',
        fields: [],
        domain: function(self){
            var fiscal_position_tax_ids = [];

            self.fiscal_positions.forEach(function (fiscal_position) {
                fiscal_position.tax_ids.forEach(function (tax_id) {
                    fiscal_position_tax_ids.push(tax_id);
                });
            });

            return [['id','in',fiscal_position_tax_ids]];
        },
        loaded: function(self, fiscal_position_taxes){
            self.fiscal_position_taxes = fiscal_position_taxes;
            self.fiscal_positions.forEach(function (fiscal_position) {
                fiscal_position.fiscal_position_taxes_by_id = {};
                fiscal_position.tax_ids.forEach(function (tax_id) {
                    var fiscal_position_tax = _.find(fiscal_position_taxes, function (fiscal_position_tax) {
                        return fiscal_position_tax.id === tax_id;
                    });

                    fiscal_position.fiscal_position_taxes_by_id[fiscal_position_tax.id] = fiscal_position_tax;
                });
            });
        }
    },  {
        label: 'fonts',
        loaded: function(){
            var fonts_loaded = new $.Deferred();
            // Waiting for fonts to be loaded to prevent receipt printing
            // from printing empty receipt while loading Inconsolata
            // ( The font used for the receipt )
            waitForWebfonts(['Lato','Inconsolata'], function(){
                fonts_loaded.resolve();
            });
            // The JS used to detect font loading is not 100% robust, so
            // do not wait more than 5sec
            setTimeout(function(){
                fonts_loaded.resolve();
            },5000);

            return fonts_loaded;
        },
    },{
        label: 'pictures',
        loaded: function(self){
            self.company_logo = new Image();
            var  logo_loaded = new $.Deferred();
            self.company_logo.onload = function(){
                var img = self.company_logo;
                var ratio = 1;
                var targetwidth = 300;
                var maxheight = 150;
                if( img.width !== targetwidth ){
                    ratio = targetwidth / img.width;
                }
                if( img.height * ratio > maxheight ){
                    ratio = maxheight / img.height;
                }
                var width  = Math.floor(img.width * ratio);
                var height = Math.floor(img.height * ratio);
                var c = document.createElement('canvas');
                    c.width  = width;
                    c.height = height;
                var ctx = c.getContext('2d');
                    ctx.drawImage(self.company_logo,0,0, width, height);

                self.company_logo_base64 = c.toDataURL();
                logo_loaded.resolve();
            };
            self.company_logo.onerror = function(){
                logo_loaded.reject();
            };
            self.company_logo.crossOrigin = "anonymous";
            self.company_logo.src = '/web/binary/company_logo' +'?dbname=' + session.db + '&_'+Math.random();

            return logo_loaded;
        },
    }, {
        label: 'barcodes',
        loaded: function(self) {
            var barcode_parser = new BarcodeParser({'nomenclature_id': self.config.barcode_nomenclature_id});
            self.barcode_reader.set_barcode_parser(barcode_parser);
            return barcode_parser.is_loaded();
        },
    }
    ],

    // loads all the needed data on the sever. returns a deferred indicating when all the data has loaded.
    load_server_data: function(){
        var self = this;
        var loaded = new $.Deferred();
        var progress = 0;
        var progress_step = 1.0 / self.models.length;
        var tmp = {}; // this is used to share a temporary state between models loaders

        function load_model(index){
            if(index >= self.models.length){
                loaded.resolve();
            }else{
                var model = self.models[index];
                self.chrome.loading_message(_t('Loading')+' '+(model.label || model.model || ''), progress);

                var cond = typeof model.condition === 'function'  ? model.condition(self,tmp) : true;
                if (!cond) {
                    load_model(index+1);
                    return;
                }

                var fields =  typeof model.fields === 'function'  ? model.fields(self,tmp)  : model.fields;
                var domain =  typeof model.domain === 'function'  ? model.domain(self,tmp)  : model.domain;
                var context = typeof model.context === 'function' ? model.context(self,tmp) : model.context || {};
                var ids     = typeof model.ids === 'function'     ? model.ids(self,tmp) : model.ids;
                var order   = typeof model.order === 'function'   ? model.order(self,tmp):    model.order;
                progress += progress_step;

                if( model.model ){
                    var params = {
                        model: model.model,
                        context: _.extend(context, session.user_context || {}),
                    };

                    if (model.ids) {
                        params.method = 'read';
                        params.args = [ids, fields];
                    } else {
                        params.method = 'search_read';
                        params.domain = domain;
                        params.fields = fields;
                        params.orderBy = order;
                    }

                    rpc.query(params).then(function(result){
                        try{    // catching exceptions in model.loaded(...)
                            $.when(model.loaded(self,result,tmp))
                                .then(function(){ load_model(index + 1); },
                                      function(err){ loaded.reject(err); });
                        }catch(err){
                            console.error(err.message, err.stack);
                            loaded.reject(err);
                        }
                    },function(err){
                        loaded.reject(err);
                    });
                }else if( model.loaded ){
                    try{    // catching exceptions in model.loaded(...)
                        $.when(model.loaded(self,tmp))
                            .then(  function(){ load_model(index +1); },
                                    function(err){ loaded.reject(err); });
                    }catch(err){
                        loaded.reject(err);
                    }
                }else{
                    load_model(index + 1);
                }
            }
        }

        try{
            load_model(0);
        }catch(err){
            loaded.reject(err);
        }

        return loaded;
    },

    // reload the list of partner, returns as a deferred that resolves if there were
    // updated partners, and fails if not
    load_new_partners: function(){
        var self = this;
        var def  = new $.Deferred();
        var fields = _.find(this.models,function(model){ return model.model === 'res.partner'; }).fields;
        var domain = [['customer','=',true],['write_date','>',this.db.get_partner_write_date()]];
        rpc.query({
                model: 'res.partner',
                method: 'search_read',
                args: [domain, fields],
            }, {
                timeout: 3000,
                shadow: true,
            })
            .then(function(partners){
                if (self.db.add_partners(partners)) {   // check if the partners we got were real updates
                    def.resolve();
                } else {
                    def.reject();
                }
            }, function(type,err){ def.reject(); });
        return def;
    },

    // this is called when an order is removed from the order collection. It ensures that there is always an existing
    // order and a valid selected order
    on_removed_order: function(removed_order,index,reason){
        var order_list = this.get_order_list();
        if( (reason === 'abandon' || removed_order.temporary) && order_list.length > 0){
            // when we intentionally remove an unfinished order, and there is another existing one
            this.set_order(order_list[index] || order_list[order_list.length -1]);
        }else{
            // when the order was automatically removed after completion,
            // or when we intentionally delete the only concurrent order
            this.add_new_order();
        }
    },

    // returns the user who is currently the cashier for this point of sale
    get_cashier: function(){
        // reset the cashier to the current user if session is new
        if (this.db.load('pos_session_id') !== this.pos_session.id) {
            this.set_cashier(this.user);
        }
        return this.db.get_cashier() || this.get('cashier') || this.user;
    },
    // changes the current cashier
    set_cashier: function(user){
        this.set('cashier', user);
        this.db.set_cashier(this.get('cashier'));
    },
    //creates a new empty order and sets it as the current order
    add_new_order: function(){
        var order = new exports.Order({},{pos:this});
        this.get('orders').add(order);
        this.set('selectedOrder', order);
        return order;
    },
    // load the locally saved unpaid orders for this session.
    load_orders: function(){
        var jsons = this.db.get_unpaid_orders();
        var orders = [];
        var not_loaded_count = 0;

        for (var i = 0; i < jsons.length; i++) {
            var json = jsons[i];
            if (json.pos_session_id === this.pos_session.id) {
                orders.push(new exports.Order({},{
                    pos:  this,
                    json: json,
                }));
            } else {
                not_loaded_count += 1;
            }
        }

        if (not_loaded_count) {
            console.info('There are '+not_loaded_count+' locally saved unpaid orders belonging to another session');
        }

        orders = orders.sort(function(a,b){
            return a.sequence_number - b.sequence_number;
        });

        if (orders.length) {
            this.get('orders').add(orders);
        }
    },

    set_start_order: function(){
        var orders = this.get('orders').models;

        if (orders.length && !this.get('selectedOrder')) {
            this.set('selectedOrder',orders[0]);
        } else {
            this.add_new_order();
        }
    },

    // return the current order
    get_order: function(){
        return this.get('selectedOrder');
    },

    get_client: function() {
        var order = this.get_order();
        if (order) {
            return order.get_client();
        }
        return null;
    },

    // change the current order
    set_order: function(order){
        this.set({ selectedOrder: order });
    },

    // return the list of unpaid orders
    get_order_list: function(){
        return this.get('orders').models;
    },

    //removes the current order
    delete_current_order: function(){
        var order = this.get_order();
        if (order) {
            order.destroy({'reason':'abandon'});
        }
    },

    _convert_product_img_to_base64: function (product, url) {
        var deferred = new $.Deferred();
        var img = new Image();

        img.onload = function () {
            var canvas = document.createElement('CANVAS');
            var ctx = canvas.getContext('2d');

            canvas.height = this.height;
            canvas.width = this.width;
            ctx.drawImage(this,0,0);

            var dataURL = canvas.toDataURL('image/jpeg');
            product.image_base64 = dataURL;
            canvas = null;

            deferred.resolve();
        };
        img.crossOrigin = 'use-credentials';
        img.src = url;

        return deferred;
    },

    send_current_order_to_customer_facing_display: function() {
        var self = this;
        this.render_html_for_customer_facing_display().then(function (rendered_html) {
            self.proxy.update_customer_facing_display(rendered_html);
        });
    },

    render_html_for_customer_facing_display: function () {
        var self = this;
        var order = this.get_order();
        var rendered_html = this.config.customer_facing_display_html;

        // If we're using an external device like the POSBox, we
        // cannot get /web/image?model=product.product because the
        // POSBox is not logged in and thus doesn't have the access
        // rights to access product.product. So instead we'll base64
        // encode it and embed it in the HTML.
        var get_image_deferreds = [];

        if (order) {
            order.get_orderlines().forEach(function (orderline) {
                var product = orderline.product;
                var image_url = window.location.origin + '/web/image?model=product.product&field=image_medium&id=' + product.id;

                // only download and convert image if we haven't done it before
                if (! product.image_base64) {
                    get_image_deferreds.push(self._convert_product_img_to_base64(product, image_url));
                }
            });
        }

        // when all images are loaded in product.image_base64
        return $.when.apply($, get_image_deferreds).then(function () {
            var rendered_order_lines = "";
            var rendered_payment_lines = "";
            var order_total_with_tax = self.chrome.format_currency(0);

            if (order) {
                rendered_order_lines = QWeb.render('CustomerFacingDisplayOrderLines', {
                    'orderlines': order.get_orderlines(),
                    'widget': self.chrome,
                });
                rendered_payment_lines = QWeb.render('CustomerFacingDisplayPaymentLines', {
                    'order': order,
                    'widget': self.chrome,
                });
                order_total_with_tax = self.chrome.format_currency(order.get_total_with_tax());
            }

            var $rendered_html = $(rendered_html);
            $rendered_html.find('.pos_orderlines_list').html(rendered_order_lines);
            $rendered_html.find('.pos-total').find('.pos_total-amount').html(order_total_with_tax);
            var pos_change_title = $rendered_html.find('.pos-change_title').text();
            $rendered_html.find('.pos-paymentlines').html(rendered_payment_lines);
            $rendered_html.find('.pos-change_title').text(pos_change_title);

            // prop only uses the first element in a set of elements,
            // and there's no guarantee that
            // customer_facing_display_html is wrapped in a single
            // root element.
            rendered_html = _.reduce($rendered_html, function (memory, current_element) {
                return memory + $(current_element).prop('outerHTML');
            }, ""); // initial memory of ""

            rendered_html = QWeb.render('CustomerFacingDisplayHead', {
                origin: window.location.origin
            }) + rendered_html;
            return rendered_html;
        });
    },

    // saves the order locally and try to send it to the backend.
    // it returns a deferred that succeeds after having tried to send the order and all the other pending orders.
    push_order: function(order, opts) {
        opts = opts || {};
        var self = this;

        if(order){
            this.db.add_order(order.export_as_JSON());
        }

        var pushed = new $.Deferred();

        this.flush_mutex.exec(function(){
            var flushed = self._flush_orders(self.db.get_orders(), opts);

            flushed.always(function(ids){
                pushed.resolve();
            });

            return flushed;
        });
        return pushed;
    },

    // saves the order locally and try to send it to the backend and make an invoice
    // returns a deferred that succeeds when the order has been posted and successfully generated
    // an invoice. This method can fail in various ways:
    // error-no-client: the order must have an associated partner_id. You can retry to make an invoice once
    //     this error is solved
    // error-transfer: there was a connection error during the transfer. You can retry to make the invoice once
    //     the network connection is up

    push_and_invoice_order: function(order){
        var self = this;
        var invoiced = new $.Deferred();

        if(!order.get_client()){
            invoiced.reject({code:400, message:'Missing Customer', data:{}});
            return invoiced;
        }

        var order_id = this.db.add_order(order.export_as_JSON());

        this.flush_mutex.exec(function(){
            var done = new $.Deferred(); // holds the mutex

            // send the order to the server
            // we have a 30 seconds timeout on this push.
            // FIXME: if the server takes more than 30 seconds to accept the order,
            // the client will believe it wasn't successfully sent, and very bad
            // things will happen as a duplicate will be sent next time
            // so we must make sure the server detects and ignores duplicated orders

            var transfer = self._flush_orders([self.db.get_order(order_id)], {timeout:30000, to_invoice:true});

            transfer.fail(function(error){
                invoiced.reject(error);
                done.reject();
            });

            // on success, get the order id generated by the server
            transfer.pipe(function(order_server_id){

                // generate the pdf and download it
<<<<<<< HEAD
                self.chrome.do_action('point_of_sale.pos_invoice_report',{additional_context:{
                    active_ids:order_server_id,
                }}).done(function () {
                    invoiced.resolve();
                    done.resolve();
                });
=======
                if (order_server_id.length) {
                    self.chrome.do_action('point_of_sale.pos_invoice_report',{additional_context:{ 
                        active_ids:order_server_id,
                    }}).done(function () {
                        invoiced.resolve();
                        done.resolve();
                    });
                } else {
                    // The order has been pushed separately in batch when
                    // the connection came back.
                    // The user has to go to the backend to print the invoice
                    invoiced.reject({code:401, message:'Backend Invoice', data:{order: order}});
                    done.reject();
                }
>>>>>>> 788684a5
            });

            return done;

        });

        return invoiced;
    },

    // wrapper around the _save_to_server that updates the synch status widget
    _flush_orders: function(orders, options) {
        var self = this;
        this.set('synch',{ state: 'connecting', pending: orders.length});

        return self._save_to_server(orders, options).done(function (server_ids) {
            var pending = self.db.get_orders().length;

            self.set('synch', {
                state: pending ? 'connecting' : 'connected',
                pending: pending
            });

            return server_ids;
        }).fail(function(error, event){
            var pending = self.db.get_orders().length;
            if (self.get('failed')) {
                self.set('synch', { state: 'error', pending: pending });
            } else {
                self.set('synch', { state: 'disconnected', pending: pending });
            }
        });
    },

    // send an array of orders to the server
    // available options:
    // - timeout: timeout for the rpc call in ms
    // returns a deferred that resolves with the list of
    // server generated ids for the sent orders
    _save_to_server: function (orders, options) {
        if (!orders || !orders.length) {
            var result = $.Deferred();
            result.resolve([]);
            return result;
        }

        options = options || {};

        var self = this;
        var timeout = typeof options.timeout === 'number' ? options.timeout : 7500 * orders.length;

        // Keep the order ids that are about to be sent to the
        // backend. In between create_from_ui and the success callback
        // new orders may have been added to it.
        var order_ids_to_sync = _.pluck(orders, 'id');

        // we try to send the order. shadow prevents a spinner if it takes too long. (unless we are sending an invoice,
        // then we want to notify the user that we are waiting on something )
        var args = [_.map(orders, function (order) {
                order.to_invoice = options.to_invoice || false;
                return order;
            })];
        return rpc.query({
                model: 'pos.order',
                method: 'create_from_ui',
                args: args,
                kwargs: {context: session.user_context},
            }, {
                timeout: timeout,
                shadow: !options.to_invoice
            })
            .then(function (server_ids) {
                _.each(order_ids_to_sync, function (order_id) {
                    self.db.remove_order(order_id);
                });
                self.set('failed',false);
                return server_ids;
            }).fail(function (type, error){
                if(error.code === 200 ){    // Business Logic Error, not a connection problem
                    //if warning do not need to display traceback!!
                    if (error.data.exception_type == 'warning') {
                        delete error.data.debug;
                    }

                    // Hide error if already shown before ...
                    if ((!self.get('failed') || options.show_error) && !options.to_invoice) {
                        self.gui.show_popup('error-traceback',{
                            'title': error.data.message,
                            'body':  error.data.debug
                        });
                    }
                    self.set('failed',error);
                }
                console.error('Failed to send orders:', orders);
            });
    },

    scan_product: function(parsed_code){
        var selectedOrder = this.get_order();
        var product = this.db.get_product_by_barcode(parsed_code.base_code);

        if(!product){
            return false;
        }

        if(parsed_code.type === 'price'){
            selectedOrder.add_product(product, {price:parsed_code.value});
        }else if(parsed_code.type === 'weight'){
            selectedOrder.add_product(product, {quantity:parsed_code.value, merge:false});
        }else if(parsed_code.type === 'discount'){
            selectedOrder.add_product(product, {discount:parsed_code.value, merge:false});
        }else{
            selectedOrder.add_product(product);
        }
        return true;
    },

    // Exports the paid orders (the ones waiting for internet connection)
    export_paid_orders: function() {
        return JSON.stringify({
            'paid_orders':  this.db.get_orders(),
            'session':      this.pos_session.name,
            'session_id':    this.pos_session.id,
            'date':         (new Date()).toUTCString(),
            'version':      this.version.server_version_info,
        },null,2);
    },

    // Exports the unpaid orders (the tabs)
    export_unpaid_orders: function() {
        return JSON.stringify({
            'unpaid_orders': this.db.get_unpaid_orders(),
            'session':       this.pos_session.name,
            'session_id':    this.pos_session.id,
            'date':          (new Date()).toUTCString(),
            'version':       this.version.server_version_info,
        },null,2);
    },

    // This imports paid or unpaid orders from a json file whose
    // contents are provided as the string str.
    // It returns a report of what could and what could not be
    // imported.
    import_orders: function(str) {
        var json = JSON.parse(str);
        var report = {
            // Number of paid orders that were imported
            paid: 0,
            // Number of unpaid orders that were imported
            unpaid: 0,
            // Orders that were not imported because they already exist (uid conflict)
            unpaid_skipped_existing: 0,
            // Orders that were not imported because they belong to another session
            unpaid_skipped_session:  0,
            // The list of session ids to which skipped orders belong.
            unpaid_skipped_sessions: [],
        };

        if (json.paid_orders) {
            for (var i = 0; i < json.paid_orders.length; i++) {
                this.db.add_order(json.paid_orders[i].data);
            }
            report.paid = json.paid_orders.length;
            this.push_order();
        }

        if (json.unpaid_orders) {

            var orders  = [];
            var existing = this.get_order_list();
            var existing_uids = {};
            var skipped_sessions = {};

            for (var i = 0; i < existing.length; i++) {
                existing_uids[existing[i].uid] = true;
            }

            for (var i = 0; i < json.unpaid_orders.length; i++) {
                var order = json.unpaid_orders[i];
                if (order.pos_session_id !== this.pos_session.id) {
                    report.unpaid_skipped_session += 1;
                    skipped_sessions[order.pos_session_id] = true;
                } else if (existing_uids[order.uid]) {
                    report.unpaid_skipped_existing += 1;
                } else {
                    orders.push(new exports.Order({},{
                        pos: this,
                        json: order,
                    }));
                }
            }

            orders = orders.sort(function(a,b){
                return a.sequence_number - b.sequence_number;
            });

            if (orders.length) {
                report.unpaid = orders.length;
                this.get('orders').add(orders);
            }

            report.unpaid_skipped_sessions = _.keys(skipped_sessions);
        }

        return report;
    },

    _load_orders: function(){
        var jsons = this.db.get_unpaid_orders();
        var orders = [];
        var not_loaded_count = 0;

        for (var i = 0; i < jsons.length; i++) {
            var json = jsons[i];
            if (json.pos_session_id === this.pos_session.id) {
                orders.push(new exports.Order({},{
                    pos:  this,
                    json: json,
                }));
            } else {
                not_loaded_count += 1;
            }
        }

        if (not_loaded_count) {
            console.info('There are '+not_loaded_count+' locally saved unpaid orders belonging to another session');
        }

        orders = orders.sort(function(a,b){
            return a.sequence_number - b.sequence_number;
        });

        if (orders.length) {
            this.get('orders').add(orders);
        }
    },

});

// Add fields to the list of read fields when a model is loaded
// by the point of sale.
// e.g: module.load_fields("product.product",['price','category'])

exports.load_fields = function(model_name, fields) {
    if (!(fields instanceof Array)) {
        fields = [fields];
    }

    var models = exports.PosModel.prototype.models;
    for (var i = 0; i < models.length; i++) {
        var model = models[i];
        if (model.model === model_name) {
            // if 'fields' is empty all fields are loaded, so we do not need
            // to modify the array
            if ((model.fields instanceof Array) && model.fields.length > 0) {
                model.fields = model.fields.concat(fields || []);
            }
        }
    }
};

// Loads openerp models at the point of sale startup.
// load_models take an array of model loader declarations.
// - The models will be loaded in the array order. 
// - If no openerp model name is provided, no server data
//   will be loaded, but the system can be used to preprocess
//   data before load.
// - loader arguments can be functions that return a dynamic
//   value. The function takes the PosModel as the first argument
//   and a temporary object that is shared by all models, and can
//   be used to store transient information between model loads.
// - There is no dependency management. The models must be loaded
//   in the right order. Newly added models are loaded at the end
//   but the after / before options can be used to load directly
//   before / after another model.
//
// models: [{
//  model: [string] the name of the openerp model to load.
//  label: [string] The label displayed during load.
//  fields: [[string]|function] the list of fields to be loaded. 
//          Empty Array / Null loads all fields.
//  order:  [[string]|function] the models will be ordered by 
//          the provided fields
//  domain: [domain|function] the domain that determines what
//          models need to be loaded. Null loads everything
//  ids:    [[id]|function] the id list of the models that must
//          be loaded. Overrides domain.
//  context: [Dict|function] the openerp context for the model read
//  condition: [function] do not load the models if it evaluates to
//             false.
//  loaded: [function(self,model)] this function is called once the 
//          models have been loaded, with the data as second argument
//          if the function returns a deferred, the next model will
//          wait until it resolves before loading.
// }]
//
// options:
//   before: [string] The model will be loaded before the named models
//           (applies to both model name and label)
//   after:  [string] The model will be loaded after the (last loaded)
//           named model. (applies to both model name and label)
//
exports.load_models = function(models,options) {
    options = options || {};
    if (!(models instanceof Array)) {
        models = [models];
    }

    var pmodels = exports.PosModel.prototype.models;
    var index = pmodels.length;
    if (options.before) {
        for (var i = 0; i < pmodels.length; i++) {
            if (    pmodels[i].model === options.before ||
                    pmodels[i].label === options.before ){
                index = i;
                break;
            }
        }
    } else if (options.after) {
        for (var i = 0; i < pmodels.length; i++) {
            if (    pmodels[i].model === options.after ||
                    pmodels[i].label === options.after ){
                index = i + 1;
            }
        }
    }
    pmodels.splice.apply(pmodels,[index,0].concat(models));
};

exports.Product = Backbone.Model.extend({
    initialize: function(attr, options){
        _.extend(this, options);
    },

    // Port of get_product_price on product.pricelist.
    //
    // Anything related to UOM can be ignored, the POS will always use
    // the default UOM set on the product and the user cannot change
    // it.
    //
    // Pricelist items do not have to be sorted. All
    // product.pricelist.item records are loaded with a search_read
    // and were automatically sorted based on their _order by the
    // ORM. After that they are added in this order to the pricelists.
    get_price: function(pricelist, quantity){
        var self = this;
        var date = moment().startOf('day');

        // In case of nested pricelists, it is necessary that all pricelists are made available in
        // the POS. Display a basic alert to the user in this case.
        if (pricelist === undefined) {
            alert(_t(
                'An error occurred when loading product prices. ' +
                'Make sure all pricelists are available in the POS.'
            ));
        }

        var category_ids = [];
        var category = this.categ;
        while (category) {
            category_ids.push(category.id);
            category = category.parent;
        }

        var pricelist_items = _.filter(pricelist.items, function (item) {
            return (! item.product_tmpl_id || item.product_tmpl_id[0] === self.product_tmpl_id) &&
                   (! item.product_id || item.product_id[0] === self.id) &&
                   (! item.categ_id || _.contains(category_ids, item.categ_id[0])) &&
                   (! item.date_start || moment(item.date_start).isSameOrBefore(date)) &&
                   (! item.date_end || moment(item.date_end).isSameOrAfter(date));
        });

        var price = self.lst_price;
        _.find(pricelist_items, function (rule) {
            if (rule.min_quantity && quantity < rule.min_quantity) {
                return false;
            }

            if (rule.base === 'pricelist') {
                price = self.get_price(rule.base_pricelist, quantity);
            } else if (rule.base === 'standard_price') {
                price = self.standard_price;
            }

            if (rule.compute_price === 'fixed') {
                price = rule.fixed_price;
                return true;
            } else if (rule.compute_price === 'percentage') {
                price = price - (price * (rule.percent_price / 100));
                return true;
            } else {
                var price_limit = price;
                price = price - (price * (rule.price_discount / 100));
                if (rule.price_round) {
                    price = round_pr(price, rule.price_round);
                }
                if (rule.price_surcharge) {
                    price += rule.price_surcharge;
                }
                if (rule.price_min_margin) {
                    price = Math.max(price, price_limit + rule.price_min_margin);
                }
                if (rule.price_max_margin) {
                    price = Math.min(price, price_limit + rule.price_max_margin);
                }
                return true;
            }

            return false;
        });

        // This return value has to be rounded with round_di before
        // being used further. Note that this cannot happen here,
        // because it would cause inconsistencies with the backend for
        // pricelist that have base == 'pricelist'.
        return price;
    },
});

var orderline_id = 1;

// An orderline represent one element of the content of a client's shopping cart.
// An orderline contains a product, its quantity, its price, discount. etc. 
// An Order contains zero or more Orderlines.
exports.Orderline = Backbone.Model.extend({
    initialize: function(attr,options){
        this.pos   = options.pos;
        this.order = options.order;
        if (options.json) {
            this.init_from_JSON(options.json);
            return;
        }
        this.product = options.product;
        this.set_product_lot(this.product);
        this.set_quantity(1);
        this.discount = 0;
        this.discountStr = '0';
        this.type = 'unit';
        this.selected = false;
        this.id = orderline_id++;
        this.price_manually_set = false;

        if (options.price) {
            this.set_unit_price(options.price);
        } else {
            this.set_unit_price(this.product.get_price(this.order.pricelist, this.get_quantity()));
        }
    },
    init_from_JSON: function(json) {
        this.product = this.pos.db.get_product_by_id(json.product_id);
        if (!this.product) {
            console.error('ERROR: attempting to recover product ID', json.product_id,
                'not available in the point of sale. Correct the product or clean the browser cache.');
        }
        this.set_product_lot(this.product);
        this.price = json.price_unit;
        this.set_discount(json.discount);
        this.set_quantity(json.qty, 'do not recompute unit price');
        this.id    = json.id;
        orderline_id = Math.max(this.id+1,orderline_id);
        var pack_lot_lines = json.pack_lot_ids;
        for (var i = 0; i < pack_lot_lines.length; i++) {
            var packlotline = pack_lot_lines[i][2];
            var pack_lot_line = new exports.Packlotline({}, {'json': _.extend(packlotline, {'order_line':this})});
            this.pack_lot_lines.add(pack_lot_line);
        }
    },
    clone: function(){
        var orderline = new exports.Orderline({},{
            pos: this.pos,
            order: this.order,
            product: this.product,
            price: this.price,
        });
        orderline.order = null;
        orderline.quantity = this.quantity;
        orderline.quantityStr = this.quantityStr;
        orderline.discount = this.discount;
        orderline.price = this.price;
        orderline.type = this.type;
        orderline.selected = false;
        orderline.price_manually_set = this.price_manually_set;
        return orderline;
    },
    set_product_lot: function(product){
        this.has_product_lot = product.tracking !== 'none' && this.pos.config.use_existing_lots;
        this.pack_lot_lines  = this.has_product_lot && new PacklotlineCollection(null, {'order_line': this});
    },
    // sets a discount [0,100]%
    set_discount: function(discount){
        var disc = Math.min(Math.max(parseFloat(discount) || 0, 0),100);
        this.discount = disc;
        this.discountStr = '' + disc;
        this.trigger('change',this);
    },
    // returns the discount [0,100]%
    get_discount: function(){
        return this.discount;
    },
    get_discount_str: function(){
        return this.discountStr;
    },
    get_product_type: function(){
        return this.type;
    },
    // sets the quantity of the product. The quantity will be rounded according to the
    // product's unity of measure properties. Quantities greater than zero will not get
    // rounded to zero
    set_quantity: function(quantity, keep_price){
        this.order.assert_editable();
        if(quantity === 'remove'){
            this.order.remove_orderline(this);
            return;
        }else{
            var quant = parseFloat(quantity) || 0;
            var unit = this.get_unit();
            if(unit){
                if (unit.rounding) {
                    this.quantity    = round_pr(quant, unit.rounding);
                    var decimals = this.pos.dp['Product Unit of Measure'];
                    this.quantity = round_di(this.quantity, decimals)
                    this.quantityStr = field_utils.format.float(this.quantity, {digits: [69, decimals]});
                } else {
                    this.quantity    = round_pr(quant, 1);
                    this.quantityStr = this.quantity.toFixed(0);
                }
            }else{
                this.quantity    = quant;
                this.quantityStr = '' + this.quantity;
            }
        }

        // just like in sale.order changing the quantity will recompute the unit price
        if(! keep_price && ! this.price_manually_set){
            this.set_unit_price(this.product.get_price(this.order.pricelist, this.get_quantity()));
            this.order.fix_tax_included_price(this);
        }
        this.trigger('change', this);
    },
    // return the quantity of product
    get_quantity: function(){
        return this.quantity;
    },
    get_quantity_str: function(){
        return this.quantityStr;
    },
    get_quantity_str_with_unit: function(){
        var unit = this.get_unit();
        if(unit && !unit.is_pos_groupable){
            return this.quantityStr + ' ' + unit.name;
        }else{
            return this.quantityStr;
        }
    },

    get_required_number_of_lots: function(){
        var lots_required = 1;

        if (this.product.tracking == 'serial') {
            lots_required = this.quantity;
        }

        return lots_required;
    },

    compute_lot_lines: function(){
        var pack_lot_lines = this.pack_lot_lines;
        var lines = pack_lot_lines.length;
        var lots_required = this.get_required_number_of_lots();

        if(lots_required > lines){
            for(var i=0; i<lots_required - lines; i++){
                pack_lot_lines.add(new exports.Packlotline({}, {'order_line': this}));
            }
        }
        if(lots_required < lines){
            var to_remove = lines - lots_required;
            var lot_lines = pack_lot_lines.sortBy('lot_name').slice(0, to_remove);
            pack_lot_lines.remove(lot_lines);
        }
        return this.pack_lot_lines;
    },

    has_valid_product_lot: function(){
        if(!this.has_product_lot){
            return true;
        }
        var valid_product_lot = this.pack_lot_lines.get_valid_lots();
        return this.get_required_number_of_lots() === valid_product_lot.length;
    },

    // return the unit of measure of the product
    get_unit: function(){
        var unit_id = this.product.uom_id;
        if(!unit_id){
            return undefined;
        }
        unit_id = unit_id[0];
        if(!this.pos){
            return undefined;
        }
        return this.pos.units_by_id[unit_id];
    },
    // return the product of this orderline
    get_product: function(){
        return this.product;
    },
    // selects or deselects this orderline
    set_selected: function(selected){
        this.selected = selected;
        this.trigger('change',this);
    },
    // returns true if this orderline is selected
    is_selected: function(){
        return this.selected;
    },
    // when we add an new orderline we want to merge it with the last line to see reduce the number of items
    // in the orderline. This returns true if it makes sense to merge the two
    can_be_merged_with: function(orderline){
        var price = parseFloat(round_di(this.price || 0, this.pos.dp['Product Price']).toFixed(this.pos.dp['Product Price']));
        if( this.get_product().id !== orderline.get_product().id){    //only orderline of the same product can be merged
            return false;
        }else if(!this.get_unit() || !this.get_unit().is_pos_groupable){
            return false;
        }else if(this.get_product_type() !== orderline.get_product_type()){
            return false;
        }else if(this.get_discount() > 0){             // we don't merge discounted orderlines
            return false;
        }else if(!utils.float_is_zero(price - orderline.get_product().get_price(orderline.order.pricelist, this.get_quantity()),
                    this.pos.currency.decimals)){
            return false;
        }else if(this.product.tracking == 'lot') {
            return false;
        }else{
            return true;
        }
    },
    merge: function(orderline){
        this.order.assert_editable();
        this.set_quantity(this.get_quantity() + orderline.get_quantity());
    },
    export_as_JSON: function() {
        var pack_lot_ids = [];
        if (this.has_product_lot){
            this.pack_lot_lines.each(_.bind( function(item) {
                return pack_lot_ids.push([0, 0, item.export_as_JSON()]);
            }, this));
        }
        return {
            qty: this.get_quantity(),
            price_unit: this.get_unit_price(),
            discount: this.get_discount(),
            product_id: this.get_product().id,
            tax_ids: [[6, false, _.map(this.get_applicable_taxes(), function(tax){ return tax.id; })]],
            id: this.id,
            pack_lot_ids: pack_lot_ids
        };
    },
    //used to create a json of the ticket, to be sent to the printer
    export_for_printing: function(){
        return {
            quantity:           this.get_quantity(),
            unit_name:          this.get_unit().name,
            price:              this.get_unit_display_price(),
            discount:           this.get_discount(),
            product_name:       this.get_product().display_name,
            product_name_wrapped: this.generate_wrapped_product_name(),
            price_display :     this.get_display_price(),
            price_with_tax :    this.get_price_with_tax(),
            price_without_tax:  this.get_price_without_tax(),
            tax:                this.get_tax(),
            product_description:      this.get_product().description,
            product_description_sale: this.get_product().description_sale,
        };
    },
    generate_wrapped_product_name: function() {
        var MAX_LENGTH = 24; // 40 * line ratio of .6
        var wrapped = [];
        var name = this.get_product().display_name;
        var current_line = "";

        while (name.length > 0) {
            var space_index = name.indexOf(" ");

            if (space_index === -1) {
                space_index = name.length;
            }

            if (current_line.length + space_index > MAX_LENGTH) {
                if (current_line.length) {
                    wrapped.push(current_line);
                }
                current_line = "";
            }

            current_line += name.slice(0, space_index + 1);
            name = name.slice(space_index + 1);
        }

        if (current_line.length) {
            wrapped.push(current_line);
        }

        return wrapped;
    },
    // changes the base price of the product for this orderline
    set_unit_price: function(price){
        this.order.assert_editable();
        this.price = round_di(parseFloat(price) || 0, this.pos.dp['Product Price']);
        this.trigger('change',this);
    },
    get_unit_price: function(){
        var digits = this.pos.dp['Product Price'];
        // round and truncate to mimic _symbol_set behavior
        return parseFloat(round_di(this.price || 0, digits).toFixed(digits));
    },
    get_unit_display_price: function(){
        if (this.pos.config.iface_tax_included === 'total') {
            var quantity = this.quantity;
            this.quantity = 1.0;
            var price = this.get_all_prices().priceWithTax;
            this.quantity = quantity;
            return price;
        } else {
            return this.get_unit_price();
        }
    },
    get_base_price:    function(){
        var rounding = this.pos.currency.rounding;
        return round_pr(this.get_unit_price() * this.get_quantity() * (1 - this.get_discount()/100), rounding);
    },
    get_display_price: function(){
        if (this.pos.config.iface_tax_included === 'total') {
            return this.get_price_with_tax();
        } else {
            return this.get_base_price();
        }
    },
    get_price_without_tax: function(){
        return this.get_all_prices().priceWithoutTax;
    },
    get_price_with_tax: function(){
        return this.get_all_prices().priceWithTax;
    },
    get_tax: function(){
        return this.get_all_prices().tax;
    },
    get_applicable_taxes: function(){
        var i;
        // Shenaningans because we need
        // to keep the taxes ordering.
        var ptaxes_ids = this.get_product().taxes_id;
        var ptaxes_set = {};
        for (i = 0; i < ptaxes_ids.length; i++) {
            ptaxes_set[ptaxes_ids[i]] = true;
        }
        var taxes = [];
        for (i = 0; i < this.pos.taxes.length; i++) {
            if (ptaxes_set[this.pos.taxes[i].id]) {
                taxes.push(this.pos.taxes[i]);
            }
        }
        return taxes;
    },
    get_tax_details: function(){
        return this.get_all_prices().taxDetails;
    },
    get_taxes: function(){
        var taxes_ids = this.get_product().taxes_id;
        var taxes = [];
        for (var i = 0; i < taxes_ids.length; i++) {
            taxes.push(this.pos.taxes_by_id[taxes_ids[i]]);
        }
        return taxes;
    },
    _map_tax_fiscal_position: function(tax) {
        var current_order = this.pos.get_order();
        var order_fiscal_position = current_order && current_order.fiscal_position;

        if (order_fiscal_position) {
            var mapped_tax = _.find(order_fiscal_position.fiscal_position_taxes_by_id, function (fiscal_position_tax) {
                return fiscal_position_tax.tax_src_id[0] === tax.id;
            });

            if (mapped_tax) {
                tax = this.pos.taxes_by_id[mapped_tax.tax_dest_id[0]];
            }
        }

        return tax;
    },
    _compute_all: function(tax, base_amount, quantity) {
        if (tax.amount_type === 'fixed') {
            var sign_base_amount = base_amount >= 0 ? 1 : -1;
            return (Math.abs(tax.amount) * sign_base_amount) * quantity;
        }
        if ((tax.amount_type === 'percent' && !tax.price_include) || (tax.amount_type === 'division' && tax.price_include)){
            return base_amount * tax.amount / 100;
        }
        if (tax.amount_type === 'percent' && tax.price_include){
            return base_amount - (base_amount / (1 + tax.amount / 100));
        }
        if (tax.amount_type === 'division' && !tax.price_include) {
            return base_amount / (1 - tax.amount / 100) - base_amount;
        }
        return false;
    },
    compute_all: function(taxes, price_unit, quantity, currency_rounding, no_map_tax) {
        var self = this;
        var list_taxes = [];
        var currency_rounding_bak = currency_rounding;
        if (this.pos.company.tax_calculation_rounding_method == "round_globally"){
           currency_rounding = currency_rounding * 0.00001;
        }
        var total_excluded = round_pr(price_unit * quantity, currency_rounding);
        var total_included = total_excluded;
        var base = total_excluded;
        _(taxes).each(function(tax) {
            if (!no_map_tax){
                tax = self._map_tax_fiscal_position(tax);
            }
            if (!tax){
                return;
            }
            if (tax.amount_type === 'group'){
                var ret = self.compute_all(tax.children_tax_ids, price_unit, quantity, currency_rounding);
                total_excluded = ret.total_excluded;
                base = ret.total_excluded;
                total_included = ret.total_included;
                list_taxes = list_taxes.concat(ret.taxes);
            }
            else {
                var tax_amount = self._compute_all(tax, base, quantity);
                tax_amount = round_pr(tax_amount, currency_rounding);

                if (tax_amount){
                    if (tax.price_include) {
                        total_excluded -= tax_amount;
                        base -= tax_amount;
                    }
                    else {
                        total_included += tax_amount;
                    }
                    if (tax.include_base_amount) {
                        base += tax_amount;
                    }
                    var data = {
                        id: tax.id,
                        amount: tax_amount,
                        name: tax.name,
                    };
                    list_taxes.push(data);
                }
            }
        });
        return {
            taxes: list_taxes,
            total_excluded: round_pr(total_excluded, currency_rounding_bak),
            total_included: round_pr(total_included, currency_rounding_bak)
        };
    },
    get_all_prices: function(){
        var price_unit = this.get_unit_price() * (1.0 - (this.get_discount() / 100.0));
        var taxtotal = 0;

        var product =  this.get_product();
        var taxes_ids = product.taxes_id;
        var taxes =  this.pos.taxes;
        var taxdetail = {};
        var product_taxes = [];

        _(taxes_ids).each(function(el){
            product_taxes.push(_.detect(taxes, function(t){
                return t.id === el;
            }));
        });

        var all_taxes = this.compute_all(product_taxes, price_unit, this.get_quantity(), this.pos.currency.rounding);
        _(all_taxes.taxes).each(function(tax) {
            taxtotal += tax.amount;
            taxdetail[tax.id] = tax.amount;
        });

        return {
            "priceWithTax": all_taxes.total_included,
            "priceWithoutTax": all_taxes.total_excluded,
            "tax": taxtotal,
            "taxDetails": taxdetail,
        };
    },
});

var OrderlineCollection = Backbone.Collection.extend({
    model: exports.Orderline,
});

exports.Packlotline = Backbone.Model.extend({
    defaults: {
        lot_name: null
    },
    initialize: function(attributes, options){
        this.order_line = options.order_line;
        if (options.json) {
            this.init_from_JSON(options.json);
            return;
        }
    },

    init_from_JSON: function(json) {
        this.order_line = json.order_line;
        this.set_lot_name(json.lot_name);
    },

    set_lot_name: function(name){
        this.set({lot_name : _.str.trim(name) || null});
    },

    get_lot_name: function(){
        return this.get('lot_name');
    },

    export_as_JSON: function(){
        return {
            lot_name: this.get_lot_name(),
        };
    },

    add: function(){
        var order_line = this.order_line,
            index = this.collection.indexOf(this);
        var new_lot_model = new exports.Packlotline({}, {'order_line': this.order_line});
        this.collection.add(new_lot_model, {at: index + 1});
        return new_lot_model;
    },

    remove: function(){
        this.collection.remove(this);
    }
});

var PacklotlineCollection = Backbone.Collection.extend({
    model: exports.Packlotline,
    initialize: function(models, options) {
        this.order_line = options.order_line;
    },

    get_empty_model: function(){
        return this.findWhere({'lot_name': null});
    },

    remove_empty_model: function(){
        this.remove(this.where({'lot_name': null}));
    },

    get_valid_lots: function(){
        return this.filter(function(model){
            return model.get('lot_name');
        });
    },

    set_quantity_by_lot: function() {
        if (this.order_line.product.tracking == 'serial') {
            var valid_lots = this.get_valid_lots();
            this.order_line.set_quantity(valid_lots.length);
        }
    }
});

// Every Paymentline contains a cashregister and an amount of money.
exports.Paymentline = Backbone.Model.extend({
    initialize: function(attributes, options) {
        this.pos = options.pos;
        this.order = options.order;
        this.amount = 0;
        this.selected = false;
        if (options.json) {
            this.init_from_JSON(options.json);
            return;
        }
        this.cashregister = options.cashregister;
        this.name = this.cashregister.journal_id[1];
    },
    init_from_JSON: function(json){
        this.amount = json.amount;
        this.cashregister = this.pos.cashregisters_by_id[json.statement_id];
        this.name = this.cashregister.journal_id[1];
    },
    //sets the amount of money on this payment line
    set_amount: function(value){
        this.order.assert_editable();
        this.amount = round_di(parseFloat(value) || 0, this.pos.currency.decimals);
        this.trigger('change',this);
    },
    // returns the amount of money on this paymentline
    get_amount: function(){
        return this.amount;
    },
    get_amount_str: function(){
        return field_utils.format.float(this.amount, {digits: [69, this.pos.currency.decimals]});
    },
    set_selected: function(selected){
        if(this.selected !== selected){
            this.selected = selected;
            this.trigger('change',this);
        }
    },
    // returns the payment type: 'cash' | 'bank'
    get_type: function(){
        return this.cashregister.journal.type;
    },
    // returns the associated cashregister
    //exports as JSON for server communication
    export_as_JSON: function(){
        return {
            name: time.datetime_to_str(new Date()),
            statement_id: this.cashregister.id,
            account_id: this.cashregister.account_id[0],
            journal_id: this.cashregister.journal_id[0],
            amount: this.get_amount()
        };
    },
    //exports as JSON for receipt printing
    export_for_printing: function(){
        return {
            amount: this.get_amount(),
            journal: this.cashregister.journal_id[1],
        };
    },
});

var PaymentlineCollection = Backbone.Collection.extend({
    model: exports.Paymentline,
});

// An order more or less represents the content of a client's shopping cart (the OrderLines) 
// plus the associated payment information (the Paymentlines) 
// there is always an active ('selected') order in the Pos, a new one is created
// automaticaly once an order is completed and sent to the server.
exports.Order = Backbone.Model.extend({
    initialize: function(attributes,options){
        Backbone.Model.prototype.initialize.apply(this, arguments);
        var self = this;
        options  = options || {};

        this.init_locked    = true;
        this.pos            = options.pos;
        this.selected_orderline   = undefined;
        this.selected_paymentline = undefined;
        this.screen_data    = {};  // see Gui
        this.temporary      = options.temporary || false;
        this.creation_date  = new Date();
        this.to_invoice     = false;
        this.orderlines     = new OrderlineCollection();
        this.paymentlines   = new PaymentlineCollection();
        this.pos_session_id = this.pos.pos_session.id;
        this.finalized      = false; // if true, cannot be modified.
        this.set_pricelist(this.pos.default_pricelist);

        this.set({ client: null });

        if (options.json) {
            this.init_from_JSON(options.json);
        } else {
            this.sequence_number = this.pos.pos_session.sequence_number++;
            this.uid  = this.generate_unique_id();
            this.name = _t("Order ") + this.uid;
            this.validation_date = undefined;
            this.fiscal_position = _.find(this.pos.fiscal_positions, function(fp) {
                return fp.id === self.pos.config.default_fiscal_position_id[0];
            });
        }

        this.on('change',              function(){ this.save_to_db("order:change"); }, this);
        this.orderlines.on('change',   function(){ this.save_to_db("orderline:change"); }, this);
        this.orderlines.on('add',      function(){ this.save_to_db("orderline:add"); }, this);
        this.orderlines.on('remove',   function(){ this.save_to_db("orderline:remove"); }, this);
        this.paymentlines.on('change', function(){ this.save_to_db("paymentline:change"); }, this);
        this.paymentlines.on('add',    function(){ this.save_to_db("paymentline:add"); }, this);
        this.paymentlines.on('remove', function(){ this.save_to_db("paymentline:rem"); }, this);

        if (this.pos.config.iface_customer_facing_display) {
            this.orderlines.on('change', this.pos.send_current_order_to_customer_facing_display, this.pos);
            // removing last orderline does not trigger change event
            this.orderlines.on('remove',   this.pos.send_current_order_to_customer_facing_display, this.pos);
            this.paymentlines.on('change', this.pos.send_current_order_to_customer_facing_display, this.pos);
            // removing last paymentline does not trigger change event
            this.paymentlines.on('remove', this.pos.send_current_order_to_customer_facing_display, this.pos);
        }

        this.init_locked = false;
        this.save_to_db();

        return this;
    },
    save_to_db: function(){
        if (!this.temporary && !this.init_locked) {
            this.pos.db.save_unpaid_order(this);
        }
    },
    init_from_JSON: function(json) {
        var client;
        this.sequence_number = json.sequence_number;
        this.pos.pos_session.sequence_number = Math.max(this.sequence_number+1,this.pos.pos_session.sequence_number);
        this.session_id = json.pos_session_id;
        this.uid = json.uid;
        this.name = _t("Order ") + this.uid;
        this.validation_date = json.creation_date;

        if (json.fiscal_position_id) {
            var fiscal_position = _.find(this.pos.fiscal_positions, function (fp) {
                return fp.id === json.fiscal_position_id;
            });

            if (fiscal_position) {
                this.fiscal_position = fiscal_position;
            } else {
                console.error('ERROR: trying to load a fiscal position not available in the pos');
            }
        }

        if (json.pricelist_id) {
            this.pricelist = _.find(this.pos.pricelists, function (pricelist) {
                return pricelist.id === json.pricelist_id;
            });
        } else {
            this.pricelist = this.pos.default_pricelist;
        }

        if (json.partner_id) {
            client = this.pos.db.get_partner_by_id(json.partner_id);
            if (!client) {
                console.error('ERROR: trying to load a parner not available in the pos');
            }
        } else {
            client = null;
        }
        this.set_client(client);

        this.temporary = false;     // FIXME
        this.to_invoice = false;    // FIXME

        var orderlines = json.lines;
        for (var i = 0; i < orderlines.length; i++) {
            var orderline = orderlines[i][2];
            this.add_orderline(new exports.Orderline({}, {pos: this.pos, order: this, json: orderline}));
        }

        var paymentlines = json.statement_ids;
        for (var i = 0; i < paymentlines.length; i++) {
            var paymentline = paymentlines[i][2];
            var newpaymentline = new exports.Paymentline({},{pos: this.pos, order: this, json: paymentline});
            this.paymentlines.add(newpaymentline);

            if (i === paymentlines.length - 1) {
                this.select_paymentline(newpaymentline);
            }
        }
    },
    export_as_JSON: function() {
        var orderLines, paymentLines;
        orderLines = [];
        this.orderlines.each(_.bind( function(item) {
            return orderLines.push([0, 0, item.export_as_JSON()]);
        }, this));
        paymentLines = [];
        this.paymentlines.each(_.bind( function(item) {
            return paymentLines.push([0, 0, item.export_as_JSON()]);
        }, this));
        return {
            name: this.get_name(),
            amount_paid: this.get_total_paid(),
            amount_total: this.get_total_with_tax(),
            amount_tax: this.get_total_tax(),
            amount_return: this.get_change(),
            lines: orderLines,
            statement_ids: paymentLines,
            pos_session_id: this.pos_session_id,
            pricelist_id: this.pricelist ? this.pricelist.id : false,
            partner_id: this.get_client() ? this.get_client().id : false,
            user_id: this.pos.get_cashier().id,
            uid: this.uid,
            sequence_number: this.sequence_number,
            creation_date: this.validation_date || this.creation_date, // todo: rename creation_date in master
            fiscal_position_id: this.fiscal_position ? this.fiscal_position.id : false
        };
    },
    export_for_printing: function(){
        var orderlines = [];
        var self = this;

        this.orderlines.each(function(orderline){
            orderlines.push(orderline.export_for_printing());
        });

        var paymentlines = [];
        this.paymentlines.each(function(paymentline){
            paymentlines.push(paymentline.export_for_printing());
        });
        var client  = this.get('client');
        var cashier = this.pos.get_cashier();
        var company = this.pos.company;
        var shop    = this.pos.shop;
        var date    = new Date();

        function is_xml(subreceipt){
            return subreceipt ? (subreceipt.split('\n')[0].indexOf('<!DOCTYPE QWEB') >= 0) : false;
        }

        function render_xml(subreceipt){
            if (!is_xml(subreceipt)) {
                return subreceipt;
            } else {
                subreceipt = subreceipt.split('\n').slice(1).join('\n');
                var qweb = new QWeb2.Engine();
                    qweb.debug = core.debug;
                    qweb.default_dict = _.clone(QWeb.default_dict);
                    qweb.add_template('<templates><t t-name="subreceipt">'+subreceipt+'</t></templates>');

                return qweb.render('subreceipt',{'pos':self.pos,'widget':self.pos.chrome,'order':self, 'receipt': receipt}) ;
            }
        }

        var receipt = {
            orderlines: orderlines,
            paymentlines: paymentlines,
            subtotal: this.get_subtotal(),
            total_with_tax: this.get_total_with_tax(),
            total_without_tax: this.get_total_without_tax(),
            total_tax: this.get_total_tax(),
            total_paid: this.get_total_paid(),
            total_discount: this.get_total_discount(),
            tax_details: this.get_tax_details(),
            change: this.get_change(),
            name : this.get_name(),
            client: client ? client.name : null ,
            invoice_id: null,   //TODO
            cashier: cashier ? cashier.name : null,
            precision: {
                price: 2,
                money: 2,
                quantity: 3,
            },
            date: {
                year: date.getFullYear(),
                month: date.getMonth(),
                date: date.getDate(),       // day of the month
                day: date.getDay(),         // day of the week
                hour: date.getHours(),
                minute: date.getMinutes() ,
                isostring: date.toISOString(),
                localestring: date.toLocaleString(),
            },
            company:{
                email: company.email,
                website: company.website,
                company_registry: company.company_registry,
                contact_address: company.partner_id[1],
                vat: company.vat,
                vat_label: company.country && company.country.vat_label || '',
                name: company.name,
                phone: company.phone,
                logo:  this.pos.company_logo_base64,
            },
            shop:{
                name: shop.name,
            },
            currency: this.pos.currency,
        };

        if (is_xml(this.pos.config.receipt_header)){
            receipt.header = '';
            receipt.header_xml = render_xml(this.pos.config.receipt_header);
        } else {
            receipt.header = this.pos.config.receipt_header || '';
        }

        if (is_xml(this.pos.config.receipt_footer)){
            receipt.footer = '';
            receipt.footer_xml = render_xml(this.pos.config.receipt_footer);
        } else {
            receipt.footer = this.pos.config.receipt_footer || '';
        }

        return receipt;
    },
    is_empty: function(){
        return this.orderlines.models.length === 0;
    },
    generate_unique_id: function() {
        // Generates a public identification number for the order.
        // The generated number must be unique and sequential. They are made 12 digit long
        // to fit into EAN-13 barcodes, should it be needed

        function zero_pad(num,size){
            var s = ""+num;
            while (s.length < size) {
                s = "0" + s;
            }
            return s;
        }
        return zero_pad(this.pos.pos_session.id,5) +'-'+
               zero_pad(this.pos.pos_session.login_number,3) +'-'+
               zero_pad(this.sequence_number,4);
    },
    get_name: function() {
        return this.name;
    },
    assert_editable: function() {
        if (this.finalized) {
            throw new Error('Finalized Order cannot be modified');
        }
    },
    /* ---- Order Lines --- */
    add_orderline: function(line){
        this.assert_editable();
        if(line.order){
            line.order.remove_orderline(line);
        }
        line.order = this;
        this.orderlines.add(line);
        this.select_orderline(this.get_last_orderline());
    },
    get_orderline: function(id){
        var orderlines = this.orderlines.models;
        for(var i = 0; i < orderlines.length; i++){
            if(orderlines[i].id === id){
                return orderlines[i];
            }
        }
        return null;
    },
    get_orderlines: function(){
        return this.orderlines.models;
    },
    get_last_orderline: function(){
        return this.orderlines.at(this.orderlines.length -1);
    },
    get_tip: function() {
        var tip_product = this.pos.db.get_product_by_id(this.pos.config.tip_product_id[0]);
        var lines = this.get_orderlines();
        if (!tip_product) {
            return 0;
        } else {
            for (var i = 0; i < lines.length; i++) {
                if (lines[i].get_product() === tip_product) {
                    return lines[i].get_unit_price();
                }
            }
            return 0;
        }
    },

    initialize_validation_date: function () {
        this.validation_date = new Date();
        this.formatted_validation_date = field_utils.format.datetime(
            moment(this.validation_date), {}, {timezone: false});
    },

    set_tip: function(tip) {
        var tip_product = this.pos.db.get_product_by_id(this.pos.config.tip_product_id[0]);
        var lines = this.get_orderlines();
        if (tip_product) {
            for (var i = 0; i < lines.length; i++) {
                if (lines[i].get_product() === tip_product) {
                    lines[i].set_unit_price(tip);
                    return;
                }
            }
            this.add_product(tip_product, {quantity: 1, price: tip });
        }
    },
    set_pricelist: function (pricelist) {
        var self = this;
        this.pricelist = pricelist;

        var lines_to_recompute = _.filter(this.get_orderlines(), function (line) {
            return ! line.price_manually_set;
        });
        _.each(lines_to_recompute, function (line) {
            line.set_unit_price(line.product.get_price(self.pricelist, line.get_quantity()));
            self.fix_tax_included_price(line);
        });
        this.trigger('change');
    },
    remove_orderline: function( line ){
        this.assert_editable();
        this.orderlines.remove(line);
        this.select_orderline(this.get_last_orderline());
    },

    fix_tax_included_price: function(line){
        if(this.fiscal_position){
            var unit_price = line.price;
            var taxes = line.get_taxes();
            var mapped_included_taxes = [];
            _(taxes).each(function(tax) {
                var line_tax = line._map_tax_fiscal_position(tax);
                if(tax.price_include && tax.id != line_tax.id){

                    mapped_included_taxes.push(tax);
                }
            })

            if (mapped_included_taxes.length > 0) {
                unit_price = line.compute_all(mapped_included_taxes, unit_price, 1, this.pos.currency.rounding, true).total_excluded;
            }

            line.set_unit_price(unit_price);
        }

    },

    add_product: function(product, options){
        if(this._printed){
            this.destroy();
            return this.pos.get_order().add_product(product, options);
        }
        this.assert_editable();
        options = options || {};
        var attr = JSON.parse(JSON.stringify(product));
        attr.pos = this.pos;
        attr.order = this;
        var line = new exports.Orderline({}, {pos: this.pos, order: this, product: product});

        if(options.quantity !== undefined){
            line.set_quantity(options.quantity);
        }

        if(options.price !== undefined){
            line.set_unit_price(options.price);
        }

        //To substract from the unit price the included taxes mapped by the fiscal position
        this.fix_tax_included_price(line);

        if(options.discount !== undefined){
            line.set_discount(options.discount);
        }

        if(options.extras !== undefined){
            for (var prop in options.extras) {
                line[prop] = options.extras[prop];
            }
        }

        var to_merge_orderline;
        for (var i = 0; i < this.orderlines.length; i++) {
            if(this.orderlines.at(i).can_be_merged_with(line) && options.merge !== false){
                to_merge_orderline = this.orderlines.at(i);
            }
        }
        if (to_merge_orderline){
            to_merge_orderline.merge(line);
        } else {
            this.orderlines.add(line);
        }
        this.select_orderline(this.get_last_orderline());

        if(line.has_product_lot){
            this.display_lot_popup();
        }
    },
    get_selected_orderline: function(){
        return this.selected_orderline;
    },
    select_orderline: function(line){
        if(line){
            if(line !== this.selected_orderline){
                if(this.selected_orderline){
                    this.selected_orderline.set_selected(false);
                }
                this.selected_orderline = line;
                this.selected_orderline.set_selected(true);
            }
        }else{
            this.selected_orderline = undefined;
        }
    },
    deselect_orderline: function(){
        if(this.selected_orderline){
            this.selected_orderline.set_selected(false);
            this.selected_orderline = undefined;
        }
    },

    display_lot_popup: function() {
        var order_line = this.get_selected_orderline();
        if (order_line){
            var pack_lot_lines =  order_line.compute_lot_lines();
            this.pos.gui.show_popup('packlotline', {
                'title': _t('Lot/Serial Number(s) Required'),
                'pack_lot_lines': pack_lot_lines,
                'order_line': order_line,
                'order': this,
            });
        }
    },

    /* ---- Payment Lines --- */
    add_paymentline: function(cashregister) {
        this.assert_editable();
        var newPaymentline = new exports.Paymentline({},{order: this, cashregister:cashregister, pos: this.pos});
        if(cashregister.journal.type !== 'cash' || this.pos.config.iface_precompute_cash){
            newPaymentline.set_amount( this.get_due() );
        }
        this.paymentlines.add(newPaymentline);
        this.select_paymentline(newPaymentline);

    },
    get_paymentlines: function(){
        return this.paymentlines.models;
    },
    remove_paymentline: function(line){
        this.assert_editable();
        if(this.selected_paymentline === line){
            this.select_paymentline(undefined);
        }
        this.paymentlines.remove(line);
    },
    clean_empty_paymentlines: function() {
        var lines = this.paymentlines.models;
        var empty = [];
        for ( var i = 0; i < lines.length; i++) {
            if (!lines[i].get_amount()) {
                empty.push(lines[i]);
            }
        }
        for ( var i = 0; i < empty.length; i++) {
            this.remove_paymentline(empty[i]);
        }
    },
    select_paymentline: function(line){
        if(line !== this.selected_paymentline){
            if(this.selected_paymentline){
                this.selected_paymentline.set_selected(false);
            }
            this.selected_paymentline = line;
            if(this.selected_paymentline){
                this.selected_paymentline.set_selected(true);
            }
            this.trigger('change:selected_paymentline',this.selected_paymentline);
        }
    },
    /* ---- Payment Status --- */
    get_subtotal : function(){
        return round_pr(this.orderlines.reduce((function(sum, orderLine){
            return sum + orderLine.get_display_price();
        }), 0), this.pos.currency.rounding);
    },
    get_total_with_tax: function() {
        return this.get_total_without_tax() + this.get_total_tax();
    },
    get_total_without_tax: function() {
        return round_pr(this.orderlines.reduce((function(sum, orderLine) {
            return sum + orderLine.get_price_without_tax();
        }), 0), this.pos.currency.rounding);
    },
    get_total_discount: function() {
        return round_pr(this.orderlines.reduce((function(sum, orderLine) {
            return sum + (orderLine.get_unit_price() * (orderLine.get_discount()/100) * orderLine.get_quantity());
        }), 0), this.pos.currency.rounding);
    },
    get_total_tax: function() {
        return round_pr(this.orderlines.reduce((function(sum, orderLine) {
            return sum + orderLine.get_tax();
        }), 0), this.pos.currency.rounding);
    },
    get_total_paid: function() {
        return round_pr(this.paymentlines.reduce((function(sum, paymentLine) {
            return sum + paymentLine.get_amount();
        }), 0), this.pos.currency.rounding);
    },
    get_tax_details: function(){
        var details = {};
        var fulldetails = [];

        this.orderlines.each(function(line){
            var ldetails = line.get_tax_details();
            for(var id in ldetails){
                if(ldetails.hasOwnProperty(id)){
                    details[id] = (details[id] || 0) + ldetails[id];
                }
            }
        });

        for(var id in details){
            if(details.hasOwnProperty(id)){
                fulldetails.push({amount: details[id], tax: this.pos.taxes_by_id[id], name: this.pos.taxes_by_id[id].name});
            }
        }

        return fulldetails;
    },
    // Returns a total only for the orderlines with products belonging to the category
    get_total_for_category_with_tax: function(categ_id){
        var total = 0;
        var self = this;

        if (categ_id instanceof Array) {
            for (var i = 0; i < categ_id.length; i++) {
                total += this.get_total_for_category_with_tax(categ_id[i]);
            }
            return total;
        }

        this.orderlines.each(function(line){
            if ( self.pos.db.category_contains(categ_id,line.product.id) ) {
                total += line.get_price_with_tax();
            }
        });

        return total;
    },
    get_total_for_taxes: function(tax_id){
        var total = 0;

        if (!(tax_id instanceof Array)) {
            tax_id = [tax_id];
        }

        var tax_set = {};

        for (var i = 0; i < tax_id.length; i++) {
            tax_set[tax_id[i]] = true;
        }

        this.orderlines.each(function(line){
            var taxes_ids = line.get_product().taxes_id;
            for (var i = 0; i < taxes_ids.length; i++) {
                if (tax_set[taxes_ids[i]]) {
                    total += line.get_price_with_tax();
                    return;
                }
            }
        });

        return total;
    },
    get_change: function(paymentline) {
        if (!paymentline) {
            var change = this.get_total_paid() - this.get_total_with_tax();
        } else {
            var change = -this.get_total_with_tax();
            var lines  = this.paymentlines.models;
            for (var i = 0; i < lines.length; i++) {
                change += lines[i].get_amount();
                if (lines[i] === paymentline) {
                    break;
                }
            }
        }
        return round_pr(Math.max(0,change), this.pos.currency.rounding);
    },
    get_due: function(paymentline) {
        if (!paymentline) {
            var due = this.get_total_with_tax() - this.get_total_paid();
        } else {
            var due = this.get_total_with_tax();
            var lines = this.paymentlines.models;
            for (var i = 0; i < lines.length; i++) {
                if (lines[i] === paymentline) {
                    break;
                } else {
                    due -= lines[i].get_amount();
                }
            }
        }
        return round_pr(due, this.pos.currency.rounding);
    },
    is_paid: function(){
        return this.get_due() <= 0;
    },
    is_paid_with_cash: function(){
        return !!this.paymentlines.find( function(pl){
            return pl.cashregister.journal.type === 'cash';
        });
    },
    finalize: function(){
        this.destroy();
    },
    destroy: function(){
        Backbone.Model.prototype.destroy.apply(this,arguments);
        this.pos.db.remove_unpaid_order(this);
    },
    /* ---- Invoice --- */
    set_to_invoice: function(to_invoice) {
        this.assert_editable();
        this.to_invoice = to_invoice;
    },
    is_to_invoice: function(){
        return this.to_invoice;
    },
    /* ---- Client / Customer --- */
    // the client related to the current order.
    set_client: function(client){
        this.assert_editable();
        this.set('client',client);
    },
    get_client: function(){
        return this.get('client');
    },
    get_client_name: function(){
        var client = this.get('client');
        return client ? client.name : "";
    },
    /* ---- Screen Status --- */
    // the order also stores the screen status, as the PoS supports
    // different active screens per order. This method is used to
    // store the screen status.
    set_screen_data: function(key,value){
        if(arguments.length === 2){
            this.screen_data[key] = value;
        }else if(arguments.length === 1){
            for(var key in arguments[0]){
                this.screen_data[key] = arguments[0][key];
            }
        }
    },
    //see set_screen_data
    get_screen_data: function(key){
        return this.screen_data[key];
    },
});

var OrderCollection = Backbone.Collection.extend({
    model: exports.Order,
});

/*
 The numpad handles both the choice of the property currently being modified
 (quantity, price or discount) and the edition of the corresponding numeric value.
 */
exports.NumpadState = Backbone.Model.extend({
    defaults: {
        buffer: "0",
        mode: "quantity"
    },
    appendNewChar: function(newChar) {
        var oldBuffer;
        oldBuffer = this.get('buffer');
        if (oldBuffer === '0') {
            this.set({
                buffer: newChar
            });
        } else if (oldBuffer === '-0') {
            this.set({
                buffer: "-" + newChar
            });
        } else {
            this.set({
                buffer: (this.get('buffer')) + newChar
            });
        }
        this.trigger('set_value',this.get('buffer'));
    },
    deleteLastChar: function() {
        if(this.get('buffer') === ""){
            if(this.get('mode') === 'quantity'){
                this.trigger('set_value','remove');
            }else{
                this.trigger('set_value',this.get('buffer'));
            }
        }else{
            var newBuffer = this.get('buffer').slice(0,-1) || "";
            this.set({ buffer: newBuffer });
            this.trigger('set_value',this.get('buffer'));
        }
    },
    switchSign: function() {
        var oldBuffer;
        oldBuffer = this.get('buffer');
        this.set({
            buffer: oldBuffer[0] === '-' ? oldBuffer.substr(1) : "-" + oldBuffer
        });
        this.trigger('set_value',this.get('buffer'));
    },
    changeMode: function(newMode) {
        this.set({
            buffer: "0",
            mode: newMode
        });
    },
    reset: function() {
        this.set({
            buffer: "0",
            mode: "quantity"
        });
    },
    resetValue: function(){
        this.set({buffer:'0'});
    },
});

// exports = {
//     PosModel: PosModel,
//     NumpadState: NumpadState,
//     load_fields: load_fields,
//     load_models: load_models,
//     Orderline: Orderline,
//     Order: Order,
// };
return exports;

});<|MERGE_RESOLUTION|>--- conflicted
+++ resolved
@@ -892,16 +892,8 @@
             transfer.pipe(function(order_server_id){
 
                 // generate the pdf and download it
-<<<<<<< HEAD
-                self.chrome.do_action('point_of_sale.pos_invoice_report',{additional_context:{
-                    active_ids:order_server_id,
-                }}).done(function () {
-                    invoiced.resolve();
-                    done.resolve();
-                });
-=======
                 if (order_server_id.length) {
-                    self.chrome.do_action('point_of_sale.pos_invoice_report',{additional_context:{ 
+                    self.chrome.do_action('point_of_sale.pos_invoice_report',{additional_context:{
                         active_ids:order_server_id,
                     }}).done(function () {
                         invoiced.resolve();
@@ -914,7 +906,6 @@
                     invoiced.reject({code:401, message:'Backend Invoice', data:{order: order}});
                     done.reject();
                 }
->>>>>>> 788684a5
             });
 
             return done;
