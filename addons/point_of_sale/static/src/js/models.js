--- conflicted
+++ resolved
@@ -177,22 +177,14 @@
                         ['account_id','currency','journal_id','state','name','user_id','pos_session_id'],
                         [['state','=','open'],['pos_session_id', '=', self.get('pos_session').id]]
                     );
-<<<<<<< HEAD
                 }).then(function(bank_statements){
-                    self.set('bank_statements', bank_statements);
-
-                    return self.fetch('account.journal', undefined, [['user_id','=', self.get('pos_session').user_id[0]]]);
-                }).then(function(journals){
-=======
-                }).pipe(function(bank_statements){
                     var journals = new Array();
                     _.each(bank_statements,function(statement) {
                         journals.push(statement.journal_id[0])
                     });
                     self.set('bank_statements', bank_statements);
                     return self.fetch('account.journal', undefined, [['id','in', journals]]);
-                }).pipe(function(journals){
->>>>>>> 29fffbc9
+                }).then(function(journals){
                     self.set('journals',journals);
 
                     // associate the bank statements with their journals. 
