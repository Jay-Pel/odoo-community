--- conflicted
+++ resolved
@@ -72,13 +72,8 @@
 
     _columns = {
         'name': fields.char('Description', size=32, required=True),
-<<<<<<< HEAD
         'journal_id': fields.selection(get_journal, "Cash Register", required=True),
         'product_id': fields.selection(_get_income_product, "Operation", required=True),
-=======
-        'journal_id': fields.selection(get_journal, 'Register', required=True),
-        'product_id': fields.selection(_get_income_product, 'Operation', required=True),
->>>>>>> f105ff61
         'amount': fields.float('Amount', digits=(16, 2)),
         'ref': fields.char('Ref', size=32),
     }
