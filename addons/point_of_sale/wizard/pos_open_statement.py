--- conflicted
+++ resolved
@@ -49,13 +49,8 @@
         for journal in journal_obj.browse(cr, uid, journal_ids, context=context):
             ids = statement_obj.search(cr, uid, [('state', '!=', 'confirm'), ('user_id', '=', uid), ('journal_id', '=', journal.id)], context=context)
             if len(ids):
-<<<<<<< HEAD
                 raise osv.except_osv(_('Message'), _('You can not open a Cashbox for "%s".\nPlease close its related cash register.' %(journal.name)))
-            
-=======
-                raise osv.except_osv(_('Message'), _('You can not open a Cashbox for "%s".\nPlease close its related Register.' %(journal.name)))
 
->>>>>>> f105ff61
             number = ''
             if journal.sequence_id:
                 number = sequence_obj.get_id(cr, uid, journal.sequence_id.id)
