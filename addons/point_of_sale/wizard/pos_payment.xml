--- conflicted
+++ resolved
@@ -25,9 +25,4 @@
             <field name="view_mode">form</field>
             <field name="target">new</field>
         </record>
-<<<<<<< HEAD
-</odoo>
-=======
-    </data>
-</openerp>
->>>>>>> 75e03c0f
+</odoo>