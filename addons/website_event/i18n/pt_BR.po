<<<<<<< HEAD
# Brazilian Portuguese translation for openobject-addons
# Copyright (c) 2014 Rosetta Contributors and Canonical Ltd 2014
# This file is distributed under the same license as the openobject-addons package.
# FIRST AUTHOR <EMAIL@ADDRESS>, 2014.
#
msgid ""
msgstr ""
"Project-Id-Version: openobject-addons\n"
"Report-Msgid-Bugs-To: FULL NAME <EMAIL@ADDRESS>\n"
"POT-Creation-Date: 2014-09-23 16:28+0000\n"
"PO-Revision-Date: 2014-09-20 15:49+0000\n"
"Last-Translator: FULL NAME <EMAIL@ADDRESS>\n"
"Language-Team: Brazilian Portuguese <pt_BR@li.org>\n"
=======
# Translation of Odoo Server.
# This file contains the translation of the following modules:
# * website_event
# 
# Translators:
# AlexSandro Cruz <alex@sapienzae.com.br>, 2015
# danimaribeiro <danimaribeiro@gmail.com>, 2015
# grazziano <g.negocios@outlook.com.br>, 2016
# Luiz Carlos de Lima <luiz.carlos@akretion.com.br>, 2015
msgid ""
msgstr ""
"Project-Id-Version: Odoo 8.0\n"
"Report-Msgid-Bugs-To: \n"
"POT-Creation-Date: 2015-01-21 14:08+0000\n"
"PO-Revision-Date: 2016-07-09 16:18+0000\n"
"Last-Translator: grazziano <g.negocios@outlook.com.br>\n"
"Language-Team: Portuguese (Brazil) (http://www.transifex.com/odoo/odoo-8/language/pt_BR/)\n"
>>>>>>> 96502490
"MIME-Version: 1.0\n"
"Content-Type: text/plain; charset=UTF-8\n"
"Content-Transfer-Encoding: 8bit\n"
"X-Launchpad-Export-Date: 2014-09-24 09:43+0000\n"
"X-Generator: Launchpad (build 17196)\n"

#. module: website_event
#: view:website:website_event.index
msgid "'Content'"
msgstr ""

#. module: website_event
#. openerp-web
#: code:addons/website_event/static/src/js/website.tour.event.js:18
#, python-format
msgid "Add Content"
msgstr ""

#. module: website_event
#: code:addons/website_event/controllers/main.py:122
#, python-format
msgid "All Categories"
<<<<<<< HEAD
msgstr ""
=======
msgstr "Todas as Categorias"
>>>>>>> 96502490

#. module: website_event
#: code:addons/website_event/controllers/main.py:133
#, python-format
msgid "All Countries"
msgstr ""

#. module: website_event
#: view:website:website_event.layout
msgid "All Events"
msgstr ""

#. module: website_event
#: view:website:website_event.index
msgid "Author"
msgstr ""

#. module: website_event
#. openerp-web
#: code:addons/website_event/static/src/js/website.tour.event.js:41
#, python-format
msgid "Click <em>Continue</em> to create the event."
msgstr ""

#. module: website_event
#. openerp-web
#: code:addons/website_event/static/src/js/website.tour.event.js:26
#, python-format
msgid "Click here to create a new event."
msgstr ""

#. module: website_event
#. openerp-web
#: code:addons/website_event/static/src/js/website.tour.event.js:97
#, python-format
msgid "Click here to customize your event further."
msgstr ""

#. module: website_event
#. openerp-web
#: code:addons/website_event/static/src/js/website.tour.event.js:90
#, python-format
msgid "Click to publish your event."
msgstr ""

#. module: website_event
#. openerp-web
#: code:addons/website_event/static/src/js/website.tour.event.js:47
#, python-format
msgid "Continue"
msgstr ""

#. module: website_event
#. openerp-web
#: code:addons/website_event/static/src/js/website.tour.event.js:40
#, python-format
msgid "Create Event"
msgstr ""

#. module: website_event
#. openerp-web
#: code:addons/website_event/static/src/js/website.tour.event.js:34
#, python-format
msgid ""
"Create a name for your new event and click <em>'Continue'</em>. e.g: "
"Technical Training"
msgstr ""

#. module: website_event
#. openerp-web
#: code:addons/website_event/static/src/js/website.tour.event.js:11
#, python-format
msgid "Create an Event"
msgstr ""

#. module: website_event
#. openerp-web
#: code:addons/website_event/static/src/js/website.tour.event.js:33
#, python-format
msgid "Create an Event Name"
msgstr ""

#. module: website_event
#. openerp-web
#: code:addons/website_event/static/src/js/website.tour.event.js:8
#, python-format
msgid "Create an event"
msgstr ""

#. module: website_event
#. openerp-web
#: code:addons/website_event/static/src/js/website.tour.event.js:96
#, python-format
msgid "Customize your event"
msgstr ""

#. module: website_event
#: field:event.event,show_menu:0
msgid "Dedicated Menu"
msgstr ""

#. module: website_event
#. openerp-web
#: code:addons/website_event/static/src/js/website.tour.event.js:59
#: code:addons/website_event/static/src/js/website.tour.event.js:74
#, python-format
msgid "Drag & Drop a block"
msgstr ""

#. module: website_event
#. openerp-web
#: code:addons/website_event/static/src/js/website.tour.event.js:60
#, python-format
msgid "Drag the 'Image-Text' block and drop it in your page."
msgstr ""

#. module: website_event
#. openerp-web
#: code:addons/website_event/static/src/js/website.tour.event.js:75
#, python-format
msgid "Drag the 'Text Block' in your event page."
msgstr ""

#. module: website_event
#: model:ir.model,name:website_event.model_event_event
msgid "Email Thread"
msgstr ""

#. module: website_event
#: view:website:website_event.introduction-open-days-in-los-angeles
#: view:website:website_event.template_intro
msgid "Event Introduction"
msgstr ""

#. module: website_event
#: view:website:website_event.location-open-days-in-los-angeles
#: view:website:website_event.template_location
msgid "Event Location"
<<<<<<< HEAD
msgstr ""
=======
msgstr "Local do Evento"
>>>>>>> 96502490

#. module: website_event
#: field:event.event,menu_id:0
msgid "Event Menu"
msgstr ""

#. module: website_event
#: view:website:website_event.404
msgid "Event not found!"
msgstr ""

#. module: website_event
#: view:website:website.layout
#: model:website.menu,name:website_event.menu_events
msgid "Events"
msgstr ""

#. module: website_event
#: view:website:website_event.index
msgid "Events from Your Country"
msgstr ""

#. module: website_event
#: view:website:website.snippets
msgid "Events in visitor's country"
msgstr ""

#. module: website_event
#: view:website:website_event.country_events_list
msgid "Events:"
msgstr ""

#. module: website_event
#: view:website:website_event.event_description_full
msgid ""
"Find out what people see and say about this event,\n"
"                            and join the conversation."
msgstr ""

#. module: website_event
#: view:website:website_event.event_description_full
msgid "From"
msgstr ""

#. module: website_event
#. openerp-web
#: code:addons/website_event/static/src/js/website.tour.event.js:68
#, python-format
msgid "Insert another block to your event."
msgstr ""

#. module: website_event
#. openerp-web
#: code:addons/website_event/static/src/js/website.tour.event.js:53
#, python-format
msgid "Insert blocks to layout the body of your event."
msgstr ""

#. module: website_event
#: code:addons/website_event/models/event.py:38
#, python-format
msgid "Introduction"
msgstr ""

#. module: website_event
#. openerp-web
#: code:addons/website_event/static/src/js/website.tour.event.js:52
#: code:addons/website_event/static/src/js/website.tour.event.js:67
#, python-format
msgid "Layout your event"
msgstr ""

#. module: website_event
#. openerp-web
#: code:addons/website_event/static/src/js/website.tour.event.js:12
#, python-format
msgid "Let's go through the first steps to publish a new event."
msgstr ""

#. module: website_event
#: view:website:website.snippets
msgid "Local Events"
msgstr ""

#. module: website_event
#: code:addons/website_event/models/event.py:39
#, python-format
msgid "Location"
<<<<<<< HEAD
msgstr ""
=======
msgstr "Local"
>>>>>>> 96502490

#. module: website_event
#. openerp-web
#: code:addons/website_event/controllers/main.py:215
#: code:addons/website_event/static/src/js/website.tour.event.js:25
#: code:addons/website_event/static/src/js/website_event.editor.js:11
#: view:website:website.layout
#, python-format
msgid "New Event"
msgstr ""

#. module: website_event
#. openerp-web
#: code:addons/website_event/static/src/js/website.tour.event.js:45
#, python-format
msgid "New Event Created"
msgstr ""

#. module: website_event
#: code:addons/website_event/controllers/main.py:55
#, python-format
msgid "Next Events"
msgstr ""

#. module: website_event
#: code:addons/website_event/controllers/main.py:64
#, python-format
msgid "Next Week"
msgstr ""

#. module: website_event
#: code:addons/website_event/controllers/main.py:72
#, python-format
msgid "Next month"
msgstr ""

#. module: website_event
#: view:website:website_event.index
msgid "No event found"
msgstr ""

#. module: website_event
#: code:addons/website_event/controllers/main.py:76
#, python-format
msgid "Old Events"
msgstr ""

#. module: website_event
#. openerp-web
#: code:addons/website_event/static/src/js/website.tour.event.js:82
#, python-format
msgid "Once you click on save, your event is updated."
msgstr ""

#. module: website_event
#: view:website:website_event.index
msgid "Online"
msgstr ""

#. module: website_event
#: view:website:website_event.index
msgid "Online Events"
msgstr ""

#. module: website_event
#: view:website:website_event.index
msgid "Organized by:"
msgstr ""

#. module: website_event
#: view:website:website_event.event_description_full
msgid "Organizer"
msgstr ""

#. module: website_event
#: view:website:website_event.index
msgid "Our Events"
msgstr ""

#. module: website_event
#: view:website:website_event.index
msgid "Our Trainings"
msgstr ""

#. module: website_event
#: view:website:website_event.event_description_full
msgid "Participate on Twitter"
msgstr ""

#. module: website_event
#: view:website:website_event.index
msgid "Photos of Past Events"
msgstr ""

#. module: website_event
#. openerp-web
#: code:addons/website_event/static/src/js/website.tour.event.js:89
#, python-format
msgid "Publish your event"
msgstr ""

#. module: website_event
#: code:addons/website_event/models/event.py:61
#, python-format
msgid "Register"
msgstr ""

#. module: website_event
#: view:website:website_event.404
msgid "Return to the event list."
msgstr ""

#. module: website_event
#. openerp-web
#: code:addons/website_event/static/src/js/website.tour.event.js:81
#, python-format
msgid "Save your modifications"
msgstr ""

#. module: website_event
#: view:website:website_event.country_events_list
msgid "See all events from"
msgstr ""

#. module: website_event
#: view:website:website_event.country_events_list
msgid "See all upcoming events"
msgstr ""

#. module: website_event
#. openerp-web
#: code:addons/website_event/static/src/js/website.tour.event.js:13
#, python-format
msgid "Skip It"
msgstr ""

#. module: website_event
#: view:website:website_event.event_description_full
msgid "Social Stream"
msgstr ""

#. module: website_event
#: view:website:website_event.404
msgid "Sorry, the requested event is not available anymore."
msgstr ""

#. module: website_event
#. openerp-web
#: code:addons/website_event/static/src/js/website.tour.event.js:13
#, python-format
msgid "Start Tutorial"
msgstr ""

#. module: website_event
#. openerp-web
#: code:addons/website_event/static/src/js/website.tour.event.js:19
#, python-format
msgid ""
"The <em>Content</em> menu allows you to create new pages, events, menus, etc."
msgstr ""

#. module: website_event
#: code:addons/website_event/controllers/main.py:60
#, python-format
msgid "This Week"
msgstr ""

#. module: website_event
#. openerp-web
#: code:addons/website_event/static/src/js/website.tour.event.js:46
#, python-format
msgid ""
"This is your new event page. We will edit the event presentation page."
msgstr ""

#. module: website_event
#: code:addons/website_event/controllers/main.py:68
#, python-format
msgid "This month"
msgstr ""

#. module: website_event
#: code:addons/website_event/controllers/main.py:56
#, python-format
msgid "Today"
msgstr ""

#. module: website_event
#: field:event.event,twitter_hashtag:0
msgid "Twitter Hashtag"
msgstr ""

#. module: website_event
#: view:website:website_event.country_events_list
msgid "Upcoming Events"
msgstr ""

#. module: website_event
#: view:website:website_event.index
msgid "Use the top menu"
msgstr ""

#. module: website_event
#: view:website:website_event.event_description_full
msgid "Use this tag:"
<<<<<<< HEAD
msgstr ""
=======
msgstr "Use este marcador:"
>>>>>>> 96502490

#. module: website_event
#: field:event.event,website_published:0
msgid "Visible in Website"
msgstr ""

#. module: website_event
#: model:ir.actions.act_url,name:website_event.action_open_website
msgid "Website Home"
msgstr ""

#. module: website_event
#: field:event.event,website_message_ids:0
msgid "Website Messages"
msgstr ""

#. module: website_event
#: help:event.event,website_message_ids:0
msgid "Website communication history"
msgstr ""

#. module: website_event
#: field:event.event,website_meta_description:0
msgid "Website meta description"
msgstr ""

#. module: website_event
#: field:event.event,website_meta_keywords:0
msgid "Website meta keywords"
msgstr ""

#. module: website_event
#: field:event.event,website_meta_title:0
msgid "Website meta title"
msgstr ""

#. module: website_event
#: field:event.event,website_url:0
msgid "Website url"
msgstr ""

#. module: website_event
#: view:website:website_event.event_description_full
msgid "When"
msgstr ""

#. module: website_event
#: view:website:website_event.event_description_full
msgid "Where"
msgstr ""

#. module: website_event
#: view:website:website_event.index
msgid ""
"Write here a quote from one of your attendees.\n"
"                        It gives confidence in your\n"
"                        events."
msgstr ""

#. module: website_event
#: view:website:website_event.index
msgid "col-md-6"
msgstr ""

#. module: website_event
#: view:website:website_event.index
msgid "not published"
msgstr ""

#. module: website_event
#: view:website:website_event.index
msgid "pull-right"
msgstr ""

#. module: website_event
#: view:website:website_event.index
msgid "to create your first event."
msgstr ""<|MERGE_RESOLUTION|>--- conflicted
+++ resolved
@@ -1,18 +1,3 @@
-<<<<<<< HEAD
-# Brazilian Portuguese translation for openobject-addons
-# Copyright (c) 2014 Rosetta Contributors and Canonical Ltd 2014
-# This file is distributed under the same license as the openobject-addons package.
-# FIRST AUTHOR <EMAIL@ADDRESS>, 2014.
-#
-msgid ""
-msgstr ""
-"Project-Id-Version: openobject-addons\n"
-"Report-Msgid-Bugs-To: FULL NAME <EMAIL@ADDRESS>\n"
-"POT-Creation-Date: 2014-09-23 16:28+0000\n"
-"PO-Revision-Date: 2014-09-20 15:49+0000\n"
-"Last-Translator: FULL NAME <EMAIL@ADDRESS>\n"
-"Language-Team: Brazilian Portuguese <pt_BR@li.org>\n"
-=======
 # Translation of Odoo Server.
 # This file contains the translation of the following modules:
 # * website_event
@@ -30,92 +15,87 @@
 "PO-Revision-Date: 2016-07-09 16:18+0000\n"
 "Last-Translator: grazziano <g.negocios@outlook.com.br>\n"
 "Language-Team: Portuguese (Brazil) (http://www.transifex.com/odoo/odoo-8/language/pt_BR/)\n"
->>>>>>> 96502490
 "MIME-Version: 1.0\n"
 "Content-Type: text/plain; charset=UTF-8\n"
-"Content-Transfer-Encoding: 8bit\n"
-"X-Launchpad-Export-Date: 2014-09-24 09:43+0000\n"
-"X-Generator: Launchpad (build 17196)\n"
+"Content-Transfer-Encoding: \n"
+"Language: pt_BR\n"
+"Plural-Forms: nplurals=2; plural=(n > 1);\n"
 
 #. module: website_event
 #: view:website:website_event.index
 msgid "'Content'"
-msgstr ""
+msgstr "'Conteúdo'"
 
 #. module: website_event
 #. openerp-web
 #: code:addons/website_event/static/src/js/website.tour.event.js:18
 #, python-format
 msgid "Add Content"
-msgstr ""
+msgstr "Adicionar Conteúdo"
 
 #. module: website_event
 #: code:addons/website_event/controllers/main.py:122
 #, python-format
 msgid "All Categories"
-<<<<<<< HEAD
-msgstr ""
-=======
 msgstr "Todas as Categorias"
->>>>>>> 96502490
 
 #. module: website_event
 #: code:addons/website_event/controllers/main.py:133
 #, python-format
 msgid "All Countries"
-msgstr ""
+msgstr "Todos Os Países"
 
 #. module: website_event
 #: view:website:website_event.layout
 msgid "All Events"
-msgstr ""
+msgstr "Todos os eventos "
 
 #. module: website_event
 #: view:website:website_event.index
 msgid "Author"
-msgstr ""
+msgstr "Autor"
 
 #. module: website_event
 #. openerp-web
 #: code:addons/website_event/static/src/js/website.tour.event.js:41
 #, python-format
 msgid "Click <em>Continue</em> to create the event."
-msgstr ""
+msgstr "Clique <em>Continuar</em> para criar o evento."
 
 #. module: website_event
 #. openerp-web
 #: code:addons/website_event/static/src/js/website.tour.event.js:26
 #, python-format
 msgid "Click here to create a new event."
-msgstr ""
+msgstr "Clique aqui para criar um novo evento."
 
 #. module: website_event
 #. openerp-web
 #: code:addons/website_event/static/src/js/website.tour.event.js:97
 #, python-format
 msgid "Click here to customize your event further."
-msgstr ""
+msgstr "Clique aqui para personalizar seu evento ainda mais"
 
 #. module: website_event
 #. openerp-web
 #: code:addons/website_event/static/src/js/website.tour.event.js:90
 #, python-format
 msgid "Click to publish your event."
-msgstr ""
+msgstr "Clique para publicar seu evento."
 
 #. module: website_event
 #. openerp-web
 #: code:addons/website_event/static/src/js/website.tour.event.js:47
 #, python-format
 msgid "Continue"
-msgstr ""
+msgstr "Continuar"
 
 #. module: website_event
 #. openerp-web
 #: code:addons/website_event/static/src/js/website.tour.event.js:40
 #, python-format
 msgid "Create Event"
-msgstr ""
+msgstr "Criar Evento"
 
 #. module: website_event
 #. openerp-web
@@ -124,40 +104,40 @@
 msgid ""
 "Create a name for your new event and click <em>'Continue'</em>. e.g: "
 "Technical Training"
-msgstr ""
+msgstr "Crie um nome para o seu novo evento e clique <em> 'Continuar'</em>. p.ex. Treinamento Técnico"
 
 #. module: website_event
 #. openerp-web
 #: code:addons/website_event/static/src/js/website.tour.event.js:11
 #, python-format
 msgid "Create an Event"
-msgstr ""
+msgstr "Criar um Evento"
 
 #. module: website_event
 #. openerp-web
 #: code:addons/website_event/static/src/js/website.tour.event.js:33
 #, python-format
 msgid "Create an Event Name"
-msgstr ""
+msgstr "Criar um Nome de Evento"
 
 #. module: website_event
 #. openerp-web
 #: code:addons/website_event/static/src/js/website.tour.event.js:8
 #, python-format
 msgid "Create an event"
-msgstr ""
+msgstr "Criar um evento"
 
 #. module: website_event
 #. openerp-web
 #: code:addons/website_event/static/src/js/website.tour.event.js:96
 #, python-format
 msgid "Customize your event"
-msgstr ""
+msgstr "Customizar seu evento"
 
 #. module: website_event
 #: field:event.event,show_menu:0
 msgid "Dedicated Menu"
-msgstr ""
+msgstr "Menu Dedicado"
 
 #. module: website_event
 #. openerp-web
@@ -165,105 +145,113 @@
 #: code:addons/website_event/static/src/js/website.tour.event.js:74
 #, python-format
 msgid "Drag & Drop a block"
-msgstr ""
+msgstr "Clique e arraste um bloco"
 
 #. module: website_event
 #. openerp-web
 #: code:addons/website_event/static/src/js/website.tour.event.js:60
 #, python-format
 msgid "Drag the 'Image-Text' block and drop it in your page."
-msgstr ""
+msgstr "Arraste o bloco 'Imagem-Texto' e solte-o na sua página."
 
 #. module: website_event
 #. openerp-web
 #: code:addons/website_event/static/src/js/website.tour.event.js:75
 #, python-format
 msgid "Drag the 'Text Block' in your event page."
-msgstr ""
+msgstr "Arraste o 'Bloco Texto' em sua página de evento."
 
 #. module: website_event
 #: model:ir.model,name:website_event.model_event_event
-msgid "Email Thread"
-msgstr ""
+msgid "Event"
+msgstr "Evento"
 
 #. module: website_event
 #: view:website:website_event.introduction-open-days-in-los-angeles
 #: view:website:website_event.template_intro
 msgid "Event Introduction"
-msgstr ""
+msgstr "Apresentação do Evento"
 
 #. module: website_event
 #: view:website:website_event.location-open-days-in-los-angeles
 #: view:website:website_event.template_location
 msgid "Event Location"
-<<<<<<< HEAD
-msgstr ""
-=======
 msgstr "Local do Evento"
->>>>>>> 96502490
 
 #. module: website_event
 #: field:event.event,menu_id:0
 msgid "Event Menu"
-msgstr ""
+msgstr "Menu Evento"
 
 #. module: website_event
 #: view:website:website_event.404
 msgid "Event not found!"
-msgstr ""
+msgstr "Evento não encontrado!"
+
+#. module: website_event
+#: model:mail.message.subtype,description:website_event.mt_event_published
+#: model:mail.message.subtype,name:website_event.mt_event_published
+msgid "Event published"
+msgstr "Evento publicado"
+
+#. module: website_event
+#: model:mail.message.subtype,description:website_event.mt_event_unpublished
+#: model:mail.message.subtype,name:website_event.mt_event_unpublished
+msgid "Event unpublished"
+msgstr "Evento não publicado"
 
 #. module: website_event
 #: view:website:website.layout
 #: model:website.menu,name:website_event.menu_events
 msgid "Events"
-msgstr ""
+msgstr "Eventos"
 
 #. module: website_event
 #: view:website:website_event.index
 msgid "Events from Your Country"
-msgstr ""
+msgstr "Eventos em seu País"
 
 #. module: website_event
 #: view:website:website.snippets
 msgid "Events in visitor's country"
-msgstr ""
+msgstr "Eventos no país do visitante"
 
 #. module: website_event
 #: view:website:website_event.country_events_list
 msgid "Events:"
-msgstr ""
+msgstr "Eventos:"
 
 #. module: website_event
 #: view:website:website_event.event_description_full
 msgid ""
 "Find out what people see and say about this event,\n"
 "                            and join the conversation."
-msgstr ""
+msgstr "Descubra o que as pessoas vêem e dizem sobre este evento,\n                            e participe da conversação."
 
 #. module: website_event
 #: view:website:website_event.event_description_full
 msgid "From"
-msgstr ""
+msgstr "De"
 
 #. module: website_event
 #. openerp-web
 #: code:addons/website_event/static/src/js/website.tour.event.js:68
 #, python-format
 msgid "Insert another block to your event."
-msgstr ""
+msgstr "Insira outro bloco em seu evento"
 
 #. module: website_event
 #. openerp-web
 #: code:addons/website_event/static/src/js/website.tour.event.js:53
 #, python-format
 msgid "Insert blocks to layout the body of your event."
-msgstr ""
-
-#. module: website_event
-#: code:addons/website_event/models/event.py:38
+msgstr "Insira blocos para ajustar o layout do seu evento."
+
+#. module: website_event
+#: code:addons/website_event/models/event.py:44
 #, python-format
 msgid "Introduction"
-msgstr ""
+msgstr "Introdução"
 
 #. module: website_event
 #. openerp-web
@@ -271,29 +259,25 @@
 #: code:addons/website_event/static/src/js/website.tour.event.js:67
 #, python-format
 msgid "Layout your event"
-msgstr ""
+msgstr "Ajuste o seu evento"
 
 #. module: website_event
 #. openerp-web
 #: code:addons/website_event/static/src/js/website.tour.event.js:12
 #, python-format
 msgid "Let's go through the first steps to publish a new event."
-msgstr ""
+msgstr "Vamos ao primeiros passos para publicar um novo evento."
 
 #. module: website_event
 #: view:website:website.snippets
 msgid "Local Events"
-msgstr ""
-
-#. module: website_event
-#: code:addons/website_event/models/event.py:39
+msgstr "Eventos Locais"
+
+#. module: website_event
+#: code:addons/website_event/models/event.py:45
 #, python-format
 msgid "Location"
-<<<<<<< HEAD
-msgstr ""
-=======
 msgstr "Local"
->>>>>>> 96502490
 
 #. module: website_event
 #. openerp-web
@@ -303,257 +287,253 @@
 #: view:website:website.layout
 #, python-format
 msgid "New Event"
-msgstr ""
+msgstr "Novo Evento"
 
 #. module: website_event
 #. openerp-web
 #: code:addons/website_event/static/src/js/website.tour.event.js:45
 #, python-format
 msgid "New Event Created"
-msgstr ""
+msgstr "Novo Evento Criado"
 
 #. module: website_event
 #: code:addons/website_event/controllers/main.py:55
 #, python-format
 msgid "Next Events"
-msgstr ""
+msgstr "Próximos Eventos"
 
 #. module: website_event
 #: code:addons/website_event/controllers/main.py:64
 #, python-format
 msgid "Next Week"
-msgstr ""
+msgstr "Próxima Semana"
 
 #. module: website_event
 #: code:addons/website_event/controllers/main.py:72
 #, python-format
 msgid "Next month"
-msgstr ""
+msgstr "Próximo mês"
 
 #. module: website_event
 #: view:website:website_event.index
 msgid "No event found"
-msgstr ""
+msgstr "Nenhum evento encontrado"
 
 #. module: website_event
 #: code:addons/website_event/controllers/main.py:76
 #, python-format
 msgid "Old Events"
-msgstr ""
+msgstr "Eventos Anteriores"
 
 #. module: website_event
 #. openerp-web
 #: code:addons/website_event/static/src/js/website.tour.event.js:82
 #, python-format
 msgid "Once you click on save, your event is updated."
-msgstr ""
+msgstr "Clicando em salvar, seu evento estará atualizado. "
 
 #. module: website_event
 #: view:website:website_event.index
 msgid "Online"
-msgstr ""
+msgstr "Conectado"
 
 #. module: website_event
 #: view:website:website_event.index
 msgid "Online Events"
-msgstr ""
+msgstr "Eventos Online"
 
 #. module: website_event
 #: view:website:website_event.index
 msgid "Organized by:"
-msgstr ""
+msgstr "Organizado por:"
 
 #. module: website_event
 #: view:website:website_event.event_description_full
 msgid "Organizer"
-msgstr ""
+msgstr "Organizador"
 
 #. module: website_event
 #: view:website:website_event.index
 msgid "Our Events"
-msgstr ""
+msgstr "Nossos Eventos"
 
 #. module: website_event
 #: view:website:website_event.index
 msgid "Our Trainings"
-msgstr ""
+msgstr "Nossos Treinamentos"
 
 #. module: website_event
 #: view:website:website_event.event_description_full
 msgid "Participate on Twitter"
-msgstr ""
+msgstr "Participe no Twitter"
 
 #. module: website_event
 #: view:website:website_event.index
 msgid "Photos of Past Events"
-msgstr ""
+msgstr "Foto dos Eventos Anteriores"
 
 #. module: website_event
 #. openerp-web
 #: code:addons/website_event/static/src/js/website.tour.event.js:89
 #, python-format
 msgid "Publish your event"
-msgstr ""
-
-#. module: website_event
-#: code:addons/website_event/models/event.py:61
+msgstr "Publique seu evento"
+
+#. module: website_event
+#: code:addons/website_event/models/event.py:67
 #, python-format
 msgid "Register"
-msgstr ""
+msgstr "Inscrição"
 
 #. module: website_event
 #: view:website:website_event.404
 msgid "Return to the event list."
-msgstr ""
+msgstr "Retornar à lista de eventos."
 
 #. module: website_event
 #. openerp-web
 #: code:addons/website_event/static/src/js/website.tour.event.js:81
 #, python-format
 msgid "Save your modifications"
-msgstr ""
+msgstr "Salvar suas modificações"
 
 #. module: website_event
 #: view:website:website_event.country_events_list
 msgid "See all events from"
-msgstr ""
+msgstr "Ver todos os eventos"
 
 #. module: website_event
 #: view:website:website_event.country_events_list
 msgid "See all upcoming events"
-msgstr ""
+msgstr "Ver todos os eventos"
 
 #. module: website_event
 #. openerp-web
 #: code:addons/website_event/static/src/js/website.tour.event.js:13
 #, python-format
 msgid "Skip It"
-msgstr ""
+msgstr "Ignorar"
 
 #. module: website_event
 #: view:website:website_event.event_description_full
 msgid "Social Stream"
-msgstr ""
+msgstr "Social Stream"
 
 #. module: website_event
 #: view:website:website_event.404
 msgid "Sorry, the requested event is not available anymore."
-msgstr ""
+msgstr "Desculpe, este evento não está mais disponível."
 
 #. module: website_event
 #. openerp-web
 #: code:addons/website_event/static/src/js/website.tour.event.js:13
 #, python-format
 msgid "Start Tutorial"
-msgstr ""
+msgstr "Iniciar Tutorial"
 
 #. module: website_event
 #. openerp-web
 #: code:addons/website_event/static/src/js/website.tour.event.js:19
 #, python-format
 msgid ""
-"The <em>Content</em> menu allows you to create new pages, events, menus, etc."
-msgstr ""
+"The <em>Content</em> menu allows you to create new pages, events, menus, "
+"etc."
+msgstr "O <em> conteúdo </ em> menu permite-lhe criar novas páginas, eventos, menus, etc."
 
 #. module: website_event
 #: code:addons/website_event/controllers/main.py:60
 #, python-format
 msgid "This Week"
-msgstr ""
+msgstr "Esta Semana"
 
 #. module: website_event
 #. openerp-web
 #: code:addons/website_event/static/src/js/website.tour.event.js:46
 #, python-format
-msgid ""
-"This is your new event page. We will edit the event presentation page."
-msgstr ""
+msgid "This is your new event page. We will edit the event presentation page."
+msgstr "Esta é sua nova página de evento. Nós iremos editar a apresentação do evento nesta página."
 
 #. module: website_event
 #: code:addons/website_event/controllers/main.py:68
 #, python-format
 msgid "This month"
-msgstr ""
+msgstr "Este mês"
 
 #. module: website_event
 #: code:addons/website_event/controllers/main.py:56
 #, python-format
 msgid "Today"
-msgstr ""
+msgstr "Hoje"
 
 #. module: website_event
 #: field:event.event,twitter_hashtag:0
 msgid "Twitter Hashtag"
-msgstr ""
+msgstr "Twitter Hashtag"
 
 #. module: website_event
 #: view:website:website_event.country_events_list
 msgid "Upcoming Events"
-msgstr ""
+msgstr "Próximos Eventos"
 
 #. module: website_event
 #: view:website:website_event.index
 msgid "Use the top menu"
-msgstr ""
+msgstr "Use o menu superior"
 
 #. module: website_event
 #: view:website:website_event.event_description_full
 msgid "Use this tag:"
-<<<<<<< HEAD
-msgstr ""
-=======
 msgstr "Use este marcador:"
->>>>>>> 96502490
 
 #. module: website_event
 #: field:event.event,website_published:0
 msgid "Visible in Website"
-msgstr ""
+msgstr "Visível no Website"
 
 #. module: website_event
 #: model:ir.actions.act_url,name:website_event.action_open_website
 msgid "Website Home"
-msgstr ""
+msgstr "Início do Site"
 
 #. module: website_event
 #: field:event.event,website_message_ids:0
 msgid "Website Messages"
-msgstr ""
+msgstr "Mensagens do Site"
 
 #. module: website_event
 #: help:event.event,website_message_ids:0
 msgid "Website communication history"
-msgstr ""
+msgstr "Histórico de Comunicação do Site"
 
 #. module: website_event
 #: field:event.event,website_meta_description:0
 msgid "Website meta description"
-msgstr ""
+msgstr "Site descrição meta"
 
 #. module: website_event
 #: field:event.event,website_meta_keywords:0
 msgid "Website meta keywords"
-msgstr ""
+msgstr "Site meta palavra-chave"
 
 #. module: website_event
 #: field:event.event,website_meta_title:0
 msgid "Website meta title"
-msgstr ""
+msgstr "Site meta título"
 
 #. module: website_event
 #: field:event.event,website_url:0
 msgid "Website url"
-msgstr ""
+msgstr "Site Url"
 
 #. module: website_event
 #: view:website:website_event.event_description_full
 msgid "When"
-msgstr ""
+msgstr "Quando"
 
 #. module: website_event
 #: view:website:website_event.event_description_full
 msgid "Where"
-msgstr ""
+msgstr "Onde"
 
 #. module: website_event
 #: view:website:website_event.index
@@ -561,24 +541,29 @@
 "Write here a quote from one of your attendees.\n"
 "                        It gives confidence in your\n"
 "                        events."
-msgstr ""
+msgstr "Escreva aqui uma citação de um dos seus atendentes.\n                        Ele dá confiança em seus eventos."
 
 #. module: website_event
 #: view:website:website_event.index
 msgid "col-md-6"
-msgstr ""
+msgstr "col-md-6"
 
 #. module: website_event
 #: view:website:website_event.index
 msgid "not published"
-msgstr ""
+msgstr "não publicado"
 
 #. module: website_event
 #: view:website:website_event.index
 msgid "pull-right"
-msgstr ""
+msgstr "pull-right"
+
+#. module: website_event
+#: view:website:website_event.event_details view:website:website_event.index
+msgid "to"
+msgstr "para"
 
 #. module: website_event
 #: view:website:website_event.index
 msgid "to create your first event."
-msgstr ""+msgstr "para criar o seu primeiro evento"