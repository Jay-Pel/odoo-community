# -*- coding: utf-8 -*-

from odoo import api, fields, models, _
from odoo.addons.http_routing.models.ir_http import slug

class EventType(models.Model):
    _name = 'event.type'
    _inherit = ['event.type']

    website_menu = fields.Boolean(
        'Display a dedicated menu on Website')


class Event(models.Model):
    _name = 'event.event'
    _inherit = ['event.event', 'website.seo.metadata', 'website.published.mixin']

    website_published = fields.Boolean(track_visibility='onchange')

    is_participating = fields.Boolean("Is Participating", compute="_compute_is_participating")

    website_menu = fields.Boolean('Dedicated Menu',
        help="Creates menus Introduction, Location and Register on the page "
<<<<<<< HEAD
             " of the event on the website.", copy=False)
    menu_id = fields.Many2one('website.menu', 'Event Menu')
=======
             " of the event on the website.", store=True)
    menu_id = fields.Many2one('website.menu', 'Event Menu', copy=False)
>>>>>>> e750bb6e

    def _compute_is_participating(self):
        # we don't allow public user to see participating label
        if self.env.user != self.env.ref('base.public_user'):
            email = self.env.user.partner_id.email
            for event in self:
                domain = ['&', '|', ('email', '=', email), ('partner_id', '=', self.env.user.partner_id.id), ('event_id', '=', event.id)]
                event.is_participating = self.env['event.registration'].search_count(domain)

    @api.multi
    @api.depends('name')
    def _compute_website_url(self):
        super(Event, self)._compute_website_url()
        for event in self:
            if event.id:  # avoid to perform a slug on a not yet saved record in case of an onchange.
                event.website_url = '/event/%s' % slug(event)

    @api.onchange('event_type_id')
    def _onchange_type(self):
        super(Event, self)._onchange_type()
        if self.event_type_id:
            self.website_menu = self.event_type_id.website_menu

    def _get_menu_entries(self):
        """ Method returning menu entries to display on the website view of the
        event, possibly depending on some options in inheriting modules. """
        self.ensure_one()
        return [
            (_('Introduction'), False, 'website_event.template_intro'),
            (_('Location'), False, 'website_event.template_location'),
            (_('Register'), '/event/%s/register' % slug(self), False),
        ]

    @api.multi
    def write(self, vals):
        res = super(Event, self).write(vals)
        for event in self:
            if 'website_menu' in vals:
                if event.menu_id and not event.website_menu:
                    event.menu_id.unlink()
                elif event.website_menu:
                    if not event.menu_id:
                        root_menu = self.env['website.menu'].create({'name': event.name})
                        event.menu_id = root_menu
                    for sequence, (name, url, xml_id) in enumerate(self._get_menu_entries()):
                        self._create_menu(sequence, name, url, xml_id)
        return res

    def _create_menu(self, sequence, name, url, xml_id):
        if not url:
            newpath = self.env['website'].new_page(name + ' ' + self.name, template=xml_id, ispage=False)['url']
            url = "/event/" + slug(self) + "/page/" + newpath[1:]
        menu = self.env['website.menu'].create({
            'name': name,
            'url': url,
            'parent_id': self.menu_id.id,
            'sequence': sequence,
        })
        return menu

    @api.multi
    def google_map_img(self, zoom=8, width=298, height=298):
        self.ensure_one()
        if self.address_id:
            return self.sudo().address_id.google_map_img(zoom=zoom, width=width, height=height)
        return None

    @api.multi
    def google_map_link(self, zoom=8):
        self.ensure_one()
        if self.address_id:
            return self.sudo().address_id.google_map_link(zoom=zoom)
        return None

    @api.multi
    def _track_subtype(self, init_values):
        self.ensure_one()
        if 'website_published' in init_values and self.website_published:
            return 'website_event.mt_event_published'
        elif 'website_published' in init_values and not self.website_published:
            return 'website_event.mt_event_unpublished'
        return super(Event, self)._track_subtype(init_values)

    @api.multi
    def action_open_badge_editor(self):
        """ open the event badge editor : redirect to the report page of event badge report """
        self.ensure_one()
        return {
            'type': 'ir.actions.act_url',
            'target': 'new',
            'url': '/report/html/%s/%s?enable_editor' % ('event.event_event_report_template_badge', self.id),
        }<|MERGE_RESOLUTION|>--- conflicted
+++ resolved
@@ -21,13 +21,8 @@
 
     website_menu = fields.Boolean('Dedicated Menu',
         help="Creates menus Introduction, Location and Register on the page "
-<<<<<<< HEAD
              " of the event on the website.", copy=False)
-    menu_id = fields.Many2one('website.menu', 'Event Menu')
-=======
-             " of the event on the website.", store=True)
     menu_id = fields.Many2one('website.menu', 'Event Menu', copy=False)
->>>>>>> e750bb6e
 
     def _compute_is_participating(self):
         # we don't allow public user to see participating label
