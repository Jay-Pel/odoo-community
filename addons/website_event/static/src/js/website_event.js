--- conflicted
+++ resolved
@@ -45,31 +45,18 @@
         var $form = $(ev.currentTarget).closest('form');
         var $button = $(ev.currentTarget).closest('[type="submit"]');
         var post = {};
-<<<<<<< HEAD
+        $('#registration_form table').siblings('.alert').remove();
         $('#registration_form select').each(function () {
             post[$(this).attr('name')] = $(this).val();
         });
         var tickets_ordered = _.some(_.map(post, function (value, key) { return parseInt(value); }));
         if (!tickets_ordered) {
-            return $('#registration_form table').after(
-                '<div class="alert alert-info">Please select at least one ticket.</div>'
-            );
-        } else {
-=======
-        $('#registration_form table').siblings('.alert').remove();
-        $("#registration_form select").each(function() {
-            post[$(this).attr('name')] = $(this).val();
-        });
-        var tickets_ordered = _.some(_.map(post, function(value, key) { return parseInt(value) }));
-        if (! tickets_ordered) {
             $('<div class="alert alert-info"/>')
                 .text(_t('Please select at least one ticket.'))
                 .insertAfter('#registration_form table');
             return $.Deferred();
-        }
-        else {
+        } else {
             $button.attr('disabled', true);
->>>>>>> c301122b
             return ajax.jsonRpc($form.attr('action'), 'call', post).then(function (modal) {
                 var $modal = $(modal);
                 $modal.find('.modal-body > div').removeClass('container'); // retrocompatibility - REMOVE ME in master / saas-19
