# -*- coding: utf-8 -*-
##############################################################################
#
#    OpenERP, Open Source Business Applications
#    Copyright (C) 2012 OpenERP S.A. (<http://openerp.com>).
#
#    This program is free software: you can redistribute it and/or modify
#    it under the terms of the GNU Affero General Public License as
#    published by the Free Software Foundation, either version 3 of the
#    License, or (at your option) any later version.
#
#    This program is distributed in the hope that it will be useful,
#    but WITHOUT ANY WARRANTY; without even the implied warranty of
#    MERCHANTABILITY or FITNESS FOR A PARTICULAR PURPOSE.  See the
#    GNU Affero General Public License for more details.
#
#    You should have received a copy of the GNU Affero General Public License
#    along with this program.  If not, see <http://www.gnu.org/licenses/>.
#
##############################################################################

import logging
import re
import unicodedata

from openerp.osv import fields, osv
from openerp.tools import ustr
from openerp.modules.registry import RegistryManager
from openerp import SUPERUSER_ID

_logger = logging.getLogger(__name__)

# Inspired by http://stackoverflow.com/questions/517923
def remove_accents(input_str):
    """Suboptimal-but-better-than-nothing way to replace accented
    latin letters by an ASCII equivalent. Will obviously change the
    meaning of input_str and work only for some cases"""
    input_str = ustr(input_str)
    nkfd_form = unicodedata.normalize('NFKD', input_str)
    return u''.join([c for c in nkfd_form if not unicodedata.combining(c)])


class mail_alias(osv.Model):
    """A Mail Alias is a mapping of an email address with a given OpenERP Document
       model. It is used by OpenERP's mail gateway when processing incoming emails
       sent to the system. If the recipient address (To) of the message matches
       a Mail Alias, the message will be either processed following the rules
       of that alias. If the message is a reply it will be attached to the
       existing discussion on the corresponding record, otherwise a new
       record of the corresponding model will be created.

       This is meant to be used in combination with a catch-all email configuration
       on the company's mail server, so that as soon as a new mail.alias is
       created, it becomes immediately usable and OpenERP will accept email for it.
     """
    _name = 'mail.alias'
    _description = "Email Aliases"
    _rec_name = 'alias_name'
    _order = 'alias_model_id, alias_name'

    def _get_alias_domain(self, cr, uid, ids, name, args, context=None):
        ir_config_parameter = self.pool.get("ir.config_parameter")
        domain = ir_config_parameter.get_param(cr, uid, "mail.catchall.domain", context=context)
        return dict.fromkeys(ids, domain or "")

    _columns = {
        'alias_name': fields.char('Alias',
                            help="The name of the email alias, e.g. 'jobs' "
                                 "if you want to catch emails for <jobs@example.my.openerp.com>",),
        'alias_model_id': fields.many2one('ir.model', 'Aliased Model', required=True, ondelete="cascade",
                                          help="The model (OpenERP Document Kind) to which this alias "
                                               "corresponds. Any incoming email that does not reply to an "
                                               "existing record will cause the creation of a new record "
                                               "of this model (e.g. a Project Task)",
                                          # hack to only allow selecting mail_thread models (we might
                                          # (have a few false positives, though)
                                          domain="[('field_id.name', '=', 'message_ids')]"),
        'alias_user_id': fields.many2one('res.users', 'Owner',
                                           help="The owner of records created upon receiving emails on this alias. "
                                                "If this field is not set the system will attempt to find the right owner "
                                                "based on the sender (From) address, or will use the Administrator account "
                                                "if no system user is found for that address."),
        'alias_defaults': fields.text('Default Values', required=True,
                                      help="A Python dictionary that will be evaluated to provide "
                                           "default values when creating new records for this alias."),
        'alias_force_thread_id': fields.integer('Record Thread ID',
                                      help="Optional ID of a thread (record) to which all incoming "
                                           "messages will be attached, even if they did not reply to it. "
                                           "If set, this will disable the creation of new records completely."),
        'alias_domain': fields.function(_get_alias_domain, string="Alias domain", type='char', size=None),
        'alias_parent_model_id': fields.many2one('ir.model', 'Parent Model',
            help="Parent model holding the alias. The model holding the alias reference\n"
                    "is not necessarily the model given by alias_model_id (hint: project and task)"),
        'alias_parent_thread_id': fields.integer('Parent Record Thread ID',
            help="ID of the parent record holding the alias."),
        'alias_contact': fields.selection([
                ('everyone', 'Everyone'),
                ('partners', 'Authenticated Partners'),
                ('followers', 'Followers only'),
            ], string='Alias Contact Security', required=True,
            help="Policy to post a message on the document using the mailgateway.\n"
                    "- everyone: everyone can post\n"
                    "- partners: only authenticated partners\n"
                    "- followers: only followers of the related document\n"),
    }

    _defaults = {
        'alias_defaults': '{}',
        'alias_user_id': lambda self, cr, uid, context: uid,
        # looks better when creating new aliases - even if the field is informative only
        'alias_domain': lambda self, cr, uid, context: self._get_alias_domain(cr, SUPERUSER_ID, [1], None, None)[1],
        'alias_contact': 'everyone',
    }

    _sql_constraints = [
        ('alias_unique', 'UNIQUE(alias_name)', 'Unfortunately this email alias is already used, please choose a unique one')
    ]

    def _check_alias_defaults(self, cr, uid, ids, context=None):
        try:
            for record in self.browse(cr, uid, ids, context=context):
                dict(eval(record.alias_defaults))
        except Exception:
            return False
        return True

    _constraints = [
        (_check_alias_defaults, '''Invalid expression, it must be a literal python dictionary definition e.g. "{'field': 'value'}"''', ['alias_defaults']),
    ]

    def name_get(self, cr, uid, ids, context=None):
        """Return the mail alias display alias_name, inclusing the implicit
           mail catchall domain from config.
           e.g. `jobs@openerp.my.openerp.com` or `sales@openerp.my.openerp.com`
        """
        res = []
        for record in self.browse(cr, uid, ids, context=context):
            if record.alias_name and record.alias_domain:
                res.append((record['id'], "%s@%s" % (record.alias_name, record.alias_domain)))
            else:
                res.append((record['id'], False))
        return res

    def _find_unique(self, cr, uid, name, context=None):
        """Find a unique alias name similar to ``name``. If ``name`` is
           already taken, make a variant by adding an integer suffix until
           an unused alias is found.
        """
        sequence = None
        while True:
            new_name = "%s%s" % (name, sequence) if sequence is not None else name
            if not self.search(cr, uid, [('alias_name', '=', new_name)]):
                break
            sequence = (sequence + 1) if sequence else 2
        return new_name

    def migrate_to_alias(self, cr, child_model_name, child_table_name, child_model_auto_init_fct,
<<<<<<< HEAD
        alias_model_name, alias_id_column, alias_key, alias_prefix='', alias_force_key='', alias_defaults={},
        alias_generate_name=False, context=None):
=======
        alias_id_column, alias_key, alias_prefix='', alias_force_key='', alias_defaults={}, context=None):
>>>>>>> 3c0b65f5
        """ Installation hook to create aliases for all users and avoid constraint errors.

            :param child_model_name: model name of the child class (i.e. res.users)
            :param child_table_name: table name of the child class (i.e. res_users)
            :param child_model_auto_init_fct: pointer to the _auto_init function
                (i.e. super(res_users,self)._auto_init(cr, context=context))
            :param alias_id_column: alias_id column (i.e. self._columns['alias_id'])
            :param alias_key: name of the column used for the unique name (i.e. 'login')
            :param alias_force_key': name of the column for force_thread_id;
                if empty string, not taken into account
            :param alias_defaults: dict, keys = mail.alias columns, values = child
                model column name used for default values (i.e. {'job_id': 'id'})
        """
<<<<<<< HEAD
=======
        if context is None:
            context = {}

>>>>>>> 3c0b65f5
        # disable the unique alias_id not null constraint, to avoid spurious warning during
        # super.auto_init. We'll reinstall it afterwards.
        alias_id_column.required = False

        # call _auto_init
        res = child_model_auto_init_fct(cr, context=context)

        registry = RegistryManager.get(cr.dbname)
        mail_alias = registry.get('mail.alias')
        child_class_model = registry[child_model_name]
        no_alias_ids = child_class_model.search(cr, SUPERUSER_ID, [('alias_id', '=', False)], context={'active_test': False})
        # Use read() not browse(), to avoid prefetching uninitialized inherited fields
        for obj_data in child_class_model.read(cr, SUPERUSER_ID, no_alias_ids, [alias_key]):
<<<<<<< HEAD
            alias_vals = {'alias_name': False}
            if alias_generate_name:
                alias_vals['alias_name'] = '%s%s' % (alias_prefix, obj_data[alias_key])
            if alias_force_key:
                alias_vals['alias_force_thread_id'] = obj_data[alias_force_key]
            alias_vals['alias_defaults'] = dict((k, obj_data[v]) for k, v in alias_defaults.iteritems())
            alias_vals['alias_parent_thread_id'] = obj_data['id']
            alias_create_ctx = dict(context, alias_model_name=alias_model_name, alias_parent_model_name=child_model_name)
            alias_id = mail_alias.create(cr, SUPERUSER_ID, alias_vals, context=alias_create_ctx)
=======
            alias_vals = {'alias_name': '%s%s' % (alias_prefix, obj_data[alias_key])}
            if alias_force_key:
                alias_vals['alias_force_thread_id'] = obj_data[alias_force_key]
            alias_vals['alias_defaults'] = dict((k, obj_data[v]) for k, v in alias_defaults.iteritems())
            alias_id = mail_alias.create_unique_alias(cr, SUPERUSER_ID, alias_vals, model_name=context.get('alias_model_name', child_model_name))
>>>>>>> 3c0b65f5
            child_class_model.write(cr, SUPERUSER_ID, obj_data['id'], {'alias_id': alias_id})
            _logger.info('Mail alias created for %s %s (id %s)', child_model_name, obj_data[alias_key], obj_data['id'])

        # Finally attempt to reinstate the missing constraint
        try:
            cr.execute('ALTER TABLE %s ALTER COLUMN alias_id SET NOT NULL' % (child_table_name))
        except Exception:
            _logger.warning("Table '%s': unable to set a NOT NULL constraint on column '%s' !\n"\
                            "If you want to have it, you should update the records and execute manually:\n"\
                            "ALTER TABLE %s ALTER COLUMN %s SET NOT NULL",
                            child_table_name, 'alias_id', child_table_name, 'alias_id')

        # set back the unique alias_id constraint
        alias_id_column.required = True
        return res

    def create(self, cr, uid, vals, context=None):
        """ Creates an email.alias record according to the values provided in ``vals``,
            with 2 alterations: the ``alias_name`` value may be suffixed in order to
            make it unique (and certain unsafe characters replaced), and
            he ``alias_model_id`` value will set to the model ID of the ``model_name``
            context value, if provided.
        """
        if context is None:
            context = {}
        model_name = context.get('alias_model_name')
        parent_model_name = context.get('alias_parent_model_name')
        # when an alias name appears to already be an email, we keep the local part only
        if vals.get('alias_name'):
            alias_name = remove_accents(vals['alias_name']).lower().split('@')[0]
            alias_name = re.sub(r'[^\w+.]+', '-', alias_name)
            alias_name = self._find_unique(cr, uid, alias_name, context=context)
            vals['alias_name'] = alias_name
        if model_name:
            model_id = self.pool.get('ir.model').search(cr, uid, [('model', '=', model_name)], context=context)[0]
            vals['alias_model_id'] = model_id
        if parent_model_name:
            model_id = self.pool.get('ir.model').search(cr, uid, [('model', '=', parent_model_name)], context=context)[0]
            vals['alias_parent_model_id'] = model_id
        res = super(mail_alias, self).create(cr, uid, vals, context=context)
        return res

    def open_document(self, cr, uid, ids, context=None):
        alias = self.browse(cr, uid, ids, context=context)[0]
        if not alias.alias_model_id or not alias.alias_force_thread_id:
            return False
        return {
            'view_type': 'form',
            'view_mode': 'form',
            'res_model': alias.alias_model_id.model,
            'res_id': alias.alias_force_thread_id,
            'type': 'ir.actions.act_window',
        }

    def open_parent_document(self, cr, uid, ids, context=None):
        alias = self.browse(cr, uid, ids, context=context)[0]
        if not alias.alias_parent_model_id or not alias.alias_parent_thread_id:
            return False
        return {
            'view_type': 'form',
            'view_mode': 'form',
            'res_model': alias.alias_parent_model_id.model,
            'res_id': alias.alias_parent_thread_id,
            'type': 'ir.actions.act_window',
        }<|MERGE_RESOLUTION|>--- conflicted
+++ resolved
@@ -155,12 +155,8 @@
         return new_name
 
     def migrate_to_alias(self, cr, child_model_name, child_table_name, child_model_auto_init_fct,
-<<<<<<< HEAD
         alias_model_name, alias_id_column, alias_key, alias_prefix='', alias_force_key='', alias_defaults={},
         alias_generate_name=False, context=None):
-=======
-        alias_id_column, alias_key, alias_prefix='', alias_force_key='', alias_defaults={}, context=None):
->>>>>>> 3c0b65f5
         """ Installation hook to create aliases for all users and avoid constraint errors.
 
             :param child_model_name: model name of the child class (i.e. res.users)
@@ -174,12 +170,9 @@
             :param alias_defaults: dict, keys = mail.alias columns, values = child
                 model column name used for default values (i.e. {'job_id': 'id'})
         """
-<<<<<<< HEAD
-=======
         if context is None:
             context = {}
 
->>>>>>> 3c0b65f5
         # disable the unique alias_id not null constraint, to avoid spurious warning during
         # super.auto_init. We'll reinstall it afterwards.
         alias_id_column.required = False
@@ -193,7 +186,6 @@
         no_alias_ids = child_class_model.search(cr, SUPERUSER_ID, [('alias_id', '=', False)], context={'active_test': False})
         # Use read() not browse(), to avoid prefetching uninitialized inherited fields
         for obj_data in child_class_model.read(cr, SUPERUSER_ID, no_alias_ids, [alias_key]):
-<<<<<<< HEAD
             alias_vals = {'alias_name': False}
             if alias_generate_name:
                 alias_vals['alias_name'] = '%s%s' % (alias_prefix, obj_data[alias_key])
@@ -203,13 +195,6 @@
             alias_vals['alias_parent_thread_id'] = obj_data['id']
             alias_create_ctx = dict(context, alias_model_name=alias_model_name, alias_parent_model_name=child_model_name)
             alias_id = mail_alias.create(cr, SUPERUSER_ID, alias_vals, context=alias_create_ctx)
-=======
-            alias_vals = {'alias_name': '%s%s' % (alias_prefix, obj_data[alias_key])}
-            if alias_force_key:
-                alias_vals['alias_force_thread_id'] = obj_data[alias_force_key]
-            alias_vals['alias_defaults'] = dict((k, obj_data[v]) for k, v in alias_defaults.iteritems())
-            alias_id = mail_alias.create_unique_alias(cr, SUPERUSER_ID, alias_vals, model_name=context.get('alias_model_name', child_model_name))
->>>>>>> 3c0b65f5
             child_class_model.write(cr, SUPERUSER_ID, obj_data['id'], {'alias_id': alias_id})
             _logger.info('Mail alias created for %s %s (id %s)', child_model_name, obj_data[alias_key], obj_data['id'])
 
