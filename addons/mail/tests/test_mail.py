--- conflicted
+++ resolved
@@ -816,8 +816,8 @@
         self.mail_message.set_message_starred(cr, uid, [msg.id], False)
         msg.refresh()
         # Test: msg starred by Raoul
-<<<<<<< HEAD
-        self.assertEqual(set(msg.favorite_user_ids), set([user_raoul]), 'mail_message favorite: after unstarring, Raoul should be in favorite_user_ids')
+        self.assertFalse(msg.starred, 'mail_message starred failed')
+        # self.assertEqual(set(msg.favorite_user_ids), set([user_raoul]), 'mail_message favorite: after unstarring, Raoul should be in favorite_user_ids')
         
     def test_80_track_field(self):
         """ Test designed for tracking field. """
@@ -845,8 +845,4 @@
         mail_a_ids = self.mail_message.search(cr, uid, [('model', '=', 'res.partner'),('res_id','=',p_a_id)])
 
         #Test: tracked record logged in openchatter.
-        self.assertEqual(len(mail_a_ids),0,' No more logged openchatter.')
-=======
-        self.assertFalse(msg.starred, 'mail_message starred failed')
-        # self.assertEqual(set(msg.favorite_user_ids), set([user_raoul]), 'mail_message favorite: after unstarring, Raoul should be in favorite_user_ids')
->>>>>>> cc69fe1b
+        self.assertEqual(len(mail_a_ids),0,' No more logged openchatter.')