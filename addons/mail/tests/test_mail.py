# -*- coding: utf-8 -*-
##############################################################################
#
#    OpenERP, Open Source Business Applications
#    Copyright (c) 2012-TODAY OpenERP S.A. <http://openerp.com>
#
#    This program is free software: you can redistribute it and/or modify
#    it under the terms of the GNU Affero General Public License as
#    published by the Free Software Foundation, either version 3 of the
#    License, or (at your option) any later version.
#
#    This program is distributed in the hope that it will be useful,
#    but WITHOUT ANY WARRANTY; without even the implied warranty of
#    MERCHANTABILITY or FITNESS FOR A PARTICULAR PURPOSE.  See the
#    GNU Affero General Public License for more details.
#
#    You should have received a copy of the GNU Affero General Public License
#    along with this program.  If not, see <http://www.gnu.org/licenses/>.
#
##############################################################################

import tools

from openerp.tests import common
from openerp.tools.html_sanitize import html_sanitize

MAIL_TEMPLATE = """Return-Path: <whatever-2a840@postmaster.twitter.com>
To: {to}
Received: by mail1.openerp.com (Postfix, from userid 10002)
    id 5DF9ABFB2A; Fri, 10 Aug 2012 16:16:39 +0200 (CEST)
From: Sylvie Lelitre <sylvie.lelitre@agrolait.com>
Subject: {subject}
MIME-Version: 1.0
Content-Type: multipart/alternative;
    boundary="----=_Part_4200734_24778174.1344608186754"
Date: Fri, 10 Aug 2012 14:16:26 +0000
Message-ID: <1198923581.41972151344608186760.JavaMail@agrolait.com>
{extra}
------=_Part_4200734_24778174.1344608186754
Content-Type: text/plain; charset=utf-8
Content-Transfer-Encoding: quoted-printable

Please call me as soon as possible this afternoon!

--
Sylvie
------=_Part_4200734_24778174.1344608186754
Content-Type: text/html; charset=utf-8
Content-Transfer-Encoding: quoted-printable

<!DOCTYPE html PUBLIC "-//W3C//DTD HTML 4.01//EN" "http://www.w3.org/TR/html4/strict.dtd">
<html>
 <head>=20
  <meta http-equiv=3D"Content-Type" content=3D"text/html; charset=3Dutf-8" />
 </head>=20
 <body style=3D"margin: 0; padding: 0; background: #ffffff;-webkit-text-size-adjust: 100%;">=20

  <p>Please call me as soon as possible this afternoon!</p>

  <p>--<br/>
     Sylvie
  <p>
 </body>
</html>
------=_Part_4200734_24778174.1344608186754--
"""

MAIL_TEMPLATE_PLAINTEXT = """Return-Path: <whatever-2a840@postmaster.twitter.com>
To: {to}
Received: by mail1.openerp.com (Postfix, from userid 10002)
    id 5DF9ABFB2A; Fri, 10 Aug 2012 16:16:39 +0200 (CEST)
From: Sylvie Lelitre <sylvie.lelitre@agrolait.com>
Subject: {subject}
MIME-Version: 1.0
Content-Type: text/plain
Date: Fri, 10 Aug 2012 14:16:26 +0000
Message-ID: {msg_id}
{extra}

Please call me as soon as possible this afternoon!

--
Sylvie
"""


class TestMailMockups(common.TransactionCase):

    def _mock_smtp_gateway(self, *args, **kwargs):
        return True

    def _init_mock_build_email(self):
        self._build_email_args_list = []
        self._build_email_kwargs_list = []

    def _mock_build_email(self, *args, **kwargs):
        self._build_email_args_list.append(args)
        self._build_email_kwargs_list.append(kwargs)
        return self._build_email(*args, **kwargs)

    def setUp(self):
        super(TestMailMockups, self).setUp()
        # Install mock SMTP gateway
        self._init_mock_build_email()
        self._build_email = self.registry('ir.mail_server').build_email
        self.registry('ir.mail_server').build_email = self._mock_build_email
        self._send_email = self.registry('ir.mail_server').send_email
        self.registry('ir.mail_server').send_email = self._mock_smtp_gateway

    def tearDown(self):
        # Remove mocks
        self.registry('ir.mail_server').build_email = self._build_email
        self.registry('ir.mail_server').send_email = self._send_email
        super(TestMailMockups, self).tearDown()


class test_mail(TestMailMockups):

    def _mock_send_get_mail_body(self, *args, **kwargs):
        # def _send_get_mail_body(self, cr, uid, mail, partner=None, context=None)
        body = tools.append_content_to_html(args[2].body_html, kwargs.get('partner').name if kwargs.get('partner') else 'No specific partner')
        return body

    def setUp(self):
        super(test_mail, self).setUp()
        self.ir_model = self.registry('ir.model')
        self.mail_alias = self.registry('mail.alias')
        self.mail_thread = self.registry('mail.thread')
        self.mail_group = self.registry('mail.group')
        self.mail_mail = self.registry('mail.mail')
        self.mail_message = self.registry('mail.message')
        self.mail_notification = self.registry('mail.notification')
        self.mail_followers = self.registry('mail.followers')
        self.mail_message_subtype = self.registry('mail.message.subtype')
        self.res_users = self.registry('res.users')
        self.res_partner = self.registry('res.partner')

        # Mock send_get_mail_body to test its functionality without other addons override
        self._send_get_mail_body = self.registry('mail.mail').send_get_mail_body
        self.registry('mail.mail').send_get_mail_body = self._mock_send_get_mail_body

        # groups@.. will cause the creation of new mail groups
        self.mail_group_model_id = self.ir_model.search(self.cr, self.uid, [('model', '=', 'mail.group')])[0]
        self.mail_alias.create(self.cr, self.uid, {'alias_name': 'groups',
                                                   'alias_model_id': self.mail_group_model_id})
        # create a 'pigs' group that will be used through the various tests
        self.group_pigs_id = self.mail_group.create(self.cr, self.uid,
            {'name': 'Pigs', 'description': 'Fans of Pigs, unite !'})

    def tearDown(self):
        # Remove mocks
        self.registry('mail.mail').send_get_mail_body = self._send_get_mail_body
        super(test_mail, self).tearDown()

    def test_00_message_process(self):
        cr, uid = self.cr, self.uid
        # Incoming mail creates a new mail_group "frogs"
        self.assertEqual(self.mail_group.search(cr, uid, [('name', '=', 'frogs')]), [])
        mail_frogs = MAIL_TEMPLATE.format(to='groups@example.com, other@gmail.com', subject='frogs', extra='')
        self.mail_thread.message_process(cr, uid, None, mail_frogs)
        frog_groups = self.mail_group.search(cr, uid, [('name', '=', 'frogs')])
        self.assertTrue(len(frog_groups) == 1)

        # Previously-created group can be emailed now - it should have an implicit alias group+frogs@...
        frog_group = self.mail_group.browse(cr, uid, frog_groups[0])
        group_messages = frog_group.message_ids
        self.assertTrue(len(group_messages) == 1, 'New group should only have the original message')
        mail_frog_news = MAIL_TEMPLATE.format(to='Friendly Frogs <group+frogs@example.com>', subject='news', extra='')
        self.mail_thread.message_process(cr, uid, None, mail_frog_news)
        frog_group.refresh()
        self.assertTrue(len(frog_group.message_ids) == 2, 'Group should contain 2 messages now')

        # Even with a wrong destination, a reply should end up in the correct thread
        mail_reply = MAIL_TEMPLATE.format(to='erroneous@example.com>', subject='Re: news',
                                          extra='In-Reply-To: <12321321-openerp-%d-mail.group@example.com>\n' % frog_group.id)
        self.mail_thread.message_process(cr, uid, None, mail_reply)
        frog_group.refresh()
        self.assertTrue(len(frog_group.message_ids) == 3, 'Group should contain 3 messages now')

        # No model passed and no matching alias must raise
        mail_spam = MAIL_TEMPLATE.format(to='noone@example.com', subject='spam', extra='')
        self.assertRaises(Exception,
                          self.mail_thread.message_process,
                          cr, uid, None, mail_spam)

        # plain text content should be wrapped and stored as html
        test_msg_id = '<deadcafe.1337@smtp.agrolait.com>'
        mail_text = MAIL_TEMPLATE_PLAINTEXT.format(to='groups@example.com', subject='frogs', extra='', msg_id=test_msg_id)
        self.mail_thread.message_process(cr, uid, None, mail_text)
        new_mail = self.mail_message.browse(cr, uid, self.mail_message.search(cr, uid, [('message_id', '=', test_msg_id)])[0])
        self.assertEqual(new_mail.body, '\n<pre>\nPlease call me as soon as possible this afternoon!\n\n--\nSylvie\n</pre>\n',
                         'plaintext mail incorrectly parsed')

    def test_10_many2many_reference_field(self):
        """ Tests designed for the many2many_reference field (follower_ids).
            We will test to perform writes using the many2many commands 0, 3, 4,
            5 and 6. """
        cr, uid = self.cr, self.uid
        user_admin = self.res_users.browse(cr, uid, uid)
        group_pigs = self.mail_group.browse(cr, uid, self.group_pigs_id)

        # Create partner Bert Poilu
        partner_bert_id = self.res_partner.create(cr, uid, {'name': 'Bert Poilu'})

        # Create 'disturbing' values in mail.followers: same res_id, other res_model; same res_model, other res_id
        group_dummy_id = self.mail_group.create(cr, uid,
            {'name': 'Dummy group'})
        self.mail_followers.create(cr, uid,
            {'res_model': 'mail.thread', 'res_id': self.group_pigs_id, 'partner_id': partner_bert_id})
        self.mail_followers.create(cr, uid,
            {'res_model': 'mail.group', 'res_id': group_dummy_id, 'partner_id': partner_bert_id})

        # Pigs just created: should be only Admin as follower
        follower_ids = set([follower.id for follower in group_pigs.message_follower_ids])
        self.assertEqual(follower_ids, set([user_admin.partner_id.id]), 'Admin should be the only Pigs fan')

        # Subscribe Bert through a '4' command
        group_pigs.write({'message_follower_ids': [(4, partner_bert_id)]})
        group_pigs.refresh()
        follower_ids = set([follower.id for follower in group_pigs.message_follower_ids])
        self.assertEqual(follower_ids, set([partner_bert_id, user_admin.partner_id.id]), 'Bert and Admin should be the only Pigs fans')

        # Unsubscribe Bert through a '3' command
        group_pigs.write({'message_follower_ids': [(3, partner_bert_id)]})
        group_pigs.refresh()
        follower_ids = set([follower.id for follower in group_pigs.message_follower_ids])
        self.assertEqual(follower_ids, set([user_admin.partner_id.id]), 'Admin should be the only Pigs fan')

        # Set followers through a '6' command
        group_pigs.write({'message_follower_ids': [(6, 0, [partner_bert_id])]})
        group_pigs.refresh()
        follower_ids = set([follower.id for follower in group_pigs.message_follower_ids])
        self.assertEqual(follower_ids, set([partner_bert_id]), 'Bert should be the only Pigs fan')

        # Add a follower created on the fly through a '0' command
        group_pigs.write({'message_follower_ids': [(0, 0, {'name': 'Patrick Fiori'})]})
        partner_patrick_id = self.res_partner.search(cr, uid, [('name', '=', 'Patrick Fiori')])[0]
        group_pigs.refresh()
        follower_ids = set([follower.id for follower in group_pigs.message_follower_ids])
        self.assertEqual(follower_ids, set([partner_bert_id, partner_patrick_id]), 'Bert and Patrick should be the only Pigs fans')

        # Finally, unlink through a '5' command
        group_pigs.write({'message_follower_ids': [(5, 0)]})
        group_pigs.refresh()
        follower_ids = set([follower.id for follower in group_pigs.message_follower_ids])
        self.assertFalse(follower_ids, 'Pigs group should not have fans anymore')

        # Test dummy data has not been altered
        fol_obj_ids = self.mail_followers.search(cr, uid, [('res_model', '=', 'mail.thread'), ('res_id', '=', self.group_pigs_id)])
        follower_ids = set([follower.partner_id.id for follower in self.mail_followers.browse(cr, uid, fol_obj_ids)])
        self.assertEqual(follower_ids, set([partner_bert_id]), 'Bert should be the follower of dummy mail.thread data')
        fol_obj_ids = self.mail_followers.search(cr, uid, [('res_model', '=', 'mail.group'), ('res_id', '=', group_dummy_id)])
        follower_ids = set([follower.partner_id.id for follower in self.mail_followers.browse(cr, uid, fol_obj_ids)])
        self.assertEqual(follower_ids, set([partner_bert_id, user_admin.partner_id.id]), 'Bert and Admin should be the followers of dummy mail.group data')

    def test_11_message_followers(self):
        """ Tests designed for the subscriber API. """
        cr, uid = self.cr, self.uid
        user_admin = self.res_users.browse(cr, uid, uid)
        group_pigs = self.mail_group.browse(cr, uid, self.group_pigs_id)

        # Create user Raoul
        user_raoul_id = self.res_users.create(cr, uid, {'name': 'Raoul Grosbedon', 'login': 'raoul'})
        user_raoul = self.res_users.browse(cr, uid, user_raoul_id)

        # Subscribe Raoul three times (niak niak) through message_subscribe_users
        group_pigs.message_subscribe_users([user_raoul_id, user_raoul_id])
        group_pigs.message_subscribe_users([user_raoul_id])
        group_pigs.refresh()
        follower_ids = [follower.id for follower in group_pigs.message_follower_ids]
        self.assertEqual(len(follower_ids), 2, 'There should be 2 Pigs fans')
        self.assertEqual(set(follower_ids), set([user_raoul.partner_id.id, user_admin.partner_id.id]), 'Admin and Raoul should be the only 2 Pigs fans')

        # Unsubscribe Raoul twice through message_unsubscribe_users
        group_pigs.message_unsubscribe_users([user_raoul_id, user_raoul_id])
        group_pigs.refresh()
        follower_ids = [follower.id for follower in group_pigs.message_follower_ids]
        self.assertEqual(follower_ids, [user_admin.partner_id.id], 'Admin must be the only Pigs fan')

    def test_20_message_post(self):
        """ Tests designed for message_post. """
        cr, uid = self.cr, self.uid
        self.res_users.write(cr, uid, [uid], {'signature': 'Admin', 'email': 'a@a'})
        user_admin = self.res_users.browse(cr, uid, uid)
        group_pigs = self.mail_group.browse(cr, uid, self.group_pigs_id)

        # 0 - Admin
        p_a_id = user_admin.partner_id.id
        # 1 - Bert Tartopoils, with email, should receive emails for comments and emails
        p_b_id = self.res_partner.create(cr, uid, {'name': 'Bert Tartopoils', 'email': 'b@b'})
        # 2 - Carine Poilvache, with email, should never receive emails
        p_c_id = self.res_partner.create(cr, uid, {'name': 'Carine Poilvache', 'email': 'c@c', 'notification_email_send': 'email'})
        # 3 - Dédé Grosbedon, without email, to test email verification; should receive emails for every message
        p_d_id = self.res_partner.create(cr, uid, {'name': 'Dédé Grosbedon', 'notification_email_send': 'all'})

        # Subscribe #1, #2
        group_pigs.message_subscribe([p_b_id, p_c_id])

        # Mail data
        _subject = 'Pigs'
        _mail_subject = '%s posted on %s' % (user_admin.name, group_pigs.name)
        _body1 = 'Pigs rules'
        _mail_body1 = 'Pigs rules\n<pre>Admin</pre>\n'
        _mail_bodyalt1 = 'Pigs rules\nAdmin'
        _body2 = '<html>Pigs rules</html>'
        _mail_body2 = html_sanitize('<html>Pigs rules\n<pre>Admin</pre>\n</html>')
        _mail_bodyalt2 = 'Pigs rules\nAdmin'
        _attachments = [('First', 'My first attachment'), ('Second', 'My second attachment')]

        # CASE1: post comment, body and subject specified
        self._init_mock_build_email()
        msg_id = self.mail_group.message_post(cr, uid, self.group_pigs_id, body=_body1, subject=_subject, type='comment')
        message = self.mail_message.browse(cr, uid, msg_id)
        sent_emails = self._build_email_kwargs_list
        # Test: notifications have been deleted
        self.assertFalse(self.mail_mail.search(cr, uid, [('mail_message_id', '=', msg_id)]), 'mail.mail notifications should have been auto-deleted!')
        # Test: mail_message: subject is _subject, body is _body1 (no formatting done)
        self.assertEqual(message.subject, _subject, 'mail.message subject incorrect')
        self.assertEqual(message.body, _body1, 'mail.message body incorrect')
        # Test: sent_email: email send by server: correct subject, body, body_alternative
        for sent_email in sent_emails:
            self.assertEqual(sent_email['subject'], _subject, 'sent_email subject incorrect')
            self.assertEqual(sent_email['body'], _mail_body1 + '\n<pre>Bert Tartopoils</pre>\n', 'sent_email body incorrect')
            self.assertEqual(sent_email['body_alternative'], _mail_bodyalt1 + '\nBert Tartopoils', 'sent_email body_alternative is incorrect')
        # Test: mail_message: partner_ids = group followers
        message_pids = set([partner.id for partner in message.partner_ids])
        test_pids = set([p_a_id, p_b_id, p_c_id])
        self.assertEqual(test_pids, message_pids, 'mail.message partners incorrect')
        # Test: notification linked to this message = group followers = partner_ids
        notif_ids = self.mail_notification.search(cr, uid, [('message_id', '=', message.id)])
        notif_pids = set([notif.partner_id.id for notif in self.mail_notification.browse(cr, uid, notif_ids)])
        self.assertEqual(notif_pids, test_pids, 'mail.message notification partners incorrect')
        # Test: sent_email: email_to should contain b@b, not c@c (pref email), not a@a (writer)
        for sent_email in sent_emails:
            self.assertEqual(sent_email['email_to'], ['b@b'], 'sent_email email_to is incorrect')

        # CASE2: post an email with attachments, parent_id, partner_ids
        # TESTS: automatic subject, signature in body_html, attachments propagation
        self._init_mock_build_email()
        msg_id2 = self.mail_group.message_post(cr, uid, self.group_pigs_id, body=_body2, type='email',
            partner_ids=[(6, 0, [p_d_id])], parent_id=msg_id, attachments=_attachments)
        message = self.mail_message.browse(cr, uid, msg_id2)
        sent_emails = self._build_email_kwargs_list
        self.assertFalse(self.mail_mail.search(cr, uid, [('mail_message_id', '=', msg_id2)]), 'mail.mail notifications should have been auto-deleted!')

        # Test: mail_message: subject is False, body is _body2 (no formatting done), parent_id is msg_id
        self.assertEqual(message.subject, False, 'mail.message subject incorrect')
        self.assertEqual(message.body, html_sanitize(_body2), 'mail.message body incorrect')
        self.assertEqual(message.parent_id.id, msg_id, 'mail.message parent_id incorrect')
        # Test: sent_email: email send by server: correct subject, body, body_alternative
        self.assertEqual(len(sent_emails), 2, 'sent_email number of sent emails incorrect')
        for sent_email in sent_emails:
            self.assertEqual(sent_email['subject'], _mail_subject, 'sent_email subject incorrect')
            self.assertIn(_mail_body2, sent_email['body'], 'sent_email body incorrect')
            self.assertIn(_mail_bodyalt2, sent_email['body_alternative'], 'sent_email body_alternative incorrect')
        # Test: mail_message: partner_ids = group followers
        message_pids = set([partner.id for partner in message.partner_ids])
        test_pids = set([p_a_id, p_b_id, p_c_id, p_d_id])
        self.assertEqual(message_pids, test_pids, 'mail.message partners incorrect')
        # Test: notifications linked to this message = group followers = partner_ids
        notif_ids = self.mail_notification.search(cr, uid, [('message_id', '=', message.id)])
        notif_pids = set([notif.partner_id.id for notif in self.mail_notification.browse(cr, uid, notif_ids)])
        self.assertEqual(notif_pids, test_pids, 'mail.message notification partners incorrect')
        # Test: sent_email: email_to should contain b@b, c@c, not a@a (writer)
        for sent_email in sent_emails:
            self.assertTrue(set(sent_email['email_to']).issubset(set(['b@b', 'c@c'])), 'sent_email email_to incorrect')
        # Test: attachments
        for attach in message.attachment_ids:
            self.assertEqual(attach.res_model, 'mail.group', 'mail.message attachment res_model incorrect')
            self.assertEqual(attach.res_id, self.group_pigs_id, 'mail.message attachment res_id incorrect')
            self.assertIn((attach.name, attach.datas.decode('base64')), _attachments,
                'mail.message attachment name / data incorrect')

    def test_21_message_compose_wizard(self):
        """ Tests designed for the mail.compose.message wizard. """
        cr, uid = self.cr, self.uid
        mail_compose = self.registry('mail.compose.message')
        self.res_users.write(cr, uid, [uid], {'signature': 'Admin', 'email': 'a@a'})
        user_admin = self.res_users.browse(cr, uid, uid)
        group_pigs = self.mail_group.browse(cr, uid, self.group_pigs_id)
        group_bird_id = self.mail_group.create(cr, uid, {'name': 'Bird', 'description': 'Bird resistance'})
        group_bird = self.mail_group.browse(cr, uid, group_bird_id)

        # Mail data
        _subject = 'Pigs'
        _body_text = 'Pigs rules'
        _msg_reply = 'Re: Pigs'
        _msg_body = '<pre>Pigs rules</pre>'
        _attachments = [
            {'name': 'First', 'datas_fname': 'first.txt', 'datas': 'My first attachment'.encode('base64')},
            {'name': 'Second', 'datas_fname': 'second.txt', 'datas': 'My second attachment'.encode('base64')}
            ]
        _attachments_test = [('first.txt', 'My first attachment'), ('second.txt', 'My second attachment')]

        # Create partners
        # 0 - Admin
        p_a_id = user_admin.partner_id.id
        # 1 - Bert Tartopoils, with email, should receive emails for comments and emails
        p_b_id = self.res_partner.create(cr, uid, {'name': 'Bert Tartopoils', 'email': 'b@b'})
        # 2 - Carine Poilvache, with email, should never receive emails
        p_c_id = self.res_partner.create(cr, uid, {'name': 'Carine Poilvache', 'email': 'c@c', 'notification_email_send': 'email'})
        # 3 - Dédé Grosbedon, without email, to test email verification; should receive emails for every message
        p_d_id = self.res_partner.create(cr, uid, {'name': 'Dédé Grosbedon', 'notification_email_send': 'all'})

        # Subscribe #1
        group_pigs.message_subscribe([p_b_id])

        # ----------------------------------------
        # CASE1: comment on group_pigs
        # ----------------------------------------

        # 1. Comment group_pigs with body_text and subject
        compose_id = mail_compose.create(cr, uid,
            {'subject': _subject, 'body_text': _body_text, 'partner_ids': [(4, p_c_id), (4, p_d_id)]},
            {'default_composition_mode': 'comment', 'default_model': 'mail.group', 'default_res_id': self.group_pigs_id})
        compose = mail_compose.browse(cr, uid, compose_id)
        # Test: mail.compose.message: composition_mode, model, res_id
        self.assertEqual(compose.composition_mode,  'comment', 'mail.compose.message incorrect composition_mode')
        self.assertEqual(compose.model,  'mail.group', 'mail.compose.message incorrect model')
        self.assertEqual(compose.res_id, self.group_pigs_id, 'mail.compose.message incorrect res_id')

        # 2. Post the comment, get created message
        mail_compose.send_mail(cr, uid, [compose_id])
        group_pigs.refresh()
        message = group_pigs.message_ids[0]
        # Test: mail.message: subject, body inside pre
        self.assertEqual(message.subject,  False, 'mail.message incorrect subject')
        self.assertEqual(message.body, _msg_body, 'mail.message incorrect body')
        # Test: mail.message: partner_ids = entries in mail.notification: group_pigs fans (a, b) + mail.compose.message partner_ids (c, d)
        msg_pids = [partner.id for partner in message.partner_ids]
        test_pids = [p_a_id, p_b_id, p_c_id, p_d_id]
        notif_ids = self.mail_notification.search(cr, uid, [('message_id', '=', message.id)])
        self.assertEqual(len(notif_ids), 4, 'mail.message: too much notifications created')
        self.assertEqual(set(msg_pids), set(test_pids), 'mail.message partner_ids incorrect')

        # ----------------------------------------
        # CASE2: reply to last comment with attachments
        # ----------------------------------------

        # 1. Update last comment subject, reply with attachments
        message.write({'subject': _subject})
        compose_id = mail_compose.create(cr, uid,
            {'attachment_ids': [(0, 0, _attachments[0]), (0, 0, _attachments[1])]},
            {'default_composition_mode': 'reply', 'default_model': 'mail.thread', 'default_res_id': self.group_pigs_id, 'default_parent_id': message.id})
        compose = mail_compose.browse(cr, uid, compose_id)
        # Test: model, res_id, parent_id, content_subtype
        self.assertEqual(compose.model,  'mail.group', 'mail.compose.message incorrect model')
        self.assertEqual(compose.res_id, self.group_pigs_id, 'mail.compose.message incorrect res_id')
        self.assertEqual(compose.parent_id.id, message.id, 'mail.compose.message incorrect parent_id')
        self.assertEqual(compose.content_subtype, 'html', 'mail.compose.message incorrect content_subtype')

        # 2. Post the comment, get created message
        parent_id = message.id
        mail_compose.send_mail(cr, uid, [compose_id])
        group_pigs.refresh()
        message = group_pigs.message_ids[0]
        # Test: mail.message: subject as Re:.., body in html, parent_id
        self.assertEqual(message.subject, _msg_reply, 'mail.message incorrect subject')
        self.assertIn('Administrator wrote:<blockquote><pre>Pigs rules</pre></blockquote></div>', message.body, 'mail.message body is incorrect')
        self.assertEqual(message.parent_id and message.parent_id.id, parent_id, 'mail.message parent_id incorrect')
        # Test: mail.message: attachments
        for attach in message.attachment_ids:
            self.assertEqual(attach.res_model, 'mail.group', 'mail.message attachment res_model incorrect')
            self.assertEqual(attach.res_id, self.group_pigs_id, 'mail.message attachment res_id incorrect')
            self.assertIn((attach.name, attach.datas.decode('base64')), _attachments_test,
                'mail.message attachment name / data incorrect')

        # ----------------------------------------
        # CASE3: mass_mail on Pigs and Bird
        # ----------------------------------------

        # 1. mass_mail on pigs and bird
        compose_id = mail_compose.create(cr, uid,
            {'subject': _subject, 'body': '${object.description}'},
            {'default_composition_mode': 'mass_mail', 'default_model': 'mail.group', 'default_res_id': -1,
                'active_ids': [self.group_pigs_id, group_bird_id]})
        compose = mail_compose.browse(cr, uid, compose_id)
        # Test: content_subtype is html
        self.assertEqual(compose.content_subtype, 'html', 'mail.compose.message content_subtype incorrect')

        # 2. Post the comment, get created message for each group
        mail_compose.send_mail(cr, uid, [compose_id],
            context={'default_res_id': -1, 'active_ids': [self.group_pigs_id, group_bird_id]})
        group_pigs.refresh()
        group_bird.refresh()
        message1 = group_pigs.message_ids[0]
        message2 = group_bird.message_ids[0]
        # Test: Pigs and Bird did receive their message
        test_msg_ids = self.mail_message.search(cr, uid, [], limit=2)
        self.assertIn(message1.id, test_msg_ids, 'Pigs did not receive its mass mailing message')
        self.assertIn(message2.id, test_msg_ids, 'Bird did not receive its mass mailing message')
        # Test: mail.message: subject, body
        self.assertEqual(message1.subject, _subject, 'mail.message subject incorrect')
        self.assertEqual(message1.body, group_pigs.description, 'mail.message body incorrect')
        self.assertEqual(message2.subject, _subject, 'mail.message subject incorrect')
        self.assertEqual(message2.body, group_bird.description, 'mail.message body incorrect')

    def test_30_message_read(self):
        """ Tests designed for message_read. """
        # TDE NOTE: this test is not finished, as the message_read method is not fully specified.
        # It will be updated as soon as we have fixed specs !
        cr, uid = self.cr, self.uid
        group_pigs = self.mail_group.browse(cr, uid, self.group_pigs_id)

        def _compare_structures(struct1, struct2, n=0):
            # print '%scompare structure' % ('\t' * n)
            self.assertEqual(len(struct1), len(struct2), 'message_read structure number of childs incorrect')
            for x in range(len(struct1)):
                # print '%s' % ('\t' * n), struct1[x]['id'], struct2[x]['id'], struct1[x].get('subject') or ''
                self.assertEqual(struct1[x]['id'], struct2[x]['id'], 'message_read failure %s' % struct1[x].get('subject'))
                _compare_structures(struct1[x]['child_ids'], struct2[x]['child_ids'], n + 1)
            # print '%send compare' % ('\t' * n)

        # ----------------------------------------
        # CASE1: Flattening test
        # ----------------------------------------

        # Create dummy message structure
        import copy
        tree = [{'id': 2, 'child_ids': [
                    {'id': 6, 'child_ids': [
                        {'id': 8, 'child_ids': []},
                        ]},
                    ]},
                {'id': 1, 'child_ids':[
                    {'id': 7, 'child_ids': [
                        {'id': 9, 'child_ids': []},
                        ]},
                    {'id': 4, 'child_ids': [
                        {'id': 10, 'child_ids': []},
                        {'id': 5, 'child_ids': []},
                        ]},
                    {'id': 3, 'child_ids': []},
                    ]},
                ]
        # Test: completely flat
        new_tree = self.mail_message.message_read_tree_flatten(cr, uid, copy.deepcopy(tree), 0, 0)
        self.assertEqual(len(new_tree), 10, 'message_read_tree_flatten wrong in flat')
        # Test: 1 thread level
        tree_test = [{'id': 2, 'child_ids': [
                        {'id': 8, 'child_ids': []}, {'id': 6, 'child_ids': []},
                    ]},
                    {'id': 1, 'child_ids': [
                        {'id': 10, 'child_ids': []}, {'id': 9, 'child_ids': []},
                        {'id': 7, 'child_ids': []}, {'id': 5, 'child_ids': []},
                        {'id': 4, 'child_ids': []}, {'id': 3, 'child_ids': []},
                    ]},
                    ]
        new_tree = self.mail_message.message_read_tree_flatten(cr, uid, copy.deepcopy(tree), 0, 1)
        _compare_structures(new_tree, tree_test)
        # Test: 2 thread levels
        new_tree = self.mail_message.message_read_tree_flatten(cr, uid, copy.deepcopy(tree), 0, 2)
        _compare_structures(new_tree, tree)

        # ----------------------------------------
        # CASE2: message_read test
        # ----------------------------------------

        # 1. Add a few messages to pigs group
        msgid1 = group_pigs.message_post(body='1', subject='1', parent_id=False)
        msgid2 = group_pigs.message_post(body='2', subject='1-1', parent_id=msgid1)
        msgid3 = group_pigs.message_post(body='3', subject='1-2', parent_id=msgid1)
        msgid4 = group_pigs.message_post(body='4', subject='2', parent_id=False)
        msgid5 = group_pigs.message_post(body='5', subject='1-1-1', parent_id=msgid2)
        msgid6 = group_pigs.message_post(body='6', subject='2-1', parent_id=msgid4)

        # Test: read all messages flat
        tree_test = [{'id': msgid6, 'child_ids': []}, {'id': msgid5, 'child_ids': []},
                        {'id': msgid4, 'child_ids': []}, {'id': msgid3, 'child_ids': []},
                        {'id': msgid2, 'child_ids': []}, {'id': msgid1, 'child_ids': []}]
        tree = self.mail_message.message_read(cr, uid, ids=False, domain=[('model', '=', 'mail.group'), ('res_id', '=', self.group_pigs_id)], thread_level=0, limit=10)
        _compare_structures(tree, tree_test)
        # Test: read with 1 level of thread
        tree_test = [{'id': msgid4, 'child_ids': [{'id': msgid6, 'child_ids': []}, ]},
                    {'id': msgid1, 'child_ids': [
                        {'id': msgid5, 'child_ids': []}, {'id': msgid3, 'child_ids': []},
                        {'id': msgid2, 'child_ids': []},
                    ]},
                    ]
        tree = self.mail_message.message_read(cr, uid, ids=False, domain=[('model', '=', 'mail.group'), ('res_id', '=', self.group_pigs_id)], thread_level=1, limit=10)
        _compare_structures(tree, tree_test)
        # Test: read with 2 levels of thread
        tree_test = [{'id': msgid4, 'child_ids': [{'id': msgid6, 'child_ids': []}, ]},
                    {'id': msgid1, 'child_ids': [
                        {'id': msgid3, 'child_ids': []},
                        {'id': msgid2, 'child_ids': [{'id': msgid5, 'child_ids': []}, ]},
                    ]},
                    ]
        tree = self.mail_message.message_read(cr, uid, ids=False, domain=[('model', '=', 'mail.group'), ('res_id', '=', self.group_pigs_id)], thread_level=2, limit=10)
        _compare_structures(tree, tree_test)

        # 2. Test expandables
        # TDE FIXME: add those tests when expandables are specified and implemented

    def test_40_needaction(self):
        """ Tests for mail.message needaction. """
        cr, uid = self.cr, self.uid
        group_pigs = self.mail_group.browse(cr, uid, self.group_pigs_id)
        user_admin = self.res_users.browse(cr, uid, uid)

        # Demo values: check unread notification = needaction on mail.message
        notif_ids = self.mail_notification.search(cr, uid, [
            ('partner_id', '=', user_admin.partner_id.id),
            ('read', '=', False)
            ])
        na_count = self.mail_message._needaction_count(cr, uid, domain=[])
        self.assertEqual(len(notif_ids), na_count, 'unread notifications count does not match needaction count')

        # Post 4 message on group_pigs
        for dummy in range(4):
            group_pigs.message_post(body='My Body')

        # Check there are 4 new needaction on mail.message
        notif_ids = self.mail_notification.search(cr, uid, [
            ('partner_id', '=', user_admin.partner_id.id),
            ('read', '=', False)
            ])
        na_count = self.mail_message._needaction_count(cr, uid, domain=[])
        self.assertEqual(len(notif_ids), na_count, 'unread notifications count does not match needaction count')

        # Check there are 4 needaction on mail.message with particular domain
        na_count = self.mail_message._needaction_count(cr, uid, domain=[('model', '=', 'mail.group'), ('res_id', '=', self.group_pigs_id)])
        self.assertEqual(na_count, 4, 'posted message count does not match needaction count')

    def test_50_thread_parent_resolution(self):
        """Verify parent/child relationships are correctly established when processing incoming mails"""
        cr, uid = self.cr, self.uid
        group_pigs = self.mail_group.browse(cr, uid, self.group_pigs_id)
        msg1 = group_pigs.message_post(body='My Body', subject='1')
        msg2 = group_pigs.message_post(body='My Body', subject='2')
        msg1, msg2 = self.mail_message.browse(cr, uid, [msg1, msg2])
        self.assertTrue(msg1.message_id, "New message should have a proper message_id")

        # Reply to msg1, make sure the reply is properly attached using the various reply identification mechanisms
        # 1. In-Reply-To header
        reply_msg = MAIL_TEMPLATE.format(to='Pretty Pigs <group+pigs@example.com>, other@gmail.com', subject='Re: 1',
                                         extra='In-Reply-To: %s' % msg1.message_id)
        self.mail_thread.message_process(cr, uid, None, reply_msg)
        # 2. References header
        reply_msg2 = MAIL_TEMPLATE.format(to='Pretty Pigs <group+pigs@example.com>, other@gmail.com', subject='Re: Re: 1',
                                         extra='References: <2233@a.com>\r\n\t<3edss_dsa@b.com> %s' % msg1.message_id)
        self.mail_thread.message_process(cr, uid, None, reply_msg2)
        # 3. Subject contains [<ID>] + model passed to message+process -> only attached to group, not to mail
        reply_msg3 = MAIL_TEMPLATE.format(to='Pretty Pigs <group+pigs@example.com>, other@gmail.com',
                                          extra='', subject='Re: [%s] 1' % self.group_pigs_id)
        self.mail_thread.message_process(cr, uid, 'mail.group', reply_msg3)
        group_pigs.refresh()
        msg1.refresh()
        self.assertEqual(5, len(group_pigs.message_ids), 'group should contain 5 messages')
        self.assertEqual(2, len(msg1.child_ids), 'msg1 should have 2 children now')
<<<<<<< HEAD
        
    def test_60_message_subtype(self):
        """ Tests designed for message_subtype. """
        cr, uid = self.cr, self.uid
        self.res_users.write(cr, uid, [uid], {'signature': 'Admin', 'email': 'a@a'})
        user_admin = self.res_users.browse(cr, uid, uid)
        group_pigs = self.mail_group.browse(cr, uid, self.group_pigs_id)
        
        # 0 - Admin
        p_a_id = user_admin.partner_id.id
        # Subscribe #1,
   
        group_pigs.message_subscribe_users([uid])

        # Mail data
        _subject = 'Pigs'
        _mail_subject = '%s posted on %s' % (user_admin.name, group_pigs.name)
        _body1 = 'Pigs rules'
        _mail_body1 = 'Pigs rules\n<pre>Admin</pre>\n'
        _mail_bodyalt1 = 'Pigs rules\nAdmin'
        _body2 = '<html>Pigs rules</html>'
        _mail_body2 = '<html>Pigs rules\n<pre>Admin</pre>\n</html>'
        _mail_bodyalt2 = 'Pigs rules\nAdmin\n'
        filter_subtype_id = self.mail_message_subtype.search(cr, uid, [('default','=',True)])
        # Post comment with body and subject, comment preference
        msg_id = self.mail_group.message_post(cr, uid, [self.group_pigs_id], body=_body1, subject=_subject, type='comment',subtype_xml_id='mail_subtype_comment')
        notif_ids = self.mail_notification.search(cr, uid, [('message_id', '=', msg_id)])
        self.assertTrue(len(notif_ids) >= 1,"subtype is email and show notification on wall")
=======

    def test_60_vote(self):
        """ Test designed for the vote/unvote feature. """
        cr, uid = self.cr, self.uid
        group_pigs = self.mail_group.browse(cr, uid, self.group_pigs_id)
        user_admin = self.res_users.browse(cr, uid, uid)
        msg1 = group_pigs.message_post(body='My Body', subject='1')
        msg1 = self.mail_message.browse(cr, uid, msg1)

        # Create user Bert Tartopoils
        user_bert_id = self.res_users.create(cr, uid, {'name': 'Bert', 'login': 'bert'})
        user_bert = self.res_users.browse(cr, uid, user_bert_id)

        # Test: msg1 and msg2 have void vote_user_ids
        self.assertFalse(msg1.vote_user_ids, 'newly created message msg1 has not void vote_user_ids')
        # Do: Admin vote for msg1
        self.mail_message.vote_toggle(cr, uid, [msg1.id])
        msg1.refresh()
        # Test: msg1 has Admin as voter
        self.assertEqual(set(msg1.vote_user_ids), set([user_admin]), 'after voting, Admin is not the voter')
        # Do: Bert vote for msg1
        self.mail_message.vote_toggle(cr, uid, [msg1.id], [user_bert_id])
        msg1.refresh()
        # Test: msg1 has Admin and Bert as voters
        self.assertEqual(set(msg1.vote_user_ids), set([user_admin, user_bert]), 'after voting, Admin and Bert are not the voters')
        # Do: Admin unvote for msg1
        self.mail_message.vote_toggle(cr, uid, [msg1.id])
        msg1.refresh()
        # Test: msg1 has Bert as voter
        self.assertEqual(set(msg1.vote_user_ids), set([user_bert]), 'after unvoting for Admin, Bert is not the voter')
>>>>>>> 819455b7
<|MERGE_RESOLUTION|>--- conflicted
+++ resolved
@@ -648,42 +648,11 @@
         msg1.refresh()
         self.assertEqual(5, len(group_pigs.message_ids), 'group should contain 5 messages')
         self.assertEqual(2, len(msg1.child_ids), 'msg1 should have 2 children now')
-<<<<<<< HEAD
-        
-    def test_60_message_subtype(self):
-        """ Tests designed for message_subtype. """
-        cr, uid = self.cr, self.uid
-        self.res_users.write(cr, uid, [uid], {'signature': 'Admin', 'email': 'a@a'})
-        user_admin = self.res_users.browse(cr, uid, uid)
-        group_pigs = self.mail_group.browse(cr, uid, self.group_pigs_id)
-        
-        # 0 - Admin
-        p_a_id = user_admin.partner_id.id
-        # Subscribe #1,
-   
-        group_pigs.message_subscribe_users([uid])
-
-        # Mail data
-        _subject = 'Pigs'
-        _mail_subject = '%s posted on %s' % (user_admin.name, group_pigs.name)
-        _body1 = 'Pigs rules'
-        _mail_body1 = 'Pigs rules\n<pre>Admin</pre>\n'
-        _mail_bodyalt1 = 'Pigs rules\nAdmin'
-        _body2 = '<html>Pigs rules</html>'
-        _mail_body2 = '<html>Pigs rules\n<pre>Admin</pre>\n</html>'
-        _mail_bodyalt2 = 'Pigs rules\nAdmin\n'
-        filter_subtype_id = self.mail_message_subtype.search(cr, uid, [('default','=',True)])
-        # Post comment with body and subject, comment preference
-        msg_id = self.mail_group.message_post(cr, uid, [self.group_pigs_id], body=_body1, subject=_subject, type='comment',subtype_xml_id='mail_subtype_comment')
-        notif_ids = self.mail_notification.search(cr, uid, [('message_id', '=', msg_id)])
-        self.assertTrue(len(notif_ids) >= 1,"subtype is email and show notification on wall")
-=======
 
     def test_60_vote(self):
         """ Test designed for the vote/unvote feature. """
         cr, uid = self.cr, self.uid
         group_pigs = self.mail_group.browse(cr, uid, self.group_pigs_id)
-        user_admin = self.res_users.browse(cr, uid, uid)
         msg1 = group_pigs.message_post(body='My Body', subject='1')
         msg1 = self.mail_message.browse(cr, uid, msg1)
 
@@ -708,4 +677,31 @@
         msg1.refresh()
         # Test: msg1 has Bert as voter
         self.assertEqual(set(msg1.vote_user_ids), set([user_bert]), 'after unvoting for Admin, Bert is not the voter')
->>>>>>> 819455b7
+        
+    def test_70_message_subtype(self):
+        """ Tests designed for message_subtype. """
+        cr, uid = self.cr, self.uid
+        self.res_users.write(cr, uid, [uid], {'signature': 'Admin', 'email': 'a@a'})
+        user_admin = self.res_users.browse(cr, uid, uid)
+        group_pigs = self.mail_group.browse(cr, uid, self.group_pigs_id)
+        
+        # 0 - Admin
+        p_a_id = user_admin.partner_id.id
+        # Subscribe #1,
+   
+        group_pigs.message_subscribe_users([uid])
+
+        # Mail data
+        _subject = 'Pigs'
+        _mail_subject = '%s posted on %s' % (user_admin.name, group_pigs.name)
+        _body1 = 'Pigs rules'
+        _mail_body1 = 'Pigs rules\n<pre>Admin</pre>\n'
+        _mail_bodyalt1 = 'Pigs rules\nAdmin'
+        _body2 = '<html>Pigs rules</html>'
+        _mail_body2 = '<html>Pigs rules\n<pre>Admin</pre>\n</html>'
+        _mail_bodyalt2 = 'Pigs rules\nAdmin\n'
+        filter_subtype_id = self.mail_message_subtype.search(cr, uid, [('default','=',True)])
+        # Post comment with body and subject, comment preference
+        msg_id = self.mail_group.message_post(cr, uid, [self.group_pigs_id], body=_body1, subject=_subject, type='comment',subtype_xml_id='mail_subtype_comment')
+        notif_ids = self.mail_notification.search(cr, uid, [('message_id', '=', msg_id)])
+        self.assertTrue(len(notif_ids) >= 1,"subtype is email and show notification on wall")
