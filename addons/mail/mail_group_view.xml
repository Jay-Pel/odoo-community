<?xml version="1.0"?>
<openerp>
    <data>

        <!-- Group Kanban View  !-->
        <record model="ir.ui.view" id="view_group_kanban">
            <field name="name">mail.group.kanban</field>
            <field name="model">mail.group</field>
            <field name="type">kanban</field>
            <field name="priority" eval="10"/>
            <field name="arch" type="xml">
                <kanban>
                    <templates>
                        <t t-name="kanban-description">
                            <div class="oe_group_description" t-if="record.description.raw_value">
                                <field name="description"/>
                            </div>
                        </t>
                        <t t-name="kanban-box">
                            <div t-attf-class="{record.is_subscriber.raw_value} oe_group_vignette">
                                <div class="oe_group_image">
                                    <a type="edit"><img t-att-src="kanban_image('mail.group', 'photo', record.id.value)" class="oe_group_photo" tooltip="kanban-description"/></a>
                                </div>
                                <div class="oe_group_details">
                                    <h4><a type="edit"><field name="name"/></a></h4>
                                    <span style="display: none;"><field name="is_subscriber"/></span>
                                    <ul>
                                        <li><field name="member_count"/> members</li>
                                        <li t-if="! record.is_subscriber.raw_value"><a name="action_group_join" string="Join" type="object" class="oe_group_join">Not following</a></li>
                                        <li t-if="record.is_subscriber.raw_value"><a name="action_group_leave" string="Join" type="object" class="oe_group_leave">Following</a></li>
                                        <li><field name="last_month_msg_nbr"/> messages last month</li>
                                    </ul>
                                </div>
                            </div>
                            <script>
                                $('.oe_group_photo').load(function() { if($(this).width() > $(this).height()) { $(this).addClass('oe_group_photo_wide') } });
                                $('.oe_group_join').mouseover(function () { $(this).html('Follow'); }).mouseleave(function () { $(this).html('Not following'); });
                                $('.oe_group_leave').mouseover(function () { $(this).html('Unfollow'); }).mouseleave(function () { $(this).html('Following'); });
                            </script>
                        </t>
                    </templates>
                </kanban>
            </field>
        </record>

        <!-- Group Form View !-->
        <record  model="ir.ui.view" id="view_group_form">
            <field name="name">mail.group.form</field>
            <field name="model">mail.group</field>
            <field name="type">form</field>
            <field name="priority" eval="10"/>
            <field name="arch" type="xml">
<<<<<<< HEAD
                <form string="Group" version="7.0">
                    <sheet>
                        <group colspan="4" col="8">
                            <group colspan="6" col="4">
                                <separator string="General Information" colspan="4"/>
                                <field name="name" colspan="2"/>
                                <field name="responsible_id" colspan="2"/>
                                <newline/>
                                <field name="description" colspan="4"/>
                            </group>
                            <group colspan="1" col="2">
                                <separator string="Group Image" colspan="2"/>
                                <field name="photo" widget='image' nolabel="1" on_change="onchange_photo(photo)"/>
                            </group>
                            <group colspan="1" col="2">
                                <separator string="Privacy Settings" colspan="2"/>
                                <field name="public" nolabel="1"/>
                                <label string="This group is visible by non members" colspan="2"/>
                            </group>
                            <group colspan="1" col="2">
                                <field name="alias_id" widget="selection" required="0" invisible="1"/>
                            </group>
                        </group>
                        <field name="message_ids" colspan="4" widget="ThreadView" nolabel="1"
                                options='{"thread_level": 1}'/>
                    </sheet>
=======
                <form string="Group Form" version="7.0">
                    <div style="padding: 8px">
                        <div class="oe_right">
                            <field name="photo" widget='image' on_change="onchange_photo(photo)"/>
                        </div>
                        <div class="oe_title">
                            <div class="oe_edit_only">
                                <label for="name"/> 
                            </div>
                            <h1><field name="name"/></h1>
                            <div class="oe_edit_only">
                                <label for="responsible_id"/> 
                            </div>
                            <field name="responsible_id" class="oe_inline"/>
                            <div class="oe_edit_only">
                                <label for="public"/> 
                                <field name="public" class="oe_inline"/>
                            </div>
                            <field name="description" colspan="4" nolabel="1"/>
                        </div>
                    </div>
                    <footer>
                        <field name="message_ids" colspan="4" widget="ThreadView" options='{"thread_level": 1}'/>
                    </footer>
>>>>>>> 0ce1ddcf
                </form>
            </field>
        </record>

        <!-- Group List View !-->
        <record  model="ir.ui.view" id="view_group_tree">
            <field name="name">mail.group.tree</field>
            <field name="model">mail.group</field>
            <field name="type">tree</field>
            <field name="priority" eval="10"/>
            <field name="arch" type="xml">
                <tree string="Groups">
                    <field name="name"/>
                    <field name="responsible_id"/>
                </tree>
            </field>
        </record>

        <!-- Group Search View !-->
        <record  model="ir.ui.view" id="view_group_search">
            <field name="name">mail.group.search</field>
            <field name="model">mail.group</field>
            <field name="type">search</field>
            <field name="priority" eval="10"/>
            <field name="arch" type="xml">
                <search string="Search Groups">
                    <field name="name" string="Group"/>
                    <separator orientation="vertical"/>
                    <field name="responsible_id"/>
                </search>
            </field>
        </record>

        <!-- group record !-->
        <record id="action_view_groups" model="ir.actions.act_window">
            <field name="name">Groups</field>
            <field name="res_model">mail.group</field>
            <field name="view_type">form</field>
            <field name="view_mode">kanban,tree,form</field>
            <field name="search_view_id" ref="view_group_search"/>
        </record>

        <!-- left-side menu: Groups !-->
        <menuitem id="mail_allgroups" name="All Groups" parent="mail_feeds" sequence="12" action="action_view_groups"/>
    </data>
</openerp><|MERGE_RESOLUTION|>--- conflicted
+++ resolved
@@ -50,34 +50,6 @@
             <field name="type">form</field>
             <field name="priority" eval="10"/>
             <field name="arch" type="xml">
-<<<<<<< HEAD
-                <form string="Group" version="7.0">
-                    <sheet>
-                        <group colspan="4" col="8">
-                            <group colspan="6" col="4">
-                                <separator string="General Information" colspan="4"/>
-                                <field name="name" colspan="2"/>
-                                <field name="responsible_id" colspan="2"/>
-                                <newline/>
-                                <field name="description" colspan="4"/>
-                            </group>
-                            <group colspan="1" col="2">
-                                <separator string="Group Image" colspan="2"/>
-                                <field name="photo" widget='image' nolabel="1" on_change="onchange_photo(photo)"/>
-                            </group>
-                            <group colspan="1" col="2">
-                                <separator string="Privacy Settings" colspan="2"/>
-                                <field name="public" nolabel="1"/>
-                                <label string="This group is visible by non members" colspan="2"/>
-                            </group>
-                            <group colspan="1" col="2">
-                                <field name="alias_id" widget="selection" required="0" invisible="1"/>
-                            </group>
-                        </group>
-                        <field name="message_ids" colspan="4" widget="ThreadView" nolabel="1"
-                                options='{"thread_level": 1}'/>
-                    </sheet>
-=======
                 <form string="Group Form" version="7.0">
                     <div style="padding: 8px">
                         <div class="oe_right">
@@ -97,12 +69,14 @@
                                 <field name="public" class="oe_inline"/>
                             </div>
                             <field name="description" colspan="4" nolabel="1"/>
+                            <div class="oe_edit_only">
+                                <field name="alias_id" required="0"/>
+                            </div>
                         </div>
                     </div>
                     <footer>
                         <field name="message_ids" colspan="4" widget="ThreadView" options='{"thread_level": 1}'/>
                     </footer>
->>>>>>> 0ce1ddcf
                 </form>
             </field>
         </record>
