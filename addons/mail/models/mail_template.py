# -*- coding: utf-8 -*-
# Part of Odoo. See LICENSE file for full copyright and licensing details.

import babel
import base64
import copy
import datetime
import dateutil.relativedelta as relativedelta
import logging
import lxml
import urlparse

from urllib import urlencode, quote as quote

from odoo import _, api, fields, models, tools
from odoo import report as odoo_report
from odoo.exceptions import UserError

_logger = logging.getLogger(__name__)


<<<<<<< HEAD
def format_tz(env, dt, tz=False, format=False):
    record_user_timestamp = env.user.sudo().with_context(tz=tz or env.user.sudo().tz or 'UTC')
=======
def format_date(pool, cr, uid, date, pattern=False, context=None):
    date = datetime.datetime.strptime(date[:10], openerp.tools.DEFAULT_SERVER_DATE_FORMAT)
    lang_code = context.get('lang') or 'en_US'
    if not pattern:
        lang_id = pool['res.lang']._lang_get(cr, uid, lang_code)
        lang = pool['res.lang'].browse(cr, uid, lang_id, context=context)
        pattern = lang.date_format
    try:
        locale = babel.Locale.parse(lang_code)
        pattern = openerp.tools.posix_to_ldml(pattern, locale=locale)
        return babel.dates.format_date(date, format=pattern, locale=locale)
    except babel.core.UnknownLocaleError:
        return date.strftime(pattern)


def format_tz(pool, cr, uid, dt, tz=False, format=False, context=None):
    context = dict(context or {})
    if tz:
        context['tz'] = tz or pool.get('res.users').read(cr, SUPERUSER_ID, uid, ['tz'])['tz'] or "UTC"
>>>>>>> a0aca47f
    timestamp = datetime.datetime.strptime(dt, tools.DEFAULT_SERVER_DATETIME_FORMAT)

    ts = fields.Datetime.context_timestamp(record_user_timestamp, timestamp)

    # Babel allows to format datetime in a specific language without change locale
    # So month 1 = January in English, and janvier in French
    # Be aware that the default value for format is 'medium', instead of 'short'
    #     medium:  Jan 5, 2016, 10:20:31 PM |   5 janv. 2016 22:20:31
    #     short:   1/5/16, 10:20 PM         |   5/01/16 22:20
    if env.context.get('use_babel'):
        # Formatting available here : http://babel.pocoo.org/en/latest/dates.html#date-fields
        from babel.dates import format_datetime
        return format_datetime(ts, format or 'medium', locale=env.context.get("lang") or 'en_US')

    if format:
        return ts.strftime(format)
    else:
        lang = env.context.get("lang")
        langs = env['res.lang']
        if lang:
            langs = env['res.lang'].search([("code", "=", lang)])
        format_date = langs.date_format or '%B-%d-%Y'
        format_time = langs.time_format or '%I-%M %p'

        fdate = ts.strftime(format_date).decode('utf-8')
        ftime = ts.strftime(format_time).decode('utf-8')
        return "%s %s%s" % (fdate, ftime, (' (%s)' % tz) if tz else '')

try:
    # We use a jinja2 sandboxed environment to render mako templates.
    # Note that the rendering does not cover all the mako syntax, in particular
    # arbitrary Python statements are not accepted, and not all expressions are
    # allowed: only "public" attributes (not starting with '_') of objects may
    # be accessed.
    # This is done on purpose: it prevents incidental or malicious execution of
    # Python code that may break the security of the server.
    from jinja2.sandbox import SandboxedEnvironment
    mako_template_env = SandboxedEnvironment(
        block_start_string="<%",
        block_end_string="%>",
        variable_start_string="${",
        variable_end_string="}",
        comment_start_string="<%doc>",
        comment_end_string="</%doc>",
        line_statement_prefix="%",
        line_comment_prefix="##",
        trim_blocks=True,               # do not output newline after blocks
        autoescape=True,                # XML/HTML automatic escaping
    )
    mako_template_env.globals.update({
        'str': str,
        'quote': quote,
        'urlencode': urlencode,
        'datetime': datetime,
        'len': len,
        'abs': abs,
        'min': min,
        'max': max,
        'sum': sum,
        'filter': filter,
        'reduce': reduce,
        'map': map,
        'round': round,
        'cmp': cmp,

        # dateutil.relativedelta is an old-style class and cannot be directly
        # instanciated wihtin a jinja2 expression, so a lambda "proxy" is
        # is needed, apparently.
        'relativedelta': lambda *a, **kw : relativedelta.relativedelta(*a, **kw),
    })
    mako_safe_template_env = copy.copy(mako_template_env)
    mako_safe_template_env.autoescape = False
except ImportError:
    _logger.warning("jinja2 not available, templating features will not work!")


class MailTemplate(models.Model):
    "Templates for sending email"
    _name = "mail.template"
    _description = 'Email Templates'
    _order = 'name'

    @api.model
    def default_get(self, fields):
        res = super(MailTemplate, self).default_get(fields)
        if res.get('model'):
            res['model_id'] = self.env['ir.model'].search([('model', '=', res.pop('model'))]).id
        return res

    name = fields.Char('Name')
    model_id = fields.Many2one('ir.model', 'Applies to', help="The type of document this template can be used with")
    model = fields.Char('Related Document Model', related='model_id.model', index=True, store=True, readonly=True)
    lang = fields.Char('Language',
                       help="Optional translation language (ISO code) to select when sending out an email. "
                            "If not set, the english version will be used. "
                            "This should usually be a placeholder expression "
                            "that provides the appropriate language, e.g. "
                            "${object.partner_id.lang}.",
                       placeholder="${object.partner_id.lang}")
    user_signature = fields.Boolean('Add Signature',
                                    help="If checked, the user's signature will be appended to the text version "
                                         "of the message")
    subject = fields.Char('Subject', translate=True, help="Subject (placeholders may be used here)")
    email_from = fields.Char('From',
                             help="Sender address (placeholders may be used here). If not set, the default "
                                  "value will be the author's email alias if configured, or email address.")
    use_default_to = fields.Boolean(
        'Default recipients',
        help="Default recipients of the record:\n"
             "- partner (using id on a partner or the partner_id field) OR\n"
             "- email (using email_from or email field)")
    email_to = fields.Char('To (Emails)', help="Comma-separated recipient addresses (placeholders may be used here)")
    partner_to = fields.Char('To (Partners)', oldname='email_recipients',
                             help="Comma-separated ids of recipient partners (placeholders may be used here)")
    email_cc = fields.Char('Cc', help="Carbon copy recipients (placeholders may be used here)")
    reply_to = fields.Char('Reply-To', help="Preferred response address (placeholders may be used here)")
    mail_server_id = fields.Many2one('ir.mail_server', 'Outgoing Mail Server', readonly=False,
                                     help="Optional preferred server for outgoing mails. If not set, the highest "
                                          "priority one will be used.")
    body_html = fields.Html('Body', translate=True, sanitize=False)
    report_name = fields.Char('Report Filename', translate=True,
                              help="Name to use for the generated report file (may contain placeholders)\n"
                                   "The extension can be omitted and will then come from the report type.")
    report_template = fields.Many2one('ir.actions.report.xml', 'Optional report to print and attach')
    ref_ir_act_window = fields.Many2one('ir.actions.act_window', 'Sidebar action', readonly=True, copy=False,
                                        help="Sidebar action to make this template available on records "
                                             "of the related document model")
    ref_ir_value = fields.Many2one('ir.values', 'Sidebar Button', readonly=True, copy=False,
                                   help="Sidebar button to open the sidebar action")
    attachment_ids = fields.Many2many('ir.attachment', 'email_template_attachment_rel', 'email_template_id',
                                      'attachment_id', 'Attachments',
                                      help="You may attach files to this template, to be added to all "
                                           "emails created from this template")
    auto_delete = fields.Boolean('Auto Delete', default=True, help="Permanently delete this email after sending it, to save space")

    # Fake fields used to implement the placeholder assistant
    model_object_field = fields.Many2one('ir.model.fields', string="Field",
                                         help="Select target field from the related document model.\n"
                                              "If it is a relationship field you will be able to select "
                                              "a target field at the destination of the relationship.")
    sub_object = fields.Many2one('ir.model', 'Sub-model', readonly=True,
                                 help="When a relationship field is selected as first field, "
                                      "this field shows the document model the relationship goes to.")
    sub_model_object_field = fields.Many2one('ir.model.fields', 'Sub-field',
                                             help="When a relationship field is selected as first field, "
                                                  "this field lets you select the target field within the "
                                                  "destination document model (sub-model).")
    null_value = fields.Char('Default Value', help="Optional value to use if the target field is empty")
    copyvalue = fields.Char('Placeholder Expression', help="Final placeholder expression, to be copy-pasted in the desired template field.")
    scheduled_date = fields.Char('Scheduled Date', help="If set, the queue manager will send the email after the date. If not set, the email will be send as soon as possible. Jinja2 placeholders may be used.")

    @api.onchange('model_id')
    def onchange_model_id(self):
        # TDE CLEANME: should'nt it be a stored related ?
        if self.model_id:
            self.model = self.model_id.model
        else:
            self.model = False

    def build_expression(self, field_name, sub_field_name, null_value):
        """Returns a placeholder expression for use in a template field,
        based on the values provided in the placeholder assistant.

        :param field_name: main field name
        :param sub_field_name: sub field name (M2O)
        :param null_value: default value if the target value is empty
        :return: final placeholder expression """
        expression = ''
        if field_name:
            expression = "${object." + field_name
            if sub_field_name:
                expression += "." + sub_field_name
            if null_value:
                expression += " or '''%s'''" % null_value
            expression += "}"
        return expression

    @api.onchange('model_object_field', 'sub_model_object_field', 'null_value')
    def onchange_sub_model_object_value_field(self):
        if self.model_object_field:
            if self.model_object_field.ttype in ['many2one', 'one2many', 'many2many']:
                models = self.env['ir.model'].search([('model', '=', self.model_object_field.relation)])
                if models:
                    self.sub_object = models.id
                    self.copyvalue = self.build_expression(self.model_object_field.name, self.sub_model_object_field and self.sub_model_object_field.name or False, self.null_value or False)
            else:
                self.sub_object = False
                self.sub_model_object_field = False
                self.copyvalue = self.build_expression(self.model_object_field.name, False, self.null_value or False)
        else:
            self.sub_object = False
            self.copyvalue = False
            self.sub_model_object_field = False
            self.null_value = False

    @api.multi
    def unlink(self):
        self.unlink_action()
        return super(MailTemplate, self).unlink()

    @api.multi
    def copy(self, default=None):
        default = dict(default or {},
                       name=_("%s (copy)") % self.name)
        return super(MailTemplate, self).copy(default=default)

    @api.multi
    def unlink_action(self):
        for template in self:
            if template.ref_ir_act_window:
                template.ref_ir_act_window.sudo().unlink()
            if template.ref_ir_value:
                template.ref_ir_value.sudo().unlink()
        return True

    @api.multi
    def create_action(self):
        ActWindowSudo = self.env['ir.actions.act_window'].sudo()
        IrValuesSudo = self.env['ir.values'].sudo()
        view = self.env.ref('mail.email_compose_message_wizard_form')

        for template in self:
            src_obj = template.model_id.model

            button_name = _('Send Mail (%s)') % template.name
            action = ActWindowSudo.create({
                'name': button_name,
                'type': 'ir.actions.act_window',
                'res_model': 'mail.compose.message',
                'src_model': src_obj,
                'view_type': 'form',
                'context': "{'default_composition_mode': 'mass_mail', 'default_template_id' : %d, 'default_use_template': True}" % (template.id),
                'view_mode': 'form,tree',
                'view_id': view.id,
                'target': 'new',
            })
            ir_value = IrValuesSudo.create({
                'name': button_name,
                'model': src_obj,
                'key2': 'client_action_multi',
                'value': "ir.actions.act_window,%s" % action.id})
            template.write({
                'ref_ir_act_window': action.id,
                'ref_ir_value': ir_value.id,
            })

        return True

    # ----------------------------------------
    # RENDERING
    # ----------------------------------------

    @api.model
    def _replace_local_links(self, html):
        """ Post-processing of html content to replace local links to absolute
        links, using web.base.url as base url. """
        if not html:
            return html

        # form a tree
        root = lxml.html.fromstring(html)
        if not len(root) and root.text is None and root.tail is None:
            html = '<div>%s</div>' % html
            root = lxml.html.fromstring(html)

        base_url = self.env['ir.config_parameter'].get_param('web.base.url')
        (base_scheme, base_netloc, bpath, bparams, bquery, bfragment) = urlparse.urlparse(base_url)

        def _process_link(url):
            new_url = url
            (scheme, netloc, path, params, query, fragment) = urlparse.urlparse(url)
            if not scheme and not netloc:
                new_url = urlparse.urlunparse((base_scheme, base_netloc, path, params, query, fragment))
            return new_url

        # check all nodes, replace :
        # - img src -> check URL
        # - a href -> check URL
        for node in root.iter():
            if node.tag == 'a' and node.get('href'):
                node.set('href', _process_link(node.get('href')))
            elif node.tag == 'img' and not node.get('src', 'data').startswith('data'):
                node.set('src', _process_link(node.get('src')))

        html = lxml.html.tostring(root, pretty_print=False, method='html')
        # this is ugly, but lxml/etree tostring want to put everything in a 'div' that breaks the editor -> remove that
        if html.startswith('<div>') and html.endswith('</div>'):
            html = html[5:-6]
        return html

    @api.model
    def render_post_process(self, html):
        html = self._replace_local_links(html)
        return html

    @api.model
    def render_template(self, template_txt, model, res_ids, post_process=False):
        """ Render the given template text, replace mako expressions ``${expr}``
        with the result of evaluating these expressions with an evaluation
        context containing:

         - ``user``: browse_record of the current user
         - ``object``: record of the document record this mail is related to
         - ``context``: the context passed to the mail composition wizard

        :param str template_txt: the template text to render
        :param str model: model name of the document record this mail is related to.
        :param int res_ids: list of ids of document records those mails are related to.
        """
        multi_mode = True
        if isinstance(res_ids, (int, long)):
            multi_mode = False
            res_ids = [res_ids]

        results = dict.fromkeys(res_ids, u"")

        # try to load the template
        try:
            mako_env = mako_safe_template_env if self.env.context.get('safe') else mako_template_env
            template = mako_env.from_string(tools.ustr(template_txt))
        except Exception:
            _logger.info("Failed to load template %r", template_txt, exc_info=True)
            return multi_mode and results or results[res_ids[0]]

        # prepare template variables
        records = self.env[model].browse(filter(None, res_ids))  # filter to avoid browsing [None]
        res_to_rec = dict.fromkeys(res_ids, None)
        for record in records:
            res_to_rec[record.id] = record
        variables = {
<<<<<<< HEAD
            'format_tz': lambda dt, tz=False, format=False, context=self._context: format_tz(self.env, dt, tz, format),
=======
            'format_date': lambda date, format=False, context=self._context: format_date(self.pool, self._cr, self._uid, date, format, context),
            'format_tz': lambda dt, tz=False, format=False, context=self._context: format_tz(self.pool, self._cr, self._uid, dt, tz, format, context),
>>>>>>> a0aca47f
            'user': self.env.user,
            'ctx': self._context,  # context kw would clash with mako internals
        }
        for res_id, record in res_to_rec.iteritems():
            variables['object'] = record
            try:
                render_result = template.render(variables)
            except Exception:
                _logger.info("Failed to render template %r using values %r" % (template, variables), exc_info=True)
                raise UserError(_("Failed to render template %r using values %r")% (template, variables))
            if render_result == u"False":
                render_result = u""
            results[res_id] = render_result

        if post_process:
            for res_id, result in results.iteritems():
                results[res_id] = self.render_post_process(result)

        return multi_mode and results or results[res_ids[0]]

    @api.multi
    def get_email_template(self, res_ids):
        multi_mode = True
        if isinstance(res_ids, (int, long)):
            res_ids = [res_ids]
            multi_mode = False

        if res_ids is None:
            res_ids = [None]
        results = dict.fromkeys(res_ids, False)

        if not self.ids:
            return results
        self.ensure_one()

        langs = self.render_template(self.lang, self.model, res_ids)
        for res_id, lang in langs.iteritems():
            if lang:
                template = self.with_context(lang=lang)
            else:
                template = self
            results[res_id] = template

        return multi_mode and results or results[res_ids[0]]

    @api.multi
    def generate_recipients(self, results, res_ids):
        """Generates the recipients of the template. Default values can ben generated
        instead of the template values if requested by template or context.
        Emails (email_to, email_cc) can be transformed into partners if requested
        in the context. """
        self.ensure_one()

        if self.use_default_to or self._context.get('tpl_force_default_to'):
            default_recipients = self.env['mail.thread'].message_get_default_recipients(res_model=self.model, res_ids=res_ids)
            for res_id, recipients in default_recipients.iteritems():
                results[res_id].pop('partner_to', None)
                results[res_id].update(recipients)

        for res_id, values in results.iteritems():
            partner_ids = values.get('partner_ids', list())
            if self._context.get('tpl_partners_only'):
                mails = tools.email_split(values.pop('email_to', '')) + tools.email_split(values.pop('email_cc', ''))
                for mail in mails:
                    partner_id = self.env['res.partner'].find_or_create(mail)
                    partner_ids.append(partner_id)
            partner_to = values.pop('partner_to', '')
            if partner_to:
                # placeholders could generate '', 3, 2 due to some empty field values
                tpl_partner_ids = [int(pid) for pid in partner_to.split(',') if pid]
                partner_ids += self.env['res.partner'].sudo().browse(tpl_partner_ids).exists().ids
            results[res_id]['partner_ids'] = partner_ids
        return results

    @api.multi
    def generate_email(self, res_ids, fields=None):
        """Generates an email from the template for given the given model based on
        records given by res_ids.

        :param template_id: id of the template to render.
        :param res_id: id of the record to use for rendering the template (model
                       is taken from template definition)
        :returns: a dict containing all relevant fields for creating a new
                  mail.mail entry, with one extra key ``attachments``, in the
                  format [(report_name, data)] where data is base64 encoded.
        """
        self.ensure_one()
        multi_mode = True
        if isinstance(res_ids, (int, long)):
            res_ids = [res_ids]
            multi_mode = False
        if fields is None:
            fields = ['subject', 'body_html', 'email_from', 'email_to', 'partner_to', 'email_cc', 'reply_to', 'scheduled_date']

        res_ids_to_templates = self.get_email_template(res_ids)

        # templates: res_id -> template; template -> res_ids
        templates_to_res_ids = {}
        for res_id, template in res_ids_to_templates.iteritems():
            templates_to_res_ids.setdefault(template, []).append(res_id)

        results = dict()
        for template, template_res_ids in templates_to_res_ids.iteritems():
            Template = self.env['mail.template']
            # generate fields value for all res_ids linked to the current template
            if template.lang:
                Template = Template.with_context(lang=template._context.get('lang'))
            for field in fields:
                Template = Template.with_context(safe=field in {'subject'})
                generated_field_values = Template.render_template(
                    getattr(template, field), template.model, template_res_ids,
                    post_process=(field == 'body_html'))
                for res_id, field_value in generated_field_values.iteritems():
                    results.setdefault(res_id, dict())[field] = field_value
            # compute recipients
            if any(field in fields for field in ['email_to', 'partner_to', 'email_cc']):
                results = template.generate_recipients(results, template_res_ids)
            # update values for all res_ids
            for res_id in template_res_ids:
                values = results[res_id]
                # body: add user signature, sanitize
                if 'body_html' in fields and template.user_signature:
                    signature = self.env.user.signature
                    if signature:
                        values['body_html'] = tools.append_content_to_html(values['body_html'], signature, plaintext=False)
                if values.get('body_html'):
                    values['body'] = tools.html_sanitize(values['body_html'])
                # technical settings
                values.update(
                    mail_server_id=template.mail_server_id.id or False,
                    auto_delete=template.auto_delete,
                    model=template.model,
                    res_id=res_id or False,
                    attachment_ids=[attach.id for attach in template.attachment_ids],
                )

            # Add report in attachments: generate once for all template_res_ids
            if template.report_template:
                for res_id in template_res_ids:
                    attachments = []
                    report_name = self.render_template(template.report_name, template.model, res_id)
                    report = template.report_template
                    report_service = report.report_name

                    if report.report_type in ['qweb-html', 'qweb-pdf']:
                        result, format = Template.env['report'].get_pdf([res_id], report_service), 'pdf'
                    else:
                        result, format = odoo_report.render_report(self._cr, self._uid, [res_id], report_service, {'model': template.model}, Template._context)

                    # TODO in trunk, change return format to binary to match message_post expected format
                    result = base64.b64encode(result)
                    if not report_name:
                        report_name = 'report.' + report_service
                    ext = "." + format
                    if not report_name.endswith(ext):
                        report_name += ext
                    attachments.append((report_name, result))
                    results[res_id]['attachments'] = attachments

        return multi_mode and results or results[res_ids[0]]

    @api.multi
    def send_mail(self, res_id, force_send=False, raise_exception=False, email_values=None):
        """Generates a new mail message for the given template and record,
           and schedules it for delivery through the ``mail`` module's scheduler.

           :param int res_id: id of the record to render the template with
                              (model is taken from the template)
           :param bool force_send: if True, the generated mail.message is
                immediately sent after being created, as if the scheduler
                was executed for this message only.
           :param dict email_values: if set, the generated mail.message is
                updated with given values dict
           :returns: id of the mail.message that was created
        """
        self.ensure_one()
        Mail = self.env['mail.mail']
        Attachment = self.env['ir.attachment']  # TDE FIXME: should remove dfeault_type from context

        # create a mail_mail based on values, without attachments
        values = self.generate_email(res_id)
        values['recipient_ids'] = [(4, pid) for pid in values.get('partner_ids', list())]
        values.update(email_values or {})
        attachment_ids = values.pop('attachment_ids', [])
        attachments = values.pop('attachments', [])
        # add a protection against void email_from
        if 'email_from' in values and not values.get('email_from'):
            values.pop('email_from')
        mail = Mail.create(values)

        # manage attachments
        for attachment in attachments:
            attachment_data = {
                'name': attachment[0],
                'datas_fname': attachment[0],
                'datas': attachment[1],
                'res_model': 'mail.message',
                'res_id': mail.mail_message_id.id,
            }
            attachment_ids.append(Attachment.create(attachment_data).id)
        if attachment_ids:
            values['attachment_ids'] = [(6, 0, attachment_ids)]
            mail.write({'attachment_ids': [(6, 0, attachment_ids)]})

        if force_send:
            mail.send(raise_exception=raise_exception)
        return mail.id  # TDE CLEANME: return mail + api.returns ?<|MERGE_RESOLUTION|>--- conflicted
+++ resolved
@@ -19,30 +19,22 @@
 _logger = logging.getLogger(__name__)
 
 
-<<<<<<< HEAD
-def format_tz(env, dt, tz=False, format=False):
-    record_user_timestamp = env.user.sudo().with_context(tz=tz or env.user.sudo().tz or 'UTC')
-=======
-def format_date(pool, cr, uid, date, pattern=False, context=None):
-    date = datetime.datetime.strptime(date[:10], openerp.tools.DEFAULT_SERVER_DATE_FORMAT)
-    lang_code = context.get('lang') or 'en_US'
+def format_date(env, date, pattern=False):
+    date = datetime.datetime.strptime(date[:10], tools.DEFAULT_SERVER_DATE_FORMAT)
+    lang_code = env.context.get('lang') or 'en_US'
     if not pattern:
-        lang_id = pool['res.lang']._lang_get(cr, uid, lang_code)
-        lang = pool['res.lang'].browse(cr, uid, lang_id, context=context)
+        lang = env['res.lang']._lang_get(lang_code)
         pattern = lang.date_format
     try:
         locale = babel.Locale.parse(lang_code)
-        pattern = openerp.tools.posix_to_ldml(pattern, locale=locale)
+        pattern = tools.posix_to_ldml(pattern, locale=locale)
         return babel.dates.format_date(date, format=pattern, locale=locale)
     except babel.core.UnknownLocaleError:
         return date.strftime(pattern)
 
 
-def format_tz(pool, cr, uid, dt, tz=False, format=False, context=None):
-    context = dict(context or {})
-    if tz:
-        context['tz'] = tz or pool.get('res.users').read(cr, SUPERUSER_ID, uid, ['tz'])['tz'] or "UTC"
->>>>>>> a0aca47f
+def format_tz(env, dt, tz=False, format=False):
+    record_user_timestamp = env.user.sudo().with_context(tz=tz or env.user.sudo().tz or 'UTC')
     timestamp = datetime.datetime.strptime(dt, tools.DEFAULT_SERVER_DATETIME_FORMAT)
 
     ts = fields.Datetime.context_timestamp(record_user_timestamp, timestamp)
@@ -373,12 +365,8 @@
         for record in records:
             res_to_rec[record.id] = record
         variables = {
-<<<<<<< HEAD
+            'format_date': lambda date, format=False, context=self._context: format_dae(self.env, date, format),
             'format_tz': lambda dt, tz=False, format=False, context=self._context: format_tz(self.env, dt, tz, format),
-=======
-            'format_date': lambda date, format=False, context=self._context: format_date(self.pool, self._cr, self._uid, date, format, context),
-            'format_tz': lambda dt, tz=False, format=False, context=self._context: format_tz(self.pool, self._cr, self._uid, dt, tz, format, context),
->>>>>>> a0aca47f
             'user': self.env.user,
             'ctx': self._context,  # context kw would clash with mako internals
         }
