--- conflicted
+++ resolved
@@ -118,21 +118,6 @@
             various mailboxes, we do not have access to the current partner_id. """
         if isinstance(thread_id, (list, tuple)):
             thread_id = thread_id[0]
-<<<<<<< HEAD
-        final_partner_ids = set()
-        partner_ids = kwargs.get('partner_ids', [])
-        partner_id = self._message_post_get_pid(cr, uid, thread_id, context=context)
-        for partner_id in partner_ids:
-            if isinstance(partner_id, (list, tuple)) and partner_id[0] == 4 and len(partner_id) == 2:
-                final_partner_ids.add(partner_id[1])
-            elif isinstance(partner_id, (list, tuple)) and partner_id[0] == 6 and len(partner_id) == 3:
-                final_partner_ids.add(partner_id[2])
-            elif isinstance(partner_id, (int, long)):
-                final_partner_ids.add(partner_id)
-        if partner_id not in final_partner_ids:
-            final_partner_ids.append(partner_id)
-        kwargs['partner_ids'] = final_partner_ids
-=======
         current_pids = []
         partner_ids = kwargs.get('partner_ids', [])
         user_pid = self._message_post_get_pid(cr, uid, thread_id, context=context)
@@ -146,7 +131,6 @@
         if user_pid not in current_pids:
             partner_ids.append(user_pid)
         kwargs['partner_ids'] = partner_ids
->>>>>>> bf7c16d6
         return self.pool.get('mail.thread').message_post(cr, uid, False, **kwargs)
 
     def message_update(self, cr, uid, ids, msg_dict, update_vals=None, context=None):
