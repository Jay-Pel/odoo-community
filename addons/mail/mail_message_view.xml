--- conflicted
+++ resolved
@@ -98,13 +98,8 @@
                 'context': {'default_model': 'res.users', 'default_res_id': uid} }&quot;"/>
         </record>
 
-<<<<<<< HEAD
         <record id="action_mail_sent_feeds" model="ir.actions.client">
             <field name="name">Sent</field>
-=======
-        <record id="action_mail_my_feeds" model="ir.actions.client">
-            <field name="name">My Posts</field>
->>>>>>> d952128b
             <field name="tag">mail.wall</field>
             <field name="params" eval="&quot;{'domain': [('author_id.user_ids', 'in', [uid])],
                 'context': {'default_model': 'res.users', 'default_res_id': uid} }&quot;"/>
