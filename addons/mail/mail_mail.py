--- conflicted
+++ resolved
@@ -197,8 +197,6 @@
                 pass
         return body
 
-<<<<<<< HEAD
-=======
     def send_get_mail_reply_to(self, cr, uid, mail, partner=None, context=None):
         """ Return a specific ir_email reply_to.
 
@@ -226,7 +224,6 @@
 
         return email_reply_to
 
->>>>>>> 914a97f3
     def send_get_email_dict(self, cr, uid, mail, partner=None, context=None):
         """ Return a dictionary for specific email values, depending on a
             partner, or generic to the whole recipients given by mail.email_to.
