# -*- coding: utf-8 -*-
##############################################################################
#
#    OpenERP, Open Source Management Solution
#    Copyright (C) 2010-today OpenERP SA (<http://www.openerp.com>)
#
#    This program is free software: you can redistribute it and/or modify
#    it under the terms of the GNU Affero General Public License as
#    published by the Free Software Foundation, either version 3 of the
#    License, or (at your option) any later version
#
#    This program is distributed in the hope that it will be useful,
#    but WITHOUT ANY WARRANTY; without even the implied warranty of
#    MERCHANTABILITY or FITNESS FOR A PARTICULAR PURPOSE.  See the
#    GNU Affero General Public License for more details
#
#    You should have received a copy of the GNU Affero General Public License
#    along with this program.  If not, see <http://www.gnu.org/licenses/>
#
##############################################################################

import logging

from openerp import tools

from email.header import decode_header
<<<<<<< HEAD
from openerp import SUPERUSER_ID, api
=======
from email.utils import formataddr
from openerp import SUPERUSER_ID
>>>>>>> 20cc18dc
from openerp.osv import osv, orm, fields
from openerp.tools import html_email_clean
from openerp.tools.translate import _
from HTMLParser import HTMLParser

_logger = logging.getLogger(__name__)


""" Some tools for parsing / creating email fields """
def decode(text):
    """Returns unicode() string conversion of the the given encoded smtp header text"""
    if text:
        text = decode_header(text.replace('\r', ''))
        return ''.join([tools.ustr(x[0], x[1]) for x in text])

class MLStripper(HTMLParser):
    def __init__(self):
        self.reset()
        self.fed = []
    def handle_data(self, d):
        self.fed.append(d)
    def get_data(self):
        return ''.join(self.fed)

def strip_tags(html):
    s = MLStripper()
    s.feed(html)
    return s.get_data()

class mail_message(osv.Model):
    """ Messages model: system notification (replacing res.log notifications),
        comments (OpenChatter discussion) and incoming emails. """
    _name = 'mail.message'
    _description = 'Message'
    _inherit = ['ir.needaction_mixin']
    _order = 'id desc'
    _rec_name = 'record_name'

    _message_read_limit = 30
    _message_read_fields = ['id', 'parent_id', 'model', 'res_id', 'body', 'subject', 'date', 'to_read', 'email_from',
        'type', 'vote_user_ids', 'attachment_ids', 'author_id', 'partner_ids', 'record_name']
    _message_record_name_length = 18
    _message_read_more_limit = 1024

    def default_get(self, cr, uid, fields, context=None):
        # protection for `default_type` values leaking from menu action context (e.g. for invoices)
        if context and context.get('default_type') and context.get('default_type') not in [
                val[0] for val in self._columns['type'].selection]:
            context = dict(context, default_type=None)
        return super(mail_message, self).default_get(cr, uid, fields, context=context)

    def _get_to_read(self, cr, uid, ids, name, arg, context=None):
        """ Compute if the message is unread by the current user. """
        res = dict((id, False) for id in ids)
        partner_id = self.pool['res.users'].browse(cr, SUPERUSER_ID, uid, context=context).partner_id.id
        notif_obj = self.pool.get('mail.notification')
        notif_ids = notif_obj.search(cr, uid, [
            ('partner_id', 'in', [partner_id]),
            ('message_id', 'in', ids),
            ('is_read', '=', False),
        ], context=context)
        for notif in notif_obj.browse(cr, uid, notif_ids, context=context):
            res[notif.message_id.id] = True
        return res

    def _search_to_read(self, cr, uid, obj, name, domain, context=None):
        """ Search for messages to read by the current user. Condition is
            inversed because we search unread message on a is_read column. """
        return ['&', ('notification_ids.partner_id.user_ids', 'in', [uid]), ('notification_ids.is_read', '=', not domain[0][2])]

    def _get_starred(self, cr, uid, ids, name, arg, context=None):
        """ Compute if the message is unread by the current user. """
        res = dict((id, False) for id in ids)
        partner_id = self.pool['res.users'].browse(cr, SUPERUSER_ID, uid, context=context).partner_id.id
        notif_obj = self.pool.get('mail.notification')
        notif_ids = notif_obj.search(cr, uid, [
            ('partner_id', 'in', [partner_id]),
            ('message_id', 'in', ids),
            ('starred', '=', True),
        ], context=context)
        for notif in notif_obj.browse(cr, uid, notif_ids, context=context):
            res[notif.message_id.id] = True
        return res

    def _search_starred(self, cr, uid, obj, name, domain, context=None):
        """ Search for starred messages by the current user."""
        return ['&', ('notification_ids.partner_id.user_ids', 'in', [uid]), ('notification_ids.starred', '=', domain[0][2])]

    _columns = {
        'type': fields.selection([
                        ('email', 'Email'),
                        ('comment', 'Comment'),
                        ('notification', 'System notification'),
                        ], 'Type', size=12, 
            help="Message type: email for email message, notification for system "\
                 "message, comment for other messages such as user replies"),
        'email_from': fields.char('From',
            help="Email address of the sender. This field is set when no matching partner is found for incoming emails."),
        'reply_to': fields.char('Reply-To',
            help='Reply email address. Setting the reply_to bypasses the automatic thread creation.'),
        'no_auto_thread': fields.boolean('No threading for answers',
            help='Answers do not go in the original document\' discussion thread. This has an impact on the generated message-id.'),
        'author_id': fields.many2one('res.partner', 'Author', select=1,
            ondelete='set null',
            help="Author of the message. If not set, email_from may hold an email address that did not match any partner."),
        'author_avatar': fields.related('author_id', 'image_small', type="binary", string="Author's Avatar"),
        'partner_ids': fields.many2many('res.partner', string='Recipients'),
        'notified_partner_ids': fields.many2many('res.partner', 'mail_notification',
            'message_id', 'partner_id', 'Notified partners',
            help='Partners that have a notification pushing this message in their mailboxes'),
        'attachment_ids': fields.many2many('ir.attachment', 'message_attachment_rel',
            'message_id', 'attachment_id', 'Attachments'),
        'parent_id': fields.many2one('mail.message', 'Parent Message', select=True,
            ondelete='set null', help="Initial thread message."),
        'child_ids': fields.one2many('mail.message', 'parent_id', 'Child Messages'),
        'model': fields.char('Related Document Model', size=128, select=1),
        'res_id': fields.integer('Related Document ID', select=1),
        'record_name': fields.char('Message Record Name', help="Name get of the related document."),
        'notification_ids': fields.one2many('mail.notification', 'message_id',
            string='Notifications', auto_join=True,
            help='Technical field holding the message notifications. Use notified_partner_ids to access notified partners.'),
        'subject': fields.char('Subject'),
        'date': fields.datetime('Date'),
        'message_id': fields.char('Message-Id', help='Message unique identifier', select=1, readonly=1, copy=False),
        'body': fields.html('Contents', help='Automatically sanitized HTML contents'),
        'to_read': fields.function(_get_to_read, fnct_search=_search_to_read,
            type='boolean', string='To read',
            help='Current user has an unread notification linked to this message'),
        'starred': fields.function(_get_starred, fnct_search=_search_starred,
            type='boolean', string='Starred',
            help='Current user has a starred notification linked to this message'),
        'subtype_id': fields.many2one('mail.message.subtype', 'Subtype',
            ondelete='set null', select=1,),
        'vote_user_ids': fields.many2many('res.users', 'mail_vote',
            'message_id', 'user_id', string='Votes',
            help='Users that voted for this message'),
        'mail_server_id': fields.many2one('ir.mail_server', 'Outgoing mail server', readonly=1),
    }

    def _needaction_domain_get(self, cr, uid, context=None):
        return [('to_read', '=', True)]

    def _get_default_from(self, cr, uid, context=None):
        this = self.pool.get('res.users').browse(cr, SUPERUSER_ID, uid, context=context)
        if this.alias_name and this.alias_domain:
            return formataddr((this.name, '%s@%s' % (this.alias_name, this.alias_domain)))
        elif this.email:
            return formataddr((this.name, this.email))
        raise osv.except_osv(_('Invalid Action!'), _("Unable to send email, please configure the sender's email address or alias."))

    def _get_default_author(self, cr, uid, context=None):
        return self.pool.get('res.users').browse(cr, SUPERUSER_ID, uid, context=context).partner_id.id

    _defaults = {
        'type': 'email',
        'date': fields.datetime.now,
        'author_id': lambda self, cr, uid, ctx=None: self._get_default_author(cr, uid, ctx),
        'body': '',
        'email_from': lambda self, cr, uid, ctx=None: self._get_default_from(cr, uid, ctx),
    }

    #------------------------------------------------------
    # Vote/Like
    #------------------------------------------------------

    def vote_toggle(self, cr, uid, ids, context=None):
        ''' Toggles vote. Performed using read to avoid access rights issues.
            Done as SUPERUSER_ID because uid may vote for a message he cannot modify. '''
        for message in self.read(cr, uid, ids, ['vote_user_ids'], context=context):
            new_has_voted = not (uid in message.get('vote_user_ids'))
            if new_has_voted:
                self.write(cr, SUPERUSER_ID, message.get('id'), {'vote_user_ids': [(4, uid)]}, context=context)
            else:
                self.write(cr, SUPERUSER_ID, message.get('id'), {'vote_user_ids': [(3, uid)]}, context=context)
        return new_has_voted or False

    #------------------------------------------------------
    # download an attachment
    #------------------------------------------------------

    def download_attachment(self, cr, uid, id_message, attachment_id, context=None):
        """ Return the content of linked attachments. """
        # this will fail if you cannot read the message
        message_values = self.read(cr, uid, [id_message], ['attachment_ids'], context=context)[0]
        if attachment_id in message_values['attachment_ids']:
            attachment = self.pool.get('ir.attachment').browse(cr, SUPERUSER_ID, attachment_id, context=context)
            if attachment.datas and attachment.datas_fname:
                return {
                    'base64': attachment.datas,
                    'filename': attachment.datas_fname,
                }
        return False

    #------------------------------------------------------
    # Notification API
    #------------------------------------------------------

    @api.cr_uid_ids_context
    def set_message_read(self, cr, uid, msg_ids, read, create_missing=True, context=None):
        """ Set messages as (un)read. Technically, the notifications related
            to uid are set to (un)read. If for some msg_ids there are missing
            notifications (i.e. due to load more or thread parent fetching),
            they are created.

            :param bool read: set notification as (un)read
            :param bool create_missing: create notifications for missing entries
                (i.e. when acting on displayed messages not notified)

            :return number of message mark as read
        """
        notification_obj = self.pool.get('mail.notification')
        user_pid = self.pool['res.users'].browse(cr, SUPERUSER_ID, uid, context=context).partner_id.id
        domain = [('partner_id', '=', user_pid), ('message_id', 'in', msg_ids)]
        if not create_missing:
            domain += [('is_read', '=', not read)]
        notif_ids = notification_obj.search(cr, uid, domain, context=context)

        # all message have notifications: already set them as (un)read
        if len(notif_ids) == len(msg_ids) or not create_missing:
            notification_obj.write(cr, uid, notif_ids, {'is_read': read}, context=context)
            return len(notif_ids)

        # some messages do not have notifications: find which one, create notification, update read status
        notified_msg_ids = [notification.message_id.id for notification in notification_obj.browse(cr, uid, notif_ids, context=context)]
        to_create_msg_ids = list(set(msg_ids) - set(notified_msg_ids))
        for msg_id in to_create_msg_ids:
            notification_obj.create(cr, uid, {'partner_id': user_pid, 'is_read': read, 'message_id': msg_id}, context=context)
        notification_obj.write(cr, uid, notif_ids, {'is_read': read}, context=context)
        return len(notif_ids)

    @api.cr_uid_ids_context
    def set_message_starred(self, cr, uid, msg_ids, starred, create_missing=True, context=None):
        """ Set messages as (un)starred. Technically, the notifications related
            to uid are set to (un)starred.

            :param bool starred: set notification as (un)starred
            :param bool create_missing: create notifications for missing entries
                (i.e. when acting on displayed messages not notified)
        """
        notification_obj = self.pool.get('mail.notification')
        user_pid = self.pool['res.users'].browse(cr, SUPERUSER_ID, uid, context=context).partner_id.id
        domain = [('partner_id', '=', user_pid), ('message_id', 'in', msg_ids)]
        if not create_missing:
            domain += [('starred', '=', not starred)]
        values = {
            'starred': starred
        }
        if starred:
            values['is_read'] = False

        notif_ids = notification_obj.search(cr, uid, domain, context=context)

        # all message have notifications: already set them as (un)starred
        if len(notif_ids) == len(msg_ids) or not create_missing:
            notification_obj.write(cr, uid, notif_ids, values, context=context)
            return starred

        # some messages do not have notifications: find which one, create notification, update starred status
        notified_msg_ids = [notification.message_id.id for notification in notification_obj.browse(cr, uid, notif_ids, context=context)]
        to_create_msg_ids = list(set(msg_ids) - set(notified_msg_ids))
        for msg_id in to_create_msg_ids:
            notification_obj.create(cr, uid, dict(values, partner_id=user_pid, message_id=msg_id), context=context)
        notification_obj.write(cr, uid, notif_ids, values, context=context)
        return starred

    #------------------------------------------------------
    # Message loading for web interface
    #------------------------------------------------------

    def _message_read_dict_postprocess(self, cr, uid, messages, message_tree, context=None):
        """ Post-processing on values given by message_read. This method will
            handle partners in batch to avoid doing numerous queries.

            :param list messages: list of message, as get_dict result
            :param dict message_tree: {[msg.id]: msg browse record}
        """
        res_partner_obj = self.pool.get('res.partner')
        ir_attachment_obj = self.pool.get('ir.attachment')
        pid = self.pool['res.users'].browse(cr, SUPERUSER_ID, uid, context=context).partner_id.id

        # 1. Aggregate partners (author_id and partner_ids) and attachments
        partner_ids = set()
        attachment_ids = set()
        for key, message in message_tree.iteritems():
            if message.author_id:
                partner_ids |= set([message.author_id.id])
            if message.subtype_id and message.notified_partner_ids:  # take notified people of message with a subtype
                partner_ids |= set([partner.id for partner in message.notified_partner_ids])
            elif not message.subtype_id and message.partner_ids:  # take specified people of message without a subtype (log)
                partner_ids |= set([partner.id for partner in message.partner_ids])
            if message.attachment_ids:
                attachment_ids |= set([attachment.id for attachment in message.attachment_ids])
        # Read partners as SUPERUSER -> display the names like classic m2o even if no access
        partners = res_partner_obj.name_get(cr, SUPERUSER_ID, list(partner_ids), context=context)
        partner_tree = dict((partner[0], partner) for partner in partners)

        # 2. Attachments as SUPERUSER, because could receive msg and attachments for doc uid cannot see
        attachments = ir_attachment_obj.read(cr, SUPERUSER_ID, list(attachment_ids), ['id', 'datas_fname', 'name', 'file_type_icon'], context=context)
        attachments_tree = dict((attachment['id'], {
            'id': attachment['id'],
            'filename': attachment['datas_fname'],
            'name': attachment['name'],
            'file_type_icon': attachment['file_type_icon'],
        }) for attachment in attachments)

        # 3. Update message dictionaries
        for message_dict in messages:
            message_id = message_dict.get('id')
            message = message_tree[message_id]
            if message.author_id:
                author = partner_tree[message.author_id.id]
            else:
                author = (0, message.email_from)
            partner_ids = []
            if message.subtype_id:
                partner_ids = [partner_tree[partner.id] for partner in message.notified_partner_ids
                                if partner.id in partner_tree]
            else:
                partner_ids = [partner_tree[partner.id] for partner in message.partner_ids
                                if partner.id in partner_tree]
            attachment_ids = []
            for attachment in message.attachment_ids:
                if attachment.id in attachments_tree:
                    attachment_ids.append(attachments_tree[attachment.id])
            message_dict.update({
                'is_author': pid == author[0],
                'author_id': author,
                'partner_ids': partner_ids,
                'attachment_ids': attachment_ids,
                'user_pid': pid
                })
        return True

    def _message_read_dict(self, cr, uid, message, parent_id=False, context=None):
        """ Return a dict representation of the message. This representation is
            used in the JS client code, to display the messages. Partners and
            attachments related stuff will be done in post-processing in batch.

            :param dict message: mail.message browse record
        """
        # private message: no model, no res_id
        is_private = False
        if not message.model or not message.res_id:
            is_private = True
        # votes and favorites: res.users ids, no prefetching should be done
        vote_nb = len(message.vote_user_ids)
        has_voted = uid in [user.id for user in message.vote_user_ids]

        try:
            if parent_id:
                max_length = 300
            else:
                max_length = 100
            body_short = html_email_clean(message.body, remove=False, shorten=True, max_length=max_length)

        except Exception:
            body_short = '<p><b>Encoding Error : </b><br/>Unable to convert this message (id: %s).</p>' % message.id
            _logger.exception(Exception)

        return {'id': message.id,
                'type': message.type,
                'subtype': message.subtype_id.name if message.subtype_id else False,
                'body': message.body,
                'body_short': body_short,
                'model': message.model,
                'res_id': message.res_id,
                'record_name': message.record_name,
                'subject': message.subject,
                'date': message.date,
                'to_read': message.to_read,
                'parent_id': parent_id,
                'is_private': is_private,
                'author_id': False,
                'author_avatar': message.author_avatar,
                'is_author': False,
                'partner_ids': [],
                'vote_nb': vote_nb,
                'has_voted': has_voted,
                'is_favorite': message.starred,
                'attachment_ids': [],
            }

    def _message_read_add_expandables(self, cr, uid, messages, message_tree, parent_tree,
            message_unload_ids=[], thread_level=0, domain=[], parent_id=False, context=None):
        """ Create expandables for message_read, to load new messages.
            1. get the expandable for new threads
                if display is flat (thread_level == 0):
                    fetch message_ids < min(already displayed ids), because we
                    want a flat display, ordered by id
                else:
                    fetch message_ids that are not childs of already displayed
                    messages
            2. get the expandables for new messages inside threads if display
               is not flat
                for each thread header, search for its childs
                    for each hole in the child list based on message displayed,
                    create an expandable

            :param list messages: list of message structure for the Chatter
                widget to which expandables are added
            :param dict message_tree: dict [id]: browse record of this message
            :param dict parent_tree: dict [parent_id]: [child_ids]
            :param list message_unload_ids: list of message_ids we do not want
                to load
            :return bool: True
        """
        def _get_expandable(domain, message_nb, parent_id, max_limit):
            return {
                'domain': domain,
                'nb_messages': message_nb,
                'type': 'expandable',
                'parent_id': parent_id,
                'max_limit':  max_limit,
            }

        if not messages:
            return True
        message_ids = sorted(message_tree.keys())

        # 1. get the expandable for new threads
        if thread_level == 0:
            exp_domain = domain + [('id', '<', min(message_unload_ids + message_ids))]
        else:
            exp_domain = domain + ['!', ('id', 'child_of', message_unload_ids + parent_tree.keys())]
        ids = self.search(cr, uid, exp_domain, context=context, limit=1)
        if ids:
            # inside a thread: prepend
            if parent_id:
                messages.insert(0, _get_expandable(exp_domain, -1, parent_id, True))
            # new threads: append
            else:
                messages.append(_get_expandable(exp_domain, -1, parent_id, True))

        # 2. get the expandables for new messages inside threads if display is not flat
        if thread_level == 0:
            return True
        for message_id in message_ids:
            message = message_tree[message_id]

            # generate only for thread header messages (TDE note: parent_id may be False is uid cannot see parent_id, seems ok)
            if message.parent_id:
                continue

            # check there are message for expandable
            child_ids = set([child.id for child in message.child_ids]) - set(message_unload_ids)
            child_ids = sorted(list(child_ids), reverse=True)
            if not child_ids:
                continue

            # make groups of unread messages
            id_min, id_max, nb = max(child_ids), 0, 0
            for child_id in child_ids:
                if not child_id in message_ids:
                    nb += 1
                    if id_min > child_id:
                        id_min = child_id
                    if id_max < child_id:
                        id_max = child_id
                elif nb > 0:
                    exp_domain = [('id', '>=', id_min), ('id', '<=', id_max), ('id', 'child_of', message_id)]
                    idx = [msg.get('id') for msg in messages].index(child_id) + 1
                    # messages.append(_get_expandable(exp_domain, nb, message_id, False))
                    messages.insert(idx, _get_expandable(exp_domain, nb, message_id, False))
                    id_min, id_max, nb = max(child_ids), 0, 0
                else:
                    id_min, id_max, nb = max(child_ids), 0, 0
            if nb > 0:
                exp_domain = [('id', '>=', id_min), ('id', '<=', id_max), ('id', 'child_of', message_id)]
                idx = [msg.get('id') for msg in messages].index(message_id) + 1
                # messages.append(_get_expandable(exp_domain, nb, message_id, id_min))
                messages.insert(idx, _get_expandable(exp_domain, nb, message_id, False))

        return True

    @api.cr_uid_context
    def message_read(self, cr, uid, ids=None, domain=None, message_unload_ids=None,
                        thread_level=0, context=None, parent_id=False, limit=None):
        """ Read messages from mail.message, and get back a list of structured
            messages to be displayed as discussion threads. If IDs is set,
            fetch these records. Otherwise use the domain to fetch messages.
            After having fetch messages, their ancestors will be added to obtain
            well formed threads, if uid has access to them.

            After reading the messages, expandable messages are added in the
            message list (see ``_message_read_add_expandables``). It consists
            in messages holding the 'read more' data: number of messages to
            read, domain to apply.

            :param list ids: optional IDs to fetch
            :param list domain: optional domain for searching ids if ids not set
            :param list message_unload_ids: optional ids we do not want to fetch,
                because i.e. they are already displayed somewhere
            :param int parent_id: context of parent_id
                - if parent_id reached when adding ancestors, stop going further
                  in the ancestor search
                - if set in flat mode, ancestor_id is set to parent_id
            :param int limit: number of messages to fetch, before adding the
                ancestors and expandables
            :return list: list of message structure for the Chatter widget
        """
        assert thread_level in [0, 1], 'message_read() thread_level should be 0 (flat) or 1 (1 level of thread); given %s.' % thread_level
        domain = domain if domain is not None else []
        message_unload_ids = message_unload_ids if message_unload_ids is not None else []
        if message_unload_ids:
            domain += [('id', 'not in', message_unload_ids)]
        limit = limit or self._message_read_limit
        message_tree = {}
        message_list = []
        parent_tree = {}

        # no specific IDS given: fetch messages according to the domain, add their parents if uid has access to
        if ids is None:
            ids = self.search(cr, uid, domain, context=context, limit=limit)

        # fetch parent if threaded, sort messages
        for message in self.browse(cr, uid, ids, context=context):
            message_id = message.id
            if message_id in message_tree:
                continue
            message_tree[message_id] = message

            # find parent_id
            if thread_level == 0:
                tree_parent_id = parent_id
            else:
                tree_parent_id = message_id
                parent = message
                while parent.parent_id and parent.parent_id.id != parent_id:
                    parent = parent.parent_id
                    tree_parent_id = parent.id
                if not parent.id in message_tree:
                    message_tree[parent.id] = parent
            # newest messages first
            parent_tree.setdefault(tree_parent_id, [])
            if tree_parent_id != message_id:
                parent_tree[tree_parent_id].append(self._message_read_dict(cr, uid, message_tree[message_id], parent_id=tree_parent_id, context=context))

        if thread_level:
            for key, message_id_list in parent_tree.iteritems():
                message_id_list.sort(key=lambda item: item['id'])
                message_id_list.insert(0, self._message_read_dict(cr, uid, message_tree[key], context=context))

        # create final ordered message_list based on parent_tree
        parent_list = parent_tree.items()
        parent_list = sorted(parent_list, key=lambda item: max([msg.get('id') for msg in item[1]]) if item[1] else item[0], reverse=True)
        message_list = [message for (key, msg_list) in parent_list for message in msg_list]

        # get the child expandable messages for the tree
        self._message_read_dict_postprocess(cr, uid, message_list, message_tree, context=context)
        self._message_read_add_expandables(cr, uid, message_list, message_tree, parent_tree,
            thread_level=thread_level, message_unload_ids=message_unload_ids, domain=domain, parent_id=parent_id, context=context)
        return message_list

    #------------------------------------------------------
    # mail_message internals
    #------------------------------------------------------

    def init(self, cr):
        cr.execute("""SELECT indexname FROM pg_indexes WHERE indexname = 'mail_message_model_res_id_idx'""")
        if not cr.fetchone():
            cr.execute("""CREATE INDEX mail_message_model_res_id_idx ON mail_message (model, res_id)""")

    def _find_allowed_model_wise(self, cr, uid, doc_model, doc_dict, context=None):
        doc_ids = doc_dict.keys()
        allowed_doc_ids = self.pool[doc_model].search(cr, uid, [('id', 'in', doc_ids)], context=context)
        return set([message_id for allowed_doc_id in allowed_doc_ids for message_id in doc_dict[allowed_doc_id]])

    def _find_allowed_doc_ids(self, cr, uid, model_ids, context=None):
        model_access_obj = self.pool.get('ir.model.access')
        allowed_ids = set()
        for doc_model, doc_dict in model_ids.iteritems():
            if not model_access_obj.check(cr, uid, doc_model, 'read', False):
                continue
            allowed_ids |= self._find_allowed_model_wise(cr, uid, doc_model, doc_dict, context=context)
        return allowed_ids

    def _search(self, cr, uid, args, offset=0, limit=None, order=None,
        context=None, count=False, access_rights_uid=None):
        """ Override that adds specific access rights of mail.message, to remove
            ids uid could not see according to our custom rules. Please refer
            to check_access_rule for more details about those rules.

            After having received ids of a classic search, keep only:
            - if author_id == pid, uid is the author, OR
            - a notification (id, pid) exists, uid has been notified, OR
            - uid have read access to the related document is model, res_id
            - otherwise: remove the id
        """
        # Rules do not apply to administrator
        if uid == SUPERUSER_ID:
            return super(mail_message, self)._search(cr, uid, args, offset=offset, limit=limit, order=order,
                context=context, count=count, access_rights_uid=access_rights_uid)
        # Perform a super with count as False, to have the ids, not a counter
        ids = super(mail_message, self)._search(cr, uid, args, offset=offset, limit=limit, order=order,
            context=context, count=False, access_rights_uid=access_rights_uid)
        if not ids and count:
            return 0
        elif not ids:
            return ids

        pid = self.pool['res.users'].browse(cr, SUPERUSER_ID, uid, context=context).partner_id.id
        author_ids, partner_ids, allowed_ids = set([]), set([]), set([])
        model_ids = {}

        messages = super(mail_message, self).read(cr, uid, ids, ['author_id', 'model', 'res_id', 'notified_partner_ids'], context=context)
        for message in messages:
            if message.get('author_id') and message.get('author_id')[0] == pid:
                author_ids.add(message.get('id'))
            elif pid in message.get('notified_partner_ids'):
                partner_ids.add(message.get('id'))
            elif message.get('model') and message.get('res_id'):
                model_ids.setdefault(message.get('model'), {}).setdefault(message.get('res_id'), set()).add(message.get('id'))

        allowed_ids = self._find_allowed_doc_ids(cr, uid, model_ids, context=context)
        final_ids = author_ids | partner_ids | allowed_ids

        if count:
            return len(final_ids)
        else:
            # re-construct a list based on ids, because set did not keep the original order
            id_list = [id for id in ids if id in final_ids]
            return id_list

    def check_access_rule(self, cr, uid, ids, operation, context=None):
        """ Access rules of mail.message:
            - read: if
                - author_id == pid, uid is the author, OR
                - mail_notification (id, pid) exists, uid has been notified, OR
                - uid have read access to the related document if model, res_id
                - otherwise: raise
            - create: if
                - no model, no res_id, I create a private message OR
                - pid in message_follower_ids if model, res_id OR
                - mail_notification (parent_id.id, pid) exists, uid has been notified of the parent, OR
                - uid have write or create access on the related document if model, res_id, OR
                - otherwise: raise
            - write: if
                - author_id == pid, uid is the author, OR
                - uid has write or create access on the related document if model, res_id
                - otherwise: raise
            - unlink: if
                - uid has write or create access on the related document if model, res_id
                - otherwise: raise
        """
        def _generate_model_record_ids(msg_val, msg_ids):
            """ :param model_record_ids: {'model': {'res_id': (msg_id, msg_id)}, ... }
                :param message_values: {'msg_id': {'model': .., 'res_id': .., 'author_id': ..}}
            """
            model_record_ids = {}
            for id in msg_ids:
                vals = msg_val.get(id, {})
                if vals.get('model') and vals.get('res_id'):
                    model_record_ids.setdefault(vals['model'], set()).add(vals['res_id'])
            return model_record_ids

        if uid == SUPERUSER_ID:
            return
        if isinstance(ids, (int, long)):
            ids = [ids]
        not_obj = self.pool.get('mail.notification')
        fol_obj = self.pool.get('mail.followers')
        partner_id = self.pool['res.users'].browse(cr, SUPERUSER_ID, uid, context=None).partner_id.id

        # Read mail_message.ids to have their values
        message_values = dict.fromkeys(ids, {})
        cr.execute('SELECT DISTINCT id, model, res_id, author_id, parent_id FROM "%s" WHERE id = ANY (%%s)' % self._table, (ids,))
        for id, rmod, rid, author_id, parent_id in cr.fetchall():
            message_values[id] = {'model': rmod, 'res_id': rid, 'author_id': author_id, 'parent_id': parent_id}

        # Author condition (READ, WRITE, CREATE (private)) -> could become an ir.rule ?
        author_ids = []
        if operation == 'read' or operation == 'write':
            author_ids = [mid for mid, message in message_values.iteritems()
                if message.get('author_id') and message.get('author_id') == partner_id]
        elif operation == 'create':
            author_ids = [mid for mid, message in message_values.iteritems()
                if not message.get('model') and not message.get('res_id')]

        # Parent condition, for create (check for received notifications for the created message parent)
        notified_ids = []
        if operation == 'create':
            parent_ids = [message.get('parent_id') for mid, message in message_values.iteritems()
                if message.get('parent_id')]
            not_ids = not_obj.search(cr, SUPERUSER_ID, [('message_id.id', 'in', parent_ids), ('partner_id', '=', partner_id)], context=context)
            not_parent_ids = [notif.message_id.id for notif in not_obj.browse(cr, SUPERUSER_ID, not_ids, context=context)]
            notified_ids += [mid for mid, message in message_values.iteritems()
                if message.get('parent_id') in not_parent_ids]

        # Notification condition, for read (check for received notifications and create (in message_follower_ids)) -> could become an ir.rule, but not till we do not have a many2one variable field
        other_ids = set(ids).difference(set(author_ids), set(notified_ids))
        model_record_ids = _generate_model_record_ids(message_values, other_ids)
        if operation == 'read':
            not_ids = not_obj.search(cr, SUPERUSER_ID, [
                ('partner_id', '=', partner_id),
                ('message_id', 'in', ids),
            ], context=context)
            notified_ids = [notification.message_id.id for notification in not_obj.browse(cr, SUPERUSER_ID, not_ids, context=context)]
        elif operation == 'create':
            for doc_model, doc_ids in model_record_ids.items():
                fol_ids = fol_obj.search(cr, SUPERUSER_ID, [
                    ('res_model', '=', doc_model),
                    ('res_id', 'in', list(doc_ids)),
                    ('partner_id', '=', partner_id),
                    ], context=context)
                fol_mids = [follower.res_id for follower in fol_obj.browse(cr, SUPERUSER_ID, fol_ids, context=context)]
                notified_ids += [mid for mid, message in message_values.iteritems()
                    if message.get('model') == doc_model and message.get('res_id') in fol_mids]

        # CRUD: Access rights related to the document
        other_ids = other_ids.difference(set(notified_ids))
        model_record_ids = _generate_model_record_ids(message_values, other_ids)
        document_related_ids = []
        for model, doc_ids in model_record_ids.items():
            model_obj = self.pool[model]
            mids = model_obj.exists(cr, uid, list(doc_ids))
            if hasattr(model_obj, 'check_mail_message_access'):
                model_obj.check_mail_message_access(cr, uid, mids, operation, context=context)
            else:
                self.pool['mail.thread'].check_mail_message_access(cr, uid, mids, operation, model_obj=model_obj, context=context)
            document_related_ids += [mid for mid, message in message_values.iteritems()
                if message.get('model') == model and message.get('res_id') in mids]

        # Calculate remaining ids: if not void, raise an error
        other_ids = other_ids.difference(set(document_related_ids))
        if not other_ids:
            return
        raise orm.except_orm(_('Access Denied'),
                            _('The requested operation cannot be completed due to security restrictions. Please contact your system administrator.\n\n(Document type: %s, Operation: %s)') % \
                            (self._description, operation))

    def _get_record_name(self, cr, uid, values, context=None):
        """ Return the related document name, using name_get. It is done using
            SUPERUSER_ID, to be sure to have the record name correctly stored. """
        if not values.get('model') or not values.get('res_id') or values['model'] not in self.pool:
            return False
        return self.pool[values['model']].name_get(cr, SUPERUSER_ID, [values['res_id']], context=context)[0][1]

    def _get_reply_to(self, cr, uid, values, context=None):
        """ Return a specific reply_to: alias of the document through message_get_reply_to
            or take the email_from
        """
        model, res_id, email_from = values.get('model'), values.get('res_id'), values.get('email_from')
<<<<<<< HEAD
        ctx = dict(context, thread_model=model)
        return self.pool['mail.thread'].message_get_reply_to(cr, uid, [res_id], default=email_from, context=ctx)[res_id]
=======

        # if model and res_id: try to use ``message_get_reply_to`` that returns the document alias
        if not email_reply_to and model and res_id and catchall_domain and hasattr(self.pool[model], 'message_get_reply_to'):
            email_reply_to = self.pool[model].message_get_reply_to(cr, uid, [res_id], context=context)[0]
        # no alias reply_to -> catchall alias
        if not email_reply_to and catchall_domain:
            catchall_alias = ir_config_parameter.get_param(cr, uid, "mail.catchall.alias", context=context)
            if catchall_alias:
                email_reply_to = '%s@%s' % (catchall_alias, catchall_domain)
        # still no reply_to -> reply_to will be the email_from
        if not email_reply_to and email_from:
            email_reply_to = email_from

        # format 'Document name <email_address>'
        if email_reply_to and model and res_id:
            emails = tools.email_split(email_reply_to)
            if emails:
                email_reply_to = emails[0]
            document_name = self.pool[model].name_get(cr, SUPERUSER_ID, [res_id], context=context)[0]
            if document_name:
                # generate reply to
                email_reply_to = formataddr((_('Followers of %s') % document_name[1], email_reply_to))

        return email_reply_to
>>>>>>> 20cc18dc

    def _get_message_id(self, cr, uid, values, context=None):
        if values.get('no_auto_thread', False) is True:
            message_id = tools.generate_tracking_message_id('reply_to')
        elif values.get('res_id') and values.get('model'):
            message_id = tools.generate_tracking_message_id('%(res_id)s-%(model)s' % values)
        else:
            message_id = tools.generate_tracking_message_id('private')
        return message_id

    def create(self, cr, uid, values, context=None):
        context = dict(context or {})
        default_starred = context.pop('default_starred', False)

        if 'email_from' not in values:  # needed to compute reply_to
            values['email_from'] = self._get_default_from(cr, uid, context=context)
        if not values.get('message_id'):
            values['message_id'] = self._get_message_id(cr, uid, values, context=context)
        if 'reply_to' not in values:
            values['reply_to'] = self._get_reply_to(cr, uid, values, context=context)
        if 'record_name' not in values and 'default_record_name' not in context:
            values['record_name'] = self._get_record_name(cr, uid, values, context=context)

        newid = super(mail_message, self).create(cr, uid, values, context)

        self._notify(cr, uid, newid, context=context,
                     force_send=context.get('mail_notify_force_send', True),
                     user_signature=context.get('mail_notify_user_signature', True))
        # TDE FIXME: handle default_starred. Why not setting an inv on starred ?
        # Because starred will call set_message_starred, that looks for notifications.
        # When creating a new mail_message, it will create a notification to a message
        # that does not exist, leading to an error (key not existing). Also this
        # this means unread notifications will be created, yet we can not assure
        # this is what we want.
        if default_starred:
            self.set_message_starred(cr, uid, [newid], True, context=context)
        return newid

    def read(self, cr, uid, ids, fields=None, context=None, load='_classic_read'):
        """ Override to explicitely call check_access_rule, that is not called
            by the ORM. It instead directly fetches ir.rules and apply them. """
        self.check_access_rule(cr, uid, ids, 'read', context=context)
        res = super(mail_message, self).read(cr, uid, ids, fields=fields, context=context, load=load)
        return res

    def unlink(self, cr, uid, ids, context=None):
        # cascade-delete attachments that are directly attached to the message (should only happen
        # for mail.messages that act as parent for a standalone mail.mail record).
        self.check_access_rule(cr, uid, ids, 'unlink', context=context)
        attachments_to_delete = []
        for message in self.browse(cr, uid, ids, context=context):
            for attach in message.attachment_ids:
                if attach.res_model == self._name and (attach.res_id == message.id or attach.res_id == 0):
                    attachments_to_delete.append(attach.id)
        if attachments_to_delete:
            self.pool.get('ir.attachment').unlink(cr, uid, attachments_to_delete, context=context)
        return super(mail_message, self).unlink(cr, uid, ids, context=context)

    #------------------------------------------------------
    # Messaging API
    #------------------------------------------------------

    def _notify(self, cr, uid, newid, context=None, force_send=False, user_signature=True):
        """ Add the related record followers to the destination partner_ids if is not a private message.
            Call mail_notification.notify to manage the email sending
        """
        notification_obj = self.pool.get('mail.notification')
        message = self.browse(cr, uid, newid, context=context)
        partners_to_notify = set([])

        # all followers of the mail.message document have to be added as partners and notified if a subtype is defined (otherwise: log message)
        if message.subtype_id and message.model and message.res_id:
            fol_obj = self.pool.get("mail.followers")
            # browse as SUPERUSER because rules could restrict the search results
            fol_ids = fol_obj.search(
                cr, SUPERUSER_ID, [
                    ('res_model', '=', message.model),
                    ('res_id', '=', message.res_id),
                ], context=context)
            partners_to_notify |= set(
                fo.partner_id.id for fo in fol_obj.browse(cr, SUPERUSER_ID, fol_ids, context=context)
                if message.subtype_id.id in [st.id for st in fo.subtype_ids]
            )
        # remove me from notified partners, unless the message is written on my own wall
        if message.subtype_id and message.author_id and message.model == "res.partner" and message.res_id == message.author_id.id:
            partners_to_notify |= set([message.author_id.id])
        elif message.author_id:
            partners_to_notify -= set([message.author_id.id])

        # all partner_ids of the mail.message have to be notified regardless of the above (even the author if explicitly added!)
        if message.partner_ids:
            partners_to_notify |= set([p.id for p in message.partner_ids])

        # notify
        notification_obj._notify(
            cr, uid, newid, partners_to_notify=list(partners_to_notify), context=context,
            force_send=force_send, user_signature=user_signature
        )
        message.refresh()

        # An error appear when a user receive a notification without notifying
        # the parent message -> add a read notification for the parent
        if message.parent_id:
            # all notified_partner_ids of the mail.message have to be notified for the parented messages
            partners_to_parent_notify = set(message.notified_partner_ids).difference(message.parent_id.notified_partner_ids)
            for partner in partners_to_parent_notify:
                notification_obj.create(cr, uid, {
                        'message_id': message.parent_id.id,
                        'partner_id': partner.id,
                        'is_read': True,
                    }, context=context)<|MERGE_RESOLUTION|>--- conflicted
+++ resolved
@@ -24,12 +24,8 @@
 from openerp import tools
 
 from email.header import decode_header
-<<<<<<< HEAD
+from email.utils import formataddr
 from openerp import SUPERUSER_ID, api
-=======
-from email.utils import formataddr
-from openerp import SUPERUSER_ID
->>>>>>> 20cc18dc
 from openerp.osv import osv, orm, fields
 from openerp.tools import html_email_clean
 from openerp.tools.translate import _
@@ -772,35 +768,8 @@
             or take the email_from
         """
         model, res_id, email_from = values.get('model'), values.get('res_id'), values.get('email_from')
-<<<<<<< HEAD
         ctx = dict(context, thread_model=model)
         return self.pool['mail.thread'].message_get_reply_to(cr, uid, [res_id], default=email_from, context=ctx)[res_id]
-=======
-
-        # if model and res_id: try to use ``message_get_reply_to`` that returns the document alias
-        if not email_reply_to and model and res_id and catchall_domain and hasattr(self.pool[model], 'message_get_reply_to'):
-            email_reply_to = self.pool[model].message_get_reply_to(cr, uid, [res_id], context=context)[0]
-        # no alias reply_to -> catchall alias
-        if not email_reply_to and catchall_domain:
-            catchall_alias = ir_config_parameter.get_param(cr, uid, "mail.catchall.alias", context=context)
-            if catchall_alias:
-                email_reply_to = '%s@%s' % (catchall_alias, catchall_domain)
-        # still no reply_to -> reply_to will be the email_from
-        if not email_reply_to and email_from:
-            email_reply_to = email_from
-
-        # format 'Document name <email_address>'
-        if email_reply_to and model and res_id:
-            emails = tools.email_split(email_reply_to)
-            if emails:
-                email_reply_to = emails[0]
-            document_name = self.pool[model].name_get(cr, SUPERUSER_ID, [res_id], context=context)[0]
-            if document_name:
-                # generate reply to
-                email_reply_to = formataddr((_('Followers of %s') % document_name[1], email_reply_to))
-
-        return email_reply_to
->>>>>>> 20cc18dc
 
     def _get_message_id(self, cr, uid, values, context=None):
         if values.get('no_auto_thread', False) is True:
