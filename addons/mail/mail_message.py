# -*- coding: utf-8 -*-
##############################################################################
#
#    OpenERP, Open Source Management Solution
#    Copyright (C) 2010-today OpenERP SA (<http://www.openerp.com>)
#
#    This program is free software: you can redistribute it and/or modify
#    it under the terms of the GNU Affero General Public License as
#    published by the Free Software Foundation, either version 3 of the
#    License, or (at your option) any later version
#
#    This program is distributed in the hope that it will be useful,
#    but WITHOUT ANY WARRANTY; without even the implied warranty of
#    MERCHANTABILITY or FITNESS FOR A PARTICULAR PURPOSE.  See the
#    GNU Affero General Public License for more details
#
#    You should have received a copy of the GNU Affero General Public License
#    along with this program.  If not, see <http://www.gnu.org/licenses/>
#
##############################################################################

import logging
from openerp import tools

from email.header import decode_header
from openerp import SUPERUSER_ID
from openerp.osv import osv, orm, fields
from openerp.tools import html_email_clean
from openerp.tools.translate import _

_logger = logging.getLogger(__name__)

try:
    from mako.template import Template as MakoTemplate
except ImportError:
    _logger.warning("payment_acquirer: mako templates not available, payment acquirer will not work!")


""" Some tools for parsing / creating email fields """
def decode(text):
    """Returns unicode() string conversion of the the given encoded smtp header text"""
    if text:
        text = decode_header(text.replace('\r', ''))
        return ''.join([tools.ustr(x[0], x[1]) for x in text])


class mail_message(osv.Model):
    """ Messages model: system notification (replacing res.log notifications),
        comments (OpenChatter discussion) and incoming emails. """
    _name = 'mail.message'
    _description = 'Message'
    _inherit = ['ir.needaction_mixin']
    _order = 'id desc'
    _rec_name = 'record_name'

    _message_read_limit = 30
    _message_read_fields = ['id', 'parent_id', 'model', 'res_id', 'body', 'subject', 'date', 'to_read', 'email_from',
        'type', 'vote_user_ids', 'attachment_ids', 'author_id', 'partner_ids', 'record_name']
    _message_record_name_length = 18
    _message_read_more_limit = 1024

    def default_get(self, cr, uid, fields, context=None):
        # protection for `default_type` values leaking from menu action context (e.g. for invoices)
        if context and context.get('default_type') and context.get('default_type') not in self._columns['type'].selection:
            context = dict(context, default_type=None)
        return super(mail_message, self).default_get(cr, uid, fields, context=context)

    def _shorten_name(self, name):
        if len(name) <= (self._message_record_name_length + 3):
            return name
        return name[:self._message_record_name_length] + '...'

    def _get_record_name(self, cr, uid, ids, name, arg, context=None):
        """ Return the related document name, using name_get. It is done using
            SUPERUSER_ID, to be sure to have the record name correctly stored. """
        # TDE note: regroup by model/ids, to have less queries to perform
        result = dict.fromkeys(ids, False)
        for message in self.read(cr, uid, ids, ['model', 'res_id'], context=context):
            if not message.get('model') or not message.get('res_id') or not self.pool.get(message['model']):
                continue
            result[message['id']] = self.pool.get(message['model']).name_get(cr, SUPERUSER_ID, [message['res_id']], context=context)[0][1]
        return result

    def _get_to_read(self, cr, uid, ids, name, arg, context=None):
        """ Compute if the message is unread by the current user. """
        res = dict((id, False) for id in ids)
        partner_id = self.pool.get('res.users').read(cr, uid, uid, ['partner_id'], context=context)['partner_id'][0]
        notif_obj = self.pool.get('mail.notification')
        notif_ids = notif_obj.search(cr, uid, [
            ('partner_id', 'in', [partner_id]),
            ('message_id', 'in', ids),
            ('read', '=', False),
        ], context=context)
        for notif in notif_obj.browse(cr, uid, notif_ids, context=context):
            res[notif.message_id.id] = True
        return res

    def _search_to_read(self, cr, uid, obj, name, domain, context=None):
        """ Search for messages to read by the current user. Condition is
            inversed because we search unread message on a read column. """
        return ['&', ('notification_ids.partner_id.user_ids', 'in', [uid]), ('notification_ids.read', '=', not domain[0][2])]

    def _get_starred(self, cr, uid, ids, name, arg, context=None):
        """ Compute if the message is unread by the current user. """
        res = dict((id, False) for id in ids)
        partner_id = self.pool.get('res.users').read(cr, uid, uid, ['partner_id'], context=context)['partner_id'][0]
        notif_obj = self.pool.get('mail.notification')
        notif_ids = notif_obj.search(cr, uid, [
            ('partner_id', 'in', [partner_id]),
            ('message_id', 'in', ids),
            ('starred', '=', True),
        ], context=context)
        for notif in notif_obj.browse(cr, uid, notif_ids, context=context):
            res[notif.message_id.id] = True
        return res

    def _search_starred(self, cr, uid, obj, name, domain, context=None):
        """ Search for messages to read by the current user. Condition is
            inversed because we search unread message on a read column. """
        return ['&', ('notification_ids.partner_id.user_ids', 'in', [uid]), ('notification_ids.starred', '=', domain[0][2])]

    def name_get(self, cr, uid, ids, context=None):
        # name_get may receive int id instead of an id list
        if isinstance(ids, (int, long)):
            ids = [ids]
        res = []
        for message in self.browse(cr, uid, ids, context=context):
            name = '%s: %s' % (message.subject or '', message.body or '')
            res.append((message.id, self._shorten_name(name.lstrip(' :'))))
        return res

    _columns = {
        'type': fields.selection([
                        ('email', 'Email'),
                        ('comment', 'Comment'),
                        ('notification', 'System notification'),
                        ], 'Type',
            help="Message type: email for email message, notification for system "\
                 "message, comment for other messages such as user replies"),
        'email_from': fields.char('From',
            help="Email address of the sender. This field is set when no matching partner is found for incoming emails."),
        'reply_to': fields.char('Reply-To',
            help='Reply email address. Setting the reply_to bypasses the automatic thread creation.'),
        'author_id': fields.many2one('res.partner', 'Author', select=1,
            ondelete='set null',
            help="Author of the message. If not set, email_from may hold an email address that did not match any partner."),
        'partner_ids': fields.many2many('res.partner', string='Recipients'),
        'notified_partner_ids': fields.many2many('res.partner', 'mail_notification',
            'message_id', 'partner_id', 'Notified partners',
            help='Partners that have a notification pushing this message in their mailboxes'),
        'attachment_ids': fields.many2many('ir.attachment', 'message_attachment_rel',
            'message_id', 'attachment_id', 'Attachments'),
        'parent_id': fields.many2one('mail.message', 'Parent Message', select=True,
            ondelete='set null', help="Initial thread message."),
        'child_ids': fields.one2many('mail.message', 'parent_id', 'Child Messages'),
        'model': fields.char('Related Document Model', size=128, select=1),
        'res_id': fields.integer('Related Document ID', select=1),
        'record_name': fields.function(_get_record_name, type='char',
            store=True, string='Message Record Name',
            help="Name get of the related document."),
        'notification_ids': fields.one2many('mail.notification', 'message_id',
            string='Notifications', auto_join=True,
            help='Technical field holding the message notifications. Use notified_partner_ids to access notified partners.'),
        'subject': fields.char('Subject'),
        'date': fields.datetime('Date'),
        'message_id': fields.char('Message-Id', help='Message unique identifier', select=1, readonly=1),
        'body': fields.html('Contents', help='Automatically sanitized HTML contents'),
        'to_read': fields.function(_get_to_read, fnct_search=_search_to_read,
            type='boolean', string='To read',
            help='Current user has an unread notification linked to this message'),
        'starred': fields.function(_get_starred, fnct_search=_search_starred,
            type='boolean', string='Starred',
            help='Current user has a starred notification linked to this message'),
        'subtype_id': fields.many2one('mail.message.subtype', 'Subtype',
            ondelete='set null', select=1,),
        'vote_user_ids': fields.many2many('res.users', 'mail_vote',
            'message_id', 'user_id', string='Votes',
            help='Users that voted for this message'),
    }

    def _needaction_domain_get(self, cr, uid, context=None):
        return [('to_read', '=', True)]

    def _get_default_author(self, cr, uid, context=None):
        return self.pool.get('res.users').read(cr, uid, uid, ['partner_id'], context=context)['partner_id'][0]

    _defaults = {
        'type': 'email',
        'date': lambda *a: fields.datetime.now(),
        'author_id': lambda self, cr, uid, ctx=None: self._get_default_author(cr, uid, ctx),
        'body': '',
        'email_from': lambda self, cr, uid, ctx=None: self.pool.get('mail.mail')._get_default_from(cr, uid, ctx),
    }

    #------------------------------------------------------
    # Vote/Like
    #------------------------------------------------------

    def vote_toggle(self, cr, uid, ids, context=None):
        ''' Toggles vote. Performed using read to avoid access rights issues.
            Done as SUPERUSER_ID because uid may vote for a message he cannot modify. '''
        for message in self.read(cr, uid, ids, ['vote_user_ids'], context=context):
            new_has_voted = not (uid in message.get('vote_user_ids'))
            if new_has_voted:
                self.write(cr, SUPERUSER_ID, message.get('id'), {'vote_user_ids': [(4, uid)]}, context=context)
            else:
                self.write(cr, SUPERUSER_ID, message.get('id'), {'vote_user_ids': [(3, uid)]}, context=context)
        return new_has_voted or False

    #------------------------------------------------------
    # download an attachment
    #------------------------------------------------------

    def download_attachment(self, cr, uid, id_message, attachment_id, context=None):
        """ Return the content of linked attachments. """
        message = self.browse(cr, uid, id_message, context=context)
        if attachment_id in [attachment.id for attachment in message.attachment_ids]:
            attachment = self.pool.get('ir.attachment').browse(cr, SUPERUSER_ID, attachment_id, context=context)
            if attachment.datas and attachment.datas_fname:
                return {
                    'base64': attachment.datas,
                    'filename': attachment.datas_fname,
                }
        return False

    #------------------------------------------------------
    # Notification API
    #------------------------------------------------------

    def set_message_read(self, cr, uid, msg_ids, read, create_missing=True, context=None):
        """ Set messages as (un)read. Technically, the notifications related
            to uid are set to (un)read. If for some msg_ids there are missing
            notifications (i.e. due to load more or thread parent fetching),
            they are created.

            :param bool read: set notification as (un)read
            :param bool create_missing: create notifications for missing entries
                (i.e. when acting on displayed messages not notified)
        """
        notification_obj = self.pool.get('mail.notification')
        user_pid = self.pool.get('res.users').read(cr, uid, uid, ['partner_id'], context=context)['partner_id'][0]
        domain = [('partner_id', '=', user_pid), ('message_id', 'in', msg_ids)]
        if not create_missing:
            domain += [('read', '=', not read)]
        notif_ids = notification_obj.search(cr, uid, domain, context=context)

        # all message have notifications: already set them as (un)read
        if len(notif_ids) == len(msg_ids) or not create_missing:
            return notification_obj.write(cr, uid, notif_ids, {'read': read}, context=context)

        # some messages do not have notifications: find which one, create notification, update read status
        notified_msg_ids = [notification.message_id.id for notification in notification_obj.browse(cr, uid, notif_ids, context=context)]
        to_create_msg_ids = list(set(msg_ids) - set(notified_msg_ids))
        for msg_id in to_create_msg_ids:
            notification_obj.create(cr, uid, {'partner_id': user_pid, 'read': read, 'message_id': msg_id}, context=context)
        return notification_obj.write(cr, uid, notif_ids, {'read': read}, context=context)

    def set_message_starred(self, cr, uid, msg_ids, starred, create_missing=True, context=None):
        """ Set messages as (un)starred. Technically, the notifications related
            to uid are set to (un)starred.

            :param bool starred: set notification as (un)starred
            :param bool create_missing: create notifications for missing entries
                (i.e. when acting on displayed messages not notified)
        """
        notification_obj = self.pool.get('mail.notification')
        user_pid = self.pool.get('res.users').read(cr, uid, uid, ['partner_id'], context=context)['partner_id'][0]
        domain = [('partner_id', '=', user_pid), ('message_id', 'in', msg_ids)]
        if not create_missing:
            domain += [('starred', '=', not starred)]
        notif_ids = notification_obj.search(cr, uid, domain, context=context)

        # all message have notifications: already set them as (un)starred
        if len(notif_ids) == len(msg_ids) or not create_missing:
            notification_obj.write(cr, uid, notif_ids, {'starred': starred}, context=context)
            return starred

        # some messages do not have notifications: find which one, create notification, update starred status
        notified_msg_ids = [notification.message_id.id for notification in notification_obj.browse(cr, uid, notif_ids, context=context)]
        to_create_msg_ids = list(set(msg_ids) - set(notified_msg_ids))
        for msg_id in to_create_msg_ids:
            notification_obj.create(cr, uid, {'partner_id': user_pid, 'starred': starred, 'message_id': msg_id}, context=context)
        notification_obj.write(cr, uid, notif_ids, {'starred': starred}, context=context)
        return starred

    #------------------------------------------------------
    # Message loading for web interface
    #------------------------------------------------------

    def _message_read_dict_postprocess(self, cr, uid, messages, message_tree, context=None):
        """ Post-processing on values given by message_read. This method will
            handle partners in batch to avoid doing numerous queries.

            :param list messages: list of message, as get_dict result
            :param dict message_tree: {[msg.id]: msg browse record}
        """
        res_partner_obj = self.pool.get('res.partner')
        ir_attachment_obj = self.pool.get('ir.attachment')
        pid = self.pool.get('res.users').read(cr, uid, uid, ['partner_id'], context=None)['partner_id'][0]

        # 1. Aggregate partners (author_id and partner_ids) and attachments
        partner_ids = set()
        attachment_ids = set()
        for key, message in message_tree.iteritems():
            if message.author_id:
                partner_ids |= set([message.author_id.id])
            if message.notified_partner_ids:
                partner_ids |= set([partner.id for partner in message.notified_partner_ids])
            if message.attachment_ids:
                attachment_ids |= set([attachment.id for attachment in message.attachment_ids])
        # Read partners as SUPERUSER -> display the names like classic m2o even if no access
        partners = res_partner_obj.name_get(cr, SUPERUSER_ID, list(partner_ids), context=context)
        partner_tree = dict((partner[0], partner) for partner in partners)

        # 2. Attachments as SUPERUSER, because could receive msg and attachments for doc uid cannot see
        attachments = ir_attachment_obj.read(cr, SUPERUSER_ID, list(attachment_ids), ['id', 'datas_fname', 'name'], context=context)
        attachments_tree = dict((attachment['id'], {'id': attachment['id'], 'filename': attachment['datas_fname'], 'name': attachment['name']}) for attachment in attachments)

        # 3. Update message dictionaries
        for message_dict in messages:
            message_id = message_dict.get('id')
            message = message_tree[message_id]
            if message.author_id:
                author = partner_tree[message.author_id.id]
            else:
                author = (0, message.email_from)
            partner_ids = []
            for partner in message.notified_partner_ids:
                if partner.id in partner_tree:
                    partner_ids.append(partner_tree[partner.id])
            attachment_ids = []
            for attachment in message.attachment_ids:
                if attachment.id in attachments_tree:
                    attachment_ids.append(attachments_tree[attachment.id])
            message_dict.update({
                'is_author': pid == author[0],
                'author_id': author,
                'partner_ids': partner_ids,
                'attachment_ids': attachment_ids,
                })
        return True

    def _message_read_dict(self, cr, uid, message, parent_id=False, context=None):
        """ Return a dict representation of the message. This representation is
            used in the JS client code, to display the messages. Partners and
            attachments related stuff will be done in post-processing in batch.

            :param dict message: mail.message browse record
        """
        # private message: no model, no res_id
        is_private = False
        if not message.model or not message.res_id:
            is_private = True
        # votes and favorites: res.users ids, no prefetching should be done
        vote_nb = len(message.vote_user_ids)
        has_voted = uid in [user.id for user in message.vote_user_ids]

        try:
            body_html = html_email_clean(message.body)
        except Exception:
            body_html = '<p><b>Encoding Error : </b><br/>Unable to convert this message (id: %s).</p>' % message.id
            _logger.exception(Exception)

        return {'id': message.id,
                'type': message.type,
                'body': body_html,
                'model': message.model,
                'res_id': message.res_id,
                'record_name': message.record_name,
                'subject': message.subject,
                'date': message.date,
                'to_read': message.to_read,
                'parent_id': parent_id,
                'is_private': is_private,
                'author_id': False,
                'is_author': False,
                'partner_ids': [],
                'vote_nb': vote_nb,
                'has_voted': has_voted,
                'is_favorite': message.starred,
                'attachment_ids': [],
            }

    def _message_read_add_expandables(self, cr, uid, messages, message_tree, parent_tree,
            message_unload_ids=[], thread_level=0, domain=[], parent_id=False, context=None):
        """ Create expandables for message_read, to load new messages.
            1. get the expandable for new threads
                if display is flat (thread_level == 0):
                    fetch message_ids < min(already displayed ids), because we
                    want a flat display, ordered by id
                else:
                    fetch message_ids that are not childs of already displayed
                    messages
            2. get the expandables for new messages inside threads if display
               is not flat
                for each thread header, search for its childs
                    for each hole in the child list based on message displayed,
                    create an expandable

            :param list messages: list of message structure for the Chatter
                widget to which expandables are added
            :param dict message_tree: dict [id]: browse record of this message
            :param dict parent_tree: dict [parent_id]: [child_ids]
            :param list message_unload_ids: list of message_ids we do not want
                to load
            :return bool: True
        """
        def _get_expandable(domain, message_nb, parent_id, max_limit):
            return {
                'domain': domain,
                'nb_messages': message_nb,
                'type': 'expandable',
                'parent_id': parent_id,
                'max_limit':  max_limit,
            }

        if not messages:
            return True
        message_ids = sorted(message_tree.keys())

        # 1. get the expandable for new threads
        if thread_level == 0:
            exp_domain = domain + [('id', '<', min(message_unload_ids + message_ids))]
        else:
            exp_domain = domain + ['!', ('id', 'child_of', message_unload_ids + parent_tree.keys())]
        ids = self.search(cr, uid, exp_domain, context=context, limit=1)
        if ids:
            # inside a thread: prepend
            if parent_id:
                messages.insert(0, _get_expandable(exp_domain, -1, parent_id, True))
            # new threads: append
            else:
                messages.append(_get_expandable(exp_domain, -1, parent_id, True))

        # 2. get the expandables for new messages inside threads if display is not flat
        if thread_level == 0:
            return True
        for message_id in message_ids:
            message = message_tree[message_id]

            # generate only for thread header messages (TDE note: parent_id may be False is uid cannot see parent_id, seems ok)
            if message.parent_id:
                continue

            # check there are message for expandable
            child_ids = set([child.id for child in message.child_ids]) - set(message_unload_ids)
            child_ids = sorted(list(child_ids), reverse=True)
            if not child_ids:
                continue

            # make groups of unread messages
            id_min, id_max, nb = max(child_ids), 0, 0
            for child_id in child_ids:
                if not child_id in message_ids:
                    nb += 1
                    if id_min > child_id:
                        id_min = child_id
                    if id_max < child_id:
                        id_max = child_id
                elif nb > 0:
                    exp_domain = [('id', '>=', id_min), ('id', '<=', id_max), ('id', 'child_of', message_id)]
                    idx = [msg.get('id') for msg in messages].index(child_id) + 1
                    # messages.append(_get_expandable(exp_domain, nb, message_id, False))
                    messages.insert(idx, _get_expandable(exp_domain, nb, message_id, False))
                    id_min, id_max, nb = max(child_ids), 0, 0
                else:
                    id_min, id_max, nb = max(child_ids), 0, 0
            if nb > 0:
                exp_domain = [('id', '>=', id_min), ('id', '<=', id_max), ('id', 'child_of', message_id)]
                idx = [msg.get('id') for msg in messages].index(message_id) + 1
                # messages.append(_get_expandable(exp_domain, nb, message_id, id_min))
                messages.insert(idx, _get_expandable(exp_domain, nb, message_id, False))

        return True

    def message_read(self, cr, uid, ids=None, domain=None, message_unload_ids=None,
                        thread_level=0, context=None, parent_id=False, limit=None):
        """ Read messages from mail.message, and get back a list of structured
            messages to be displayed as discussion threads. If IDs is set,
            fetch these records. Otherwise use the domain to fetch messages.
            After having fetch messages, their ancestors will be added to obtain
            well formed threads, if uid has access to them.

            After reading the messages, expandable messages are added in the
            message list (see ``_message_read_add_expandables``). It consists
            in messages holding the 'read more' data: number of messages to
            read, domain to apply.

            :param list ids: optional IDs to fetch
            :param list domain: optional domain for searching ids if ids not set
            :param list message_unload_ids: optional ids we do not want to fetch,
                because i.e. they are already displayed somewhere
            :param int parent_id: context of parent_id
                - if parent_id reached when adding ancestors, stop going further
                  in the ancestor search
                - if set in flat mode, ancestor_id is set to parent_id
            :param int limit: number of messages to fetch, before adding the
                ancestors and expandables
            :return list: list of message structure for the Chatter widget
        """
        assert thread_level in [0, 1], 'message_read() thread_level should be 0 (flat) or 1 (1 level of thread); given %s.' % thread_level
        domain = domain if domain is not None else []
        message_unload_ids = message_unload_ids if message_unload_ids is not None else []
        if message_unload_ids:
            domain += [('id', 'not in', message_unload_ids)]
        notification_obj = self.pool.get('mail.notification')
        limit = limit or self._message_read_limit
        message_tree = {}
        message_list = []
        parent_tree = {}

        # no specific IDS given: fetch messages according to the domain, add their parents if uid has access to
        if ids is None:
            ids = self.search(cr, uid, domain, context=context, limit=limit)

        # fetch parent if threaded, sort messages
        for message in self.browse(cr, uid, ids, context=context):
            message_id = message.id
            if message_id in message_tree:
                continue
            message_tree[message_id] = message

            # find parent_id
            if thread_level == 0:
                tree_parent_id = parent_id
            else:
                tree_parent_id = message_id
                parent = message
                while parent.parent_id and parent.parent_id.id != parent_id:
                    parent = parent.parent_id
                    tree_parent_id = parent.id
                if not parent.id in message_tree:
                    message_tree[parent.id] = parent
            # newest messages first
            parent_tree.setdefault(tree_parent_id, [])
            if tree_parent_id != message_id:
                parent_tree[tree_parent_id].append(self._message_read_dict(cr, uid, message_tree[message_id], parent_id=tree_parent_id, context=context))

        if thread_level:
            for key, message_id_list in parent_tree.iteritems():
                message_id_list.sort(key=lambda item: item['id'])
                message_id_list.insert(0, self._message_read_dict(cr, uid, message_tree[key], context=context))

        # create final ordered message_list based on parent_tree
        parent_list = parent_tree.items()
        parent_list = sorted(parent_list, key=lambda item: max([msg.get('id') for msg in item[1]]) if item[1] else item[0], reverse=True)
        message_list = [message for (key, msg_list) in parent_list for message in msg_list]

        # get the child expandable messages for the tree
        self._message_read_dict_postprocess(cr, uid, message_list, message_tree, context=context)
        self._message_read_add_expandables(cr, uid, message_list, message_tree, parent_tree,
            thread_level=thread_level, message_unload_ids=message_unload_ids, domain=domain, parent_id=parent_id, context=context)
        return message_list

    #------------------------------------------------------
    # mail_message internals
    #------------------------------------------------------

    def init(self, cr):
        cr.execute("""SELECT indexname FROM pg_indexes WHERE indexname = 'mail_message_model_res_id_idx'""")
        if not cr.fetchone():
            cr.execute("""CREATE INDEX mail_message_model_res_id_idx ON mail_message (model, res_id)""")

    def _find_allowed_model_wise(self, cr, uid, doc_model, doc_dict, context=None):
        doc_ids = doc_dict.keys()
        allowed_doc_ids = self.pool.get(doc_model).search(cr, uid, [('id', 'in', doc_ids)], context=context)
        return set([message_id for allowed_doc_id in allowed_doc_ids for message_id in doc_dict[allowed_doc_id]])

    def _find_allowed_doc_ids(self, cr, uid, model_ids, context=None):
        model_access_obj = self.pool.get('ir.model.access')
        allowed_ids = set()
        for doc_model, doc_dict in model_ids.iteritems():
            if not model_access_obj.check(cr, uid, doc_model, 'read', False):
                continue
            allowed_ids |= self._find_allowed_model_wise(cr, uid, doc_model, doc_dict, context=context)
        return allowed_ids

    def _search(self, cr, uid, args, offset=0, limit=None, order=None,
        context=None, count=False, access_rights_uid=None):
        """ Override that adds specific access rights of mail.message, to remove
            ids uid could not see according to our custom rules. Please refer
            to check_access_rule for more details about those rules.

            After having received ids of a classic search, keep only:
            - if author_id == pid, uid is the author, OR
            - a notification (id, pid) exists, uid has been notified, OR
            - uid have read access to the related document is model, res_id
            - otherwise: remove the id
        """
        # Rules do not apply to administrator
        if uid == SUPERUSER_ID:
            return super(mail_message, self)._search(cr, uid, args, offset=offset, limit=limit, order=order,
                context=context, count=count, access_rights_uid=access_rights_uid)
        # Perform a super with count as False, to have the ids, not a counter
        ids = super(mail_message, self)._search(cr, uid, args, offset=offset, limit=limit, order=order,
            context=context, count=False, access_rights_uid=access_rights_uid)
        if not ids and count:
            return 0
        elif not ids:
            return ids

        pid = self.pool.get('res.users').read(cr, uid, uid, ['partner_id'])['partner_id'][0]
        author_ids, partner_ids, allowed_ids = set([]), set([]), set([])
        model_ids = {}

        messages = super(mail_message, self).read(cr, uid, ids, ['author_id', 'model', 'res_id', 'notified_partner_ids'], context=context)
        for message in messages:
            if message.get('author_id') and message.get('author_id')[0] == pid:
                author_ids.add(message.get('id'))
            elif pid in message.get('notified_partner_ids'):
                partner_ids.add(message.get('id'))
            elif message.get('model') and message.get('res_id'):
                model_ids.setdefault(message.get('model'), {}).setdefault(message.get('res_id'), set()).add(message.get('id'))

        allowed_ids = self._find_allowed_doc_ids(cr, uid, model_ids, context=context)
        final_ids = author_ids | partner_ids | allowed_ids

        if count:
            return len(final_ids)
        else:
            # re-construct a list based on ids, because set did not keep the original order
            id_list = [id for id in ids if id in final_ids]
            return id_list

    def check_access_rule(self, cr, uid, ids, operation, context=None):
        """ Access rules of mail.message:
            - read: if
                - author_id == pid, uid is the author, OR
                - mail_notification (id, pid) exists, uid has been notified, OR
                - uid have read access to the related document if model, res_id
                - otherwise: raise
            - create: if
                - no model, no res_id, I create a private message OR
                - pid in message_follower_ids if model, res_id OR
                - mail_notification (parent_id.id, pid) exists, uid has been notified of the parent, OR
                - uid have write access on the related document if model, res_id, OR
                - otherwise: raise
            - write: if
                - author_id == pid, uid is the author, OR
                - uid has write access on the related document if model, res_id
                - otherwise: raise
            - unlink: if
                - uid has write access on the related document if model, res_id
                - otherwise: raise
        """
        def _generate_model_record_ids(msg_val, msg_ids=[]):
            """ :param model_record_ids: {'model': {'res_id': (msg_id, msg_id)}, ... }
                :param message_values: {'msg_id': {'model': .., 'res_id': .., 'author_id': ..}}
            """
            model_record_ids = {}
            for id in msg_ids:
                if msg_val[id]['model'] and msg_val[id]['res_id']:
                    model_record_ids.setdefault(msg_val[id]['model'], dict()).setdefault(msg_val[id]['res_id'], set()).add(msg_val[id]['res_id'])
            return model_record_ids

        if uid == SUPERUSER_ID:
            return
        if isinstance(ids, (int, long)):
            ids = [ids]
        not_obj = self.pool.get('mail.notification')
        fol_obj = self.pool.get('mail.followers')
        partner_id = self.pool.get('res.users').read(cr, uid, uid, ['partner_id'], context=None)['partner_id'][0]

        # Read mail_message.ids to have their values
        message_values = dict.fromkeys(ids)
        cr.execute('SELECT DISTINCT id, model, res_id, author_id, parent_id FROM "%s" WHERE id = ANY (%%s)' % self._table, (ids,))
        for id, rmod, rid, author_id, parent_id in cr.fetchall():
            message_values[id] = {'model': rmod, 'res_id': rid, 'author_id': author_id, 'parent_id': parent_id}

        # Author condition (READ, WRITE, CREATE (private)) -> could become an ir.rule ?
        author_ids = []
        if operation == 'read' or operation == 'write':
            author_ids = [mid for mid, message in message_values.iteritems()
                if message.get('author_id') and message.get('author_id') == partner_id]
        elif operation == 'create':
            author_ids = [mid for mid, message in message_values.iteritems()
                if not message.get('model') and not message.get('res_id')]

        # Parent condition, for create (check for received notifications for the created message parent)
        notified_ids = []
        if operation == 'create':
            parent_ids = [message.get('parent_id') for mid, message in message_values.iteritems()
                if message.get('parent_id')]
            not_ids = not_obj.search(cr, SUPERUSER_ID, [('message_id.id', 'in', parent_ids), ('partner_id', '=', partner_id)], context=context)
            not_parent_ids = [notif.message_id.id for notif in not_obj.browse(cr, SUPERUSER_ID, not_ids, context=context)]
            notified_ids += [mid for mid, message in message_values.iteritems()
                if message.get('parent_id') in not_parent_ids]

        # Notification condition, for read (check for received notifications and create (in message_follower_ids)) -> could become an ir.rule, but not till we do not have a many2one variable field
        other_ids = set(ids).difference(set(author_ids), set(notified_ids))
        model_record_ids = _generate_model_record_ids(message_values, other_ids)
        if operation == 'read':
            not_ids = not_obj.search(cr, SUPERUSER_ID, [
                ('partner_id', '=', partner_id),
                ('message_id', 'in', ids),
            ], context=context)
            notified_ids = [notification.message_id.id for notification in not_obj.browse(cr, SUPERUSER_ID, not_ids, context=context)]
        elif operation == 'create':
            for doc_model, doc_dict in model_record_ids.items():
                fol_ids = fol_obj.search(cr, SUPERUSER_ID, [
                    ('res_model', '=', doc_model),
                    ('res_id', 'in', list(doc_dict.keys())),
                    ('partner_id', '=', partner_id),
                    ], context=context)
                fol_mids = [follower.res_id for follower in fol_obj.browse(cr, SUPERUSER_ID, fol_ids, context=context)]
                notified_ids += [mid for mid, message in message_values.iteritems()
                    if message.get('model') == doc_model and message.get('res_id') in fol_mids]

        # CRUD: Access rights related to the document
        other_ids = other_ids.difference(set(notified_ids))
        model_record_ids = _generate_model_record_ids(message_values, other_ids)
        document_related_ids = []
        for model, doc_dict in model_record_ids.items():
            model_obj = self.pool.get(model)
            mids = model_obj.exists(cr, uid, doc_dict.keys())
            if operation in ['create', 'write', 'unlink']:
                model_obj.check_access_rights(cr, uid, 'write')
                model_obj.check_access_rule(cr, uid, mids, 'write', context=context)
            else:
                model_obj.check_access_rights(cr, uid, operation)
                model_obj.check_access_rule(cr, uid, mids, operation, context=context)
            document_related_ids += [mid for mid, message in message_values.iteritems()
                if message.get('model') == model and message.get('res_id') in mids]

        # Calculate remaining ids: if not void, raise an error
        other_ids = other_ids.difference(set(document_related_ids))
        if not other_ids:
            return
        raise orm.except_orm(_('Access Denied'),
                            _('The requested operation cannot be completed due to security restrictions. Please contact your system administrator.\n\n(Document type: %s, Operation: %s)') % \
                            (self._description, operation))

    def create(self, cr, uid, values, context=None):
        if context is None:
            context = {}
        default_starred = context.pop('default_starred', False)
        # generate message_id, to redirect answers to the right discussion thread
        if not values.get('message_id') and values.get('reply_to'):
            values['message_id'] = tools.generate_tracking_message_id('reply_to-%(model)s' % values)
        elif not values.get('message_id') and values.get('res_id') and values.get('model'):
            values['message_id'] = tools.generate_tracking_message_id('%(res_id)s-%(model)s' % values)
        elif not values.get('message_id'):
            values['message_id'] = tools.generate_tracking_message_id('private')
        newid = super(mail_message, self).create(cr, uid, values, context)
        self._notify(cr, uid, newid, context=context)
        # TDE FIXME: handle default_starred. Why not setting an inv on starred ?
        # Because starred will call set_message_starred, that looks for notifications.
        # When creating a new mail_message, it will create a notification to a message
        # that does not exist, leading to an error (key not existing). Also this
        # this means unread notifications will be created, yet we can not assure
        # this is what we want.
        if default_starred:
            self.set_message_starred(cr, uid, [newid], True, context=context)
        return newid

    def read(self, cr, uid, ids, fields=None, context=None, load='_classic_read'):
        """ Override to explicitely call check_access_rule, that is not called
            by the ORM. It instead directly fetches ir.rules and apply them. """
        self.check_access_rule(cr, uid, ids, 'read', context=context)
        res = super(mail_message, self).read(cr, uid, ids, fields=fields, context=context, load=load)
        return res

    def unlink(self, cr, uid, ids, context=None):
        # cascade-delete attachments that are directly attached to the message (should only happen
        # for mail.messages that act as parent for a standalone mail.mail record).
        self.check_access_rule(cr, uid, ids, 'unlink', context=context)
        attachments_to_delete = []
        for message in self.browse(cr, uid, ids, context=context):
            for attach in message.attachment_ids:
                if attach.res_model == self._name and attach.res_id == message.id:
                    attachments_to_delete.append(attach.id)
        if attachments_to_delete:
            self.pool.get('ir.attachment').unlink(cr, uid, attachments_to_delete, context=context)
        return super(mail_message, self).unlink(cr, uid, ids, context=context)

    def copy(self, cr, uid, id, default=None, context=None):
        """ Overridden to avoid duplicating fields that are unique to each email """
        if default is None:
            default = {}
        default.update(message_id=False, headers=False)
        return super(mail_message, self).copy(cr, uid, id, default=default, context=context)

    #------------------------------------------------------
    # Messaging API
    #------------------------------------------------------

    # TDE note: this code is not used currently, will be improved in a future merge, when quoted context
    # will be added to email send for notifications. Currently only WIP.
    MAIL_TEMPLATE = """<div>
    % if message:
        ${display_message(message)}
    % endif
    % for ctx_msg in context_messages:
        ${display_message(ctx_msg)}
    % endfor
    % if add_expandable:
        ${display_expandable()}
    % endif
    ${display_message(header_message)}
    </div>

    <%def name="display_message(message)">
        <div>
            Subject: ${message.subject}<br />
            Body: ${message.body}
        </div>
    </%def>

    <%def name="display_expandable()">
        <div>This is an expandable.</div>
    </%def>
    """

    def message_quote_context(self, cr, uid, id, context=None, limit=3, add_original=False):
        """
            1. message.parent_id = False: new thread, no quote_context
            2. get the lasts messages in the thread before message
            3. get the message header
            4. add an expandable between them

            :param dict quote_context: options for quoting
            :return string: html quote
        """
        add_expandable = False

        message = self.browse(cr, uid, id, context=context)
        if not message.parent_id:
            return ''
        context_ids = self.search(cr, uid, [
            ('parent_id', '=', message.parent_id.id),
            ('id', '<', message.id),
            ], limit=limit, context=context)

        if len(context_ids) >= limit:
            add_expandable = True
            context_ids = context_ids[0:-1]

        context_ids.append(message.parent_id.id)
        context_messages = self.browse(cr, uid, context_ids, context=context)
        header_message = context_messages.pop()

        try:
            if not add_original:
                message = False
            result = MakoTemplate(self.MAIL_TEMPLATE).render_unicode(message=message,
                                                        context_messages=context_messages,
                                                        header_message=header_message,
                                                        add_expandable=add_expandable,
                                                        # context kw would clash with mako internals
                                                        ctx=context,
                                                        format_exceptions=True)
            result = result.strip()
            return result
        except Exception:
            _logger.exception("failed to render mako template for quoting message")
            return ''
        return result

    def _notify(self, cr, uid, newid, context=None):
        """ Add the related record followers to the destination partner_ids if is not a private message.
            Call mail_notification.notify to manage the email sending
        """
        notification_obj = self.pool.get('mail.notification')
        message = self.browse(cr, uid, newid, context=context)

        partners_to_notify = set([])
        # message has no subtype_id: pure log message -> no partners, no one notified
        if not message.subtype_id:
            return True

        # all followers of the mail.message document have to be added as partners and notified
        if message.model and message.res_id:
            fol_obj = self.pool.get("mail.followers")
            # browse as SUPERUSER because rules could restrict the search results
            fol_ids = fol_obj.search(cr, SUPERUSER_ID, [
                ('res_model', '=', message.model),
                ('res_id', '=', message.res_id),
                ('subtype_ids', 'in', message.subtype_id.id)
                ], context=context)
            partners_to_notify |= set(fo.partner_id for fo in fol_obj.browse(cr, SUPERUSER_ID, fol_ids, context=context))
        # remove me from notified partners, unless the message is written on my own wall
        if message.author_id and message.model == "res.partner" and message.res_id == message.author_id.id:
            partners_to_notify |= set([message.author_id])
        elif message.author_id:
            partners_to_notify -= set([message.author_id])

        # all partner_ids of the mail.message have to be notified regardless of the above (even the author if explicitly added!)
        if message.partner_ids:
            partners_to_notify |= set(message.partner_ids)

        # notify
<<<<<<< HEAD
        notification_obj._notify(cr, uid, newid, partners_to_notify=[p.id for p in partners_to_notify], context=context)
=======
        if partners_to_notify:
            notification_obj._notify(cr, uid, newid, partners_to_notify=[p.id for p in partners_to_notify], context=context)
>>>>>>> 914a97f3
        message.refresh()

        # An error appear when a user receive a notification without notifying
        # the parent message -> add a read notification for the parent
        if message.parent_id:
            # all notified_partner_ids of the mail.message have to be notified for the parented messages
            partners_to_parent_notify = set(message.notified_partner_ids).difference(message.parent_id.notified_partner_ids)
            for partner in partners_to_parent_notify:
                notification_obj.create(cr, uid, {
                        'message_id': message.parent_id.id,
                        'partner_id': partner.id,
                        'read': True,
                    }, context=context)

    #------------------------------------------------------
    # Tools
    #------------------------------------------------------

    def check_partners_email(self, cr, uid, partner_ids, context=None):
        """ Verify that selected partner_ids have an email_address defined.
            Otherwise throw a warning. """
        partner_wo_email_lst = []
        for partner in self.pool.get('res.partner').browse(cr, uid, partner_ids, context=context):
            if not partner.email:
                partner_wo_email_lst.append(partner)
        if not partner_wo_email_lst:
            return {}
        warning_msg = _('The following partners chosen as recipients for the email have no email address linked :')
        for partner in partner_wo_email_lst:
            warning_msg += '\n- %s' % (partner.name)
        return {'warning': {
                    'title': _('Partners email addresses not found'),
                    'message': warning_msg,
                    }
                }<|MERGE_RESOLUTION|>--- conflicted
+++ resolved
@@ -889,12 +889,8 @@
             partners_to_notify |= set(message.partner_ids)
 
         # notify
-<<<<<<< HEAD
-        notification_obj._notify(cr, uid, newid, partners_to_notify=[p.id for p in partners_to_notify], context=context)
-=======
         if partners_to_notify:
             notification_obj._notify(cr, uid, newid, partners_to_notify=[p.id for p in partners_to_notify], context=context)
->>>>>>> 914a97f3
         message.refresh()
 
         # An error appear when a user receive a notification without notifying
