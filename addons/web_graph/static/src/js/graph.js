/*---------------------------------------------------------
 * OpenERP web_graph
 *---------------------------------------------------------*/

openerp.web_graph = function (instance) {

var _lt = instance.web._lt;

// removed ``undefined`` values
var filter_values = function (o) {
    var out = {};
    for (var k in o) {
        if (!o.hasOwnProperty(k) || o[k] === undefined) { continue; }
        out[k] = o[k];
    }
    return out;
};

instance.web.views.add('graph', 'instance.web_graph.GraphView');
instance.web_graph.GraphView = instance.web.View.extend({
    template: "GraphView",
    display_name: _lt('Graph'),
    view_type: "graph",

    init: function(parent, dataset, view_id, options) {
        var self = this;
        this._super(parent);
        this.set_default_options(options);
        this.dataset = dataset;
        this.view_id = view_id;

        this.mode = "bar";          // line, bar, area, pie, radar
        this.orientation = false;    // true: horizontal, false: vertical
        this.stacked = true;

        this.spreadsheet = false;   // Display data grid, allows copy to CSV
        this.forcehtml = false;
        this.legend = "top";        // top, inside, no

        this.domain = [];
        this.context = {};
        this.group_by = [];

        this.graph = null;
    },
    view_loading: function(r) {
        return this.load_graph(r);
    },
    destroy: function () {
        if (this.graph) {
            this.graph.destroy();
        }
        this._super();
    },

    load_graph: function(fields_view_get) {
        // TODO: move  to load_view and document
        var self = this;
        this.fields_view = fields_view_get;
        this.$el.addClass(this.fields_view.arch.attrs['class']);

        this.mode = this.fields_view.arch.attrs.type || 'bar';
        this.orientation = this.fields_view.arch.attrs.orientation == 'horizontal';

        var width = this.$el.parent().width();
        this.$el.css("width", width);
        this.container = this.$el.find("#editor-render-body").css({
            width: width,
            height: Math.min(500, width * 0.8)
        })[0];

        var graph_render = this.proxy('graph_render');
        this.$el.on('click', '.oe_graph_options a', function (evt) {
            var $el = $(evt.target);

            self.graph_render({data: filter_values({
                mode: $el.data('mode'),
                legend: $el.data('legend'),
                orientation: $el.data('orientation'),
                stacked: $el.data('stacked')
            })});
        });

        this.$el.find("#graph_show_data").click(function () {
            self.spreadsheet = ! self.spreadsheet;
            self.graph_render();
        });
        this.$el.find("#graph_switch").click(function () {
            if (self.mode != 'radar') {
                self.orientation = ! self.orientation;
            }
            self.graph_render();
        });

        this.$el.find("#graph_download").click(function () {
            if (self.legend == "top") { self.legend = "inside"; }
            self.forcehtml = true;

            self.graph_get_data().done(function (result) {
                self.graph_render_all(result).download.saveImage('png');
            }).always(function () {
                self.forcehtml = false;
            });
        });
        this.trigger('graph_view_loaded', fields_view_get);
    },

    get_format: function (options) {
        options = options || {};
        var legend = {
            show: this.legend != 'no',
        };

        switch (this.legend) {
        case 'top':
            legend.noColumns = 4;
            legend.container = this.$el.find("div.graph_header_legend")[0];
            break;
        case 'inside':
            legend.position = 'nw';
            legend.backgroundColor = '#D2E8FF';
            break;
        }

        return _.extend({
            legend: legend,
            mouse: {
                track: true,
                relative: true
            },
            spreadsheet : {
                show: this.spreadsheet,
                initialTab: "data"
            },
            HtmlText : (options.xaxis && options.xaxis.labelsAngle) ? false : !this.forcehtml,
        }, options);
    },

    make_graph: function (mode, container, data) {
        if (mode === 'area') { mode = 'line'; }
        var format = this.get_format(this['options_' + mode](data));
        return Flotr.draw(container, data.data, format);
    },

    options_bar: function (data) {
        var min = _(data.data).chain()
            .map(function (record) {
                if (record.data.length > 0){
	                return _.min(record.data, function (item) {
	                    return item[1];
	                })[1];
                }
            }).min().value();
        return {
            bars : {
                show : true,
                stacked : this.stacked,
                horizontal : this.orientation,
                barWidth : 0.7,
                lineWidth : 1
            },
            grid : {
                verticalLines : this.orientation,
                horizontalLines : !this.orientation,
                outline : "sw",
            },
            yaxis : {
                ticks: this.orientation ? data.ticks : false,
                min: !this.orientation ? (min < 0 ? min : 0) : null
            },
            xaxis : {
                labelsAngle: 45,
                ticks: this.orientation ? false : data.ticks,
                min: this.orientation ? (min < 0 ? min : 0) : null
            }
        };
    },

    options_pie: function (data) {
        return {
            pie : {
                show: true
            },
            grid : {
                verticalLines : false,
                horizontalLines : false,
                outline : "",
            },
            xaxis :  {showLabels: false},
            yaxis :  {showLabels: false},
        };
    },

    options_radar: function (data) {
        return {
            radar : {
                show : true,
                stacked : this.stacked
            },
            grid : {
                circular : true,
                minorHorizontalLines : true
            },
            xaxis : {
                ticks: data.ticks
            },
        };
    },

    options_line: function (data) {
        return {
            lines : {
                show : true,
            },
            points: {
                show: true,
            },
            grid : {
                verticalLines : this.orientation,
                horizontalLines : !this.orientation,
                outline : "sw",
            },
            yaxis : {
                ticks: this.orientation ? data.ticks : false
            },
            xaxis : {
                labelsAngle: 45,
                ticks: this.orientation ? false : data.ticks
            }
        };
    },

    graph_get_data: function () {
        var model = this.dataset.model,
            domain = new instance.web.CompoundDomain(this.domain || []),
            context = new instance.web.CompoundContext(this.context || {}),
            group_by = this.group_by || [],
            view_id = this.view_id  || false,
            mode = this.mode || 'bar',
            orientation = this.orientation || false,
            stacked = this.stacked || false;

        var obj = new instance.web.Model(model);
        var view_get;
        var fields;
        var result = [];
        var ticks = {};

<<<<<<< HEAD
        return this.alive(obj.call("fields_view_get", [view_id, 'graph']).then(function(tmp) {
=======
        return obj.call("fields_view_get", [view_id, 'graph', context]).then(function(tmp) {
>>>>>>> 9ab4bcb4
            view_get = tmp;
            fields = view_get['fields'];
            var toload = _.select(group_by, function(x) { return fields[x] === undefined });
            if (toload.length >= 1)
                return obj.call("fields_get", [toload, context]);
            else
                return $.when([]);
        }).then(function (fields_to_add) {
            _.extend(fields, fields_to_add);

            var tree = $($.parseXML(view_get['arch']));
            
            var pos = 0;
            var xaxis = _.clone(group_by || []);
            var yaxis = [];
            tree.find("field").each(function() {
                var field = $(this);
                if (! field.attr("name"))
                    return;
                if ((group_by.length == 0) && ((! pos) || instance.web.py_eval(field.attr('group') || "false"))) {
                    xaxis.push(field.attr('name'));
                }
                if (pos && ! instance.web.py_eval(field.attr('group') || "false")) {
                    yaxis.push(field.attr('name'));
                }
                pos += 1;
            });

            if (xaxis.length === 0)
                throw new Error("No field for the X axis!");
            if (yaxis.length === 0)
                throw new Error("No field for the Y axis!");

            // Convert a field's data into a displayable string

            function _convert_key(field, data) {
                if (fields[field]['type'] === 'many2one')
                    data = data && data[0];
                return data;
            }

            function _convert(field, data, tick) {
                tick = tick === undefined ? true : false;
                try {
                    data = instance.web.format_value(data, fields[field]);
                } catch(e) {
                    data = "" + data;
                }
                if (tick) {
                    if (ticks[data] === undefined)
                        ticks[data] = _.size(ticks);
                    return ticks[data];
                }
                return data || 0;
            }

            function _orientation(x, y) {
                if (! orientation)
                    return [x, y]
                return [y, x]
            }

            if (mode === "pie") {
                return obj.call("read_group", [domain, yaxis.concat([xaxis[0]]), [xaxis[0]]], {context: context}).then(function(res) {
                    _.each(res, function(record) {
                        result.push({
                            'data': [[_convert(xaxis[0], record[xaxis[0]]), record[yaxis[0]]]],
                            'label': _convert(xaxis[0], record[xaxis[0]], false)
                        });
                    });
                });
            } else if ((! stacked) || (xaxis.length < 2)) {
                var defs = [];
                _.each(xaxis, function(x) {
                    defs.push(obj.call("read_group", [domain, yaxis.concat([x]), [x]], {context: context}).then(function(res) {
                        return [x, res];
                    }));
                });
                return $.when.apply($, defs).then(function() {
                    _.each(_.toArray(arguments), function(res) {
                        var x = res[0];
                        res = res[1];
                        result.push({
                            'data': _.map(res, function(record) {
                                return _orientation(_convert(x, record[x]), record[yaxis[0]] || 0);
                            }),
                            'label': fields[x]['string']
                        });
                    });
                });
            } else {
                xaxis.reverse();
                return obj.call("read_group", [domain, yaxis.concat(xaxis.slice(0, 1)), xaxis.slice(0, 1)], {context: context}).then(function(axis) {
                    var defs = [];
                    _.each(axis, function(x) {
                        var key = x[xaxis[0]]
                        defs.push(obj.call("read_group", [domain, yaxis.concat(xaxis.slice(1, 2)), xaxis.slice(1, 2)], {context: context}).then(function(res) {
                            return [x, key, res];
                        }));
                    });
                    return $.when.apply($, defs).then(function() {
                        _.each(_.toArray(arguments), function(res) {
                            var x = res[0];
                            var key = res[1];
                            res = res[2];
                            result.push({
                                'data': _.map(res, function(record) {
                                    return _orientation(_convert(xaxis[1], record[xaxis[1]]), record[yaxis[0]] || 0);
                                }),
                                'label': _convert(xaxis[0], key, false)
                            })
                        });
                    });
                });
            }
        }).then(function() {
            var res = {
                'data': result,
                'ticks': _.map(ticks, function(el, key) { return [el, key] })
            };
            return res;
        }));
    },

    // Render the graph and update menu styles
    graph_render: function (options) {
        options = options || {};
        _.extend(this, options.data);

        return this.graph_get_data()
            .done(this.proxy('graph_render_all'));
    },

    graph_render_all: function (data) {
        var i;
        if (this.mode=='area') {
            for (i=0; i<data.data.length; i++) {
                data.data[i].lines = {fill: true}
            }
        }
        if (this.graph) {
            this.graph.destroy();
        }

        // Render the graph
        this.$el.find(".graph_header_legend").children().remove();
        this.graph = this.make_graph(this.mode, this.container, data);

        // Update styles of menus

        this.$el.find("a").removeClass("active");

        var $active = this.$el.find('a[data-mode=' + this.mode + ']');
        if ($active.length > 1) {
            $active = $active.filter('[data-stacked=' + this.stacked + ']');
        }
        $active = $active.add(
            this.$el.find('a:not([data-mode])[data-legend=' + this.legend + ']'));

        $active.addClass('active');

        if (this.spreadsheet) {
            this.$el.find("#graph_show_data").addClass("active");
        }
        return this.graph;
    },

    // render the graph using the domain, context and group_by
    // calls the 'graph_data_get' python controller to process all data
    // TODO: check is group_by should better be in the context
    do_search: function(domain, context, group_by) {
        this.domain = domain;
        this.context = context;
        this.group_by = group_by;

        this.graph_render();
    },

    do_show: function() {
        this.do_push_state({});
        return this._super();
    },
});
};<|MERGE_RESOLUTION|>--- conflicted
+++ resolved
@@ -246,11 +246,7 @@
         var result = [];
         var ticks = {};
 
-<<<<<<< HEAD
-        return this.alive(obj.call("fields_view_get", [view_id, 'graph']).then(function(tmp) {
-=======
-        return obj.call("fields_view_get", [view_id, 'graph', context]).then(function(tmp) {
->>>>>>> 9ab4bcb4
+        return this.alive(obj.call("fields_view_get", [view_id, 'graph', context]).then(function(tmp) {
             view_get = tmp;
             fields = view_get['fields'];
             var toload = _.select(group_by, function(x) { return fields[x] === undefined });
