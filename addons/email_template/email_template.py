# -*- coding: utf-8 -*-
##############################################################################
#
#    OpenERP, Open Source Management Solution
#    Copyright (C) 2009 Sharoon Thomas
#    Copyright (C) 2010-Today OpenERP SA (<http://www.openerp.com>)
#
#    This program is free software: you can redistribute it and/or modify
#    it under the terms of the GNU General Public License as published by
#    the Free Software Foundation, either version 3 of the License, or
#    (at your option) any later version.
#
#    This program is distributed in the hope that it will be useful,
#    but WITHOUT ANY WARRANTY; without even the implied warranty of
#    MERCHANTABILITY or FITNESS FOR A PARTICULAR PURPOSE.  See the
#    GNU General Public License for more details.
#
#    You should have received a copy of the GNU General Public License
#    along with this program.  If not, see <http://www.gnu.org/licenses/>
#
##############################################################################

import base64
import logging

<<<<<<< HEAD
from openerp import netsvc
from openerp.osv import osv
from openerp.osv import fields
from openerp import tools
from openerp.tools.translate import _
from urllib import quote as quote
=======
import netsvc
from osv import osv
from osv import fields
import tools
from tools.translate import _
from urllib import quote, urlencode

>>>>>>> d7461fb1
_logger = logging.getLogger(__name__)

try:
    # We use a jinja2 sandboxed environment to render mako templates.
    # Note that the rendering does not cover all the mako syntax, in particular
    # arbitrary Python statements are not accepted, and not all expressions are
    # allowed: only "public" attributes (not starting with '_') of objects may
    # be accessed.
    # This is done on purpose: it prevents incidental or malicious execution of
    # Python code that may break the security of the server.
    from jinja2.sandbox import SandboxedEnvironment
    mako_template_env = SandboxedEnvironment(
        block_start_string="<%",
        block_end_string="%>",
        variable_start_string="${",
        variable_end_string="}",
        comment_start_string="<%doc>",
        comment_end_string="</%doc>",
        line_statement_prefix="%",
        line_comment_prefix="##",
        trim_blocks=True,               # do not output newline after blocks
        autoescape=True,                # XML/HTML automatic escaping
    )
    mako_template_env.globals.update({
        'str': str,
        'quote': quote,
        'urlencode': urlencode,
    })
except ImportError:
    _logger.warning("jinja2 not available, templating features will not work!")

class email_template(osv.osv):
    "Templates for sending email"
    _name = "email.template"
    _description = 'Email Templates'

    def render_template(self, cr, uid, template, model, res_id, context=None):
        """Render the given template text, replace mako expressions ``${expr}``
           with the result of evaluating these expressions with
           an evaluation context containing:

                * ``user``: browse_record of the current user
                * ``object``: browse_record of the document record this mail is
                              related to
                * ``context``: the context passed to the mail composition wizard

           :param str template: the template text to render
           :param str model: model name of the document record this mail is related to.
           :param int res_id: id of the document record this mail is related to.
        """
        if not template:
            return u""
        if context is None:
            context = {}
        try:
            template = tools.ustr(template)
            record = None
            if res_id:
                record = self.pool.get(model).browse(cr, uid, res_id, context=context)
            user = self.pool.get('res.users').browse(cr, uid, uid, context=context)
            variables = {
                'object': record,
                'user': user,
                'ctx': context,     # context kw would clash with mako internals
            }
            result = mako_template_env.from_string(template).render(variables)
            if result == u"False":
                result = u""
            return result
        except Exception:
            _logger.exception("failed to render mako template value %r", template)
            return u""

    def get_email_template(self, cr, uid, template_id=False, record_id=None, context=None):
        if context is None:
            context = {}
        if not template_id:
            return False
        template = self.browse(cr, uid, template_id, context)
        lang = self.render_template(cr, uid, template.lang, template.model, record_id, context)
        if lang:
            # Use translated template if necessary
            ctx = context.copy()
            ctx['lang'] = lang
            template = self.browse(cr, uid, template.id, ctx)
        else:
            template = self.browse(cr, uid, int(template_id), context)
        return template

    def onchange_model_id(self, cr, uid, ids, model_id, context=None):
        mod_name = False
        if model_id:
            mod_name = self.pool.get('ir.model').browse(cr, uid, model_id, context).model
        return {'value': {'model': mod_name}}

    _columns = {
        'name': fields.char('Name'),
        'model_id': fields.many2one('ir.model', 'Applies to', help="The kind of document with with this template can be used"),
        'model': fields.related('model_id', 'model', type='char', string='Related Document Model',
                                size=128, select=True, store=True, readonly=True),
        'lang': fields.char('Language',
                            help="Optional translation language (ISO code) to select when sending out an email. "
                                 "If not set, the english version will be used. "
                                 "This should usually be a placeholder expression "
                                 "that provides the appropriate language code, e.g. "
                                 "${object.partner_id.lang.code}.",
                            placeholder="${object.partner_id.lang.code}"),
        'user_signature': fields.boolean('Add Signature',
                                         help="If checked, the user's signature will be appended to the text version "
                                              "of the message"),
        'subject': fields.char('Subject', translate=True, help="Subject (placeholders may be used here)",),
        'email_from': fields.char('From', help="Sender address (placeholders may be used here)"),
        'email_to': fields.char('To (Emails)', help="Comma-separated recipient addresses (placeholders may be used here)"),
        'email_recipients': fields.char('To (Partners)', help="Comma-separated ids of recipient partners (placeholders may be used here)"),
        'email_cc': fields.char('Cc', help="Carbon copy recipients (placeholders may be used here)"),
        'reply_to': fields.char('Reply-To', help="Preferred response address (placeholders may be used here)"),
        'mail_server_id': fields.many2one('ir.mail_server', 'Outgoing Mail Server', readonly=False,
                                          help="Optional preferred server for outgoing mails. If not set, the highest "
                                               "priority one will be used."),
        'body_html': fields.text('Body', translate=True, help="Rich-text/HTML version of the message (placeholders may be used here)"),
        'report_name': fields.char('Report Filename', translate=True,
                                   help="Name to use for the generated report file (may contain placeholders)\n"
                                        "The extension can be omitted and will then come from the report type."),
        'report_template': fields.many2one('ir.actions.report.xml', 'Optional report to print and attach'),
        'ref_ir_act_window': fields.many2one('ir.actions.act_window', 'Sidebar action', readonly=True,
                                            help="Sidebar action to make this template available on records "
                                                 "of the related document model"),
        'ref_ir_value': fields.many2one('ir.values', 'Sidebar Button', readonly=True,
                                       help="Sidebar button to open the sidebar action"),
        'attachment_ids': fields.many2many('ir.attachment', 'email_template_attachment_rel', 'email_template_id',
                                           'attachment_id', 'Attachments',
                                           help="You may attach files to this template, to be added to all "
                                                "emails created from this template"),
        'auto_delete': fields.boolean('Auto Delete', help="Permanently delete this email after sending it, to save space"),

        # Fake fields used to implement the placeholder assistant
        'model_object_field': fields.many2one('ir.model.fields', string="Field",
                                              help="Select target field from the related document model.\n"
                                                   "If it is a relationship field you will be able to select "
                                                   "a target field at the destination of the relationship."),
        'sub_object': fields.many2one('ir.model', 'Sub-model', readonly=True,
                                      help="When a relationship field is selected as first field, "
                                           "this field shows the document model the relationship goes to."),
        'sub_model_object_field': fields.many2one('ir.model.fields', 'Sub-field',
                                                  help="When a relationship field is selected as first field, "
                                                       "this field lets you select the target field within the "
                                                       "destination document model (sub-model)."),
        'null_value': fields.char('Default Value', help="Optional value to use if the target field is empty"),
        'copyvalue': fields.char('Placeholder Expression', help="Final placeholder expression, to be copy-pasted in the desired template field."),
    }

    _defaults = {
        'auto_delete': True,
    }

    def create_action(self, cr, uid, ids, context=None):
        vals = {}
        action_obj = self.pool.get('ir.actions.act_window')
        data_obj = self.pool.get('ir.model.data')
        for template in self.browse(cr, uid, ids, context=context):
            src_obj = template.model_id.model
            model_data_id = data_obj._get_id(cr, uid, 'mail', 'email_compose_message_wizard_form')
            res_id = data_obj.browse(cr, uid, model_data_id, context=context).res_id
            button_name = _('Send Mail (%s)') % template.name
            vals['ref_ir_act_window'] = action_obj.create(cr, uid, {
                 'name': button_name,
                 'type': 'ir.actions.act_window',
                 'res_model': 'mail.compose.message',
                 'src_model': src_obj,
                 'view_type': 'form',
                 'context': "{'default_composition_mode': 'mass_mail', 'default_template_id' : %d, 'default_use_template': True}" % (template.id),
                 'view_mode':'form,tree',
                 'view_id': res_id,
                 'target': 'new',
                 'auto_refresh':1
            }, context)
            vals['ref_ir_value'] = self.pool.get('ir.values').create(cr, uid, {
                 'name': button_name,
                 'model': src_obj,
                 'key2': 'client_action_multi',
                 'value': "ir.actions.act_window," + str(vals['ref_ir_act_window']),
                 'object': True,
             }, context)
        self.write(cr, uid, ids, {
                    'ref_ir_act_window': vals.get('ref_ir_act_window',False),
                    'ref_ir_value': vals.get('ref_ir_value',False),
                }, context)
        return True

    def unlink_action(self, cr, uid, ids, context=None):
        for template in self.browse(cr, uid, ids, context=context):
            try:
                if template.ref_ir_act_window:
                    self.pool.get('ir.actions.act_window').unlink(cr, uid, template.ref_ir_act_window.id, context)
                if template.ref_ir_value:
                    ir_values_obj = self.pool.get('ir.values')
                    ir_values_obj.unlink(cr, uid, template.ref_ir_value.id, context)
            except Exception:
                raise osv.except_osv(_("Warning"), _("Deletion of the action record failed."))
        return True

    def unlink(self, cr, uid, ids, context=None):
        self.unlink_action(cr, uid, ids, context=context)
        return super(email_template, self).unlink(cr, uid, ids, context=context)

    def copy(self, cr, uid, id, default=None, context=None):
        template = self.browse(cr, uid, id, context=context)
        if default is None:
            default = {}
        default = default.copy()
        default.update(
            name=_("%s (copy)") % (template.name),
            ref_ir_act_window=False,
            ref_ir_value=False)
        return super(email_template, self).copy(cr, uid, id, default, context)

    def build_expression(self, field_name, sub_field_name, null_value):
        """Returns a placeholder expression for use in a template field,
           based on the values provided in the placeholder assistant.

          :param field_name: main field name
          :param sub_field_name: sub field name (M2O)
          :param null_value: default value if the target value is empty
          :return: final placeholder expression
        """
        expression = ''
        if field_name:
            expression = "${object." + field_name
            if sub_field_name:
                expression += "." + sub_field_name
            if null_value:
                expression += " or '''%s'''" % null_value
            expression += "}"
        return expression

    def onchange_sub_model_object_value_field(self, cr, uid, ids, model_object_field, sub_model_object_field=False, null_value=None, context=None):
        result = {
            'sub_object': False,
            'copyvalue': False,
            'sub_model_object_field': False,
            'null_value': False
            }
        if model_object_field:
            fields_obj = self.pool.get('ir.model.fields')
            field_value = fields_obj.browse(cr, uid, model_object_field, context)
            if field_value.ttype in ['many2one', 'one2many', 'many2many']:
                res_ids = self.pool.get('ir.model').search(cr, uid, [('model', '=', field_value.relation)], context=context)
                sub_field_value = False
                if sub_model_object_field:
                    sub_field_value = fields_obj.browse(cr, uid, sub_model_object_field, context)
                if res_ids:
                    result.update({
                        'sub_object': res_ids[0],
                        'copyvalue': self.build_expression(field_value.name, sub_field_value and sub_field_value.name or False, null_value or False),
                        'sub_model_object_field': sub_model_object_field or False,
                        'null_value': null_value or False
                        })
            else:
                result.update({
                        'copyvalue': self.build_expression(field_value.name, False, null_value or False),
                        'null_value': null_value or False
                        })
        return {'value':result}


    def generate_email(self, cr, uid, template_id, res_id, context=None):
        """Generates an email from the template for given (model, res_id) pair.

           :param template_id: id of the template to render.
           :param res_id: id of the record to use for rendering the template (model
                          is taken from template definition)
           :returns: a dict containing all relevant fields for creating a new
                     mail.mail entry, with one extra key ``attachments``, in the
                     format expected by :py:meth:`mail_thread.message_post`.
        """
        if context is None:
            context = {}
        report_xml_pool = self.pool.get('ir.actions.report.xml')
        template = self.get_email_template(cr, uid, template_id, res_id, context)
        values = {}
        for field in ['subject', 'body_html', 'email_from',
                      'email_to', 'email_recipients', 'email_cc', 'reply_to']:
            values[field] = self.render_template(cr, uid, getattr(template, field),
                                                 template.model, res_id, context=context) \
                                                 or False
        if template.user_signature:
            signature = self.pool.get('res.users').browse(cr, uid, uid, context).signature
            values['body_html'] = tools.append_content_to_html(values['body_html'], signature)

        if values['body_html']:
            values['body'] = tools.html_sanitize(values['body_html'])

        values.update(mail_server_id=template.mail_server_id.id or False,
                      auto_delete=template.auto_delete,
                      model=template.model,
                      res_id=res_id or False)

        attachments = []
        # Add report in attachments
        if template.report_template:
            report_name = self.render_template(cr, uid, template.report_name, template.model, res_id, context=context)
            report_service = 'report.' + report_xml_pool.browse(cr, uid, template.report_template.id, context).report_name
            # Ensure report is rendered using template's language
            ctx = context.copy()
            if template.lang:
                ctx['lang'] = self.render_template(cr, uid, template.lang, template.model, res_id, context)
            service = netsvc.LocalService(report_service)
            (result, format) = service.create(cr, uid, [res_id], {'model': template.model}, ctx)
            result = base64.b64encode(result)
            if not report_name:
                report_name = report_service
            ext = "." + format
            if not report_name.endswith(ext):
                report_name += ext
            attachments.append((report_name, result))

        # Add template attachments
        for attach in template.attachment_ids:
            attachments.append((attach.datas_fname, attach.datas))

        values['attachments'] = attachments
        return values

    def send_mail(self, cr, uid, template_id, res_id, force_send=False, context=None):
        """Generates a new mail message for the given template and record,
           and schedules it for delivery through the ``mail`` module's scheduler.

           :param int template_id: id of the template to render
           :param int res_id: id of the record to render the template with
                              (model is taken from the template)
           :param bool force_send: if True, the generated mail.message is
                immediately sent after being created, as if the scheduler
                was executed for this message only.
           :returns: id of the mail.message that was created
        """
        if context is None: context = {}
        mail_mail = self.pool.get('mail.mail')
        ir_attachment = self.pool.get('ir.attachment')
        values = self.generate_email(cr, uid, template_id, res_id, context=context)
        assert 'email_from' in values, 'email_from is missing or empty after template rendering, send_mail() cannot proceed'
        attachments = values.pop('attachments') or {}
        del values['email_recipients'] # TODO Properly use them.
        msg_id = mail_mail.create(cr, uid, values, context=context)
        # link attachments
        attachment_ids = []
        for fname, fcontent in attachments.iteritems():
            attachment_data = {
                    'name': fname,
                    'datas_fname': fname,
                    'datas': fcontent,
                    'res_model': mail_mail._name,
                    'res_id': msg_id,
            }
            context.pop('default_type', None)
            attachment_ids.append(ir_attachment.create(cr, uid, attachment_data, context=context))
        if attachment_ids:
            mail_mail.write(cr, uid, msg_id, {'attachment_ids': [(6, 0, attachment_ids)]}, context=context)
        if force_send:
            mail_mail.send(cr, uid, [msg_id], context=context)
        return msg_id

# vim:expandtab:smartindent:tabstop=4:softtabstop=4:shiftwidth=4:<|MERGE_RESOLUTION|>--- conflicted
+++ resolved
@@ -23,22 +23,13 @@
 import base64
 import logging
 
-<<<<<<< HEAD
 from openerp import netsvc
-from openerp.osv import osv
+from openerp.osv import osv, fields
 from openerp.osv import fields
 from openerp import tools
 from openerp.tools.translate import _
-from urllib import quote as quote
-=======
-import netsvc
-from osv import osv
-from osv import fields
-import tools
-from tools.translate import _
-from urllib import quote, urlencode
-
->>>>>>> d7461fb1
+from urllib import urlencode, quote as quote
+
 _logger = logging.getLogger(__name__)
 
 try:
