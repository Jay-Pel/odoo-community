--- conflicted
+++ resolved
@@ -95,27 +95,12 @@
         'priority': lambda *a: crm.AVAILABLE_PRIORITIES[2][0],
     }
 
-<<<<<<< HEAD
     def message_new(self, cr, uid, msg_dict, custom_values=None, context=None):
         """Automatically called when new email message arrives"""
         res_id = super(crm_helpdesk,self).message_new(cr, uid, msg_dict, custom_values=custom_values, context=context)
         thread_pool = self.pool.get('mail.thread')
-        subject = msg.get('subject')
+        subject = msg.get('subject')  or _("No Subject")
         body = msg.get('body_text')
-=======
-    def message_new(self, cr, uid, msg, context=None):
-        """
-        Automatically calls when new email message arrives
-
-        @param self: The object pointer
-        @param cr: the current row, from the database cursor,
-        @param uid: the current user’s ID for security checks
-        """
-        mailgate_pool = self.pool.get('email.server.tools')
-
-        subject = msg.get('subject') or _("No Subject")
-        body = msg.get('body')
->>>>>>> 097b76d3
         msg_from = msg.get('from')
         priority = msg.get('priority')
 
