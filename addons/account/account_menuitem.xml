<?xml version="1.0" encoding="utf-8"?>
<openerp>
    <data>

        <menuitem icon="terp-account" id="menu_finance" name="Accounting" sequence="13"
            groups="group_account_user,group_account_manager,group_account_invoice"
            web_icon="images/accounting.png"
            web_icon_hover="images/accounting-hover.png"/>
        <menuitem id="menu_finance_receivables" name="Customers" parent="menu_finance" sequence="2"/>
        <menuitem id="menu_finance_payables" name="Suppliers" parent="menu_finance" sequence="3"/>
        <menuitem id="menu_finance_bank_and_cash" name="Bank and Cash" parent="menu_finance" sequence="4"
            groups="group_account_user,group_account_manager"/>
        <menuitem id="menu_finance_periodical_processing" name="Periodical Processing" parent="menu_finance" sequence="13" groups="group_account_user,group_account_manager"/>
        <!-- This menu is used in account_code module -->
        <menuitem id="menu_account_pp_statements" name="Statements" parent="menu_finance_periodical_processing" sequence="12"/>
        <menuitem id="periodical_processing_journal_entries_validation" name="Draft Entries" parent="menu_finance_periodical_processing"/>
        <menuitem id="periodical_processing_reconciliation" name="Reconciliation" parent="menu_finance_periodical_processing"/>
        <menuitem id="periodical_processing_invoicing" name="Invoicing" parent="menu_finance_periodical_processing"/>
        <menuitem id="menu_finance_charts" name="Charts" parent="menu_finance" groups="account.group_account_user" sequence="6"/>
        <menuitem id="menu_finance_reporting" name="Accounting" parent="base.menu_reporting" sequence="35"/>
        <menuitem id="menu_finance_reporting_budgets" name="Budgets" parent="menu_finance_reporting" groups="group_account_user"/>
        <menuitem id="menu_finance_reports" name="Reporting" parent="menu_finance" sequence="14" groups="group_account_user,group_account_manager"/>
        <menuitem id="menu_finance_legal_statement" name="Legal Reports" parent="menu_finance_reports"/>
        <menuitem id="menu_finance_management_belgian_reports" name="Belgian Reports" parent="menu_finance_reporting"/>
<<<<<<< HEAD
        <menuitem id="menu_finance_configuration" name="Configuration" parent="menu_finance" sequence="14" groups="group_account_manager"/>
        <menuitem id="menu_finance_accounting" name="Financial Accounting" parent="menu_finance_configuration" sequence="1"/>
        <menuitem id="menu_analytic_accounting" name="Analytic Accounting" parent="menu_finance_configuration" groups="analytic.group_analytic_accounting" sequence="40"/>
        <menuitem id="menu_analytic" parent="menu_analytic_accounting" name="Accounts" groups="analytic.group_analytic_accounting"/>
        <menuitem id="menu_journals" sequence="15" name="Journals" parent="menu_finance_configuration" groups="group_account_manager"/>
        <menuitem id="menu_configuration_misc" name="Miscellaneous" parent="menu_finance_configuration" sequence="55"/>
        <menuitem id="base.menu_action_currency_form" parent="menu_configuration_misc" sequence="20" groups="base.group_no_one"/>
        <menuitem id="menu_finance_generic_reporting" name="Generic Reporting" parent="menu_finance_reporting" sequence="100"/>
        <menuitem id="menu_finance_entries" name="Journal Entries" parent="menu_finance" sequence="5" groups="group_account_user,group_account_manager"/>
        <menuitem id="menu_account_reports" name="Financial Reports" parent="menu_finance_configuration" sequence="30" />
=======
        <menuitem id="menu_finance_configuration" name="Configuration" parent="menu_finance" sequence="15" groups="group_account_manager"/>
        <menuitem id="menu_finance_accounting" name="Financial Accounting" parent="menu_finance_configuration"/>
        <menuitem id="menu_analytic_accounting" name="Analytic Accounting" parent="menu_finance_configuration" groups="analytic.group_analytic_accounting"/>
        <menuitem id="menu_analytic" parent="menu_analytic_accounting" name="Accounts" groups="analytic.group_analytic_accounting"/>
        <menuitem id="menu_journals" sequence="9" name="Journals" parent="menu_finance_accounting" groups="group_account_manager"/>
        <menuitem id="menu_configuration_misc" name="Miscellaneous" parent="menu_finance_configuration" sequence="30"/>
        <menuitem id="base.menu_action_currency_form" parent="menu_configuration_misc" sequence="20"/>
        <menuitem id="menu_finance_generic_reporting" name="Generic Reporting" parent="menu_finance_reports" sequence="100"/>
        <menuitem id="menu_finance_entries" name="Journal Entries" parent="menu_finance" sequence="5" groups="group_account_user,group_account_manager"/>
        <menuitem id="menu_account_reports" name="Accounting" parent="base.menu_reporting_config" sequence="18"/>
>>>>>>> b917267f

        <menuitem id="account.menu_finance_recurrent_entries" name="Recurring Entries"
            parent="menu_finance_periodical_processing" sequence="15"
            groups="base.group_extended"/>

        <menuitem id="menu_account_end_year_treatments"
            name="End of Period" parent="menu_finance_periodical_processing"
            sequence="25"/>
        <menuitem id="menu_finance_periodical_processing_billing" name="Billing" parent="menu_finance_periodical_processing" sequence="35"/>

        <menuitem id="menu_finance_statistic_report_statement" name="Statistic Reports" parent="menu_finance_reporting" sequence="300"/>
        <menuitem id="next_id_22" name="Partners" parent="menu_finance_generic_reporting" sequence="1"/>
        <menuitem id="menu_multi_currency" name="Multi-Currencies" parent="menu_finance_generic_reporting" sequence="10"/>
        <menuitem
            parent="account.menu_finance_legal_statement"
            id="final_accounting_reports"
            name="Accounting Reports"/>

        <menuitem
            parent="account.menu_finance_legal_statement"
            id="menu_journals_report"
            groups="group_account_user,group_account_manager"
            name="Journals"/>

    </data>
</openerp>
<|MERGE_RESOLUTION|>--- conflicted
+++ resolved
@@ -22,29 +22,16 @@
         <menuitem id="menu_finance_reports" name="Reporting" parent="menu_finance" sequence="14" groups="group_account_user,group_account_manager"/>
         <menuitem id="menu_finance_legal_statement" name="Legal Reports" parent="menu_finance_reports"/>
         <menuitem id="menu_finance_management_belgian_reports" name="Belgian Reports" parent="menu_finance_reporting"/>
-<<<<<<< HEAD
-        <menuitem id="menu_finance_configuration" name="Configuration" parent="menu_finance" sequence="14" groups="group_account_manager"/>
         <menuitem id="menu_finance_accounting" name="Financial Accounting" parent="menu_finance_configuration" sequence="1"/>
         <menuitem id="menu_analytic_accounting" name="Analytic Accounting" parent="menu_finance_configuration" groups="analytic.group_analytic_accounting" sequence="40"/>
+        <menuitem id="menu_finance_configuration" name="Configuration" parent="menu_finance" sequence="15" groups="group_account_manager"/>
         <menuitem id="menu_analytic" parent="menu_analytic_accounting" name="Accounts" groups="analytic.group_analytic_accounting"/>
         <menuitem id="menu_journals" sequence="15" name="Journals" parent="menu_finance_configuration" groups="group_account_manager"/>
         <menuitem id="menu_configuration_misc" name="Miscellaneous" parent="menu_finance_configuration" sequence="55"/>
         <menuitem id="base.menu_action_currency_form" parent="menu_configuration_misc" sequence="20" groups="base.group_no_one"/>
-        <menuitem id="menu_finance_generic_reporting" name="Generic Reporting" parent="menu_finance_reporting" sequence="100"/>
+        <menuitem id="menu_finance_generic_reporting" name="Generic Reporting" parent="menu_finance_reports" sequence="100"/>
         <menuitem id="menu_finance_entries" name="Journal Entries" parent="menu_finance" sequence="5" groups="group_account_user,group_account_manager"/>
         <menuitem id="menu_account_reports" name="Financial Reports" parent="menu_finance_configuration" sequence="30" />
-=======
-        <menuitem id="menu_finance_configuration" name="Configuration" parent="menu_finance" sequence="15" groups="group_account_manager"/>
-        <menuitem id="menu_finance_accounting" name="Financial Accounting" parent="menu_finance_configuration"/>
-        <menuitem id="menu_analytic_accounting" name="Analytic Accounting" parent="menu_finance_configuration" groups="analytic.group_analytic_accounting"/>
-        <menuitem id="menu_analytic" parent="menu_analytic_accounting" name="Accounts" groups="analytic.group_analytic_accounting"/>
-        <menuitem id="menu_journals" sequence="9" name="Journals" parent="menu_finance_accounting" groups="group_account_manager"/>
-        <menuitem id="menu_configuration_misc" name="Miscellaneous" parent="menu_finance_configuration" sequence="30"/>
-        <menuitem id="base.menu_action_currency_form" parent="menu_configuration_misc" sequence="20"/>
-        <menuitem id="menu_finance_generic_reporting" name="Generic Reporting" parent="menu_finance_reports" sequence="100"/>
-        <menuitem id="menu_finance_entries" name="Journal Entries" parent="menu_finance" sequence="5" groups="group_account_user,group_account_manager"/>
-        <menuitem id="menu_account_reports" name="Accounting" parent="base.menu_reporting_config" sequence="18"/>
->>>>>>> b917267f
 
         <menuitem id="account.menu_finance_recurrent_entries" name="Recurring Entries"
             parent="menu_finance_periodical_processing" sequence="15"
