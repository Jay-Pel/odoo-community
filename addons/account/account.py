--- conflicted
+++ resolved
@@ -30,12 +30,8 @@
 import decimal_precision as dp
 from tools.translate import _
 from tools.float_utils import float_round
-<<<<<<< HEAD
 from openerp import SUPERUSER_ID
-
-=======
 import tools
->>>>>>> ad7c0787
 
 _logger = logging.getLogger(__name__)
 
