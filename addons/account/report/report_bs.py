--- conflicted
+++ resolved
@@ -61,12 +61,8 @@
 
         })
         self.context = context
-
-<<<<<<< HEAD
-=======
     def get_abs(self,amount):
         return abs(amount)
->>>>>>> d67d7487
         
     def _sum_currency_amount_account(self, account, form):
         self._set_get_account_currency_code(account.id)
