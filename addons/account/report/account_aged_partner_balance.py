--- conflicted
+++ resolved
@@ -196,14 +196,10 @@
         return res, total, lines
 
     @api.model
-<<<<<<< HEAD
     def get_report_values(self, docids, data=None):
-=======
-    def render_html(self, docids, data=None):
         if not data.get('form') or not self.env.context.get('active_model') or not self.env.context.get('active_id'):
             raise UserError(_("Some data are missing, this report cannot be printed."))
 
->>>>>>> 278e478d
         total = []
         model = self.env.context.get('active_model')
         docs = self.env[model].browse(self.env.context.get('active_id'))
