--- conflicted
+++ resolved
@@ -1257,28 +1257,7 @@
 
     @api.model
     def line_get_convert(self, line, part):
-<<<<<<< HEAD
-        return {
-            'date_maturity': line.get('date_maturity', False),
-            'partner_id': part,
-            'name': line['name'],
-            'debit': line['price'] > 0 and line['price'],
-            'credit': line['price'] < 0 and -line['price'],
-            'account_id': line['account_id'],
-            'amount_currency': line['price'] > 0 and abs(line.get('amount_currency', False)) or -abs(line.get('amount_currency', False)),
-            'currency_id': line.get('currency_id', False),
-            'quantity': line.get('quantity', 1.00),
-            'product_id': line.get('product_id', False),
-            'product_uom_id': line.get('uom_id', False),
-            'analytic_account_id': line.get('account_analytic_id', False),
-            'invoice_id': line.get('invoice_id', False),
-            'tax_ids': line.get('tax_ids', False),
-            'tax_line_id': line.get('tax_line_id', False),
-            'analytic_tag_ids': line.get('analytic_tag_ids', False),
-        }
-=======
         return self.env['product.product']._convert_prepared_anglosaxon_line(line, part)
->>>>>>> a277b585
 
     @api.multi
     def action_cancel(self):
