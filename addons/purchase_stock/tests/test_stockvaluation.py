# -*- coding: utf-8 -*-
# Part of Odoo. See LICENSE file for full copyright and licensing details.

import time
from datetime import datetime
from unittest.mock import patch

from odoo import fields
from odoo.tests import Form
from odoo.tests.common import TransactionCase, tagged
from odoo.addons.account.tests.account_test_classes import AccountingTestCase
from odoo.tools import DEFAULT_SERVER_DATETIME_FORMAT


class TestStockValuation(TransactionCase):
    def setUp(self):
        super(TestStockValuation, self).setUp()
        self.supplier_location = self.env.ref('stock.stock_location_suppliers')
        self.stock_location = self.env.ref('stock.stock_location_stock')
        self.partner_id = self.env.ref('base.res_partner_1')
        self.product1 = self.env.ref('product.product_product_8')
        Account = self.env['account.account']
        self.stock_input_account = Account.create({
            'name': 'Stock Input',
            'code': 'StockIn',
            'user_type_id': self.env.ref('account.data_account_type_current_assets').id,
            'reconcile': True,
        })
        self.stock_output_account = Account.create({
            'name': 'Stock Output',
            'code': 'StockOut',
            'user_type_id': self.env.ref('account.data_account_type_current_assets').id,
            'reconcile': True,
        })
        self.stock_valuation_account = Account.create({
            'name': 'Stock Valuation',
            'code': 'Stock Valuation',
            'user_type_id': self.env.ref('account.data_account_type_current_assets').id,
        })
        self.stock_journal = self.env['account.journal'].create({
            'name': 'Stock Journal',
            'code': 'STJTEST',
            'type': 'general',
        })
        self.product1.categ_id.write({
            'property_stock_account_input_categ_id': self.stock_input_account.id,
            'property_stock_account_output_categ_id': self.stock_output_account.id,
            'property_stock_valuation_account_id': self.stock_valuation_account.id,
            'property_stock_journal': self.stock_journal.id,
        })

    def test_change_unit_cost_average_1(self):
        """ Confirm a purchase order and create the associated receipt, change the unit cost of the
        purchase order before validating the receipt, the value of the received goods should be set
        according to the last unit cost.
        """
        self.product1.product_tmpl_id.categ_id.property_cost_method = 'average'
        po1 = self.env['purchase.order'].create({
            'partner_id': self.partner_id.id,
            'order_line': [
                (0, 0, {
                    'name': self.product1.name,
                    'product_id': self.product1.id,
                    'product_qty': 10.0,
                    'product_uom': self.product1.uom_po_id.id,
                    'price_unit': 100.0,
                    'date_planned': datetime.today().strftime(DEFAULT_SERVER_DATETIME_FORMAT),
                }),
            ],
        })
        po1.button_confirm()

        picking1 = po1.picking_ids[0]
        move1 = picking1.move_lines[0]

        # the unit price of the purchase order line is copied to the in move
        self.assertEquals(move1.price_unit, 100)

        # update the unit price on the purchase order line
        po1.order_line.price_unit = 200

        # the unit price on the stock move is not directly updated
        self.assertEquals(move1.price_unit, 100)

        # validate the receipt
        res_dict = picking1.button_validate()
        wizard = self.env[(res_dict.get('res_model'))].browse(res_dict.get('res_id'))
        wizard.process()

        # the unit price of the stock move has been updated to the latest value
        self.assertEquals(move1.price_unit, 200)

        self.assertEquals(self.product1.stock_value, 2000)

    def test_standard_price_change_1(self):
        """ Confirm a purchase order and create the associated receipt, change the unit cost of the
        purchase order and the standard price of the product before validating the receipt, the
        value of the received goods should be set according to the last standard price.
        """
        self.product1.product_tmpl_id.categ_id.property_cost_method = 'standard'

        # set a standard price
        self.product1.product_tmpl_id.standard_price = 10

        po1 = self.env['purchase.order'].create({
            'partner_id': self.partner_id.id,
            'order_line': [
                (0, 0, {
                    'name': self.product1.name,
                    'product_id': self.product1.id,
                    'product_qty': 10.0,
                    'product_uom': self.product1.uom_po_id.id,
                    'price_unit': 11.0,
                    'date_planned': datetime.today().strftime(DEFAULT_SERVER_DATETIME_FORMAT),
                }),
            ],
        })
        po1.button_confirm()

        picking1 = po1.picking_ids[0]
        move1 = picking1.move_lines[0]

        # the move's unit price reflects the purchase order line's cost even if it's useless when
        # the product's cost method is standard
        self.assertEquals(move1.price_unit, 11)

        # set a new standard price
        self.product1.product_tmpl_id.standard_price = 12

        # the unit price on the stock move is not directly updated
        self.assertEquals(move1.price_unit, 11)

        # validate the receipt
        res_dict = picking1.button_validate()
        wizard = self.env[(res_dict.get('res_model'))].browse(res_dict.get('res_id'))
        wizard.process()

        # the unit price of the stock move has been updated to the latest value
        self.assertEquals(move1.price_unit, 12)

        self.assertEquals(self.product1.stock_value, 120)

    def test_change_currency_rate_average_1(self):
        """ Confirm a purchase order in another currency and create the associated receipt, change
        the currency rate, validate the receipt and then check that the value of the received goods
        is set according to the last currency rate.
        """
        self.env['res.currency.rate'].search([]).unlink()
        usd_currency = self.env.ref('base.USD')
        self.env.user.company_id.currency_id = usd_currency.id

        eur_currency = self.env.ref('base.EUR')

        self.product1.product_tmpl_id.categ_id.property_cost_method = 'average'

        # default currency is USD, create a purchase order in EUR
        po1 = self.env['purchase.order'].create({
            'partner_id': self.partner_id.id,
            'currency_id': eur_currency.id,
            'order_line': [
                (0, 0, {
                    'name': self.product1.name,
                    'product_id': self.product1.id,
                    'product_qty': 10.0,
                    'product_uom': self.product1.uom_po_id.id,
                    'price_unit': 100.0,
                    'date_planned': datetime.today().strftime(DEFAULT_SERVER_DATETIME_FORMAT),
                }),
            ],
        })
        po1.button_confirm()

        picking1 = po1.picking_ids[0]
        move1 = picking1.move_lines[0]

        # convert the price unit in the company currency
        price_unit_usd = po1.currency_id._convert(
            po1.order_line.price_unit, po1.company_id.currency_id,
            self.env.user.company_id, fields.Date.today(), round=False)

        # the unit price of the move is the unit price of the purchase order line converted in
        # the company's currency
        self.assertAlmostEqual(move1.price_unit, price_unit_usd, places=2)

        # change the rate of the currency
        self.env['res.currency.rate'].create({
            'name': time.strftime('%Y-%m-%d'),
            'rate': 2.0,
            'currency_id': eur_currency.id,
            'company_id': po1.company_id.id,
        })
        eur_currency._compute_current_rate()
        price_unit_usd_new_rate = po1.currency_id._convert(
            po1.order_line.price_unit, po1.company_id.currency_id,
            self.env.user.company_id, fields.Date.today(), round=False)

        # the new price_unit is lower than th initial because of the rate's change
        self.assertLess(price_unit_usd_new_rate, price_unit_usd)

        # the unit price on the stock move is not directly updated
        self.assertAlmostEqual(move1.price_unit, price_unit_usd, places=2)

        # validate the receipt
        res_dict = picking1.button_validate()
        wizard = self.env[(res_dict.get('res_model'))].browse(res_dict.get('res_id'))
        wizard.process()

        # the unit price of the stock move has been updated to the latest value
        self.assertAlmostEqual(move1.price_unit, price_unit_usd_new_rate)

        self.assertAlmostEqual(self.product1.stock_value, price_unit_usd_new_rate * 10, delta=0.1)

    def test_extra_move_fifo_1(self):
        """ Check that the extra move when over processing a receipt is correctly merged back in
        the original move.
        """
        self.product1.product_tmpl_id.categ_id.property_cost_method = 'fifo'
        po1 = self.env['purchase.order'].create({
            'partner_id': self.partner_id.id,
            'order_line': [
                (0, 0, {
                    'name': self.product1.name,
                    'product_id': self.product1.id,
                    'product_qty': 10.0,
                    'product_uom': self.product1.uom_po_id.id,
                    'price_unit': 100.0,
                    'date_planned': datetime.today().strftime(DEFAULT_SERVER_DATETIME_FORMAT),
                }),
            ],
        })
        po1.button_confirm()

        picking1 = po1.picking_ids[0]
        move1 = picking1.move_lines[0]
        move1.quantity_done = 15
        res_dict = picking1.button_validate()
        self.assertEqual(res_dict['res_model'], 'stock.overprocessed.transfer')
        wizard = self.env[(res_dict.get('res_model'))].browse(res_dict.get('res_id'))
        wizard.action_confirm()

        # there should be only one move
        self.assertEqual(len(picking1.move_lines), 1)
        self.assertEqual(move1.price_unit, 100)
        self.assertEqual(move1.product_qty, 15)
        self.assertEqual(self.product1.stock_value, 1500)

    def test_backorder_fifo_1(self):
        """ Check that the backordered move when under processing a receipt correctly keep the
        price unit of the original move.
        """
        self.product1.product_tmpl_id.categ_id.property_cost_method = 'fifo'
        po1 = self.env['purchase.order'].create({
            'partner_id': self.partner_id.id,
            'order_line': [
                (0, 0, {
                    'name': self.product1.name,
                    'product_id': self.product1.id,
                    'product_qty': 10.0,
                    'product_uom': self.product1.uom_po_id.id,
                    'price_unit': 100.0,
                    'date_planned': datetime.today().strftime(DEFAULT_SERVER_DATETIME_FORMAT),
                }),
            ],
        })
        po1.button_confirm()

        picking1 = po1.picking_ids[0]
        move1 = picking1.move_lines[0]
        move1.quantity_done = 5
        res_dict = picking1.button_validate()
        self.assertEqual(res_dict['res_model'], 'stock.backorder.confirmation')
        wizard = self.env[(res_dict.get('res_model'))].browse(res_dict.get('res_id'))
        wizard.process()

        self.assertEqual(len(picking1.move_lines), 1)
        self.assertEqual(move1.price_unit, 100)
        self.assertEqual(move1.product_qty, 5)

        picking2 = po1.picking_ids.filtered(lambda p: p.backorder_id)
        move2 = picking2.move_lines[0]
        self.assertEqual(len(picking2.move_lines), 1)
        self.assertEqual(move2.price_unit, 100)
        self.assertEqual(move2.product_qty, 5)


@tagged('post_install', '-at_install')
class TestStockValuationWithCOA(AccountingTestCase):
    def setUp(self):
        super(TestStockValuationWithCOA, self).setUp()
        self.supplier_location = self.env.ref('stock.stock_location_suppliers')
        self.stock_location = self.env.ref('stock.stock_location_stock')
        self.partner_id = self.env.ref('base.res_partner_1')
        self.product1 = self.env.ref('product.product_product_8')
        Account = self.env['account.account']
        self.usd_currency = self.env.ref('base.USD')
        self.eur_currency = self.env.ref('base.EUR')

        self.stock_input_account = Account.create({
            'name': 'Stock Input',
            'code': 'StockIn',
            'user_type_id': self.env.ref('account.data_account_type_current_assets').id,
            'reconcile': True,
        })
        self.stock_output_account = Account.create({
            'name': 'Stock Output',
            'code': 'StockOut',
            'user_type_id': self.env.ref('account.data_account_type_current_assets').id,
            'reconcile': True,
        })
        self.stock_valuation_account = Account.create({
            'name': 'Stock Valuation',
            'code': 'Stock Valuation',
            'user_type_id': self.env.ref('account.data_account_type_current_assets').id,
        })
        self.price_diff_account = Account.create({
            'name': 'price diff account',
            'code': 'price diff account',
            'user_type_id': self.env.ref('account.data_account_type_current_assets').id,
        })
        self.stock_journal = self.env['account.journal'].create({
            'name': 'Stock Journal',
            'code': 'STJTEST',
            'type': 'general',
        })
        self.product1.categ_id.write({
            'property_stock_account_input_categ_id': self.stock_input_account.id,
            'property_stock_account_output_categ_id': self.stock_output_account.id,
            'property_stock_valuation_account_id': self.stock_valuation_account.id,
            'property_stock_journal': self.stock_journal.id,
        })

    def test_fifo_anglosaxon_return(self):
        self.env.user.company_id.anglo_saxon_accounting = True
        self.product1.product_tmpl_id.categ_id.property_cost_method = 'fifo'
        self.product1.product_tmpl_id.categ_id.property_valuation = 'real_time'
        self.product1.product_tmpl_id.invoice_policy = 'delivery'
        self.product1.property_account_creditor_price_difference = self.price_diff_account

        # Receive 10@10 ; create the vendor bill
        po1 = self.env['purchase.order'].create({
            'partner_id': self.partner_id.id,
            'order_line': [
                (0, 0, {
                    'name': self.product1.name,
                    'product_id': self.product1.id,
                    'product_qty': 10.0,
                    'product_uom': self.product1.uom_po_id.id,
                    'price_unit': 10.0,
                    'date_planned': datetime.today().strftime(DEFAULT_SERVER_DATETIME_FORMAT),
                }),
            ],
        })
        po1.button_confirm()
        receipt_po1 = po1.picking_ids[0]
        receipt_po1.move_lines.quantity_done = 10
        receipt_po1.button_validate()

        invoice_po1 = self.env['account.invoice'].create({
            'partner_id': self.partner_id.id,
            'purchase_id': po1.id,
            'account_id': self.partner_id.property_account_payable_id.id,
            'type': 'in_invoice',
        })
        invoice_po1.purchase_order_change()
        invoice_po1.action_invoice_open()

        # Receive 10@20 ; create the vendor bill
        po2 = self.env['purchase.order'].create({
            'partner_id': self.partner_id.id,
            'order_line': [
                (0, 0, {
                    'name': self.product1.name,
                    'product_id': self.product1.id,
                    'product_qty': 10.0,
                    'product_uom': self.product1.uom_po_id.id,
                    'price_unit': 20.0,
                    'date_planned': datetime.today().strftime(DEFAULT_SERVER_DATETIME_FORMAT),
                }),
            ],
        })
        po2.button_confirm()
        receipt_po2 = po2.picking_ids[0]
        receipt_po2.move_lines.quantity_done = 10
        receipt_po2.button_validate()

        invoice_po2 = self.env['account.invoice'].create({
            'partner_id': self.partner_id.id,
            'purchase_id': po2.id,
            'account_id': self.partner_id.property_account_payable_id.id,
            'type': 'in_invoice',
        })
        invoice_po2.purchase_order_change()
        invoice_po2.action_invoice_open()

        # valuation of product1 should be 300
        self.assertEqual(self.product1.stock_value, 300)

        # return the second po
        stock_return_picking = self.env['stock.return.picking']\
            .with_context(active_ids=receipt_po2.ids, active_id=receipt_po2.ids[0])\
            .create({})
        stock_return_picking.product_return_moves.quantity = 10
        stock_return_picking_action = stock_return_picking.create_returns()
        return_pick = self.env['stock.picking'].browse(stock_return_picking_action['res_id'])
        return_pick.move_lines[0].move_line_ids[0].qty_done = 10
        return_pick.button_validate()

        # valuation of product1 should be 200 as the first items will be sent out
        self.assertEqual(self.product1.stock_value, 200)

        # create a credit note for po2
        creditnote_po2 = self.env['account.invoice'].create({
            'partner_id': self.partner_id.id,
            'purchase_id': po2.id,
            'account_id': self.partner_id.property_account_payable_id.id,
            'type': 'in_refund',
        })

        creditnote_po2.purchase_order_change()
        creditnote_po2.invoice_line_ids[0].quantity = 10
        creditnote_po2.action_invoice_open()

        # check the anglo saxon entries
        price_diff_entry = self.env['account.move.line'].search([('account_id', '=', self.price_diff_account.id)])
        self.assertEqual(price_diff_entry.credit, 100)

    def test_anglosaxon_valuation(self):
        self.env.user.company_id.anglo_saxon_accounting = True
        self.product1.product_tmpl_id.categ_id.property_cost_method = 'fifo'
        self.product1.product_tmpl_id.categ_id.property_valuation = 'real_time'
        self.product1.product_tmpl_id.invoice_policy = 'delivery'
        self.product1.property_account_creditor_price_difference = self.price_diff_account

        # Create PO
        po_form = Form(self.env['purchase.order'])
        po_form.partner_id = self.partner_id
        with po_form.order_line.new() as po_line:
            po_line.product_id = self.product1
            po_line.product_qty = 1
            po_line.price_unit = 10.0
        order = po_form.save()
        order.button_confirm()

        # Receive the goods
        receipt = order.picking_ids[0]
        receipt.move_lines.quantity_done = 1
        receipt.button_validate()

        # Create an invoice with a different price
        invoice = self.env['account.invoice'].create({
            'partner_id': order.partner_id.id,
            'purchase_id': order.id,
            'account_id': order.partner_id.property_account_payable_id.id,
            'type': 'in_invoice',
        })
        invoice.purchase_order_change()
        invoice.invoice_line_ids[0].price_unit = 15.0
        invoice.action_invoice_open()

        # Check what was posted in the price difference account
        price_diff_aml = self.env['account.move.line'].search([('account_id','=', self.price_diff_account.id)])
        self.assertEquals(len(price_diff_aml), 1, "Only one line should have been generated in the price difference account.")
        self.assertAlmostEquals(price_diff_aml.debit, 5, "Price difference should be equal to 5 (15-10)")

        # Check what was posted in stock input account
        input_aml = self.env['account.move.line'].search([('account_id','=', self.stock_input_account.id)])
        self.assertEquals(len(input_aml), 2, "Only two lines should have been generated in stock input account: one when receiving the product, one when making the invoice.")
        self.assertAlmostEquals(sum(input_aml.mapped('debit')), 10, "Total debit value on stock input account should be equal to the original PO price of the product.")
        self.assertAlmostEquals(sum(input_aml.mapped('credit')), 10, "Total credit value on stock input account should be equal to the original PO price of the product.")

<<<<<<< HEAD
    def test_valuation_from_increasing_tax(self):
        """ Check that a tax without account will increment the stock value.
        """

        tax_with_no_account = self.env['account.tax'].create({
            'name': "Tax with no account",
            'amount_type': 'fixed',
            'amount': 5,
            'sequence': 8,
        })

        self.product1.product_tmpl_id.cost_method = 'fifo'
        self.product1.product_tmpl_id.valuation = 'real_time'


        # Receive 10@10 ; create the vendor bill
        po1 = self.env['purchase.order'].create({
            'partner_id': self.partner_id.id,
            'order_line': [
                (0, 0, {
                    'name': self.product1.name,
                    'product_id': self.product1.id,
                    'taxes_id': [(4, tax_with_no_account.id)],
                    'product_qty': 10.0,
                    'product_uom': self.product1.uom_po_id.id,
                    'price_unit': 10.0,
                    'date_planned': datetime.today().strftime(DEFAULT_SERVER_DATETIME_FORMAT),
                }),
            ],
        })
        po1.button_confirm()
        receipt_po1 = po1.picking_ids[0]
        receipt_po1.move_lines.quantity_done = 10
        receipt_po1.button_validate()

        # valuation of product1 should be 15 as the tax with no account set
        # has gone to the stock account, and must be reflected in inventory valuation
        self.assertEqual(self.product1.stock_value, 150)
=======
        def test_average_realtime_anglo_saxon_valuation_multicurrency_same_date(self):
            """
            The PO and invoice are in the same foreign currency.
            The PO is invoiced on the same date as its creation.
            This shouldn't create a price difference entry.
            """
            company = self.env.user.company_id
            company.anglo_saxon_accounting = True

            date_po = '2019-01-01'

            # SetUp product
            self.product1.product_tmpl_id.cost_method = 'average'
            self.product1.product_tmpl_id.valuation = 'real_time'
            self.product1.product_tmpl_id.invoice_policy = 'order'
            self.product1.product_tmpl_id.purchase_method = 'purchase'

            self.product1.property_account_creditor_price_difference = self.price_diff_account

            # SetUp currency and rates
            self.cr.execute("UPDATE res_company SET currency_id = %s WHERE id = %s", (self.usd_currency.id, company.id))
            self.env['res.currency.rate'].search([]).unlink()
            self.env['res.currency.rate'].create({
                'name': date_po,
                'rate': 1.0,
                'currency_id': self.usd_currency.id,
                'company_id': company.id,
            })

            self.env['res.currency.rate'].create({
                'name': date_po,
                'rate': 1.5,
                'currency_id': self.eur_currency.id,
                'company_id': company.id,
            })

            # Proceed
            po = self.env['purchase.order'].create({
                'currency_id': self.eur_currency.id,
                'partner_id': self.partner_id.id,
                'order_line': [
                    (0, 0, {
                        'name': self.product1.name,
                        'product_id': self.product1.id,
                        'product_qty': 1.0,
                        'product_uom': self.product1.uom_po_id.id,
                        'price_unit': 100.0,
                        'date_planned': date_po,
                    }),
                ],
            })
            po.button_confirm()

            inv = self.env['account.invoice'].create({
                'type': 'in_invoice',
                'date_invoice': date_po,
                'currency_id': self.eur_currency.id,
                'purchase_id': po.id,
                'partner_id': self.partner_id.id,
                'invoice_line_ids': [(0, 0, {
                    'name': 'Test',
                    'price_subtotal': 100.0,
                    'price_unit': 100.0,
                    'product_id': self.product1.id,
                    'purchase_id': po.id,
                    'purchase_line_id': po.order_line.id,
                    'quantity': 1.0,
                    'account_id': self.stock_input_account.id,
                })]
            })

            inv.action_invoice_open()

            move_lines = inv.move_id.line_ids
            self.assertEqual(len(move_lines), 2)

            payable_line = move_lines.filtered(lambda l: l.account_id.internal_type == 'payable')
            self.assertEqual(payable_line.amount_currency, -100.0)
            self.assertAlmostEqual(payable_line.balance, -66.67)

            stock_line = move_lines.filtered(lambda l: l.account_id == self.stock_input_account)
            self.assertEqual(stock_line.amount_currency, 100.0)
            self.assertAlmostEqual(stock_line.balance, 66.67)

        def test_realtime_anglo_saxon_valuation_multicurrency_different_dates(self):
            """
            The PO and invoice are in the same foreign currency.
            The PO is invoiced at a later date than its creation.
            This should create a price difference entry for standard cost method
            Not for average cost method though, since the PO and invoice have the same currency
            """
            company = self.env.user.company_id
            company.anglo_saxon_accounting = True

            date_po = '2019-01-01'
            date_invoice = '2019-01-16'

            # SetUp product Average
            self.product1.product_tmpl_id.write({
                'cost_method': 'average',
                'valuation': 'real_time',
                'purchase_method': 'purchase',
                'property_account_creditor_price_difference': self.price_diff_account.id,
            })
            self.product1.invoice_policy = 'order'

            # SetUp product Standard
            # should have bought at 60 USD
            # actually invoiced at 70 EUR > 35 USD
            product_standard = self.product1.product_tmpl_id.copy({
                'cost_method': 'standard',
                'name': 'Standard Val',
                'standard_price': 60,
                'property_account_creditor_price_difference': self.price_diff_account.id
            }).product_variant_id

            # SetUp currency and rates
            self.cr.execute("UPDATE res_company SET currency_id = %s WHERE id = %s", (self.usd_currency.id, company.id))
            self.env['res.currency.rate'].search([]).unlink()
            self.env['res.currency.rate'].create({
                'name': date_po,
                'rate': 1.0,
                'currency_id': self.usd_currency.id,
                'company_id': company.id,
            })

            self.env['res.currency.rate'].create({
                'name': date_po,
                'rate': 1.5,
                'currency_id': self.eur_currency.id,
                'company_id': company.id,
            })

            self.env['res.currency.rate'].create({
                'name': date_invoice,
                'rate': 2,
                'currency_id': self.eur_currency.id,
                'company_id': company.id,
            })

            # To allow testing validation of PO
            def _today(*args, **kwargs):
                return date_po
            patchers = [
                patch('odoo.fields.Date.context_today', _today),
            ]

            for p in patchers:
                p.start()

            # Proceed
            po = self.env['purchase.order'].create({
                'currency_id': self.eur_currency.id,
                'partner_id': self.partner_id.id,
                'order_line': [
                    (0, 0, {
                        'name': self.product1.name,
                        'product_id': self.product1.id,
                        'product_qty': 1.0,
                        'product_uom': self.product1.uom_po_id.id,
                        'price_unit': 100.0,
                        'date_planned': date_po,
                    }),
                    (0, 0, {
                        'name': product_standard.name,
                        'product_id': product_standard.id,
                        'product_qty': 1.0,
                        'product_uom': product_standard.uom_po_id.id,
                        'price_unit': 40.0,
                        'date_planned': date_po,
                    }),
                ],
            })
            po.button_confirm()

            line_product_average = po.order_line.filtered(lambda l: l.product_id == self.product1)
            line_product_standard = po.order_line.filtered(lambda l: l.product_id == product_standard)

            inv = self.env['account.invoice'].create({
                'type': 'in_invoice',
                'date_invoice': date_invoice,
                'currency_id': self.eur_currency.id,
                'purchase_id': po.id,
                'partner_id': self.partner_id.id,
                'invoice_line_ids': [
                    (0, 0, {
                        'name': self.product1.name,
                        'price_subtotal': 100.0,
                        'price_unit': 100.0,
                        'product_id': self.product1.id,
                        'purchase_id': po.id,
                        'purchase_line_id': line_product_average.id,
                        'quantity': 1.0,
                        'account_id': self.stock_input_account.id,
                    }),
                    (0, 0, {
                        'name': product_standard.name,
                        'price_subtotal': 70.0,
                        'price_unit': 70.0,
                        'product_id': product_standard.id,
                        'purchase_id': po.id,
                        'purchase_line_id': line_product_standard.id,
                        'quantity': 1.0,
                        'account_id': self.stock_input_account.id,
                    })
                ]
            })

            inv.action_invoice_open()

            for p in patchers:
                p.stop()

            move_lines = inv.move_id.line_ids
            self.assertEqual(len(move_lines), 4)

            # Ensure no exchange difference move has been created
            self.assertTrue(all([not l.reconciled for l in move_lines]))

            # PAYABLE CHECK
            payable_line = move_lines.filtered(lambda l: l.account_id.internal_type == 'payable')
            self.assertEqual(payable_line.amount_currency, -170.0)
            self.assertAlmostEqual(payable_line.balance, -85.00)

            # PRODUCTS CHECKS

            # NO EXCHANGE DIFFERENCE (average)
            # We ordered for a value of 100 EUR
            # But by the time we are invoiced for it
            # the foreign currency appreciated from 1.5 to 2.0
            # We still have to pay 100 EUR, which now values at 50 USD
            product_lines = move_lines.filtered(lambda l: l.product_id == self.product1)

            # Stock-wise, we have been invoiced 100 EUR, and we ordered 100 EUR
            # there is no price difference
            # However, 100 EUR should be converted at the time of the invoice
            stock_line = product_lines.filtered(lambda l: l.account_id == self.stock_input_account)
            self.assertEqual(stock_line.amount_currency, 100.00)
            self.assertAlmostEqual(stock_line.balance, 50.00)

            # PRICE DIFFERENCE (STANDARD)
            # We ordered a product that should have cost 60 USD (120 EUR)
            # However, we effectively got invoiced 70 EUR (35 USD)
            product_lines = move_lines.filtered(lambda l: l.product_id == product_standard)

            stock_line = product_lines.filtered(lambda l: l.account_id == self.stock_input_account)
            self.assertEqual(stock_line.amount_currency, 120.00)
            self.assertAlmostEqual(stock_line.balance, 60.00)

            price_diff_line = product_lines.filtered(lambda l: l.account_id == self.price_diff_account)
            self.assertEqual(price_diff_line.amount_currency, -50.00)
            self.assertAlmostEqual(price_diff_line.balance, -25.00)

        def test_average_realtime_with_delivery_anglo_saxon_valuation_multicurrency_different_dates(self):
            """
            The PO and invoice are in the same foreign currency.
            The delivery occurs in between PO validation and invoicing
            The invoice is created at an even different date
            This should create a price difference entry.
            """
            company = self.env.user.company_id
            company.anglo_saxon_accounting = True

            date_po = '2019-01-01'
            date_delivery = '2019-01-08'
            date_invoice = '2019-01-16'

            product_avg = self.product1.product_tmpl_id.copy({
                'valuation': 'real_time',
                'purchase_method': 'purchase',
                'cost_method': 'average',
                'name': 'AVG',
                'standard_price': 60,
                'property_account_creditor_price_difference': self.price_diff_account.id
            }).product_variant_id
            product_avg.invoice_policy = 'order'

            # SetUp currency and rates
            self.cr.execute("UPDATE res_company SET currency_id = %s WHERE id = %s", (self.usd_currency.id, company.id))
            self.env['res.currency.rate'].search([]).unlink()
            self.env['res.currency.rate'].create({
                'name': date_po,
                'rate': 1.0,
                'currency_id': self.usd_currency.id,
                'company_id': company.id,
            })

            self.env['res.currency.rate'].create({
                'name': date_po,
                'rate': 1.5,
                'currency_id': self.eur_currency.id,
                'company_id': company.id,
            })

            self.env['res.currency.rate'].create({
                'name': date_delivery,
                'rate': 0.7,
                'currency_id': self.eur_currency.id,
                'company_id': company.id,
            })

            self.env['res.currency.rate'].create({
                'name': date_invoice,
                'rate': 2,
                'currency_id': self.eur_currency.id,
                'company_id': company.id,
            })

            # To allow testing validation of PO
            def _today(*args, **kwargs):
                return date_po
            # To allow testing validation of Delivery
            def _now(*args, **kwargs):
                return date_delivery + ' 01:00:00'

            patchers = [
                patch('odoo.fields.Date.context_today', _today),
                patch('odoo.fields.Datetime.now', _now),
            ]

            for p in patchers:
                p.start()

            # Proceed
            po = self.env['purchase.order'].create({
                'currency_id': self.eur_currency.id,
                'partner_id': self.partner_id.id,
                'order_line': [
                    (0, 0, {
                        'name': product_avg.name,
                        'product_id': product_avg.id,
                        'product_qty': 1.0,
                        'product_uom': product_avg.uom_po_id.id,
                        'price_unit': 30.0,
                        'date_planned': date_po,
                    })
                ],
            })
            po.button_confirm()

            line_product_avg = po.order_line.filtered(lambda l: l.product_id == product_avg)

            picking = po.picking_ids
            (picking.move_lines
                .filtered(lambda l: l.purchase_line_id == line_product_avg)
                .write({'quantity_done': 1.0}))

            picking.button_validate()

            inv = self.env['account.invoice'].create({
                'type': 'in_invoice',
                'date_invoice': date_invoice,
                'currency_id': self.eur_currency.id,
                'purchase_id': po.id,
                'partner_id': self.partner_id.id,
                'invoice_line_ids': [
                    (0, 0, {
                        'name': product_avg.name,
                        'price_subtotal': 30.0,
                        'price_unit': 30.0,
                        'product_id': product_avg.id,
                        'purchase_id': po.id,
                        'purchase_line_id': line_product_avg.id,
                        'quantity': 1.0,
                        'account_id': self.stock_input_account.id,
                    })
                ]
            })

            inv.action_invoice_open()

            for p in patchers:
                p.stop()

            move_lines = inv.move_id.line_ids
            self.assertEqual(len(move_lines), 2)

            # PAYABLE CHECK
            payable_line = move_lines.filtered(lambda l: l.account_id.internal_type == 'payable')
            self.assertEqual(payable_line.amount_currency, -30.0)
            self.assertAlmostEqual(payable_line.balance, -15.00)

            # PRODUCTS CHECKS

            # DELIVERY DIFFERENCE (AVERAGE)
            # We ordered a product at 30 EUR valued at 20 USD
            # We received it when the exchange rate has appreciated
            # So, the actualized 20 USD are now 20*1.5/0.7 = 42.86 USD
            product_lines = move_lines.filtered(lambda l: l.product_id == product_avg)

            # Although those 42.86 USD are just due to the exchange difference
            stock_line = product_lines.filtered(lambda l: l.account_id == self.stock_input_account)
            self.assertEqual(stock_line.journal_id, inv.journal_id)
            self.assertEqual(stock_line.amount_currency, 30.00)
            self.assertAlmostEqual(stock_line.balance, 15.00)
            full_reconcile = stock_line.full_reconcile_id
            self.assertTrue(full_reconcile.exists())

            reconciled_lines = full_reconcile.reconciled_line_ids - stock_line
            self.assertEqual(len(reconciled_lines), 2)

            stock_journal_line = reconciled_lines.filtered(lambda l: l.journal_id == self.stock_journal)
            self.assertEqual(stock_journal_line.amount_currency, -30.00)
            self.assertAlmostEqual(stock_journal_line.balance, -42.86)

            exhange_diff_journal = company.currency_exchange_journal_id.exists()
            exchange_stock_line = reconciled_lines.filtered(lambda l: l.journal_id == exhange_diff_journal)
            self.assertEqual(exchange_stock_line.amount_currency, 0.00)
            self.assertAlmostEqual(exchange_stock_line.balance, 27.86)
>>>>>>> b1193004
<|MERGE_RESOLUTION|>--- conflicted
+++ resolved
@@ -468,7 +468,6 @@
         self.assertAlmostEquals(sum(input_aml.mapped('debit')), 10, "Total debit value on stock input account should be equal to the original PO price of the product.")
         self.assertAlmostEquals(sum(input_aml.mapped('credit')), 10, "Total credit value on stock input account should be equal to the original PO price of the product.")
 
-<<<<<<< HEAD
     def test_valuation_from_increasing_tax(self):
         """ Check that a tax without account will increment the stock value.
         """
@@ -507,414 +506,419 @@
         # valuation of product1 should be 15 as the tax with no account set
         # has gone to the stock account, and must be reflected in inventory valuation
         self.assertEqual(self.product1.stock_value, 150)
-=======
-        def test_average_realtime_anglo_saxon_valuation_multicurrency_same_date(self):
-            """
-            The PO and invoice are in the same foreign currency.
-            The PO is invoiced on the same date as its creation.
-            This shouldn't create a price difference entry.
-            """
-            company = self.env.user.company_id
-            company.anglo_saxon_accounting = True
-
-            date_po = '2019-01-01'
-
-            # SetUp product
-            self.product1.product_tmpl_id.cost_method = 'average'
-            self.product1.product_tmpl_id.valuation = 'real_time'
-            self.product1.product_tmpl_id.invoice_policy = 'order'
-            self.product1.product_tmpl_id.purchase_method = 'purchase'
-
-            self.product1.property_account_creditor_price_difference = self.price_diff_account
-
-            # SetUp currency and rates
-            self.cr.execute("UPDATE res_company SET currency_id = %s WHERE id = %s", (self.usd_currency.id, company.id))
-            self.env['res.currency.rate'].search([]).unlink()
-            self.env['res.currency.rate'].create({
-                'name': date_po,
-                'rate': 1.0,
-                'currency_id': self.usd_currency.id,
-                'company_id': company.id,
-            })
-
-            self.env['res.currency.rate'].create({
-                'name': date_po,
-                'rate': 1.5,
-                'currency_id': self.eur_currency.id,
-                'company_id': company.id,
-            })
-
-            # Proceed
-            po = self.env['purchase.order'].create({
-                'currency_id': self.eur_currency.id,
-                'partner_id': self.partner_id.id,
-                'order_line': [
-                    (0, 0, {
-                        'name': self.product1.name,
-                        'product_id': self.product1.id,
-                        'product_qty': 1.0,
-                        'product_uom': self.product1.uom_po_id.id,
-                        'price_unit': 100.0,
-                        'date_planned': date_po,
-                    }),
-                ],
-            })
-            po.button_confirm()
-
-            inv = self.env['account.invoice'].create({
-                'type': 'in_invoice',
-                'date_invoice': date_po,
-                'currency_id': self.eur_currency.id,
+    def test_average_realtime_anglo_saxon_valuation_multicurrency_same_date(self):
+        """
+        The PO and invoice are in the same foreign currency.
+        The PO is invoiced on the same date as its creation.
+        This shouldn't create a price difference entry.
+        """
+        company = self.env.user.company_id
+        company.anglo_saxon_accounting = True
+
+        date_po = '2019-01-01'
+
+        # SetUp product
+        self.product1.product_tmpl_id.cost_method = 'average'
+        self.product1.product_tmpl_id.valuation = 'real_time'
+        self.product1.product_tmpl_id.invoice_policy = 'order'
+        self.product1.product_tmpl_id.purchase_method = 'purchase'
+
+        self.product1.property_account_creditor_price_difference = self.price_diff_account
+
+        # SetUp currency and rates
+        self.cr.execute("UPDATE res_company SET currency_id = %s WHERE id = %s", (self.usd_currency.id, company.id))
+        self.env['res.currency.rate'].search([]).unlink()
+        self.env['res.currency.rate'].create({
+            'name': date_po,
+            'rate': 1.0,
+            'currency_id': self.usd_currency.id,
+            'company_id': company.id,
+        })
+
+        self.env['res.currency.rate'].create({
+            'name': date_po,
+            'rate': 1.5,
+            'currency_id': self.eur_currency.id,
+            'company_id': company.id,
+        })
+
+        # Proceed
+        po = self.env['purchase.order'].create({
+            'currency_id': self.eur_currency.id,
+            'partner_id': self.partner_id.id,
+            'order_line': [
+                (0, 0, {
+                    'name': self.product1.name,
+                    'product_id': self.product1.id,
+                    'product_qty': 1.0,
+                    'product_uom': self.product1.uom_po_id.id,
+                    'price_unit': 100.0,
+                    'date_planned': date_po,
+                }),
+            ],
+        })
+        po.button_confirm()
+
+        inv = self.env['account.invoice'].create({
+            'type': 'in_invoice',
+            'date_invoice': date_po,
+            'currency_id': self.eur_currency.id,
+            'purchase_id': po.id,
+            'partner_id': self.partner_id.id,
+            'invoice_line_ids': [(0, 0, {
+                'name': 'Test',
+                'price_subtotal': 100.0,
+                'price_unit': 100.0,
+                'product_id': self.product1.id,
                 'purchase_id': po.id,
-                'partner_id': self.partner_id.id,
-                'invoice_line_ids': [(0, 0, {
-                    'name': 'Test',
+                'purchase_line_id': po.order_line.id,
+                'quantity': 1.0,
+                'account_id': self.stock_input_account.id,
+            })]
+        })
+
+        inv.action_invoice_open()
+
+        move_lines = inv.move_id.line_ids
+        self.assertEqual(len(move_lines), 2)
+
+        payable_line = move_lines.filtered(lambda l: l.account_id.internal_type == 'payable')
+        self.assertEqual(payable_line.amount_currency, -100.0)
+        self.assertAlmostEqual(payable_line.balance, -66.67)
+
+        stock_line = move_lines.filtered(lambda l: l.account_id == self.stock_input_account)
+        self.assertEqual(stock_line.amount_currency, 100.0)
+        self.assertAlmostEqual(stock_line.balance, 66.67)
+
+    def test_realtime_anglo_saxon_valuation_multicurrency_different_dates(self):
+        """
+        The PO and invoice are in the same foreign currency.
+        The PO is invoiced at a later date than its creation.
+        This should create a price difference entry for standard cost method
+        Not for average cost method though, since the PO and invoice have the same currency
+        """
+        company = self.env.user.company_id
+        company.anglo_saxon_accounting = True
+        self.product1.product_tmpl_id.categ_id.property_cost_method = 'average'
+        self.product1.product_tmpl_id.categ_id.property_valuation = 'real_time'
+
+        date_po = '2019-01-01'
+        date_invoice = '2019-01-16'
+
+        # SetUp product Average
+        self.product1.product_tmpl_id.write({
+            'purchase_method': 'purchase',
+            'property_account_creditor_price_difference': self.price_diff_account.id,
+        })
+        self.product1.invoice_policy = 'order'
+
+        # SetUp product Standard
+        # should have bought at 60 USD
+        # actually invoiced at 70 EUR > 35 USD
+        product_categ_standard = self.product1.product_tmpl_id.categ_id.copy({
+            'property_cost_method': 'standard',
+            'property_stock_account_input_categ_id': self.stock_input_account.id,
+            'property_stock_account_output_categ_id': self.stock_output_account.id,
+            'property_stock_valuation_account_id': self.stock_valuation_account.id,
+            'property_stock_journal': self.stock_journal.id,
+        })
+        product_standard = self.product1.product_tmpl_id.copy({
+            'categ_id': product_categ_standard.id,
+            'name': 'Standard Val',
+            'standard_price': 60,
+            'property_account_creditor_price_difference': self.price_diff_account.id
+        }).product_variant_id
+
+        # SetUp currency and rates
+        self.cr.execute("UPDATE res_company SET currency_id = %s WHERE id = %s", (self.usd_currency.id, company.id))
+        self.env['res.currency.rate'].search([]).unlink()
+        self.env['res.currency.rate'].create({
+            'name': date_po,
+            'rate': 1.0,
+            'currency_id': self.usd_currency.id,
+            'company_id': company.id,
+        })
+
+        self.env['res.currency.rate'].create({
+            'name': date_po,
+            'rate': 1.5,
+            'currency_id': self.eur_currency.id,
+            'company_id': company.id,
+        })
+
+        self.env['res.currency.rate'].create({
+            'name': date_invoice,
+            'rate': 2,
+            'currency_id': self.eur_currency.id,
+            'company_id': company.id,
+        })
+
+        # To allow testing validation of PO
+        def _today(*args, **kwargs):
+            return date_po
+        patchers = [
+            patch('odoo.fields.Date.context_today', _today),
+        ]
+
+        for p in patchers:
+            p.start()
+
+        # Proceed
+        po = self.env['purchase.order'].create({
+            'currency_id': self.eur_currency.id,
+            'partner_id': self.partner_id.id,
+            'order_line': [
+                (0, 0, {
+                    'name': self.product1.name,
+                    'product_id': self.product1.id,
+                    'product_qty': 1.0,
+                    'product_uom': self.product1.uom_po_id.id,
+                    'price_unit': 100.0,
+                    'date_planned': date_po,
+                }),
+                (0, 0, {
+                    'name': product_standard.name,
+                    'product_id': product_standard.id,
+                    'product_qty': 1.0,
+                    'product_uom': product_standard.uom_po_id.id,
+                    'price_unit': 40.0,
+                    'date_planned': date_po,
+                }),
+            ],
+        })
+        po.button_confirm()
+
+        line_product_average = po.order_line.filtered(lambda l: l.product_id == self.product1)
+        line_product_standard = po.order_line.filtered(lambda l: l.product_id == product_standard)
+
+        inv = self.env['account.invoice'].create({
+            'type': 'in_invoice',
+            'date_invoice': date_invoice,
+            'currency_id': self.eur_currency.id,
+            'purchase_id': po.id,
+            'partner_id': self.partner_id.id,
+            'invoice_line_ids': [
+                (0, 0, {
+                    'name': self.product1.name,
                     'price_subtotal': 100.0,
                     'price_unit': 100.0,
                     'product_id': self.product1.id,
                     'purchase_id': po.id,
-                    'purchase_line_id': po.order_line.id,
+                    'purchase_line_id': line_product_average.id,
                     'quantity': 1.0,
                     'account_id': self.stock_input_account.id,
-                })]
-            })
-
-            inv.action_invoice_open()
-
-            move_lines = inv.move_id.line_ids
-            self.assertEqual(len(move_lines), 2)
-
-            payable_line = move_lines.filtered(lambda l: l.account_id.internal_type == 'payable')
-            self.assertEqual(payable_line.amount_currency, -100.0)
-            self.assertAlmostEqual(payable_line.balance, -66.67)
-
-            stock_line = move_lines.filtered(lambda l: l.account_id == self.stock_input_account)
-            self.assertEqual(stock_line.amount_currency, 100.0)
-            self.assertAlmostEqual(stock_line.balance, 66.67)
-
-        def test_realtime_anglo_saxon_valuation_multicurrency_different_dates(self):
-            """
-            The PO and invoice are in the same foreign currency.
-            The PO is invoiced at a later date than its creation.
-            This should create a price difference entry for standard cost method
-            Not for average cost method though, since the PO and invoice have the same currency
-            """
-            company = self.env.user.company_id
-            company.anglo_saxon_accounting = True
-
-            date_po = '2019-01-01'
-            date_invoice = '2019-01-16'
-
-            # SetUp product Average
-            self.product1.product_tmpl_id.write({
-                'cost_method': 'average',
-                'valuation': 'real_time',
-                'purchase_method': 'purchase',
-                'property_account_creditor_price_difference': self.price_diff_account.id,
-            })
-            self.product1.invoice_policy = 'order'
-
-            # SetUp product Standard
-            # should have bought at 60 USD
-            # actually invoiced at 70 EUR > 35 USD
-            product_standard = self.product1.product_tmpl_id.copy({
-                'cost_method': 'standard',
-                'name': 'Standard Val',
-                'standard_price': 60,
-                'property_account_creditor_price_difference': self.price_diff_account.id
-            }).product_variant_id
-
-            # SetUp currency and rates
-            self.cr.execute("UPDATE res_company SET currency_id = %s WHERE id = %s", (self.usd_currency.id, company.id))
-            self.env['res.currency.rate'].search([]).unlink()
-            self.env['res.currency.rate'].create({
-                'name': date_po,
-                'rate': 1.0,
-                'currency_id': self.usd_currency.id,
-                'company_id': company.id,
-            })
-
-            self.env['res.currency.rate'].create({
-                'name': date_po,
-                'rate': 1.5,
-                'currency_id': self.eur_currency.id,
-                'company_id': company.id,
-            })
-
-            self.env['res.currency.rate'].create({
-                'name': date_invoice,
-                'rate': 2,
-                'currency_id': self.eur_currency.id,
-                'company_id': company.id,
-            })
-
-            # To allow testing validation of PO
-            def _today(*args, **kwargs):
-                return date_po
-            patchers = [
-                patch('odoo.fields.Date.context_today', _today),
+                }),
+                (0, 0, {
+                    'name': product_standard.name,
+                    'price_subtotal': 70.0,
+                    'price_unit': 70.0,
+                    'product_id': product_standard.id,
+                    'purchase_id': po.id,
+                    'purchase_line_id': line_product_standard.id,
+                    'quantity': 1.0,
+                    'account_id': self.stock_input_account.id,
+                })
             ]
-
-            for p in patchers:
-                p.start()
-
-            # Proceed
-            po = self.env['purchase.order'].create({
-                'currency_id': self.eur_currency.id,
-                'partner_id': self.partner_id.id,
-                'order_line': [
-                    (0, 0, {
-                        'name': self.product1.name,
-                        'product_id': self.product1.id,
-                        'product_qty': 1.0,
-                        'product_uom': self.product1.uom_po_id.id,
-                        'price_unit': 100.0,
-                        'date_planned': date_po,
-                    }),
-                    (0, 0, {
-                        'name': product_standard.name,
-                        'product_id': product_standard.id,
-                        'product_qty': 1.0,
-                        'product_uom': product_standard.uom_po_id.id,
-                        'price_unit': 40.0,
-                        'date_planned': date_po,
-                    }),
-                ],
-            })
-            po.button_confirm()
-
-            line_product_average = po.order_line.filtered(lambda l: l.product_id == self.product1)
-            line_product_standard = po.order_line.filtered(lambda l: l.product_id == product_standard)
-
-            inv = self.env['account.invoice'].create({
-                'type': 'in_invoice',
-                'date_invoice': date_invoice,
-                'currency_id': self.eur_currency.id,
-                'purchase_id': po.id,
-                'partner_id': self.partner_id.id,
-                'invoice_line_ids': [
-                    (0, 0, {
-                        'name': self.product1.name,
-                        'price_subtotal': 100.0,
-                        'price_unit': 100.0,
-                        'product_id': self.product1.id,
-                        'purchase_id': po.id,
-                        'purchase_line_id': line_product_average.id,
-                        'quantity': 1.0,
-                        'account_id': self.stock_input_account.id,
-                    }),
-                    (0, 0, {
-                        'name': product_standard.name,
-                        'price_subtotal': 70.0,
-                        'price_unit': 70.0,
-                        'product_id': product_standard.id,
-                        'purchase_id': po.id,
-                        'purchase_line_id': line_product_standard.id,
-                        'quantity': 1.0,
-                        'account_id': self.stock_input_account.id,
-                    })
-                ]
-            })
-
-            inv.action_invoice_open()
-
-            for p in patchers:
-                p.stop()
-
-            move_lines = inv.move_id.line_ids
-            self.assertEqual(len(move_lines), 4)
-
-            # Ensure no exchange difference move has been created
-            self.assertTrue(all([not l.reconciled for l in move_lines]))
-
-            # PAYABLE CHECK
-            payable_line = move_lines.filtered(lambda l: l.account_id.internal_type == 'payable')
-            self.assertEqual(payable_line.amount_currency, -170.0)
-            self.assertAlmostEqual(payable_line.balance, -85.00)
-
-            # PRODUCTS CHECKS
-
-            # NO EXCHANGE DIFFERENCE (average)
-            # We ordered for a value of 100 EUR
-            # But by the time we are invoiced for it
-            # the foreign currency appreciated from 1.5 to 2.0
-            # We still have to pay 100 EUR, which now values at 50 USD
-            product_lines = move_lines.filtered(lambda l: l.product_id == self.product1)
-
-            # Stock-wise, we have been invoiced 100 EUR, and we ordered 100 EUR
-            # there is no price difference
-            # However, 100 EUR should be converted at the time of the invoice
-            stock_line = product_lines.filtered(lambda l: l.account_id == self.stock_input_account)
-            self.assertEqual(stock_line.amount_currency, 100.00)
-            self.assertAlmostEqual(stock_line.balance, 50.00)
-
-            # PRICE DIFFERENCE (STANDARD)
-            # We ordered a product that should have cost 60 USD (120 EUR)
-            # However, we effectively got invoiced 70 EUR (35 USD)
-            product_lines = move_lines.filtered(lambda l: l.product_id == product_standard)
-
-            stock_line = product_lines.filtered(lambda l: l.account_id == self.stock_input_account)
-            self.assertEqual(stock_line.amount_currency, 120.00)
-            self.assertAlmostEqual(stock_line.balance, 60.00)
-
-            price_diff_line = product_lines.filtered(lambda l: l.account_id == self.price_diff_account)
-            self.assertEqual(price_diff_line.amount_currency, -50.00)
-            self.assertAlmostEqual(price_diff_line.balance, -25.00)
-
-        def test_average_realtime_with_delivery_anglo_saxon_valuation_multicurrency_different_dates(self):
-            """
-            The PO and invoice are in the same foreign currency.
-            The delivery occurs in between PO validation and invoicing
-            The invoice is created at an even different date
-            This should create a price difference entry.
-            """
-            company = self.env.user.company_id
-            company.anglo_saxon_accounting = True
-
-            date_po = '2019-01-01'
-            date_delivery = '2019-01-08'
-            date_invoice = '2019-01-16'
-
-            product_avg = self.product1.product_tmpl_id.copy({
-                'valuation': 'real_time',
-                'purchase_method': 'purchase',
-                'cost_method': 'average',
-                'name': 'AVG',
-                'standard_price': 60,
-                'property_account_creditor_price_difference': self.price_diff_account.id
-            }).product_variant_id
-            product_avg.invoice_policy = 'order'
-
-            # SetUp currency and rates
-            self.cr.execute("UPDATE res_company SET currency_id = %s WHERE id = %s", (self.usd_currency.id, company.id))
-            self.env['res.currency.rate'].search([]).unlink()
-            self.env['res.currency.rate'].create({
-                'name': date_po,
-                'rate': 1.0,
-                'currency_id': self.usd_currency.id,
-                'company_id': company.id,
-            })
-
-            self.env['res.currency.rate'].create({
-                'name': date_po,
-                'rate': 1.5,
-                'currency_id': self.eur_currency.id,
-                'company_id': company.id,
-            })
-
-            self.env['res.currency.rate'].create({
-                'name': date_delivery,
-                'rate': 0.7,
-                'currency_id': self.eur_currency.id,
-                'company_id': company.id,
-            })
-
-            self.env['res.currency.rate'].create({
-                'name': date_invoice,
-                'rate': 2,
-                'currency_id': self.eur_currency.id,
-                'company_id': company.id,
-            })
-
-            # To allow testing validation of PO
-            def _today(*args, **kwargs):
-                return date_po
-            # To allow testing validation of Delivery
-            def _now(*args, **kwargs):
-                return date_delivery + ' 01:00:00'
-
-            patchers = [
-                patch('odoo.fields.Date.context_today', _today),
-                patch('odoo.fields.Datetime.now', _now),
+        })
+
+        inv.action_invoice_open()
+
+        for p in patchers:
+            p.stop()
+
+        move_lines = inv.move_id.line_ids
+        self.assertEqual(len(move_lines), 4)
+
+        # Ensure no exchange difference move has been created
+        self.assertTrue(all([not l.reconciled for l in move_lines]))
+
+        # PAYABLE CHECK
+        payable_line = move_lines.filtered(lambda l: l.account_id.internal_type == 'payable')
+        self.assertEqual(payable_line.amount_currency, -170.0)
+        self.assertAlmostEqual(payable_line.balance, -85.00)
+
+        # PRODUCTS CHECKS
+
+        # NO EXCHANGE DIFFERENCE (average)
+        # We ordered for a value of 100 EUR
+        # But by the time we are invoiced for it
+        # the foreign currency appreciated from 1.5 to 2.0
+        # We still have to pay 100 EUR, which now values at 50 USD
+        product_lines = move_lines.filtered(lambda l: l.product_id == self.product1)
+
+        # Stock-wise, we have been invoiced 100 EUR, and we ordered 100 EUR
+        # there is no price difference
+        # However, 100 EUR should be converted at the time of the invoice
+        stock_line = product_lines.filtered(lambda l: l.account_id == self.stock_input_account)
+        self.assertEqual(stock_line.amount_currency, 100.00)
+        self.assertAlmostEqual(stock_line.balance, 50.00)
+
+        # PRICE DIFFERENCE (STANDARD)
+        # We ordered a product that should have cost 60 USD (120 EUR)
+        # However, we effectively got invoiced 70 EUR (35 USD)
+        product_lines = move_lines.filtered(lambda l: l.product_id == product_standard)
+
+        stock_line = product_lines.filtered(lambda l: l.account_id == self.stock_input_account)
+        self.assertEqual(stock_line.amount_currency, 120.00)
+        self.assertAlmostEqual(stock_line.balance, 60.00)
+
+        price_diff_line = product_lines.filtered(lambda l: l.account_id == self.price_diff_account)
+        self.assertEqual(price_diff_line.amount_currency, -50.00)
+        self.assertAlmostEqual(price_diff_line.balance, -25.00)
+
+    def test_average_realtime_with_delivery_anglo_saxon_valuation_multicurrency_different_dates(self):
+        """
+        The PO and invoice are in the same foreign currency.
+        The delivery occurs in between PO validation and invoicing
+        The invoice is created at an even different date
+        This should create a price difference entry.
+        """
+        company = self.env.user.company_id
+        company.anglo_saxon_accounting = True
+        self.product1.product_tmpl_id.categ_id.property_cost_method = 'average'
+        self.product1.product_tmpl_id.categ_id.property_valuation = 'real_time'
+
+        date_po = '2019-01-01'
+        date_delivery = '2019-01-08'
+        date_invoice = '2019-01-16'
+
+        product_avg = self.product1.product_tmpl_id.copy({
+            'purchase_method': 'purchase',
+            'name': 'AVG',
+            'standard_price': 60,
+            'property_account_creditor_price_difference': self.price_diff_account.id
+        }).product_variant_id
+        product_avg.invoice_policy = 'order'
+
+        # SetUp currency and rates
+        self.cr.execute("UPDATE res_company SET currency_id = %s WHERE id = %s", (self.usd_currency.id, company.id))
+        self.env['res.currency.rate'].search([]).unlink()
+        self.env['res.currency.rate'].create({
+            'name': date_po,
+            'rate': 1.0,
+            'currency_id': self.usd_currency.id,
+            'company_id': company.id,
+        })
+
+        self.env['res.currency.rate'].create({
+            'name': date_po,
+            'rate': 1.5,
+            'currency_id': self.eur_currency.id,
+            'company_id': company.id,
+        })
+
+        self.env['res.currency.rate'].create({
+            'name': date_delivery,
+            'rate': 0.7,
+            'currency_id': self.eur_currency.id,
+            'company_id': company.id,
+        })
+
+        self.env['res.currency.rate'].create({
+            'name': date_invoice,
+            'rate': 2,
+            'currency_id': self.eur_currency.id,
+            'company_id': company.id,
+        })
+
+        # To allow testing validation of PO
+        def _today(*args, **kwargs):
+            return date_po
+        # To allow testing validation of Delivery
+        def _now(*args, **kwargs):
+            return date_delivery + ' 01:00:00'
+
+        patchers = [
+            patch('odoo.fields.Date.context_today', _today),
+            patch('odoo.fields.Datetime.now', _now),
+        ]
+
+        for p in patchers:
+            p.start()
+
+        # Proceed
+        po = self.env['purchase.order'].create({
+            'currency_id': self.eur_currency.id,
+            'partner_id': self.partner_id.id,
+            'order_line': [
+                (0, 0, {
+                    'name': product_avg.name,
+                    'product_id': product_avg.id,
+                    'product_qty': 1.0,
+                    'product_uom': product_avg.uom_po_id.id,
+                    'price_unit': 30.0,
+                    'date_planned': date_po,
+                })
+            ],
+        })
+        po.button_confirm()
+
+        line_product_avg = po.order_line.filtered(lambda l: l.product_id == product_avg)
+
+        picking = po.picking_ids
+        (picking.move_lines
+            .filtered(lambda l: l.purchase_line_id == line_product_avg)
+            .write({'quantity_done': 1.0}))
+
+        picking.button_validate()
+
+        inv = self.env['account.invoice'].create({
+            'type': 'in_invoice',
+            'date_invoice': date_invoice,
+            'currency_id': self.eur_currency.id,
+            'purchase_id': po.id,
+            'partner_id': self.partner_id.id,
+            'invoice_line_ids': [
+                (0, 0, {
+                    'name': product_avg.name,
+                    'price_subtotal': 30.0,
+                    'price_unit': 30.0,
+                    'product_id': product_avg.id,
+                    'purchase_id': po.id,
+                    'purchase_line_id': line_product_avg.id,
+                    'quantity': 1.0,
+                    'account_id': self.stock_input_account.id,
+                })
             ]
-
-            for p in patchers:
-                p.start()
-
-            # Proceed
-            po = self.env['purchase.order'].create({
-                'currency_id': self.eur_currency.id,
-                'partner_id': self.partner_id.id,
-                'order_line': [
-                    (0, 0, {
-                        'name': product_avg.name,
-                        'product_id': product_avg.id,
-                        'product_qty': 1.0,
-                        'product_uom': product_avg.uom_po_id.id,
-                        'price_unit': 30.0,
-                        'date_planned': date_po,
-                    })
-                ],
-            })
-            po.button_confirm()
-
-            line_product_avg = po.order_line.filtered(lambda l: l.product_id == product_avg)
-
-            picking = po.picking_ids
-            (picking.move_lines
-                .filtered(lambda l: l.purchase_line_id == line_product_avg)
-                .write({'quantity_done': 1.0}))
-
-            picking.button_validate()
-
-            inv = self.env['account.invoice'].create({
-                'type': 'in_invoice',
-                'date_invoice': date_invoice,
-                'currency_id': self.eur_currency.id,
-                'purchase_id': po.id,
-                'partner_id': self.partner_id.id,
-                'invoice_line_ids': [
-                    (0, 0, {
-                        'name': product_avg.name,
-                        'price_subtotal': 30.0,
-                        'price_unit': 30.0,
-                        'product_id': product_avg.id,
-                        'purchase_id': po.id,
-                        'purchase_line_id': line_product_avg.id,
-                        'quantity': 1.0,
-                        'account_id': self.stock_input_account.id,
-                    })
-                ]
-            })
-
-            inv.action_invoice_open()
-
-            for p in patchers:
-                p.stop()
-
-            move_lines = inv.move_id.line_ids
-            self.assertEqual(len(move_lines), 2)
-
-            # PAYABLE CHECK
-            payable_line = move_lines.filtered(lambda l: l.account_id.internal_type == 'payable')
-            self.assertEqual(payable_line.amount_currency, -30.0)
-            self.assertAlmostEqual(payable_line.balance, -15.00)
-
-            # PRODUCTS CHECKS
-
-            # DELIVERY DIFFERENCE (AVERAGE)
-            # We ordered a product at 30 EUR valued at 20 USD
-            # We received it when the exchange rate has appreciated
-            # So, the actualized 20 USD are now 20*1.5/0.7 = 42.86 USD
-            product_lines = move_lines.filtered(lambda l: l.product_id == product_avg)
-
-            # Although those 42.86 USD are just due to the exchange difference
-            stock_line = product_lines.filtered(lambda l: l.account_id == self.stock_input_account)
-            self.assertEqual(stock_line.journal_id, inv.journal_id)
-            self.assertEqual(stock_line.amount_currency, 30.00)
-            self.assertAlmostEqual(stock_line.balance, 15.00)
-            full_reconcile = stock_line.full_reconcile_id
-            self.assertTrue(full_reconcile.exists())
-
-            reconciled_lines = full_reconcile.reconciled_line_ids - stock_line
-            self.assertEqual(len(reconciled_lines), 2)
-
-            stock_journal_line = reconciled_lines.filtered(lambda l: l.journal_id == self.stock_journal)
-            self.assertEqual(stock_journal_line.amount_currency, -30.00)
-            self.assertAlmostEqual(stock_journal_line.balance, -42.86)
-
-            exhange_diff_journal = company.currency_exchange_journal_id.exists()
-            exchange_stock_line = reconciled_lines.filtered(lambda l: l.journal_id == exhange_diff_journal)
-            self.assertEqual(exchange_stock_line.amount_currency, 0.00)
-            self.assertAlmostEqual(exchange_stock_line.balance, 27.86)
->>>>>>> b1193004
+        })
+
+        inv.action_invoice_open()
+
+        for p in patchers:
+            p.stop()
+
+        move_lines = inv.move_id.line_ids
+        self.assertEqual(len(move_lines), 2)
+
+        # PAYABLE CHECK
+        payable_line = move_lines.filtered(lambda l: l.account_id.internal_type == 'payable')
+        self.assertEqual(payable_line.amount_currency, -30.0)
+        self.assertAlmostEqual(payable_line.balance, -15.00)
+
+        # PRODUCTS CHECKS
+
+        # DELIVERY DIFFERENCE (AVERAGE)
+        # We ordered a product at 30 EUR valued at 20 USD
+        # We received it when the exchange rate has appreciated
+        # So, the actualized 20 USD are now 20*1.5/0.7 = 42.86 USD
+        product_lines = move_lines.filtered(lambda l: l.product_id == product_avg)
+
+        # Although those 42.86 USD are just due to the exchange difference
+        stock_line = product_lines.filtered(lambda l: l.account_id == self.stock_input_account)
+        self.assertEqual(stock_line.journal_id, inv.journal_id)
+        self.assertEqual(stock_line.amount_currency, 30.00)
+        self.assertAlmostEqual(stock_line.balance, 15.00)
+        full_reconcile = stock_line.full_reconcile_id
+        self.assertTrue(full_reconcile.exists())
+
+        reconciled_lines = full_reconcile.reconciled_line_ids - stock_line
+        self.assertEqual(len(reconciled_lines), 2)
+
+        stock_journal_line = reconciled_lines.filtered(lambda l: l.journal_id == self.stock_journal)
+        self.assertEqual(stock_journal_line.amount_currency, -30.00)
+        self.assertAlmostEqual(stock_journal_line.balance, -42.86)
+
+        exhange_diff_journal = company.currency_exchange_journal_id.exists()
+        exchange_stock_line = reconciled_lines.filtered(lambda l: l.journal_id == exhange_diff_journal)
+        self.assertEqual(exchange_stock_line.amount_currency, 0.00)
+        self.assertAlmostEqual(exchange_stock_line.balance, 27.86)