--- conflicted
+++ resolved
@@ -96,31 +96,15 @@
                     interim_account_price = valuation_price_unit * line['quantity']
                     invoice_cur_prec = inv.currency_id.decimal_places
 
-<<<<<<< HEAD
-                    if float_compare(valuation_price_unit, i_line.price_unit, precision_digits=invoice_cur_prec) != 0 and float_compare(line['price_unit'], i_line.price_unit, precision_digits=invoice_cur_prec) == 0:
-
-                        # price with discount and without tax included
-                        price_unit = i_line.price_unit * (1 - (i_line.discount or 0.0) / 100.0)
-                        tax_ids = []
-                        if line['tax_ids']:
-                            #line['tax_ids'] is -2many commands list for account.move.line
-                            tax_ids = [tax_data[id] for tax_data in self.env['account.move.line'].resolve_2many_commands('tax_ids', line['tax_ids'], ['id'])]
-                            taxes = self.env['account.tax'].browse(tax_ids)
-                            price_unit = taxes.compute_all(price_unit, currency=inv.currency_id, quantity=1.0, is_refund=inv.type in ('in_refund', 'out_refund'))['total_excluded']
-                            for tax in taxes:
-                                tax_ids.append((4, tax.id, None))
-                                for child in tax.children_tax_ids:
-                                    if child.type_tax_use != 'none':
-                                        tax_ids.append((4, child.id, None))
-
-=======
                     # price with discount and without tax included
                     price_unit = i_line.price_unit * (1 - (i_line.discount or 0.0) / 100.0)
                     tax_ids = []
                     if line['tax_ids']:
-                        #line['tax_ids'] is like [(4, tax_id, None), (4, tax_id2, None)...]
-                        taxes = self.env['account.tax'].browse([x[1] for x in line['tax_ids']])
-                        price_unit = taxes.compute_all(price_unit, currency=inv.currency_id, quantity=1.0)['total_excluded']
+                        #line['tax_ids'] is -2many commands list for account.move.line
+                        tax_ids = [tax_data[id] for tax_data in self.env['account.move.line'].resolve_2many_commands('tax_ids', line['tax_ids'], ['id'])]
+                        taxes = self.env['account.tax'].browse(tax_ids)
+                        price_unit = taxes.compute_all(price_unit, currency=inv.currency_id, quantity=1.0, is_refund=inv.type in ('in_refund', 'out_refund'))['total_excluded']
+
                         for tax in taxes:
                             tax_ids.append((4, tax.id, None))
                             for child in tax.children_tax_ids:
@@ -128,7 +112,6 @@
                                     tax_ids.append((4, child.id, None))
 
                     if float_compare(valuation_price_unit, price_unit, precision_digits=invoice_cur_prec) != 0 and float_compare(line['price_unit'], i_line.price_unit, precision_digits=invoice_cur_prec) == 0:
->>>>>>> 995aa168
                         price_before = line.get('price', 0.0)
                         price_unit_val_dif = price_unit - valuation_price_unit
 
