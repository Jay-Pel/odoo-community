<openerp>
    <data>
        <!-- Delivery Carriers -->
        <menuitem id="menu_delivery" name="Delivery" parent="stock.menu_stock_configuration" groups="base.group_no_one" sequence="50"/>

        <record id="view_delivery_carrier_tree" model="ir.ui.view">
            <field name="name">delivery.carrier.tree</field>
            <field name="model">delivery.carrier</field>
            <field name="type">tree</field>
            <field name="arch" type="xml">
                <tree string="Carrier">
                    <field name="name"/>
                    <field name="partner_id"/>
                    <field name="price" invisible="'order_id' not in context"/>
                </tree>
            </field>
        </record>

        <record id="view_delivery_carrier_form" model="ir.ui.view">
            <field name="name">delivery.carrier.form</field>
            <field name="model">delivery.carrier</field>
            <field name="type">form</field>
            <field name="arch" type="xml">
                <form string="Carrier" version="7.0">
                    <div class="oe_title">
                        <label for="name" class="oe_edit_only"/>
                        <h1>
                            <field name="name"/>
                        </h1>
                    </div>
                    <group>
                        <group name="general">
                            <field name="partner_id"/>
                            <field name="product_id"/>
                        </group>
                        <group>
                        <field name="active"/>
                        </group>
                    </group>
                    <group col="4">
                        <group string="Pricing Information">
                            <field name="normal_price" attrs="{'readonly':[('use_detailed_pricelist', '=', True)]}"/>
                            <label for="free_if_more_than"/>
                            <div>
                                <field name="free_if_more_than" attrs="{'readonly':[('use_detailed_pricelist', '=', True)]}"/>
                                <field name="amount" attrs="{'required':[('free_if_more_than','&lt;&gt;',False)], 'invisible':[('free_if_more_than','=',False)]}"/>
                            </div>
                        </group>
                        <newline/>
                        <field name="use_detailed_pricelist"/>
                    </group>
                    <field name="pricelist_ids" attrs="{'invisible':[('use_detailed_pricelist','=',False)]}" mode="tree">
                        <tree string="Delivery grids">
                              <field name="sequence"/>
                              <field name="name"/>
                        </tree>
                        <form string="Delivery grids" version="7.0">
                             <group>
                                <group>
                                    <field name="name"/>
                                </group>
                                <group>
                                    <field name="active"/>
                                    <field name="sequence"/>
                                </group>
                             </group>
                             <notebook>
                                <page string="Grid definition">
                                   <field name="line_ids"/>
                                </page>
                                <page string="Destination">
                                    <group>
                                        <group>
                                            <field name="country_ids" widget="many2many_tags"/>
                                            <field name="state_ids" widget="many2many_tags"/>
                                        </group>
                                        <group>
                                            <label for="zip_from" string="Zip"/>
                                            <div>
                                                <field name="zip_from" class="oe_inline"/>
                                                -
                                                <field name="zip_to" class="oe_inline"/>
                                            </div>
                                        </group>
                                    </group>
                                </page>
                            </notebook>
                        </form>
                   </field>
                </form>
            </field>
        </record>

        <record id="action_delivery_carrier_form" model="ir.actions.act_window">
            <field name="name">Delivery Method</field>
            <field name="type">ir.actions.act_window</field>
            <field name="res_model">delivery.carrier</field>
            <field name="view_type">form</field>
            <field name="view_mode">tree,form</field>
            <field name="help">Define the delivery methods you are using and their pricing in order to reinvoice the delivery costs when you are doing invoicing based on delivery orders</field>
        </record>

        <menuitem action="action_delivery_carrier_form" id="menu_action_delivery_carrier_form" parent="stock.menu_stock_configuration" sequence="15"/>

        <!-- Delivery Grids -->
        <record id="view_delivery_grid_tree" model="ir.ui.view">
            <field name="name">delivery.grid.tree</field>
            <field name="model">delivery.grid</field>
            <field name="type">tree</field>
            <field name="arch" type="xml">
                <tree string="Delivery grids">
                    <field name="sequence"/>
                    <field name="carrier_id"/>
                    <field name="name"/>
                </tree>
            </field>
        </record>

        <record id="view_delivery_grid_form" model="ir.ui.view">
            <field name="name">delivery.grid.form</field>
            <field name="model">delivery.grid</field>
            <field name="type">form</field>
            <field name="arch" type="xml">
                <form string="Delivery grids" version="7.0">
                    <group col="4">
                        <field name="name"/>
                        <field name="active"/>
                        <field name="carrier_id"/>
                        <field name="sequence"/>
                    </group>
                    <notebook>
                        <page string="Grid definition">
                            <field name="line_ids"/>
                        </page>
                        <page string="Destination">
                            <group string="Countries">
                                <field name="country_ids"/>
                            </group>
                            <group string="States">
                                <field colspan="2" name="state_ids" nolabel="1"/>
                                <field name="zip_from"/>
                                <field name="zip_to"/>
                            </group>
                        </page>
                    </notebook>
                </form>
            </field>
        </record>
        <record id="action_delivery_grid_form" model="ir.actions.act_window">
            <field name="name">Delivery Pricelist</field>
            <field name="type">ir.actions.act_window</field>
            <field name="res_model">delivery.grid</field>
            <field name="view_type">form</field>
            <field name="view_mode">tree,form</field>
            <field name="help">The delivery price list allows you to compute the cost and sales price of the delivery according to the weight of the products and other criteria. You can define several price lists for one delivery method, per country or a zone in a specific country defined by a postal code range.</field>
        </record>
        <menuitem action="action_delivery_grid_form" id="menu_action_delivery_grid_form" parent="menu_delivery"/>

        <record id="view_delivery_grid_line_form" model="ir.ui.view">
            <field name="name">delivery.grid.line.form</field>
            <field name="model">delivery.grid.line</field>
            <field name="type">form</field>
            <field name="arch" type="xml">
                <form string="Grid Lines" version="7.0">
                    <group>
                        <field name="name"/>
                    </group>
                    <group>
                        <group>
                            <label for="type" string="Condition"/>
                            <div>
                                <field name="type" class="oe_inline"/>
                                <field name="operator" class="oe_inline"/>
                                <field name="max_value" class="oe_inline"/>
                            </div>
                            <label for="price_type"/>
                            <div>
                                <field name="price_type" class="oe_inline"/>
                                <label string=" in Function of " class="oe_inline" attrs="{'invisible':[('price_type','=','fixed')]}"/>
                                <field name="variable_factor" attrs="{'invisible':[('price_type','=','fixed')]}" class="oe_inline"/>
                            </div>
                        </group>
                        <group>
                            <field name="list_price"/>
                            <field name="standard_price"/>
                        </group>
                    </group>
                </form>
            </field>
        </record>
        <record id="view_delivery_grid_line_tree" model="ir.ui.view">
            <field name="name">delivery.grid.line.tree</field>
            <field name="model">delivery.grid.line</field>
            <field name="type">tree</field>
            <field name="arch" type="xml">
                <tree string="Grid Lines">
                    <field name="name"/>
                    <field name="type"/>
                    <field name="operator"/>
                    <field name="max_value" nolabel="1"/>
                    <field name="list_price"/>
                    <field name="standard_price"/>
                </tree>
            </field>
        </record>

        <record id="view_picking_withcarrier_out_form" model="ir.ui.view">
            <field name="name">delivery.stock.picking_withcarrier.out.form.view</field>
            <field name="type">form</field>
            <field name="model">stock.picking.out</field>
            <field name="inherit_id" ref="stock.view_picking_form"/>
            <field name="arch" type="xml">
                <field name="min_date" position="after">
                    <field name="carrier_id"/>
                    <field name="carrier_tracking_ref"/>
                    <field name="number_of_packages"/>
                </field>
            </field>
        </record>

        <record id="view_picking_withweight_internal_form" model="ir.ui.view">
            <field name="name">stock.picking_withweight.internal.form.view</field>
            <field name="type">form</field>
            <field name="model">stock.picking</field>
            <field name="inherit_id" ref="stock.view_picking_form"/>
            <field name="arch" type="xml">
                <field name="company_id" position="before">
                    <field name="weight"/>
                    <field name="weight_net" groups="base.group_no_one"/>
                </field>
            </field>
        </record>

        <record id="action_picking_tree4" model="ir.actions.act_window">
            <field name="name">Picking to be invoiced</field>
            <field name="res_model">stock.picking.out</field>
            <field name="type">ir.actions.act_window</field>
            <field name="view_type">form</field>
            <field name="view_mode">tree,form</field>
            <field name="domain">[('invoice_state','=','2binvoiced'),('state','=','done'),('type','=','out')]</field>
            <field name="filter" eval="True"/>
            <field name="context">{'default_invoice_state': '2binvoiced', 'default_type': 'out', 'contact_display': 'partner'}</field>
            <field name="search_view_id" ref="stock.view_picking_out_search"/>
        </record>

        <record id="view_picking_withweight_internal_move_form" model="ir.ui.view">
            <field name="name">stock.picking_withweight.internal.move.form.view</field>
            <field name="type">form</field>
            <field name="model">stock.picking</field>
            <field name="inherit_id" ref="stock.view_picking_form"/>
            <field name="arch" type="xml">
                <xpath expr="/form/sheet/notebook/page/field[@name='move_lines']/tree/field[@name='product_uom']" position="after">
                    <field name="weight"/>
                    <field name="weight_net" groups="base.group_no_one"/>
                </xpath>
            </field>
        </record>

        <record id="view_move_withweight_form" model="ir.ui.view">
            <field name="name">stock.move.form.weight</field>
            <field name="type">form</field>
            <field name="model">stock.move</field>
            <field name="inherit_id" ref="stock.view_move_form"/>
            <field name="arch" type="xml">
                <xpath expr="//group[@name='main_grp']" position="inside">
                    <field name="weight"/>
                    <field name="weight_net" groups="base.group_no_one"/>
                </xpath>
            </field>
        </record>

        <record id="view_order_withcarrier_form" model="ir.ui.view">
            <field name="name">delivery.sale.order_withcarrier.form.view</field>
            <field name="type">form</field>
            <field name="model">sale.order</field>
            <field name="inherit_id" ref="sale.view_order_form"/>
            <field name="arch" type="xml">
                <xpath expr="//group[@name='sale_total']" position="after">
                    <group style="width: 65%%">
                        <label for="carrier_id"/>
                        <div>
                            <field name="carrier_id" context="{'order_id':active_id or False}" class="oe_inline"/>
                            <button name="delivery_set" string="Add in Quote" type="object"
                                class="oe_edit_only"
                                attrs="{'invisible':['|',('carrier_id','=',False),('state','not in',('draft','sent'))]}"/>
                            <br/>
                            <label string="If you don't 'Add in Quote', the exact price will be computed when invoicing based on delivery order(s)."
                                class="oe_edit_only"
                                attrs="{'invisible':['|',('carrier_id','=',False),('state','not in',('draft','sent'))]}"/>
                        </div>
                    </group>
                </xpath>
            </field>
        </record>

        <record id="view_delivery_order_inherit_stock" model="ir.ui.view">
            <field name="name">stock.picking.out.form</field>
            <field name="type">form</field>
            <field name="model">stock.picking</field>
            <field name="inherit_id" ref="stock.view_picking_out_form"/>
            <field name="arch" type="xml">
<<<<<<< HEAD
                <xpath expr="/form/header//button[@string='Create Invoice']" position="after">
=======
                <xpath expr="/form/header/button[@string='Create Invoice/Refund']" position="after">
>>>>>>> 0dee110e
                    <button name="%(report_shipping)d" string="Delivery Order" states="done" type="action" icon="gtk-print"/>
                </xpath>
            </field>
        </record>

    </data>
</openerp><|MERGE_RESOLUTION|>--- conflicted
+++ resolved
@@ -299,11 +299,7 @@
             <field name="model">stock.picking</field>
             <field name="inherit_id" ref="stock.view_picking_out_form"/>
             <field name="arch" type="xml">
-<<<<<<< HEAD
-                <xpath expr="/form/header//button[@string='Create Invoice']" position="after">
-=======
-                <xpath expr="/form/header/button[@string='Create Invoice/Refund']" position="after">
->>>>>>> 0dee110e
+                <xpath expr="/form/header//button[@string='Create Invoice/Refund']" position="after">
                     <button name="%(report_shipping)d" string="Delivery Order" states="done" type="action" icon="gtk-print"/>
                 </xpath>
             </field>
