# Translation of OpenERP Server.
# This file contains the translation of the following modules:
#	* delivery
#
msgid ""
msgstr ""
<<<<<<< HEAD
"Project-Id-Version: OpenERP Server 6.0dev\n"
"Report-Msgid-Bugs-To: support@openerp.com\n"
"POT-Creation-Date: 2011-01-11 11:15+0000\n"
"PO-Revision-Date: 2011-01-13 14:31+0000\n"
"Last-Translator: Carlos @ smile.fr <Unknown>\n"
"Language-Team: \n"
=======
"Project-Id-Version: Odoo 8.0\n"
"Report-Msgid-Bugs-To: \n"
"POT-Creation-Date: 2015-01-21 14:08+0000\n"
"PO-Revision-Date: 2016-05-15 18:49+0000\n"
"Last-Translator: Martin Trigaux\n"
"Language-Team: Spanish (Venezuela) (http://www.transifex.com/odoo/odoo-8/language/es_VE/)\n"
>>>>>>> 0af32f3f
"MIME-Version: 1.0\n"
"Content-Type: text/plain; charset=UTF-8\n"
"Content-Transfer-Encoding: 8bit\n"
"X-Launchpad-Export-Date: 2011-09-05 05:01+0000\n"
"X-Generator: Launchpad (build 13830)\n"

#. module: delivery
#: report:sale.shipping:0
msgid "Order Ref."
msgstr "Ref. pedido"

#. module: delivery
#: model:product.template,name:delivery.delivery_product_product_template
msgid "Delivery by Poste"
msgstr "Envío por correo postal"

#. module: delivery
#: view:delivery.grid:0
msgid "Destination"
msgstr "Destino"

#. module: delivery
#: field:stock.move,weight_net:0
msgid "Net weight"
msgstr "Peso neto"

#. module: delivery
#: view:stock.picking:0
msgid "Delivery Order"
msgstr "Orden de entrega"

#. module: delivery
#: code:addons/delivery/delivery.py:141
#, python-format
msgid "No price available !"
msgstr "¡No existe precio disponible!"

#. module: delivery
#: model:ir.model,name:delivery.model_delivery_grid_line
msgid "Delivery Grid Line"
msgstr "Línea cuadrícula envío"

#. module: delivery
#: view:delivery.grid:0
msgid "Delivery grids"
msgstr "Cuadrículas de envío"

#. module: delivery
#: selection:delivery.grid.line,type:0
#: selection:delivery.grid.line,variable_factor:0
#: field:stock.picking,volume:0
msgid "Volume"
msgstr "Volumen"

#. module: delivery
#: sql_constraint:sale.order:0
msgid "Order Reference must be unique !"
msgstr "¡La referencia del pedido debe ser única!"

#. module: delivery
#: field:delivery.grid,line_ids:0
msgid "Grid Line"
msgstr "Línea de la cuadrícula"

#. module: delivery
#: model:ir.actions.report.xml,name:delivery.report_shipping
msgid "Delivery order"
msgstr "Orden entrega"

#. module: delivery
#: view:res.partner:0
msgid "Deliveries Properties"
msgstr "Propiedades de envío"

#. module: delivery
#: model:ir.actions.act_window,name:delivery.action_picking_tree4
msgid "Picking to be invoiced"
msgstr "Albarán para ser facturado"

#. module: delivery
#: help:delivery.grid,sequence:0
msgid "Gives the sequence order when displaying a list of delivery grid."
msgstr ""
"Indica el orden de secuencia cuando se muestra una lista de cuadrícula de "
"envío."

#. module: delivery
#: view:delivery.grid:0
#: field:delivery.grid,country_ids:0
msgid "Countries"
msgstr "Países"

#. module: delivery
<<<<<<< HEAD
#: report:sale.shipping:0
msgid "Delivery Order :"
msgstr "Orden entrega :"
=======
#: field:delivery.carrier,create_uid:0 field:delivery.grid,create_uid:0
#: field:delivery.grid.line,create_uid:0
msgid "Created by"
msgstr "Creado por"
>>>>>>> 0af32f3f

#. module: delivery
#: field:delivery.grid.line,variable_factor:0
msgid "Variable Factor"
msgstr "Factor variable"

#. module: delivery
#: model:ir.actions.act_window,help:delivery.action_delivery_grid_form
msgid ""
"The delivery price list allows you to compute the cost and sales price of "
"the delivery according to the weight of the products and other criteria. You "
"can define several price lists for one delivery method, per country or a "
"zone in a specific country defined by a postal code range."
msgstr ""
"La lista de precios por entrega le permite calcular el coste y precio de "
"venta de la entrega en funvión del peso de los productos y de otros "
"criterios. Puede definir varios precios por un método de entrega, por país, "
"o por zona de un páis específico, definido por un rango de códigos postales."

#. module: delivery
#: selection:delivery.grid.line,price_type:0
msgid "Fixed"
msgstr "Fijo"

#. module: delivery
#: view:delivery.sale.order:0
#: field:delivery.sale.order,carrier_id:0
#: model:ir.actions.act_window,name:delivery.action_delivery_carrier_form
#: model:ir.ui.menu,name:delivery.menu_action_delivery_carrier_form
#: field:res.partner,property_delivery_carrier:0
#: field:sale.order,carrier_id:0
msgid "Delivery Method"
msgstr "Método de envío"

#. module: delivery
#: model:ir.model,name:delivery.model_stock_move
msgid "Stock Move"
msgstr "Movimiento stock"

#. module: delivery
#: code:addons/delivery/delivery.py:141
#, python-format
msgid "No line matched this order in the choosed delivery grids !"
msgstr ""
"¡No existe línea que concuerde con esta orden en las cuadrículas de envío "
"seleccionadas!"

#. module: delivery
#: field:stock.picking,carrier_tracking_ref:0
msgid "Carrier Tracking Ref"
msgstr "Ref. seguimiento transportista"

#. module: delivery
#: field:stock.picking,weight_net:0
msgid "Net Weight"
msgstr "Peso neto"

#. module: delivery
#: model:ir.actions.act_window,help:delivery.action_delivery_carrier_form
msgid ""
"Create and manage the delivery methods you need for your sales activities. "
"Each delivery method can be assigned to a price list which computes the "
"price of the delivery according to the products sold or delivered."
msgstr ""
"Cree y gestione los métodos de entrega que necesite para su actividad de "
"ventas. Cada método de entrega puede ser asignado a una lista de precios que "
"calcula el precio de la entrega en función de los productos vendidos o "
"entregados."

#. module: delivery
#: code:addons/delivery/stock.py:98
#, python-format
msgid "Warning"
msgstr "Aviso"

#. module: delivery
#: view:delivery.grid:0
msgid "Grid definition"
msgstr "Definición de la cuadrícula"

#. module: delivery
#: view:delivery.sale.order:0
msgid "_Cancel"
msgstr "_Cancelar"

#. module: delivery
#: field:delivery.grid.line,operator:0
msgid "Operator"
msgstr "Operador"

#. module: delivery
#: model:ir.model,name:delivery.model_res_partner
msgid "Partner"
msgstr "Empresa"

#. module: delivery
#: model:ir.model,name:delivery.model_sale_order
msgid "Sales Order"
msgstr "Pedido de venta"

#. module: delivery
#: model:ir.model,name:delivery.model_delivery_grid
msgid "Delivery Grid"
msgstr "Cuadrícula de envío"

#. module: delivery
#: report:sale.shipping:0
msgid "Invoiced to"
msgstr "Facturado a"

#. module: delivery
#: model:ir.model,name:delivery.model_stock_picking
msgid "Picking List"
msgstr "Albarán"

#. module: delivery
#: model:ir.model,name:delivery.model_delivery_sale_order
msgid "Make Delievery"
msgstr "Realizar entrega"

#. module: delivery
#: model:ir.module.module,description:delivery.module_meta_information
msgid ""
"Allows you to add delivery methods in sale orders and picking.\n"
"     You can define your own carrier and delivery grids for prices.\n"
"     When creating invoices from picking, OpenERP is able to add and compute "
"the shipping line.\n"
"\n"
"     "
msgstr ""
"Permite añadir métodos de envío en pedidos de venta y albaranes.\n"
"    Puede definir su propio transportista y cuadrículas de envío para los "
"precios.\n"
"    Al crear las facturas desde albaranes, OpenERP es capaz de añadir y "
"calcular la línea de transporte.\n"
"\n"
"     "

#. module: delivery
#: view:delivery.grid.line:0
msgid "Grid Lines"
msgstr "Líneas de la cuadrícula"

#. module: delivery
#: field:delivery.grid.line,grid_id:0
msgid "Grid"
msgstr "Cuadrícula"

#. module: delivery
#: help:delivery.grid,active:0
msgid ""
"If the active field is set to False, it will allow you to hide the delivery "
"grid without removing it."
msgstr ""
"Si el campo activo se desmarca, permite ocultar la cuadrícula de envío sin "
"eliminarla."

#. module: delivery
#: field:delivery.grid,zip_to:0
msgid "To Zip"
msgstr "C.Postal final"

#. module: delivery
#: report:sale.shipping:0
msgid "Order Date"
msgstr "Fecha entrega"

#. module: delivery
#: field:delivery.grid,name:0
msgid "Grid Name"
msgstr "Nombre cuadrícula"

#. module: delivery
#: view:stock.move:0
msgid "Weights"
msgstr "Pesos"

#. module: delivery
#: field:stock.picking,number_of_packages:0
msgid "Number of Packages"
msgstr "Número de bultos"

#. module: delivery
#: selection:delivery.grid.line,type:0
#: selection:delivery.grid.line,variable_factor:0
#: report:sale.shipping:0
#: field:stock.move,weight:0
#: field:stock.picking,weight:0
msgid "Weight"
msgstr "Peso"

#. module: delivery
#: help:delivery.carrier,active:0
msgid ""
"If the active field is set to False, it will allow you to hide the delivery "
"carrier without removing it."
msgstr ""
"Si el campo activo se desmarca, permite ocultar el transportista sin "
"eliminarlo."

#. module: delivery
#: code:addons/delivery/wizard/delivery_sale_order.py:95
#, python-format
msgid "No grid available !"
msgstr "¡No hay una cuadrícula disponible!"

#. module: delivery
#: selection:delivery.grid.line,operator:0
msgid ">="
msgstr ">="

#. module: delivery
#: code:addons/delivery/wizard/delivery_sale_order.py:66
#: code:addons/delivery/wizard/delivery_sale_order.py:98
#, python-format
msgid "Order not in draft state !"
msgstr "¡La orden no está en estado borrador!"

#. module: delivery
#: constraint:res.partner:0
msgid "Error ! You can not create recursive associated members."
msgstr "¡Error! No puede crear miembros asociados recursivos."

#. module: delivery
#: report:sale.shipping:0
msgid "Lot"
msgstr "Lote"

#. module: delivery
#: constraint:stock.move:0
msgid "You try to assign a lot which is not from the same product"
msgstr "Está intentando asignar un lote que no es del mismo producto"

#. module: delivery
<<<<<<< HEAD
#: field:delivery.carrier,active:0
#: field:delivery.grid,active:0
msgid "Active"
msgstr "Activo"

#. module: delivery
#: report:sale.shipping:0
msgid "Shipping Date"
msgstr "Fecha envío"
=======
#: field:delivery.carrier,write_uid:0 field:delivery.grid,write_uid:0
#: field:delivery.grid.line,write_uid:0
msgid "Last Updated by"
msgstr "Última actualización realizada por"

#. module: delivery
#: field:delivery.carrier,write_date:0 field:delivery.grid,write_date:0
#: field:delivery.grid.line,write_date:0
msgid "Last Updated on"
msgstr "Ultima actualizacion en"
>>>>>>> 0af32f3f

#. module: delivery
#: field:delivery.carrier,product_id:0
msgid "Delivery Product"
msgstr "Producto de envío"

#. module: delivery
#: view:delivery.grid.line:0
msgid "Condition"
msgstr "Condición"

#. module: delivery
#: field:delivery.grid.line,standard_price:0
msgid "Cost Price"
msgstr "Precio coste"

#. module: delivery
#: selection:delivery.grid.line,price_type:0
#: field:delivery.grid.line,type:0
msgid "Variable"
msgstr "Variable"

#. module: delivery
#: help:res.partner,property_delivery_carrier:0
msgid "This delivery method will be used when invoicing from picking."
msgstr ""
"Este método de entrega será utilizado cuando se facture a partir del albarán."

#. module: delivery
#: field:delivery.grid.line,max_value:0
msgid "Maximum Value"
msgstr "Valor máximo"

#. module: delivery
#: report:sale.shipping:0
msgid "Quantity"
msgstr "Cantidad"

#. module: delivery
#: field:delivery.grid,zip_from:0
msgid "Start Zip"
msgstr "C.Postal inicial"

#. module: delivery
#: help:sale.order,carrier_id:0
msgid ""
"Complete this field if you plan to invoice the shipping based on picking."
msgstr ""
"Complete este campo si tiene previsto facturar el envío según el albarán."

#. module: delivery
#: field:delivery.carrier,partner_id:0
msgid "Carrier Partner"
msgstr "Empresa transportista"

#. module: delivery
#: view:res.partner:0
msgid "Sales & Purchases"
msgstr "Ventas & Compras"

#. module: delivery
#: selection:delivery.grid.line,operator:0
msgid "<="
msgstr "<="

#. module: delivery
#: constraint:stock.move:0
msgid "You must assign a production lot for this product"
msgstr "Debe asignar un lote de producción para este producto"

#. module: delivery
#: view:delivery.sale.order:0
msgid "Create Deliveries"
msgstr "Crear entregas"

#. module: delivery
#: model:ir.actions.act_window,name:delivery.action_delivery_cost
#: view:sale.order:0
msgid "Delivery Costs"
msgstr "Costes de envío"

#. module: delivery
#: report:sale.shipping:0
msgid "Description"
msgstr "Descripción"

#. module: delivery
#: model:ir.actions.act_window,name:delivery.action_delivery_grid_form
#: model:ir.ui.menu,name:delivery.menu_action_delivery_grid_form
msgid "Delivery Pricelist"
msgstr "Tarifas de envío"

#. module: delivery
#: field:delivery.carrier,price:0
#: selection:delivery.grid.line,type:0
#: selection:delivery.grid.line,variable_factor:0
msgid "Price"
msgstr "Precio"

#. module: delivery
#: code:addons/delivery/wizard/delivery_sale_order.py:95
#, python-format
msgid "No grid matching for this carrier !"
msgstr "¡No concuerda cuadrícula para este transportista!"

#. module: delivery
#: model:ir.ui.menu,name:delivery.menu_delivery
msgid "Delivery"
msgstr "Envío"

#. module: delivery
#: selection:delivery.grid.line,type:0
#: selection:delivery.grid.line,variable_factor:0
msgid "Weight * Volume"
msgstr "Peso * Volumen"

#. module: delivery
#: selection:delivery.grid.line,operator:0
msgid "="
msgstr "="

#. module: delivery
#: code:addons/delivery/stock.py:99
#, python-format
msgid "The carrier %s (id: %d) has no delivery grid!"
msgstr "¡El transportista %s (id: %d) no dispone de cuadrícula de envío!"

#. module: delivery
#: field:delivery.grid.line,name:0
msgid "Name"
msgstr "Nombre"

#. module: delivery
#: view:delivery.carrier:0
#: field:delivery.carrier,name:0
#: field:delivery.grid,carrier_id:0
#: model:ir.model,name:delivery.model_delivery_carrier
#: report:sale.shipping:0
#: field:stock.picking,carrier_id:0
msgid "Carrier"
msgstr "Transportista"

#. module: delivery
#: view:delivery.sale.order:0
msgid "_Apply"
msgstr "_Aplicar"

#. module: delivery
#: field:sale.order,id:0
msgid "ID"
msgstr "ID"

#. module: delivery
#: code:addons/delivery/wizard/delivery_sale_order.py:66
#: code:addons/delivery/wizard/delivery_sale_order.py:98
#, python-format
msgid "The order state have to be draft to add delivery lines."
msgstr "La orden debe estar en estado borrador para añadir líneas de envío."

#. module: delivery
#: model:ir.module.module,shortdesc:delivery.module_meta_information
msgid "Carriers and deliveries"
msgstr "Transportistas y envíos"

#. module: delivery
#: field:delivery.carrier,grids_id:0
msgid "Delivery Grids"
msgstr "Cuadrículas de envío"

#. module: delivery
#: field:delivery.grid,sequence:0
msgid "Sequence"
msgstr "Secuencia"

#. module: delivery
#: field:delivery.grid.line,list_price:0
msgid "Sale Price"
msgstr "Precio de venta"

#. module: delivery
#: view:delivery.grid:0
#: field:delivery.grid,state_ids:0
msgid "States"
msgstr "Provincias"

#. module: delivery
#: field:delivery.grid.line,price_type:0
msgid "Price Type"
msgstr "Tipo de precio"

#~ msgid ""
#~ "The Object name must start with x_ and not contain any special character !"
#~ msgstr ""
#~ "¡El nombre del objeto debe empezar con x_ y no contener ningún carácter "
#~ "especial!"

#~ msgid "Invalid XML for View Architecture!"
#~ msgstr "¡XML inválido para la definición de la vista!"

#~ msgid "Generate Draft Invoices On Receptions"
#~ msgstr "Generar facturas borrador en recepciones"

#~ msgid "Delivery line of grid"
#~ msgstr "Línea de envío de la cuadrícula"

#~ msgid "Carrier and delivery grids"
#~ msgstr "Cuadrícula de transportistas y envíos"

#~ msgid "Error: UOS must be in a different category than the UOM"
#~ msgstr "Error: La UdV debe estar en una categoría diferente que la UdM"

#~ msgid ""
#~ "Error: The default UOM and the purchase UOM must be in the same category."
#~ msgstr ""
#~ "Error: La UdM por defecto y la UdM de compra deben estar en la misma "
#~ "categoría."

#~ msgid "Notes"
#~ msgstr "Notas"

#, python-format
#~ msgid "No grid avaible !"
#~ msgstr "¡No hay cuadrícula disponible!"

#~ msgid "Add Delivery Costs"
#~ msgstr "Añadir costes de envío"

#~ msgid "Error: Invalid ean code"
#~ msgstr "Error: Código EAN erróneo"

#~ msgid "Cancel"
#~ msgstr "Cancelar"

#~ msgid "Delivery method"
#~ msgstr "Método de envío"

#~ msgid "The VAT doesn't seem to be correct."
#~ msgstr "El CIF/NIF no parece estar correcto."

#~ msgid "This delivery method will be used when invoicing from packing."
#~ msgstr "Este método de envío se utilizará cuando se facture desde albaranes."

#~ msgid ""
#~ "Complete this field if you plan to invoice the shipping based on packing."
#~ msgstr "Complete este campo si desea facturar los envíos desde albaranes."

#~ msgid "Invalid model name in the action definition."
#~ msgstr "Nombre de modelo no válido en la definición de acción."

#~ msgid ""
#~ "Allows you to add delivery methods in sales orders and packing. You can "
#~ "define your own carrier and delivery grids for prices. When creating "
#~ "invoices from picking, Open ERP is able to add and compute the shipping line."
#~ msgstr ""
#~ "Permite añadir los métodos de envío en los pedidos de venta y albaranes. "
#~ "Puede definir sus propias tablas de transportistas y destinos para el "
#~ "cálculo de precios. Al crear facturas desde albaranes, OpenERP es capaz de "
#~ "sumar y calcular la línea de gastos de envío."

#~ msgid "Packing to be invoiced"
#~ msgstr "Albaranes a facturar"<|MERGE_RESOLUTION|>--- conflicted
+++ resolved
@@ -1,145 +1,227 @@
-# Translation of OpenERP Server.
+# Translation of Odoo Server.
 # This file contains the translation of the following modules:
-#	* delivery
-#
-msgid ""
-msgstr ""
-<<<<<<< HEAD
-"Project-Id-Version: OpenERP Server 6.0dev\n"
-"Report-Msgid-Bugs-To: support@openerp.com\n"
-"POT-Creation-Date: 2011-01-11 11:15+0000\n"
-"PO-Revision-Date: 2011-01-13 14:31+0000\n"
-"Last-Translator: Carlos @ smile.fr <Unknown>\n"
-"Language-Team: \n"
-=======
+# * delivery
+# 
+# Translators:
+msgid ""
+msgstr ""
 "Project-Id-Version: Odoo 8.0\n"
 "Report-Msgid-Bugs-To: \n"
 "POT-Creation-Date: 2015-01-21 14:08+0000\n"
 "PO-Revision-Date: 2016-05-15 18:49+0000\n"
 "Last-Translator: Martin Trigaux\n"
 "Language-Team: Spanish (Venezuela) (http://www.transifex.com/odoo/odoo-8/language/es_VE/)\n"
->>>>>>> 0af32f3f
 "MIME-Version: 1.0\n"
 "Content-Type: text/plain; charset=UTF-8\n"
-"Content-Transfer-Encoding: 8bit\n"
-"X-Launchpad-Export-Date: 2011-09-05 05:01+0000\n"
-"X-Generator: Launchpad (build 13830)\n"
-
-#. module: delivery
-#: report:sale.shipping:0
-msgid "Order Ref."
-msgstr "Ref. pedido"
-
-#. module: delivery
-#: model:product.template,name:delivery.delivery_product_product_template
-msgid "Delivery by Poste"
-msgstr "Envío por correo postal"
-
-#. module: delivery
-#: view:delivery.grid:0
-msgid "Destination"
-msgstr "Destino"
-
-#. module: delivery
-#: field:stock.move,weight_net:0
-msgid "Net weight"
-msgstr "Peso neto"
-
-#. module: delivery
-#: view:stock.picking:0
-msgid "Delivery Order"
-msgstr "Orden de entrega"
-
-#. module: delivery
-#: code:addons/delivery/delivery.py:141
-#, python-format
-msgid "No price available !"
-msgstr "¡No existe precio disponible!"
-
-#. module: delivery
-#: model:ir.model,name:delivery.model_delivery_grid_line
-msgid "Delivery Grid Line"
-msgstr "Línea cuadrícula envío"
-
-#. module: delivery
-#: view:delivery.grid:0
-msgid "Delivery grids"
-msgstr "Cuadrículas de envío"
-
-#. module: delivery
-#: selection:delivery.grid.line,type:0
-#: selection:delivery.grid.line,variable_factor:0
-#: field:stock.picking,volume:0
-msgid "Volume"
-msgstr "Volumen"
-
-#. module: delivery
-#: sql_constraint:sale.order:0
-msgid "Order Reference must be unique !"
-msgstr "¡La referencia del pedido debe ser única!"
-
-#. module: delivery
-#: field:delivery.grid,line_ids:0
-msgid "Grid Line"
-msgstr "Línea de la cuadrícula"
-
-#. module: delivery
-#: model:ir.actions.report.xml,name:delivery.report_shipping
-msgid "Delivery order"
-msgstr "Orden entrega"
-
-#. module: delivery
-#: view:res.partner:0
-msgid "Deliveries Properties"
-msgstr "Propiedades de envío"
-
-#. module: delivery
-#: model:ir.actions.act_window,name:delivery.action_picking_tree4
-msgid "Picking to be invoiced"
-msgstr "Albarán para ser facturado"
-
-#. module: delivery
-#: help:delivery.grid,sequence:0
-msgid "Gives the sequence order when displaying a list of delivery grid."
-msgstr ""
-"Indica el orden de secuencia cuando se muestra una lista de cuadrícula de "
-"envío."
-
-#. module: delivery
-#: view:delivery.grid:0
+"Content-Transfer-Encoding: \n"
+"Language: es_VE\n"
+"Plural-Forms: nplurals=2; plural=(n != 1);\n"
+
+#. module: delivery
+#: selection:delivery.grid.line,operator:0
+msgid "<="
+msgstr "<="
+
+#. module: delivery
+#: model:ir.actions.act_window,help:delivery.action_delivery_grid_form
+msgid ""
+"<p class=\"oe_view_nocontent_create\">\n"
+"                Click to create a delivery price list for a specific region.\n"
+"              </p><p>\n"
+"                The delivery price list allows you to compute the cost and\n"
+"                sales price of the delivery according to the weight of the\n"
+"                products and other criteria. You can define several price lists\n"
+"                for each delivery method: per country or a zone in a specific\n"
+"                country defined by a postal code range.\n"
+"              </p>\n"
+"            "
+msgstr ""
+
+#. module: delivery
+#: model:ir.actions.act_window,help:delivery.action_delivery_carrier_form
+msgid ""
+"<p class=\"oe_view_nocontent_create\">\n"
+"                Click to define a new deliver method. \n"
+"              </p><p>\n"
+"                Each carrier (e.g. UPS) can have several delivery methods (e.g.\n"
+"                UPS Express, UPS Standard) with a set of pricing rules attached\n"
+"                to each method.\n"
+"              </p><p>\n"
+"                These methods allow to automatically compute the delivery price\n"
+"                according to your settings; on the sales order (based on the\n"
+"                quotation) or the invoice (based on the delivery orders).\n"
+"              </p>\n"
+"            "
+msgstr ""
+
+#. module: delivery
+#: selection:delivery.grid.line,operator:0
+msgid ">="
+msgstr ">="
+
+#. module: delivery
+#: field:delivery.carrier,active:0 field:delivery.grid,active:0
+msgid "Active"
+msgstr "Activo"
+
+#. module: delivery
+#: view:sale.order:delivery.view_order_withcarrier_form
+msgid "Add in Quote"
+msgstr ""
+
+#. module: delivery
+#: field:delivery.carrier,pricelist_ids:0
+msgid "Advanced Pricing"
+msgstr ""
+
+#. module: delivery
+#: field:delivery.carrier,use_detailed_pricelist:0
+msgid "Advanced Pricing per Destination"
+msgstr ""
+
+#. module: delivery
+#: field:delivery.carrier,amount:0
+msgid "Amount"
+msgstr "Importe"
+
+#. module: delivery
+#: help:delivery.carrier,amount:0
+msgid ""
+"Amount of the order to benefit from a free shipping, expressed in the "
+"company currency"
+msgstr ""
+
+#. module: delivery
+#: field:delivery.carrier,available:0
+msgid "Available"
+msgstr "Disponible"
+
+#. module: delivery
+#: view:delivery.carrier:delivery.view_delivery_carrier_form
+#: view:delivery.carrier:delivery.view_delivery_carrier_tree
+#: field:delivery.grid,carrier_id:0
+#: model:ir.model,name:delivery.model_delivery_carrier
+#: field:stock.picking,carrier_id:0 view:website:stock.report_picking
+msgid "Carrier"
+msgstr "Transportista"
+
+#. module: delivery
+#: view:stock.picking:delivery.view_picking_withcarrier_out_form
+msgid "Carrier Information"
+msgstr ""
+
+#. module: delivery
+#: field:stock.picking,carrier_tracking_ref:0
+msgid "Carrier Tracking Ref"
+msgstr "Ref. seguimiento transportista"
+
+#. module: delivery
+#: help:delivery.carrier,use_detailed_pricelist:0
+msgid ""
+"Check this box if you want to manage delivery prices that depends on the "
+"destination, the weight, the total of the order, etc."
+msgstr ""
+
+#. module: delivery
+#: help:sale.order,carrier_id:0
+msgid ""
+"Complete this field if you plan to invoice the shipping based on picking."
+msgstr "Complete este campo si tiene previsto facturar el envío según el albarán."
+
+#. module: delivery
+#: view:delivery.grid.line:delivery.view_delivery_grid_line_form
+msgid "Condition"
+msgstr "Condición"
+
+#. module: delivery
+#: field:delivery.grid.line,standard_price:0
+msgid "Cost Price"
+msgstr "Precio coste"
+
+#. module: delivery
+#: view:delivery.grid:delivery.view_delivery_grid_form
 #: field:delivery.grid,country_ids:0
 msgid "Countries"
 msgstr "Países"
 
 #. module: delivery
-<<<<<<< HEAD
-#: report:sale.shipping:0
-msgid "Delivery Order :"
-msgstr "Orden entrega :"
-=======
 #: field:delivery.carrier,create_uid:0 field:delivery.grid,create_uid:0
 #: field:delivery.grid.line,create_uid:0
 msgid "Created by"
 msgstr "Creado por"
->>>>>>> 0af32f3f
-
-#. module: delivery
-#: field:delivery.grid.line,variable_factor:0
-msgid "Variable Factor"
-msgstr "Factor variable"
-
-#. module: delivery
-#: model:ir.actions.act_window,help:delivery.action_delivery_grid_form
-msgid ""
-"The delivery price list allows you to compute the cost and sales price of "
-"the delivery according to the weight of the products and other criteria. You "
-"can define several price lists for one delivery method, per country or a "
-"zone in a specific country defined by a postal code range."
-msgstr ""
-"La lista de precios por entrega le permite calcular el coste y precio de "
-"venta de la entrega en funvión del peso de los productos y de otros "
-"criterios. Puede definir varios precios por un método de entrega, por país, "
-"o por zona de un páis específico, definido por un rango de códigos postales."
+
+#. module: delivery
+#: field:delivery.carrier,create_date:0 field:delivery.grid,create_date:0
+#: field:delivery.grid.line,create_date:0
+msgid "Created on"
+msgstr "Creado en"
+
+#. module: delivery
+#: code:addons/delivery/delivery.py:162
+#, python-format
+msgid "Default price"
+msgstr ""
+
+#. module: delivery
+#: model:ir.ui.menu,name:delivery.menu_delivery
+msgid "Delivery"
+msgstr "Envío"
+
+#. module: delivery
+#: model:ir.model,name:delivery.model_delivery_grid
+msgid "Delivery Grid"
+msgstr "Cuadrícula de envío"
+
+#. module: delivery
+#: model:ir.model,name:delivery.model_delivery_grid_line
+msgid "Delivery Grid Line"
+msgstr "Línea cuadrícula envío"
+
+#. module: delivery
+#: field:delivery.carrier,grids_id:0
+msgid "Delivery Grids"
+msgstr "Cuadrículas de envío"
+
+#. module: delivery
+#: field:delivery.carrier,name:0 field:res.partner,property_delivery_carrier:0
+#: field:sale.order,carrier_id:0
+msgid "Delivery Method"
+msgstr "Método de envío"
+
+#. module: delivery
+#: model:ir.actions.act_window,name:delivery.action_delivery_carrier_form
+#: model:ir.ui.menu,name:delivery.menu_action_delivery_carrier_form
+msgid "Delivery Methods"
+msgstr ""
+
+#. module: delivery
+#: model:ir.actions.act_window,name:delivery.action_delivery_grid_form
+#: model:ir.ui.menu,name:delivery.menu_action_delivery_grid_form
+msgid "Delivery Pricelist"
+msgstr "Tarifas de envío"
+
+#. module: delivery
+#: field:delivery.carrier,product_id:0
+msgid "Delivery Product"
+msgstr "Producto de envío"
+
+#. module: delivery
+#: model:product.template,name:delivery.product_product_delivery_product_template
+msgid "Delivery by Poste"
+msgstr "Envío por correo postal"
+
+#. module: delivery
+#: view:delivery.carrier:delivery.view_delivery_carrier_form
+#: view:delivery.grid:delivery.view_delivery_grid_form
+#: view:delivery.grid:delivery.view_delivery_grid_tree
+msgid "Delivery grids"
+msgstr "Cuadrículas de envío"
+
+#. module: delivery
+#: view:delivery.carrier:delivery.view_delivery_carrier_form
+#: view:delivery.grid:delivery.view_delivery_grid_form
+msgid "Destination"
+msgstr "Destino"
 
 #. module: delivery
 #: selection:delivery.grid.line,price_type:0
@@ -147,123 +229,30 @@
 msgstr "Fijo"
 
 #. module: delivery
-#: view:delivery.sale.order:0
-#: field:delivery.sale.order,carrier_id:0
-#: model:ir.actions.act_window,name:delivery.action_delivery_carrier_form
-#: model:ir.ui.menu,name:delivery.menu_action_delivery_carrier_form
-#: field:res.partner,property_delivery_carrier:0
-#: field:sale.order,carrier_id:0
-msgid "Delivery Method"
-msgstr "Método de envío"
-
-#. module: delivery
-#: model:ir.model,name:delivery.model_stock_move
-msgid "Stock Move"
-msgstr "Movimiento stock"
-
-#. module: delivery
-#: code:addons/delivery/delivery.py:141
-#, python-format
-msgid "No line matched this order in the choosed delivery grids !"
-msgstr ""
-"¡No existe línea que concuerde con esta orden en las cuadrículas de envío "
-"seleccionadas!"
-
-#. module: delivery
-#: field:stock.picking,carrier_tracking_ref:0
-msgid "Carrier Tracking Ref"
-msgstr "Ref. seguimiento transportista"
-
-#. module: delivery
-#: field:stock.picking,weight_net:0
-msgid "Net Weight"
-msgstr "Peso neto"
-
-#. module: delivery
-#: model:ir.actions.act_window,help:delivery.action_delivery_carrier_form
-msgid ""
-"Create and manage the delivery methods you need for your sales activities. "
-"Each delivery method can be assigned to a price list which computes the "
-"price of the delivery according to the products sold or delivered."
-msgstr ""
-"Cree y gestione los métodos de entrega que necesite para su actividad de "
-"ventas. Cada método de entrega puede ser asignado a una lista de precios que "
-"calcula el precio de la entrega en función de los productos vendidos o "
-"entregados."
-
-#. module: delivery
-#: code:addons/delivery/stock.py:98
-#, python-format
-msgid "Warning"
-msgstr "Aviso"
-
-#. module: delivery
-#: view:delivery.grid:0
-msgid "Grid definition"
-msgstr "Definición de la cuadrícula"
-
-#. module: delivery
-#: view:delivery.sale.order:0
-msgid "_Cancel"
-msgstr "_Cancelar"
-
-#. module: delivery
-#: field:delivery.grid.line,operator:0
-msgid "Operator"
-msgstr "Operador"
-
-#. module: delivery
-#: model:ir.model,name:delivery.model_res_partner
-msgid "Partner"
-msgstr "Empresa"
-
-#. module: delivery
-#: model:ir.model,name:delivery.model_sale_order
-msgid "Sales Order"
-msgstr "Pedido de venta"
-
-#. module: delivery
-#: model:ir.model,name:delivery.model_delivery_grid
-msgid "Delivery Grid"
-msgstr "Cuadrícula de envío"
-
-#. module: delivery
-#: report:sale.shipping:0
-msgid "Invoiced to"
-msgstr "Facturado a"
-
-#. module: delivery
-#: model:ir.model,name:delivery.model_stock_picking
-msgid "Picking List"
-msgstr "Albarán"
-
-#. module: delivery
-#: model:ir.model,name:delivery.model_delivery_sale_order
-msgid "Make Delievery"
-msgstr "Realizar entrega"
-
-#. module: delivery
-#: model:ir.module.module,description:delivery.module_meta_information
-msgid ""
-"Allows you to add delivery methods in sale orders and picking.\n"
-"     You can define your own carrier and delivery grids for prices.\n"
-"     When creating invoices from picking, OpenERP is able to add and compute "
-"the shipping line.\n"
-"\n"
-"     "
-msgstr ""
-"Permite añadir métodos de envío en pedidos de venta y albaranes.\n"
-"    Puede definir su propio transportista y cuadrículas de envío para los "
-"precios.\n"
-"    Al crear las facturas desde albaranes, OpenERP es capaz de añadir y "
-"calcular la línea de transporte.\n"
-"\n"
-"     "
-
-#. module: delivery
-#: view:delivery.grid.line:0
-msgid "Grid Lines"
-msgstr "Líneas de la cuadrícula"
+#: field:delivery.carrier,free_if_more_than:0
+msgid "Free If Order Total Amount Is More Than"
+msgstr ""
+
+#. module: delivery
+#: code:addons/delivery/delivery.py:151
+#, python-format
+msgid "Free if more than %.2f"
+msgstr ""
+
+#. module: delivery
+#: view:delivery.carrier:delivery.view_delivery_carrier_form
+msgid "General Information"
+msgstr "Información General"
+
+#. module: delivery
+#: help:delivery.grid.line,sequence:0
+msgid "Gives the sequence order when calculating delivery grid."
+msgstr ""
+
+#. module: delivery
+#: help:delivery.grid,sequence:0
+msgid "Gives the sequence order when displaying a list of delivery grid."
+msgstr "Indica el orden de secuencia cuando se muestra una lista de cuadrícula de envío."
 
 #. module: delivery
 #: field:delivery.grid.line,grid_id:0
@@ -271,23 +260,15 @@
 msgstr "Cuadrícula"
 
 #. module: delivery
-#: help:delivery.grid,active:0
-msgid ""
-"If the active field is set to False, it will allow you to hide the delivery "
-"grid without removing it."
-msgstr ""
-"Si el campo activo se desmarca, permite ocultar la cuadrícula de envío sin "
-"eliminarla."
-
-#. module: delivery
-#: field:delivery.grid,zip_to:0
-msgid "To Zip"
-msgstr "C.Postal final"
-
-#. module: delivery
-#: report:sale.shipping:0
-msgid "Order Date"
-msgstr "Fecha entrega"
+#: field:delivery.grid,line_ids:0
+msgid "Grid Line"
+msgstr "Línea de la cuadrícula"
+
+#. module: delivery
+#: view:delivery.grid.line:delivery.view_delivery_grid_line_form
+#: view:delivery.grid.line:delivery.view_delivery_grid_line_tree
+msgid "Grid Lines"
+msgstr "Líneas de la cuadrícula"
 
 #. module: delivery
 #: field:delivery.grid,name:0
@@ -295,78 +276,62 @@
 msgstr "Nombre cuadrícula"
 
 #. module: delivery
-#: view:stock.move:0
-msgid "Weights"
-msgstr "Pesos"
-
-#. module: delivery
-#: field:stock.picking,number_of_packages:0
-msgid "Number of Packages"
-msgstr "Número de bultos"
-
-#. module: delivery
-#: selection:delivery.grid.line,type:0
-#: selection:delivery.grid.line,variable_factor:0
-#: report:sale.shipping:0
-#: field:stock.move,weight:0
-#: field:stock.picking,weight:0
-msgid "Weight"
-msgstr "Peso"
+#: view:delivery.carrier:delivery.view_delivery_carrier_form
+#: view:delivery.grid:delivery.view_delivery_grid_form
+msgid "Grid definition"
+msgstr "Definición de la cuadrícula"
+
+#. module: delivery
+#: field:delivery.carrier,id:0 field:delivery.grid,id:0
+#: field:delivery.grid.line,id:0
+msgid "ID"
+msgstr "ID"
 
 #. module: delivery
 #: help:delivery.carrier,active:0
 msgid ""
 "If the active field is set to False, it will allow you to hide the delivery "
 "carrier without removing it."
-msgstr ""
-"Si el campo activo se desmarca, permite ocultar el transportista sin "
-"eliminarlo."
-
-#. module: delivery
-#: code:addons/delivery/wizard/delivery_sale_order.py:95
-#, python-format
-msgid "No grid available !"
-msgstr "¡No hay una cuadrícula disponible!"
-
-#. module: delivery
-#: selection:delivery.grid.line,operator:0
-msgid ">="
-msgstr ">="
-
-#. module: delivery
-#: code:addons/delivery/wizard/delivery_sale_order.py:66
-#: code:addons/delivery/wizard/delivery_sale_order.py:98
-#, python-format
-msgid "Order not in draft state !"
-msgstr "¡La orden no está en estado borrador!"
-
-#. module: delivery
-#: constraint:res.partner:0
-msgid "Error ! You can not create recursive associated members."
-msgstr "¡Error! No puede crear miembros asociados recursivos."
-
-#. module: delivery
-#: report:sale.shipping:0
-msgid "Lot"
-msgstr "Lote"
-
-#. module: delivery
-#: constraint:stock.move:0
-msgid "You try to assign a lot which is not from the same product"
-msgstr "Está intentando asignar un lote que no es del mismo producto"
-
-#. module: delivery
-<<<<<<< HEAD
-#: field:delivery.carrier,active:0
-#: field:delivery.grid,active:0
-msgid "Active"
-msgstr "Activo"
-
-#. module: delivery
-#: report:sale.shipping:0
-msgid "Shipping Date"
-msgstr "Fecha envío"
-=======
+msgstr "Si el campo activo se desmarca, permite ocultar el transportista sin eliminarlo."
+
+#. module: delivery
+#: help:delivery.grid,active:0
+msgid ""
+"If the active field is set to False, it will allow you to hide the delivery "
+"grid without removing it."
+msgstr "Si el campo activo se desmarca, permite ocultar la cuadrícula de envío sin eliminarla."
+
+#. module: delivery
+#: help:delivery.carrier,free_if_more_than:0
+msgid ""
+"If the order is more expensive than a certain amount, the customer can "
+"benefit from a free shipping"
+msgstr ""
+
+#. module: delivery
+#: view:sale.order:delivery.view_order_withcarrier_form
+msgid ""
+"If you don't 'Add in Quote', the exact price will be computed when invoicing"
+" based on delivery order(s)."
+msgstr ""
+
+#. module: delivery
+#: field:sale.order.line,is_delivery:0
+msgid "Is a Delivery"
+msgstr ""
+
+#. module: delivery
+#: help:delivery.carrier,available:0
+msgid "Is the carrier method possible with the current order."
+msgstr ""
+
+#. module: delivery
+#: help:delivery.carrier,normal_price:0
+msgid ""
+"Keep empty if the pricing depends on the advanced pricing per destination"
+msgstr ""
+
+#. module: delivery
 #: field:delivery.carrier,write_uid:0 field:delivery.grid,write_uid:0
 #: field:delivery.grid.line,write_uid:0
 msgid "Last Updated by"
@@ -377,34 +342,6 @@
 #: field:delivery.grid.line,write_date:0
 msgid "Last Updated on"
 msgstr "Ultima actualizacion en"
->>>>>>> 0af32f3f
-
-#. module: delivery
-#: field:delivery.carrier,product_id:0
-msgid "Delivery Product"
-msgstr "Producto de envío"
-
-#. module: delivery
-#: view:delivery.grid.line:0
-msgid "Condition"
-msgstr "Condición"
-
-#. module: delivery
-#: field:delivery.grid.line,standard_price:0
-msgid "Cost Price"
-msgstr "Precio coste"
-
-#. module: delivery
-#: selection:delivery.grid.line,price_type:0
-#: field:delivery.grid.line,type:0
-msgid "Variable"
-msgstr "Variable"
-
-#. module: delivery
-#: help:res.partner,property_delivery_carrier:0
-msgid "This delivery method will be used when invoicing from picking."
-msgstr ""
-"Este método de entrega será utilizado cuando se facture a partir del albarán."
 
 #. module: delivery
 #: field:delivery.grid.line,max_value:0
@@ -412,9 +349,117 @@
 msgstr "Valor máximo"
 
 #. module: delivery
-#: report:sale.shipping:0
+#: field:delivery.grid.line,name:0
+msgid "Name"
+msgstr "Nombre"
+
+#. module: delivery
+#: field:stock.picking,weight_net:0
+msgid "Net Weight"
+msgstr "Peso neto"
+
+#. module: delivery
+#: field:stock.move,weight_net:0
+msgid "Net weight"
+msgstr "Peso neto"
+
+#. module: delivery
+#: code:addons/delivery/sale.py:71
+#, python-format
+msgid "No Grid Available!"
+msgstr ""
+
+#. module: delivery
+#: code:addons/delivery/sale.py:71
+#, python-format
+msgid "No grid matching for this carrier!"
+msgstr ""
+
+#. module: delivery
+#: field:delivery.carrier,normal_price:0
+msgid "Normal Price"
+msgstr ""
+
+#. module: delivery
+#: field:stock.picking,number_of_packages:0
+msgid "Number of Packages"
+msgstr "Número de bultos"
+
+#. module: delivery
+#: field:delivery.grid.line,operator:0
+msgid "Operator"
+msgstr "Operador"
+
+#. module: delivery
+#: code:addons/delivery/sale.py:74
+#, python-format
+msgid "Order not in Draft State!"
+msgstr ""
+
+#. module: delivery
+#: model:ir.model,name:delivery.model_res_partner
+msgid "Partner"
+msgstr "Empresa"
+
+#. module: delivery
+#: model:ir.model,name:delivery.model_stock_picking
+msgid "Picking List"
+msgstr "Albarán"
+
+#. module: delivery
+#: model:ir.actions.act_window,name:delivery.action_picking_tree
+msgid "Picking to be invoiced"
+msgstr "Albarán para ser facturado"
+
+#. module: delivery
+#: field:delivery.carrier,price:0 selection:delivery.grid.line,type:0
+#: selection:delivery.grid.line,variable_factor:0
+msgid "Price"
+msgstr "Precio"
+
+#. module: delivery
+#: field:delivery.grid.line,price_type:0
+msgid "Price Type"
+msgstr "Tipo de precio"
+
+#. module: delivery
+#: view:delivery.carrier:delivery.view_delivery_carrier_form
+msgid "Pricing Information"
+msgstr ""
+
+#. module: delivery
+#: selection:delivery.grid.line,type:0
+#: selection:delivery.grid.line,variable_factor:0
 msgid "Quantity"
 msgstr "Cantidad"
+
+#. module: delivery
+#: field:delivery.grid.line,list_price:0
+msgid "Sale Price"
+msgstr "Precio de venta"
+
+#. module: delivery
+#: model:ir.model,name:delivery.model_sale_order
+msgid "Sales Order"
+msgstr "Pedido de venta"
+
+#. module: delivery
+#: model:ir.model,name:delivery.model_sale_order_line
+msgid "Sales Order Line"
+msgstr "Línea pedido de venta"
+
+#. module: delivery
+#: code:addons/delivery/delivery.py:237
+#, python-format
+msgid ""
+"Selected product in the delivery method doesn't fulfill any of the delivery "
+"grid(s) criteria."
+msgstr ""
+
+#. module: delivery
+#: field:delivery.grid,sequence:0 field:delivery.grid.line,sequence:0
+msgid "Sequence"
+msgstr "Secuencia"
 
 #. module: delivery
 #: field:delivery.grid,zip_from:0
@@ -422,71 +467,99 @@
 msgstr "C.Postal inicial"
 
 #. module: delivery
-#: help:sale.order,carrier_id:0
-msgid ""
-"Complete this field if you plan to invoice the shipping based on picking."
-msgstr ""
-"Complete este campo si tiene previsto facturar el envío según el albarán."
+#: view:delivery.grid:delivery.view_delivery_grid_form
+#: field:delivery.grid,state_ids:0
+msgid "States"
+msgstr "Provincias"
+
+#. module: delivery
+#: model:ir.model,name:delivery.model_stock_move
+msgid "Stock Move"
+msgstr "Movimiento stock"
+
+#. module: delivery
+#: code:addons/delivery/stock.py:91
+#, python-format
+msgid "The carrier %s (id: %d) has no delivery grid!"
+msgstr "¡El transportista %s (id: %d) no dispone de cuadrícula de envío!"
+
+#. module: delivery
+#: code:addons/delivery/sale.py:74
+#, python-format
+msgid "The order state have to be draft to add delivery lines."
+msgstr "La orden debe estar en estado borrador para añadir líneas de envío."
+
+#. module: delivery
+#: help:delivery.carrier,partner_id:0
+msgid "The partner that is doing the delivery service."
+msgstr ""
+
+#. module: delivery
+#: help:res.partner,property_delivery_carrier:0
+msgid "This delivery method will be used when invoicing from picking."
+msgstr "Este método de entrega será utilizado cuando se facture a partir del albarán."
+
+#. module: delivery
+#: field:delivery.grid,zip_to:0
+msgid "To Zip"
+msgstr "C.Postal final"
 
 #. module: delivery
 #: field:delivery.carrier,partner_id:0
-msgid "Carrier Partner"
-msgstr "Empresa transportista"
-
-#. module: delivery
-#: view:res.partner:0
-msgid "Sales & Purchases"
-msgstr "Ventas & Compras"
-
-#. module: delivery
-#: selection:delivery.grid.line,operator:0
-msgid "<="
-msgstr "<="
-
-#. module: delivery
-#: constraint:stock.move:0
-msgid "You must assign a production lot for this product"
-msgstr "Debe asignar un lote de producción para este producto"
-
-#. module: delivery
-#: view:delivery.sale.order:0
-msgid "Create Deliveries"
-msgstr "Crear entregas"
-
-#. module: delivery
-#: model:ir.actions.act_window,name:delivery.action_delivery_cost
-#: view:sale.order:0
-msgid "Delivery Costs"
-msgstr "Costes de envío"
-
-#. module: delivery
-#: report:sale.shipping:0
-msgid "Description"
-msgstr "Descripción"
-
-#. module: delivery
-#: model:ir.actions.act_window,name:delivery.action_delivery_grid_form
-#: model:ir.ui.menu,name:delivery.menu_action_delivery_grid_form
-msgid "Delivery Pricelist"
-msgstr "Tarifas de envío"
-
-#. module: delivery
-#: field:delivery.carrier,price:0
+msgid "Transport Company"
+msgstr ""
+
+#. module: delivery
+#: code:addons/delivery/delivery.py:237
+#, python-format
+msgid "Unable to fetch delivery method!"
+msgstr ""
+
+#. module: delivery
+#: field:stock.move,weight_uom_id:0 field:stock.picking,weight_uom_id:0
+msgid "Unit of Measure"
+msgstr "Unidad de medida"
+
+#. module: delivery
+#: help:stock.move,weight_uom_id:0
+msgid ""
+"Unit of Measure (Unit of Measure) is the unit of measurement for Weight"
+msgstr ""
+
+#. module: delivery
+#: help:stock.picking,weight_uom_id:0
+msgid "Unit of measurement for Weight"
+msgstr ""
+
+#. module: delivery
+#: selection:delivery.grid.line,price_type:0 field:delivery.grid.line,type:0
+msgid "Variable"
+msgstr "Variable"
+
+#. module: delivery
+#: field:delivery.grid.line,variable_factor:0
+msgid "Variable Factor"
+msgstr "Factor variable"
+
+#. module: delivery
 #: selection:delivery.grid.line,type:0
-#: selection:delivery.grid.line,variable_factor:0
-msgid "Price"
-msgstr "Precio"
-
-#. module: delivery
-#: code:addons/delivery/wizard/delivery_sale_order.py:95
-#, python-format
-msgid "No grid matching for this carrier !"
-msgstr "¡No concuerda cuadrícula para este transportista!"
-
-#. module: delivery
-#: model:ir.ui.menu,name:delivery.menu_delivery
-msgid "Delivery"
-msgstr "Envío"
+#: selection:delivery.grid.line,variable_factor:0 field:stock.picking,volume:0
+msgid "Volume"
+msgstr "Volumen"
+
+#. module: delivery
+#: code:addons/delivery/stock.py:90
+#, python-format
+msgid "Warning!"
+msgstr "¡Aviso!"
+
+#. module: delivery
+#: selection:delivery.grid.line,type:0
+#: selection:delivery.grid.line,variable_factor:0 field:stock.move,weight:0
+#: view:stock.picking:delivery.view_picking_withcarrier_out_form
+#: field:stock.picking,weight:0 view:website:stock.report_picking
+msgid "Weight"
+msgstr "Peso"
 
 #. module: delivery
 #: selection:delivery.grid.line,type:0
@@ -495,147 +568,16 @@
 msgstr "Peso * Volumen"
 
 #. module: delivery
-#: selection:delivery.grid.line,operator:0
-msgid "="
-msgstr "="
-
-#. module: delivery
-#: code:addons/delivery/stock.py:99
-#, python-format
-msgid "The carrier %s (id: %d) has no delivery grid!"
-msgstr "¡El transportista %s (id: %d) no dispone de cuadrícula de envío!"
-
-#. module: delivery
-#: field:delivery.grid.line,name:0
-msgid "Name"
-msgstr "Nombre"
-
-#. module: delivery
-#: view:delivery.carrier:0
-#: field:delivery.carrier,name:0
-#: field:delivery.grid,carrier_id:0
-#: model:ir.model,name:delivery.model_delivery_carrier
-#: report:sale.shipping:0
-#: field:stock.picking,carrier_id:0
-msgid "Carrier"
-msgstr "Transportista"
-
-#. module: delivery
-#: view:delivery.sale.order:0
-msgid "_Apply"
-msgstr "_Aplicar"
-
-#. module: delivery
-#: field:sale.order,id:0
-msgid "ID"
-msgstr "ID"
-
-#. module: delivery
-#: code:addons/delivery/wizard/delivery_sale_order.py:66
-#: code:addons/delivery/wizard/delivery_sale_order.py:98
-#, python-format
-msgid "The order state have to be draft to add delivery lines."
-msgstr "La orden debe estar en estado borrador para añadir líneas de envío."
-
-#. module: delivery
-#: model:ir.module.module,shortdesc:delivery.module_meta_information
-msgid "Carriers and deliveries"
-msgstr "Transportistas y envíos"
-
-#. module: delivery
-#: field:delivery.carrier,grids_id:0
-msgid "Delivery Grids"
-msgstr "Cuadrículas de envío"
-
-#. module: delivery
-#: field:delivery.grid,sequence:0
-msgid "Sequence"
-msgstr "Secuencia"
-
-#. module: delivery
-#: field:delivery.grid.line,list_price:0
-msgid "Sale Price"
-msgstr "Precio de venta"
-
-#. module: delivery
-#: view:delivery.grid:0
-#: field:delivery.grid,state_ids:0
-msgid "States"
-msgstr "Provincias"
-
-#. module: delivery
-#: field:delivery.grid.line,price_type:0
-msgid "Price Type"
-msgstr "Tipo de precio"
-
-#~ msgid ""
-#~ "The Object name must start with x_ and not contain any special character !"
-#~ msgstr ""
-#~ "¡El nombre del objeto debe empezar con x_ y no contener ningún carácter "
-#~ "especial!"
-
-#~ msgid "Invalid XML for View Architecture!"
-#~ msgstr "¡XML inválido para la definición de la vista!"
-
-#~ msgid "Generate Draft Invoices On Receptions"
-#~ msgstr "Generar facturas borrador en recepciones"
-
-#~ msgid "Delivery line of grid"
-#~ msgstr "Línea de envío de la cuadrícula"
-
-#~ msgid "Carrier and delivery grids"
-#~ msgstr "Cuadrícula de transportistas y envíos"
-
-#~ msgid "Error: UOS must be in a different category than the UOM"
-#~ msgstr "Error: La UdV debe estar en una categoría diferente que la UdM"
-
-#~ msgid ""
-#~ "Error: The default UOM and the purchase UOM must be in the same category."
-#~ msgstr ""
-#~ "Error: La UdM por defecto y la UdM de compra deben estar en la misma "
-#~ "categoría."
-
-#~ msgid "Notes"
-#~ msgstr "Notas"
-
-#, python-format
-#~ msgid "No grid avaible !"
-#~ msgstr "¡No hay cuadrícula disponible!"
-
-#~ msgid "Add Delivery Costs"
-#~ msgstr "Añadir costes de envío"
-
-#~ msgid "Error: Invalid ean code"
-#~ msgstr "Error: Código EAN erróneo"
-
-#~ msgid "Cancel"
-#~ msgstr "Cancelar"
-
-#~ msgid "Delivery method"
-#~ msgstr "Método de envío"
-
-#~ msgid "The VAT doesn't seem to be correct."
-#~ msgstr "El CIF/NIF no parece estar correcto."
-
-#~ msgid "This delivery method will be used when invoicing from packing."
-#~ msgstr "Este método de envío se utilizará cuando se facture desde albaranes."
-
-#~ msgid ""
-#~ "Complete this field if you plan to invoice the shipping based on packing."
-#~ msgstr "Complete este campo si desea facturar los envíos desde albaranes."
-
-#~ msgid "Invalid model name in the action definition."
-#~ msgstr "Nombre de modelo no válido en la definición de acción."
-
-#~ msgid ""
-#~ "Allows you to add delivery methods in sales orders and packing. You can "
-#~ "define your own carrier and delivery grids for prices. When creating "
-#~ "invoices from picking, Open ERP is able to add and compute the shipping line."
-#~ msgstr ""
-#~ "Permite añadir los métodos de envío en los pedidos de venta y albaranes. "
-#~ "Puede definir sus propias tablas de transportistas y destinos para el "
-#~ "cálculo de precios. Al crear facturas desde albaranes, OpenERP es capaz de "
-#~ "sumar y calcular la línea de gastos de envío."
-
-#~ msgid "Packing to be invoiced"
-#~ msgstr "Albaranes a facturar"+#: view:website:stock.report_picking
+msgid "Will be invoiced to:"
+msgstr ""
+
+#. module: delivery
+#: view:delivery.carrier:delivery.view_delivery_carrier_form
+msgid "Zip"
+msgstr "Código postal"
+
+#. module: delivery
+#: view:delivery.grid.line:delivery.view_delivery_grid_line_form
+msgid "in Function of"
+msgstr ""