# -*- coding: utf-8 -*-
# Part of Odoo. See LICENSE file for full copyright and licensing details.

import json

from odoo import models, fields, api, _
from odoo.exceptions import UserError



class StockQuantPackage(models.Model):
    _inherit = "stock.quant.package"

    @api.depends('quant_ids')
    def _compute_weight(self):
        for package in self:
            weight = 0.0
            if self.env.context.get('picking_id'):
                # TODO: potential bottleneck: N packages = N queries, use groupby ?
                current_picking_move_line_ids = self.env['stock.move.line'].search([
                    ('result_package_id', '=', package.id),
                    ('picking_id', '=', self.env.context['picking_id'])
                ])
                for ml in current_picking_move_line_ids:
                    weight += ml.product_uom_id._compute_quantity(
                        ml.qty_done, ml.product_id.uom_id) * ml.product_id.weight
            else:
                for quant in package.quant_ids:
                    weight += quant.quantity * quant.product_id.weight
            package.weight = weight

    def _get_default_weight_uom(self):
        return self.env['product.template']._get_weight_uom_name_from_ir_config_parameter()

    def _compute_weight_uom_name(self):
        for package in self:
            package.weight_uom_name = self.env['product.template']._get_weight_uom_name_from_ir_config_parameter()

    weight = fields.Float(compute='_compute_weight', help="Total weight of all the products contained in the package.")
    weight_uom_name = fields.Char(string='Weight unit of measure label', compute='_compute_weight_uom_name', readonly=True, default=_get_default_weight_uom)
    shipping_weight = fields.Float(string='Shipping Weight', help="Total weight of the package.")


class StockPicking(models.Model):
    _inherit = 'stock.picking'


    @api.depends('move_line_ids', 'move_line_ids.result_package_id')
    def _compute_packages(self):
        for package in self:
            packs = set()
            for move_line in package.move_line_ids:
                if move_line.result_package_id:
                    packs.add(move_line.result_package_id.id)
            package.package_ids = list(packs)

    @api.depends('move_line_ids', 'move_line_ids.result_package_id', 'move_line_ids.product_uom_id', 'move_line_ids.qty_done')
    def _compute_bulk_weight(self):
        for picking in self:
            weight = 0.0
            for move_line in picking.move_line_ids:
                if move_line.product_id and not move_line.result_package_id:
                    weight += move_line.product_uom_id._compute_quantity(move_line.qty_done, move_line.product_id.uom_id) * move_line.product_id.weight
            picking.weight_bulk = weight

    @api.depends('package_ids', 'weight_bulk')
    def _compute_shipping_weight(self):
        for picking in self:
            picking.shipping_weight = picking.weight_bulk + sum([pack.shipping_weight for pack in picking.package_ids])

    def _get_default_weight_uom(self):
        return self.env['product.template']._get_weight_uom_name_from_ir_config_parameter()

    def _compute_weight_uom_name(self):
        for package in self:
            package.weight_uom_name = self.env['product.template']._get_weight_uom_name_from_ir_config_parameter()

    carrier_price = fields.Float(string="Shipping Cost")
    delivery_type = fields.Selection(related='carrier_id.delivery_type', readonly=True)
    carrier_id = fields.Many2one("delivery.carrier", string="Carrier", check_company=True)
    volume = fields.Float(copy=False)
<<<<<<< HEAD
    weight = fields.Float(compute='_cal_weight', digits='Stock Weight', store=True, help="Total weight of the products in the picking.")
=======
    weight = fields.Float(compute='_cal_weight', digits=dp.get_precision('Stock Weight'), store=True, help="Total weight of the products in the picking.", compute_sudo=True)
>>>>>>> 4a1321bc
    carrier_tracking_ref = fields.Char(string='Tracking Reference', copy=False)
    carrier_tracking_url = fields.Char(string='Tracking URL', compute='_compute_carrier_tracking_url')
    weight_uom_name = fields.Char(string='Weight unit of measure label', compute='_compute_weight_uom_name', readonly=True, default=_get_default_weight_uom)
    package_ids = fields.Many2many('stock.quant.package', compute='_compute_packages', string='Packages')
    weight_bulk = fields.Float('Bulk Weight', compute='_compute_bulk_weight')
    shipping_weight = fields.Float("Weight for Shipping", compute='_compute_shipping_weight', help="Total weight of the packages and products which are not in a package. That's the weight used to compute the cost of the shipping.")
    is_return_picking = fields.Boolean(compute='_compute_return_picking')
    return_label_ids = fields.One2many('ir.attachment', compute='_compute_return_label')

    @api.depends('carrier_id', 'carrier_tracking_ref')
    def _compute_carrier_tracking_url(self):
        for picking in self:
            picking.carrier_tracking_url = picking.carrier_id.get_tracking_link(picking) if picking.carrier_id and picking.carrier_tracking_ref else False

    @api.depends('carrier_id', 'move_ids_without_package')
    def _compute_return_picking(self):
        for picking in self:
            if picking.carrier_id and picking.carrier_id.can_generate_return:
                picking.is_return_picking = any(m.origin_returned_move_id for m in picking.move_ids_without_package)
            else:
                picking.is_return_picking = False

    def _compute_return_label(self):
        for picking in self:
            if picking.carrier_id:
                picking.return_label_ids = self.env['ir.attachment'].search([('res_model', '=', 'stock.picking'), ('res_id', '=', picking.id), ('name', 'like', '%s%%' % picking.carrier_id.get_return_label_prefix())])

    @api.depends('move_lines')
    def _cal_weight(self):
        for picking in self:
            picking.weight = sum(move.weight for move in picking.move_lines if move.state != 'cancel')

    def _send_confirmation_email(self):
        for pick in self:
            if pick.carrier_id:
                if pick.carrier_id.integration_level == 'rate_and_ship' and pick.picking_type_code != 'incoming':
                    pick.send_to_shipper()
        return super(StockPicking, self)._send_confirmation_email()

    def _pre_put_in_pack_hook(self, move_line_ids):
        res = super(StockPicking, self)._pre_put_in_pack_hook(move_line_ids)
        if not res:
            if self.carrier_id:
                return self._set_delivery_packaging()
        else:
            return res

    def _set_delivery_packaging(self):
        """ This method returns an action allowing to set the product packaging and the shipping weight
         on the stock.quant.package.
        """
        self.ensure_one()
        view_id = self.env.ref('delivery.choose_delivery_package_view_form').id
        return {
            'name': _('Package Details'),
            'type': 'ir.actions.act_window',
            'view_mode': 'form',
            'res_model': 'choose.delivery.package',
            'view_id': view_id,
            'views': [(view_id, 'form')],
            'target': 'new',
            'context': dict(
                self.env.context,
                current_package_carrier_type=self.carrier_id.delivery_type,
                default_picking_id=self.id
            ),
        }

    def send_to_shipper(self):
        self.ensure_one()
        res = self.carrier_id.send_shipping(self)[0]
        if self.carrier_id.free_over and self.sale_id and self.sale_id._compute_amount_total_without_delivery() >= self.carrier_id.amount:
            res['exact_price'] = 0.0
        self.carrier_price = res['exact_price']
        if res['tracking_number']:
            self.carrier_tracking_ref = res['tracking_number']
        order_currency = self.sale_id.currency_id or self.company_id.currency_id
        msg = _("Shipment sent to carrier %s for shipping with tracking number %s<br/>Cost: %.2f %s") % (self.carrier_id.name, self.carrier_tracking_ref, self.carrier_price, order_currency.name)
        self.message_post(body=msg)
        self._add_delivery_cost_to_so()

    def print_return_label(self):
        self.ensure_one()
        res = self.carrier_id.get_return_label(self)

    def _add_delivery_cost_to_so(self):
        self.ensure_one()
        sale_order = self.sale_id
        if sale_order and self.carrier_id.invoice_policy == 'real' and self.carrier_price:
            delivery_lines = sale_order.order_line.filtered(lambda l: l.is_delivery and l.currency_id.is_zero(l.price_unit) and l.product_id == self.carrier_id.product_id)
            if not delivery_lines:
                sale_order._create_delivery_line(self.carrier_id, self.carrier_price)
            else:
                delivery_line = delivery_lines[0]
                delivery_line[0].write({
                    'price_unit': self.carrier_price,
                    # remove the estimated price from the description
                    'name': sale_order.carrier_id.with_context(lang=self.partner_id.lang).name,
                })

    def open_website_url(self):
        self.ensure_one()
        if not self.carrier_tracking_url:
            raise UserError(_("Your delivery method has no redirect on courier provider's website to track this order."))

        carrier_trackers = []
        try:
            carrier_trackers = json.loads(self.carrier_tracking_url)
        except ValueError:
            carrier_trackers = self.carrier_tracking_url
        else:
            msg = "Tracking links for shipment: <br/>"
            for tracker in carrier_trackers:
                msg += '<a href=' + tracker[1] + '>' + tracker[0] + '</a><br/>'
            self.message_post(body=msg)
            return self.env.ref('delivery.act_delivery_trackers_url').read()[0]

        client_action = {
            'type': 'ir.actions.act_url',
            'name': "Shipment Tracking Page",
            'target': 'new',
            'url': self.carrier_tracking_url,
        }
        return client_action

    def cancel_shipment(self):
        for picking in self:
            picking.carrier_id.cancel_shipment(self)
            msg = "Shipment %s cancelled" % picking.carrier_tracking_ref
            picking.message_post(body=msg)
            picking.carrier_tracking_ref = False

    def check_packages_are_identical(self):
        '''Some shippers require identical packages in the same shipment. This utility checks it.'''
        self.ensure_one()
        if self.package_ids:
            packages = [p.packaging_id for p in self.package_ids]
            if len(set(packages)) != 1:
                package_names = ', '.join([str(p.name) for p in packages])
                raise UserError(_('You are shipping different packaging types in the same shipment.\nPackaging Types: %s' % package_names))
        return True


class StockReturnPicking(models.TransientModel):
    _inherit = 'stock.return.picking'

    def _create_returns(self):
        # Prevent copy of the carrier and carrier price when generating return picking
        # (we have no integration of returns for now)
        new_picking, pick_type_id = super(StockReturnPicking, self)._create_returns()
        picking = self.env['stock.picking'].browse(new_picking)
        picking.write({'carrier_id': False,
                       'carrier_price': 0.0})
        return new_picking, pick_type_id<|MERGE_RESOLUTION|>--- conflicted
+++ resolved
@@ -79,11 +79,7 @@
     delivery_type = fields.Selection(related='carrier_id.delivery_type', readonly=True)
     carrier_id = fields.Many2one("delivery.carrier", string="Carrier", check_company=True)
     volume = fields.Float(copy=False)
-<<<<<<< HEAD
-    weight = fields.Float(compute='_cal_weight', digits='Stock Weight', store=True, help="Total weight of the products in the picking.")
-=======
-    weight = fields.Float(compute='_cal_weight', digits=dp.get_precision('Stock Weight'), store=True, help="Total weight of the products in the picking.", compute_sudo=True)
->>>>>>> 4a1321bc
+    weight = fields.Float(compute='_cal_weight', digits='Stock Weight', store=True, help="Total weight of the products in the picking.", compute_sudo=True)
     carrier_tracking_ref = fields.Char(string='Tracking Reference', copy=False)
     carrier_tracking_url = fields.Char(string='Tracking URL', compute='_compute_carrier_tracking_url')
     weight_uom_name = fields.Char(string='Weight unit of measure label', compute='_compute_weight_uom_name', readonly=True, default=_get_default_weight_uom)
