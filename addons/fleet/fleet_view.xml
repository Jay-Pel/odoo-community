--- conflicted
+++ resolved
@@ -8,7 +8,6 @@
                 <form string="Model" version="7.0">
                     <sheet>
                         <field name="image_medium" widget='image' class="oe_left oe_avatar"/>
-<<<<<<< HEAD
                         <div class="oe_title">
                             <label for="modelname" class="oe_edit_only"/>
                             <h1>
@@ -19,16 +18,6 @@
                                 <field name="brand" on_change="on_change_brand(brand)"/>
                             </h2>
                         </div>
-=======
-                        <group col="2">
-                            <group>
-                                <field name="brand_id" on_change="on_change_brand(brand_id)"/>
-                            </group>
-                            <group>
-                                <field name="modelname" />   
-                            </group>
-                        </group>
->>>>>>> 354a5571
                         <notebook>
                             <page string="Vendors">
                                 <field name="vendors" widget="many2many_kanban"/>
