# -*- coding: utf-8 -*-

from datetime import datetime
import random

from openerp import _
from openerp import tools
from openerp import SUPERUSER_ID
from openerp.exceptions import UserError
from openerp.tools.misc import DEFAULT_SERVER_DATETIME_FORMAT
from openerp.tools.safe_eval import safe_eval as eval
from openerp.tools.translate import html_translate
from openerp.osv import osv, fields


class MassMailingTag(osv.Model):
    """Model of categories of mass mailing, i.e. marketing, newsletter, ... """
    _name = 'mail.mass_mailing.tag'
    _description = 'Mass Mailing Tag'
    _order = 'name'

    _columns = {
        'name': fields.char('Name', required=True),
        'color': fields.integer('Color Index'),
    }
    _sql_constraints = [
            ('name_uniq', 'unique (name)', "Tag name already exists !"),
    ]

class MassMailingList(osv.Model):
    """Model of a contact list. """
    _name = 'mail.mass_mailing.list'
    _order = 'name'
    _description = 'Mailing List'

    def _get_contact_nbr(self, cr, uid, ids, name, arg, context=None):
        result = dict.fromkeys(ids, 0)
        Contacts = self.pool.get('mail.mass_mailing.contact')
        for group in Contacts.read_group(cr, uid, [('list_id', 'in', ids), ('opt_out', '!=', True)], ['list_id'], ['list_id'], context=context):
            result[group['list_id'][0]] = group['list_id_count']
        return result

    _columns = {
        'name': fields.char('Mailing List', required=True),
        'active': fields.boolean('Active'),
        'create_date': fields.datetime('Creation Date'),
        'contact_nbr': fields.function(
            _get_contact_nbr, type='integer',
            string='Number of Contacts',
        ),
        'popup_content': fields.html("Website Popup Content", translate=True, sanitize=False),
        'popup_redirect_url': fields.char("Website Popup Redirect URL"),
    }

    def _get_default_popup_content(self, cr, uid, context=None):
        return """<div class="modal-header text-center">
    <h3 class="modal-title mt8">Odoo Presents</h3>
</div>
<div class="o_popup_message">
    <font>7</font>
    <strong>Business Hacks</strong>
    <span> to<br/>boost your marketing</span>
</div>
<p class="o_message_paragraph">Join our Marketing newsletter and get <strong>this white paper instantly</strong></p>"""

    _defaults = {
        'active': True,
        'popup_content': _get_default_popup_content,
        'popup_redirect_url': '/',
    }


class MassMailingContact(osv.Model):
    """Model of a contact. This model is different from the partner model
    because it holds only some basic information: name, email. The purpose is to
    be able to deal with large contact list to email without bloating the partner
    base."""
    _name = 'mail.mass_mailing.contact'
    _inherit = 'mail.thread'
    _description = 'Mass Mailing Contact'
    _order = 'email'
    _rec_name = 'email'

    _columns = {
        'name': fields.char('Name'),
        'email': fields.char('Email', required=True),
        'create_date': fields.datetime('Create Date'),
        'list_id': fields.many2one(
            'mail.mass_mailing.list', string='Mailing List',
            ondelete='cascade', required=True,
        ),
        'opt_out': fields.boolean('Opt Out', help='The contact has chosen not to receive mails anymore from this list'),
        'unsubscription_date': fields.datetime('Unsubscription Date'),
        'message_bounce': fields.integer('Bounce', help='Counter of the number of bounced emails for this contact.'),
    }

    def _get_latest_list(self, cr, uid, context={}):
        lid = self.pool.get('mail.mass_mailing.list').search(cr, uid, [], limit=1, order='id desc', context=context)
        return lid and lid[0] or False

    _defaults = {
        'list_id': _get_latest_list
    }

    def on_change_opt_out(self, cr, uid, id, opt_out, context=None):
        return {'value': {
            'unsubscription_date': opt_out and fields.datetime.now() or False,
        }}

    def create(self, cr, uid, vals, context=None):
        if 'opt_out' in vals:
            vals['unsubscription_date'] = vals['opt_out'] and fields.datetime.now() or False
        return super(MassMailingContact, self).create(cr, uid, vals, context=context)

    def write(self, cr, uid, ids, vals, context=None):
        if 'opt_out' in vals:
            vals['unsubscription_date'] = vals['opt_out'] and fields.datetime.now() or False
        return super(MassMailingContact, self).write(cr, uid, ids, vals, context=context)

    def get_name_email(self, name, context):
        name, email = self.pool['res.partner']._parse_partner_name(name, context=context)
        if name and not email:
            email = name
        if email and not name:
            name = email
        return name, email

    def name_create(self, cr, uid, name, context=None):
        name, email = self.get_name_email(name, context=context)
        rec_id = self.create(cr, uid, {'name': name, 'email': email}, context=context)
        return self.name_get(cr, uid, [rec_id], context)[0]

    def add_to_list(self, cr, uid, name, list_id, context=None):
        name, email = self.get_name_email(name, context=context)
        rec_id = self.create(cr, uid, {'name': name, 'email': email, 'list_id': list_id}, context=context)
        return self.name_get(cr, uid, [rec_id], context)[0]

    def message_get_default_recipients(self, cr, uid, ids, context=None):
        res = {}
        for record in self.browse(cr, uid, ids, context=context):
            res[record.id] = {'partner_ids': [], 'email_to': record.email, 'email_cc': False}
        return res

    def message_receive_bounce(self, cr, uid, ids, mail_id=None, context=None):
        """Called by ``message_process`` when a bounce email (such as Undelivered
        Mail Returned to Sender) is received for an existing thread. As contacts
        do not inherit form mail.thread, we have to define this method to be able
        to track bounces (see mail.thread for more details). """
        for obj in self.browse(cr, uid, ids, context=context):
            self.write(cr, uid, [obj.id], {'message_bounce': obj.message_bounce + 1}, context=context)


class MassMailingStage(osv.Model):
    """Stage for mass mailing campaigns. """
    _name = 'mail.mass_mailing.stage'
    _description = 'Mass Mailing Campaign Stage'
    _order = 'sequence'

    _columns = {
        'name': fields.char('Name', required=True, translate=True),
        'sequence': fields.integer('Sequence'),
    }

    _defaults = {
        'sequence': 0,
    }


class MassMailingCampaign(osv.Model):
    """Model of mass mailing campaigns. """
    _name = "mail.mass_mailing.campaign"
    _description = 'Mass Mailing Campaign'
    _rec_name = "campaign_id"
    _inherits = {'utm.campaign': 'campaign_id'}

    def _get_statistics(self, cr, uid, ids, name, arg, context=None):
        """ Compute statistics of the mass mailing campaign """
        results = {}
        cr.execute("""
            SELECT
                c.id as campaign_id,
                COUNT(s.id) AS total,
                COUNT(CASE WHEN s.sent is not null THEN 1 ELSE null END) AS sent,
                COUNT(CASE WHEN s.scheduled is not null AND s.sent is null AND s.exception is null THEN 1 ELSE null END) AS scheduled,
                COUNT(CASE WHEN s.scheduled is not null AND s.sent is null AND s.exception is not null THEN 1 ELSE null END) AS failed,
                COUNT(CASE WHEN s.id is not null AND s.bounced is null THEN 1 ELSE null END) AS delivered,
                COUNT(CASE WHEN s.opened is not null THEN 1 ELSE null END) AS opened,
                COUNT(CASE WHEN s.replied is not null THEN 1 ELSE null END) AS replied ,
                COUNT(CASE WHEN s.bounced is not null THEN 1 ELSE null END) AS bounced
            FROM
                mail_mail_statistics s
            RIGHT JOIN
                mail_mass_mailing_campaign c
                ON (c.id = s.mass_mailing_campaign_id)
            WHERE
                c.id IN %s
            GROUP BY
                c.id
        """, (tuple(ids), ))
        for row in cr.dictfetchall():
            results[row.pop('campaign_id')] = row
            total = row['total'] or 1
            row['delivered'] = row['sent'] - row['bounced']
            row['received_ratio'] = 100.0 * row['delivered'] / total
            row['opened_ratio'] = 100.0 * row['opened'] / total
            row['replied_ratio'] = 100.0 * row['replied'] / total
            row['bounced_ratio'] = 100.0 * row['bounced'] / total
        return results

    def _get_clicks_ratio(self, cr, uid, ids, name, arg, context=None):
        res = dict.fromkeys(ids, 0)
        cr.execute("""
            SELECT COUNT(DISTINCT(stats.id)) AS nb_mails, COUNT(DISTINCT(clicks.mail_stat_id)) AS nb_clicks, stats.mass_mailing_campaign_id AS id 
            FROM mail_mail_statistics AS stats
            LEFT OUTER JOIN link_tracker_click AS clicks ON clicks.mail_stat_id = stats.id
            WHERE stats.mass_mailing_campaign_id IN %s
            GROUP BY stats.mass_mailing_campaign_id
        """, (tuple(ids), ))

        for record in cr.dictfetchall():
            res[record['id']] = 100 * record['nb_clicks'] / record['nb_mails']

        return res

    def _get_total_mailings(self, cr, uid, ids, field_name, arg, context=None):
        result = dict.fromkeys(ids, 0)
        for mail in self.pool['mail.mass_mailing'].read_group(cr, uid, [('mass_mailing_campaign_id', 'in', ids)], ['mass_mailing_campaign_id'], ['mass_mailing_campaign_id'], context=context):
            result[mail['mass_mailing_campaign_id'][0]] = mail['mass_mailing_campaign_id_count']
        return result

    _columns = {
        'stage_id': fields.many2one('mail.mass_mailing.stage', 'Stage', required=True),
        'user_id': fields.many2one(
            'res.users', 'Responsible',
            required=True,
        ),
        'campaign_id': fields.many2one('utm.campaign', 'campaign_id', 
            required=True, ondelete='cascade',
            help="This name helps you tracking your different campaign efforts, e.g. Fall_Drive, Christmas_Special"),
        'source_id':fields.many2one('utm.source', 'Source',
            help="This is the link source, e.g. Search Engine, another domain,or name of email list"),
        'medium_id': fields.many2one('utm.medium', 'Medium',
            help="This is the delivery method, e.g. Postcard, Email, or Banner Ad"),
        'tag_ids': fields.many2many(
            'mail.mass_mailing.tag', 'mail_mass_mailing_tag_rel',
            'tag_id', 'campaign_id', string='Tags'),
        'mass_mailing_ids': fields.one2many(
            'mail.mass_mailing', 'mass_mailing_campaign_id',
            'Mass Mailings',
        ),
        'unique_ab_testing': fields.boolean(
            'AB Testing',
            help='If checked, recipients will be mailed only once, allowing to send '
                 'various mailings in a single campaign to test the effectiveness '
                 'of the mailings.'),
        'color': fields.integer('Color Index'),
        'clicks_ratio': fields.function(
            _get_clicks_ratio, string="Number of clicks",
            type="integer",
        ),
        # stat fields
        'total': fields.function(
            _get_statistics, string='Total',
            type='integer', multi='_get_statistics'
        ),
        'scheduled': fields.function(
            _get_statistics, string='Scheduled',
            type='integer', multi='_get_statistics'
        ),
        'failed': fields.function(
            _get_statistics, string='Failed',
            type='integer', multi='_get_statistics'
        ),
        'sent': fields.function(
            _get_statistics, string='Sent Emails',
            type='integer', multi='_get_statistics'
        ),
        'delivered': fields.function(
            _get_statistics, string='Delivered',
            type='integer', multi='_get_statistics',
        ),
        'opened': fields.function(
            _get_statistics, string='Opened',
            type='integer', multi='_get_statistics',
        ),
        'replied': fields.function(
            _get_statistics, string='Replied',
            type='integer', multi='_get_statistics'
        ),
        'bounced': fields.function(
            _get_statistics, string='Bounced',
            type='integer', multi='_get_statistics'
        ),
        'received_ratio': fields.function(
            _get_statistics, string='Received Ratio',
            type='integer', multi='_get_statistics',
        ),
        'opened_ratio': fields.function(
            _get_statistics, string='Opened Ratio',
            type='integer', multi='_get_statistics',
        ),
        'replied_ratio': fields.function(
            _get_statistics, string='Replied Ratio',
            type='integer', multi='_get_statistics',
        ),
        'total_mailings': fields.function(_get_total_mailings, string='Mailings', type='integer'),
        'bounced_ratio': fields.function(
            _get_statistics, string='Bounced Ratio',
            type='integer', multi='_get_statistics',
        ),
    }

    def _get_default_stage_id(self, cr, uid, context=None):
        stage_ids = self.pool['mail.mass_mailing.stage'].search(cr, uid, [], limit=1, context=context)
        return stage_ids and stage_ids[0] or False

    def _get_source_id(self, cr, uid, context=None):
        return self.pool['ir.model.data'].xmlid_to_res_id(cr, uid, 'utm.utm_source_newsletter')

    def _get_medium_id(self, cr, uid, context=None):
        return self.pool['ir.model.data'].xmlid_to_res_id(cr, uid, 'utm.utm_medium_email')

    _defaults = {
        'user_id': lambda self, cr, uid, ctx=None: uid,
        'stage_id': lambda self, *args: self._get_default_stage_id(*args),
        'source_id': lambda self, *args: self._get_source_id(*args),
        'medium_id': lambda self,*args: self._get_medium_id(*args),
    }

    def mass_mailing_statistics_action(self, cr, uid, ids, context=None):
        res = self.pool['ir.actions.act_window'].for_xml_id(cr, uid, 'mass_mailing', 'action_view_mass_mailing_statistics', context=context)
        res['domain'] = [('mass_mailing_campaign_id', 'in', ids)]
        return res

    def get_recipients(self, cr, uid, ids, model=None, context=None):
        """Return the recipients of a mailing campaign. This is based on the statistics
        build for each mailing. """
        Statistics = self.pool['mail.mail.statistics']
        res = dict.fromkeys(ids, False)
        for cid in ids:
            domain = [('mass_mailing_campaign_id', '=', cid)]
            if model:
                domain += [('model', '=', model)]
            stat_ids = Statistics.search(cr, uid, domain, context=context)
            res[cid] = set(stat.res_id for stat in Statistics.browse(cr, uid, stat_ids, context=context))
        return res

    def read_group(self, cr, uid, domain, fields, groupby, offset=0, limit=None, context=None, orderby=False, lazy=True):
        """ Override read_group to always display all states. """
        if groupby and groupby[0] == "stage_id":
            # Default result structure
            states_read = self.pool['mail.mass_mailing.stage'].search_read(cr, uid, [], ['name'], context=context)
            states = [(state['id'], state['name']) for state in states_read]
            read_group_all_states = [{
                '__context': {'group_by': groupby[1:]},
                '__domain': domain + [('stage_id', '=', state_value)],
                'stage_id': state_value,
                'state_count': 0,
            } for state_value, state_name in states]
            # Get standard results
            read_group_res = super(MassMailingCampaign, self).read_group(cr, uid, domain, fields, groupby, offset=offset, limit=limit, context=context, orderby=orderby)
            # Update standard results with default results
            result = []
            for state_value, state_name in states:
                res = filter(lambda x: x['stage_id'] == (state_value, state_name), read_group_res)
                if not res:
                    res = filter(lambda x: x['stage_id'] == state_value, read_group_all_states)
                res[0]['stage_id'] = [state_value, state_name]
                result.append(res[0])
            return result
        else:
            return super(MassMailingCampaign, self).read_group(cr, uid, domain, fields, groupby, offset=offset, limit=limit, context=context, orderby=orderby)


class MassMailing(osv.Model):
    """ MassMailing models a wave of emails for a mass mailign campaign.
    A mass mailing is an occurence of sending emails. """

    _name = 'mail.mass_mailing'
    _description = 'Mass Mailing'
    # number of periods for tracking mail_mail statistics
    _period_number = 6
    _order = 'sent_date DESC'
    # _send_trigger = 5  # Number under which mails are send directly
    _inherits = {'utm.source': 'source_id'}
    _rec_name = "source_id"

    def _get_statistics(self, cr, uid, ids, name, arg, context=None):
        """ Compute statistics of the mass mailing """
        results = {}
        cr.execute("""
            SELECT
                m.id as mailing_id,
                COUNT(s.id) AS total,
                COUNT(CASE WHEN s.sent is not null THEN 1 ELSE null END) AS sent,
                COUNT(CASE WHEN s.scheduled is not null AND s.sent is null AND s.exception is null THEN 1 ELSE null END) AS scheduled,
                COUNT(CASE WHEN s.scheduled is not null AND s.sent is null AND s.exception is not null THEN 1 ELSE null END) AS failed,
                COUNT(CASE WHEN s.sent is not null AND s.bounced is null THEN 1 ELSE null END) AS delivered,
                COUNT(CASE WHEN s.opened is not null THEN 1 ELSE null END) AS opened,
                COUNT(CASE WHEN s.replied is not null THEN 1 ELSE null END) AS replied,
                COUNT(CASE WHEN s.bounced is not null THEN 1 ELSE null END) AS bounced,
                COUNT(CASE WHEN s.exception is not null THEN 1 ELSE null END) AS failed
            FROM
                mail_mail_statistics s
            RIGHT JOIN
                mail_mass_mailing m
                ON (m.id = s.mass_mailing_id)
            WHERE
                m.id IN %s
            GROUP BY
                m.id
        """, (tuple(ids), ))
        for row in cr.dictfetchall():
            results[row.pop('mailing_id')] = row
            total = row['total'] or 1
            row['received_ratio'] = 100.0 * row['delivered'] / total
            row['opened_ratio'] = 100.0 * row['opened'] / total
            row['replied_ratio'] = 100.0 * row['replied'] / total
            row['bounced_ratio'] = 100.0 * row['bounced'] / total
        return results

    def _get_mailing_model(self, cr, uid, context=None):
        res = []
        for model_name in self.pool:
            model = self.pool[model_name]
            if hasattr(model, '_mail_mass_mailing') and getattr(model, '_mail_mass_mailing'):
                if getattr(model, 'message_mass_mailing_enabled'):
                    res.append((model._name, model.message_mass_mailing_enabled()))
                else:
                    res.append((model._name, model._mail_mass_mailing))
        res.append(('mail.mass_mailing.contact', _('Mailing List')))
        return res

    def _get_clicks_ratio(self, cr, uid, ids, name, arg, context=None):
        res = dict.fromkeys(ids, 0)
        cr.execute("""
            SELECT COUNT(DISTINCT(stats.id)) AS nb_mails, COUNT(DISTINCT(clicks.mail_stat_id)) AS nb_clicks, stats.mass_mailing_id AS id 
            FROM mail_mail_statistics AS stats
            LEFT OUTER JOIN link_tracker_click AS clicks ON clicks.mail_stat_id = stats.id
            WHERE stats.mass_mailing_id IN %s
            GROUP BY stats.mass_mailing_id
        """, (tuple(ids), ))

        for record in cr.dictfetchall():
            res[record['id']] = 100 * record['nb_clicks'] / record['nb_mails']

        return res
    def _get_next_departure(self, cr, uid, ids, name, arg, context=None):
        mass_mailings = self.browse(cr, uid, ids, context=context)
        cron_next_call = self.pool.get('ir.model.data').xmlid_to_object(cr, SUPERUSER_ID, 'mass_mailing.ir_cron_mass_mailing_queue', context=context).nextcall

        result = {}
        for mass_mailing in mass_mailings:
            schedule_date = mass_mailing.schedule_date
            if schedule_date:
                if datetime.now() > datetime.strptime(schedule_date, tools.DEFAULT_SERVER_DATETIME_FORMAT):
                    result[mass_mailing.id] = cron_next_call
                else:
                    result[mass_mailing.id] = schedule_date
            else:
                result[mass_mailing.id] = cron_next_call
        return result

    def _get_total(self, cr, uid, ids, name, arg, context=None):
        mass_mailings = self.browse(cr, uid, ids, context=context)

        result = {}
        for mass_mailing in mass_mailings:
            mailing = self.browse(cr, uid, mass_mailing.id, context=context)
            result[mass_mailing.id] = len(self.get_recipients(cr, SUPERUSER_ID, mailing, context=context))
        return result

    # indirections for inheritance
    _mailing_model = lambda self, *args, **kwargs: self._get_mailing_model(*args, **kwargs)

    _columns = {
        'active': fields.boolean('Active'),
        'email_from': fields.char('From', required=True),
        'create_date': fields.datetime('Creation Date'),
        'sent_date': fields.datetime('Sent Date', oldname='date', copy=False),
        'schedule_date': fields.datetime('Schedule in the Future'),
<<<<<<< HEAD
        'body_html': fields.html('Body', translate=html_translate, sanitize=False),
=======
        'body_html': fields.html('Body'),
>>>>>>> 26627391
        'attachment_ids': fields.many2many(
            'ir.attachment', 'mass_mailing_ir_attachments_rel',
            'mass_mailing_id', 'attachment_id', 'Attachments'
        ),
        'keep_archives': fields.boolean('Keep Archives'),
        'mass_mailing_campaign_id': fields.many2one(
            'mail.mass_mailing.campaign', 'Mass Mailing Campaign',
            ondelete='set null',
        ),
        'campaign_id': fields.many2one('utm.campaign', 'Campaign', 
            help="This name helps you tracking your different campaign efforts, e.g. Fall_Drive, Christmas_Special"),
        'source_id':fields.many2one('utm.source', 'Subject', required=True, ondelete='cascade',
            help="This is the link source, e.g. Search Engine, another domain, or name of email list"),
        'medium_id': fields.many2one('utm.medium', 'Medium', 
            help="This is the delivery method, e.g. Postcard, Email, or Banner Ad"),
        'clicks_ratio': fields.function(
            _get_clicks_ratio, string="Number of Clicks",
            type="integer",
        ),
        'state': fields.selection(
            [('draft', 'Draft'), ('in_queue', 'In Queue'), ('sending', 'Sending'), ('done', 'Sent')],
            string='Status', required=True, copy=False
        ),
        'color': fields.related(
            'mass_mailing_campaign_id', 'color',
            type='integer', string='Color Index',
        ),
        # mailing options
        'reply_to_mode': fields.selection(
            [('thread', 'Followers of leads/applicants'), ('email', 'Specified Email Address')],
            string='Reply-To Mode', required=True,
        ),
        'reply_to': fields.char('Reply To', help='Preferred Reply-To Address'),
        # recipients
        'mailing_model': fields.selection(_mailing_model, string='Recipients Model', required=True),
        'mailing_domain': fields.char('Domain', oldname='domain'),
        'contact_list_ids': fields.many2many(
            'mail.mass_mailing.list', 'mail_mass_mailing_list_rel',
            string='Mailing Lists',
        ),
        'contact_ab_pc': fields.integer(
            'A/B Testing percentage',
            help='Percentage of the contacts that will be mailed. Recipients will be taken randomly.'
        ),
        # statistics data
        'statistics_ids': fields.one2many(
            'mail.mail.statistics', 'mass_mailing_id',
            'Emails Statistics',
        ),
        'total': fields.function(
            _get_total, string='Total',
            type='integer',
        ),
        'scheduled': fields.function(
            _get_statistics, string='Scheduled',
            type='integer', multi='_get_statistics',
        ),
        'failed': fields.function(
            _get_statistics, string='Failed',
            type='integer', multi='_get_statistics',
        ),
        'sent': fields.function(
            _get_statistics, string='Sent',
            type='integer', multi='_get_statistics',
        ),
        'delivered': fields.function(
            _get_statistics, string='Delivered',
            type='integer', multi='_get_statistics',
        ),
        'opened': fields.function(
            _get_statistics, string='Opened',
            type='integer', multi='_get_statistics',
        ),
        'replied': fields.function(
            _get_statistics, string='Replied',
            type='integer', multi='_get_statistics',
        ),
        'bounced': fields.function(
            _get_statistics, string='Bounced',
            type='integer', multi='_get_statistics',
        ),
        'failed': fields.function(
            _get_statistics, string='Failed',
            type='integer', multi='_get_statistics',
        ),
        'received_ratio': fields.function(
            _get_statistics, string='Received Ratio',
            type='integer', multi='_get_statistics',
        ),
        'opened_ratio': fields.function(
            _get_statistics, string='Opened Ratio',
            type='integer', multi='_get_statistics',
        ),
        'replied_ratio': fields.function(
            _get_statistics, string='Replied Ratio',
            type='integer', multi='_get_statistics',
        ),
        'bounced_ratio': fields.function(
            _get_statistics, String='Bouncded Ratio',
            type='integer', multi='_get_statistics',
        ),
        'next_departure': fields.function(
            _get_next_departure, string='Next Departure',
            type='datetime'
        ),
    }

    def mass_mailing_statistics_action(self, cr, uid, ids, context=None):
        res = self.pool['ir.actions.act_window'].for_xml_id(cr, uid, 'mass_mailing', 'action_view_mass_mailing_statistics', context=context)
        link_click_ids = self.pool['link.tracker.click'].search(cr, uid, [('mass_mailing_id', 'in', ids)], context=context)
        res['domain'] = [('id', 'in', link_click_ids)]
        return res

    def default_get(self, cr, uid, fields, context=None):
        res = super(MassMailing, self).default_get(cr, uid, fields, context=context)
        if 'reply_to_mode' in fields and not 'reply_to_mode' in res and res.get('mailing_model'):
            if res['mailing_model'] in ['res.partner', 'mail.mass_mailing.contact']:
                res['reply_to_mode'] = 'email'
            else:
                res['reply_to_mode'] = 'thread'
        return res

    _defaults = {
        'active': True,
        'state': 'draft',
        'email_from': lambda self, cr, uid, ctx=None: self.pool['mail.message']._get_default_from(cr, uid, context=ctx),
        'reply_to': lambda self, cr, uid, ctx=None: self.pool['mail.message']._get_default_from(cr, uid, context=ctx),
        'mailing_model': 'mail.mass_mailing.contact',
        'contact_ab_pc': 100,
        'mailing_domain': [],
        'medium_id': lambda self,cr,uid,ctx=None: self.pool['ir.model.data'].xmlid_to_res_id(cr, SUPERUSER_ID, 'utm.utm_medium_email'),
    }

    def onchange_mass_mailing_campaign_id(self, cr, uid, id, mass_mailing_campaign_ids, context=None):
        if mass_mailing_campaign_ids:
            mass_mailing_campaign = self.pool['mail.mass_mailing.campaign'].browse(cr, uid, mass_mailing_campaign_ids, context=context)

            dic = {'campaign_id': mass_mailing_campaign[0].campaign_id.id, 
                   'source_id': mass_mailing_campaign[0].source_id.id, 
                   'medium_id': mass_mailing_campaign[0].medium_id.id}
            return {'value': dic}

    #------------------------------------------------------
    # Technical stuff
    #------------------------------------------------------

    def copy_data(self, cr, uid, id, default=None, context=None):
        mailing = self.browse(cr, uid, id, context=context)
        default = dict(default or {},
                       name=_('%s (copy)') % mailing.name)
        return super(MassMailing, self).copy_data(cr, uid, id, default, context=context)

    def read_group(self, cr, uid, domain, fields, groupby, offset=0, limit=None, context=None, orderby=False, lazy=True):
        """ Override read_group to always display all states. """
        if groupby and groupby[0] == "state":
            # Default result structure
            # states = self._get_state_list(cr, uid, context=context)
            states = [('draft', _('Draft')), ('in_queue', _('In Queue')), ('sending', _('Sending')), ('done', _('Sent'))]
            read_group_all_states = [{
                '__context': {'group_by': groupby[1:]},
                '__domain': domain + [('state', '=', state_value)],
                'state': state_value,
                'state_count': 0,
            } for state_value, state_name in states]
            # Get standard results
            read_group_res = super(MassMailing, self).read_group(cr, uid, domain, fields, groupby, offset=offset, limit=limit, context=context, orderby=orderby)
            # Update standard results with default results
            result = []
            for state_value, state_name in states:
                res = filter(lambda x: x['state'] == state_value, read_group_res)
                if not res:
                    res = filter(lambda x: x['state'] == state_value, read_group_all_states)
                res[0]['state'] = [state_value, state_name]
                result.append(res[0])
            return result
        else:
            return super(MassMailing, self).read_group(cr, uid, domain, fields, groupby, offset=offset, limit=limit, context=context, orderby=orderby)

    def update_opt_out(self, cr, uid, mailing_id, email, res_ids, value, context=None):
        mailing = self.browse(cr, uid, mailing_id, context=context)
        model = self.pool[mailing.mailing_model]
        if 'opt_out' in model._fields:
            email_fname = 'email_from'
            if 'email' in model._fields:
                email_fname = 'email'
            ctx = dict(context or {}, active_test=False)
            record_ids = model.search(cr, uid, [('id', 'in', res_ids), (email_fname, 'ilike', email)], context=ctx)
            model.write(cr, uid, record_ids, {'opt_out': value}, context=context)

    #------------------------------------------------------
    # Views & Actions
    #------------------------------------------------------

    def on_change_model_and_list(self, cr, uid, ids, mailing_model, list_ids, context=None):
        value = {}
        if mailing_model == 'mail.mass_mailing.contact':
            mailing_list_ids = set()
            for item in list_ids:
                if isinstance(item, (int, long)):
                    mailing_list_ids.add(item)
                elif len(item) == 2 and item[0] == 4:  # 4, id
                    mailing_list_ids.add(item[1])
                elif len(item) == 3:  # 6, 0, ids
                    mailing_list_ids |= set(item[2])
            if mailing_list_ids:
                value['mailing_domain'] = "[('list_id', 'in', %s), ('opt_out', '=', False)]" % list(mailing_list_ids)
            else:
                value['mailing_domain'] = "[('list_id', '=', False)]"
        elif 'opt_out' in self.pool[mailing_model]._fields:
            value['mailing_domain'] = "[('opt_out', '=', False)]"
        else:
            value['mailing_domain'] = []
        value['body_html'] = "on_change_model_and_list"
        return {'value': value}

    def action_duplicate(self, cr, uid, ids, context=None):
        copy_id = None
        for mid in ids:
            copy_id = self.copy(cr, uid, mid, context=context)
        if copy_id:
            return {
                'type': 'ir.actions.act_window',
                'view_type': 'form',
                'view_mode': 'form',
                'res_model': 'mail.mass_mailing',
                'res_id': copy_id,
                'context': context,
                'flags': {'initial_mode': 'edit'},
            }
        return False

    def action_test_mailing(self, cr, uid, ids, context=None):
        ctx = dict(context, default_mass_mailing_id=ids[0])
        return {
            'name': _('Test Mailing'),
            'type': 'ir.actions.act_window',
            'view_mode': 'form',
            'res_model': 'mail.mass_mailing.test',
            'target': 'new',
            'context': ctx,
        }

    #------------------------------------------------------
    # Email Sending
    #------------------------------------------------------

    def get_recipients(self, cr, uid, mailing, context=None):
        if mailing.mailing_domain:
            domain = eval(mailing.mailing_domain)
            res_ids = self.pool[mailing.mailing_model].search(cr, uid, domain, context=context)
        else:
            res_ids = []
            domain = [('id', 'in', res_ids)]

        # randomly choose a fragment
        if mailing.contact_ab_pc < 100:
            contact_nbr = self.pool[mailing.mailing_model].search(cr, uid, domain, count=True, context=context)
            topick = int(contact_nbr / 100.0 * mailing.contact_ab_pc)
            if mailing.mass_mailing_campaign_id and mailing.mass_mailing_campaign_id.unique_ab_testing:
                already_mailed = self.pool['mail.mass_mailing.campaign'].get_recipients(cr, uid, [mailing.mass_mailing_campaign_id.id], context=context)[mailing.mass_mailing_campaign_id.id]
            else:
                already_mailed = set([])
            remaining = set(res_ids).difference(already_mailed)
            if topick > len(remaining):
                topick = len(remaining)
            res_ids = random.sample(remaining, topick)
        return res_ids

    def get_remaining_recipients(self, cr, uid, mailing, context=None):
        res_ids = self.get_recipients(cr, uid, mailing, context=context)
        already_mailed = self.pool['mail.mail.statistics'].search_read(cr, uid, [('model', '=', mailing.mailing_model),
                                                                                 ('res_id', 'in', res_ids),
                                                                                 ('mass_mailing_id', '=', mailing.id)], ['res_id'], context=context)
        already_mailed_res_ids = [record['res_id'] for record in already_mailed]
        return list(set(res_ids) - set(already_mailed_res_ids))

    def send_mail(self, cr, uid, ids, context=None):
        author_id = self.pool['res.users'].browse(cr, uid, uid, context=context).partner_id.id
        for mailing in self.browse(cr, uid, ids, context=context):
            # instantiate an email composer + send emails
            res_ids = self.get_remaining_recipients(cr, uid, mailing, context=context)
            if not res_ids:
                raise UserError(_('Please select recipients.'))

            if context:
                comp_ctx = dict(context, active_ids=res_ids)
            else:
                comp_ctx = {'active_ids': res_ids}

            # Convert links in absolute URLs before the application of the shortener
            self.write(cr, uid, [mailing.id], {'body_html': self.pool['mail.template']._replace_local_links(cr, uid, mailing.body_html, context)}, context=context)

            composer_values = {
                'author_id': author_id,
                'attachment_ids': [(4, attachment.id) for attachment in mailing.attachment_ids],
                'body': self.convert_links(cr, uid, [mailing.id], context=context)[mailing.id],
                'subject': mailing.name,
                'model': mailing.mailing_model,
                'email_from': mailing.email_from,
                'record_name': False,
                'composition_mode': 'mass_mail',
                'mass_mailing_id': mailing.id,
                'mailing_list_ids': [(4, l.id) for l in mailing.contact_list_ids],
                'no_auto_thread': mailing.reply_to_mode != 'thread',
            }
            if mailing.reply_to_mode == 'email':
                composer_values['reply_to'] = mailing.reply_to

            composer_id = self.pool['mail.compose.message'].create(cr, uid, composer_values, context=comp_ctx)
            self.pool['mail.compose.message'].send_mail(cr, uid, [composer_id], auto_commit=True, context=comp_ctx)
            self.write(cr, uid, [mailing.id], {'state': 'done'}, context=context)
        return True

    def convert_links(self, cr, uid, ids, context=None):
        res = {}
        for mass_mailing in self.browse(cr, uid, ids, context=context):
            utm_mixin = mass_mailing.mass_mailing_campaign_id if mass_mailing.mass_mailing_campaign_id else mass_mailing
            html = mass_mailing.body_html if mass_mailing.body_html else ''

            vals = {'mass_mailing_id': mass_mailing.id}

            if mass_mailing.mass_mailing_campaign_id:
                vals['mass_mailing_campaign_id'] = mass_mailing.mass_mailing_campaign_id.id
            if utm_mixin.campaign_id:
                vals['campaign_id'] = utm_mixin.campaign_id.id
            if utm_mixin.source_id:
                vals['source_id'] = utm_mixin.source_id.id
            if utm_mixin.medium_id:
                vals['medium_id'] = utm_mixin.medium_id.id

            res[mass_mailing.id] = self.pool['link.tracker'].convert_links(cr, uid, html, vals, blacklist=['/unsubscribe_from_list'], context=context)

        return res

    def put_in_queue(self, cr, uid, ids, context=None):
        self.write(cr, uid, ids, {'sent_date': fields.datetime.now(), 'state': 'in_queue'}, context=context)

    def cancel_mass_mailing(self, cr, uid, ids, context=None):
        self.write(cr, uid, ids, {'state': 'draft'}, context=context)

    def retry_failed_mail(self, cr, uid, mass_mailing_ids, context=None):
        mail_mail_ids = self.pool.get('mail.mail').search(cr, uid, [('mailing_id', 'in', mass_mailing_ids), ('state', '=', 'exception')], context=context)
        self.pool.get('mail.mail').unlink(cr, uid, mail_mail_ids, context=context)

        mail_mail_statistics_ids = self.pool.get('mail.mail.statistics').search(cr, uid, [('mail_mail_id_int', 'in', mail_mail_ids)])
        self.pool.get('mail.mail.statistics').unlink(cr, uid, mail_mail_statistics_ids, context=context)

        self.write(cr, uid, mass_mailing_ids, {'state': 'in_queue'})

    def _process_mass_mailing_queue(self, cr, uid, context=None):
        now = datetime.now().strftime(DEFAULT_SERVER_DATETIME_FORMAT)
        mass_mailing_ids = self.search(cr, uid, [('state', 'in', ('in_queue', 'sending')), '|', ('schedule_date', '<', now), ('schedule_date', '=', False)], context=context)

        for mass_mailing_id in mass_mailing_ids:
            mass_mailing_record = self.browse(cr, uid, mass_mailing_id, context=context)

            if len(self.get_remaining_recipients(cr, uid, mass_mailing_record, context=context)) > 0:
                self.write(cr, uid, [mass_mailing_id], {'state': 'sending'}, context=context)
                self.send_mail(cr, uid, [mass_mailing_id], context=context)
            else:
                self.write(cr, uid, [mass_mailing_id], {'state': 'done'}, context=context)<|MERGE_RESOLUTION|>--- conflicted
+++ resolved
@@ -479,11 +479,7 @@
         'create_date': fields.datetime('Creation Date'),
         'sent_date': fields.datetime('Sent Date', oldname='date', copy=False),
         'schedule_date': fields.datetime('Schedule in the Future'),
-<<<<<<< HEAD
-        'body_html': fields.html('Body', translate=html_translate, sanitize=False),
-=======
-        'body_html': fields.html('Body'),
->>>>>>> 26627391
+        'body_html': fields.html('Body', sanitize=False),
         'attachment_ids': fields.many2many(
             'ir.attachment', 'mass_mailing_ir_attachments_rel',
             'mass_mailing_id', 'attachment_id', 'Attachments'
