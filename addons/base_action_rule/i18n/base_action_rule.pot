--- conflicted
+++ resolved
@@ -4,17 +4,10 @@
 #
 msgid ""
 msgstr ""
-<<<<<<< HEAD
-"Project-Id-Version: Odoo Server 9.saas~11c\n"
-"Report-Msgid-Bugs-To: \n"
-"POT-Creation-Date: 2016-08-19 10:24+0000\n"
-"PO-Revision-Date: 2016-08-19 10:24+0000\n"
-=======
 "Project-Id-Version: Odoo Server 9.saas~10c\n"
 "Report-Msgid-Bugs-To: \n"
 "POT-Creation-Date: 2016-08-18 14:07+0000\n"
 "PO-Revision-Date: 2016-08-18 14:07+0000\n"
->>>>>>> bc1a0a32
 "Last-Translator: <>\n"
 "Language-Team: \n"
 "MIME-Version: 1.0\n"
@@ -121,6 +114,11 @@
 msgstr ""
 
 #. module: base_action_rule
+#: model:ir.model.fields,field_description:base_action_rule.field_base_action_rule_create_date
+msgid "Create Date"
+msgstr ""
+
+#. module: base_action_rule
 #: model:ir.model.fields,field_description:base_action_rule.field_base_action_rule_create_uid
 #: model:ir.model.fields,field_description:base_action_rule.field_base_action_rule_lead_test_create_uid
 #: model:ir.model.fields,field_description:base_action_rule.field_base_action_rule_line_test_create_uid
@@ -128,7 +126,6 @@
 msgstr ""
 
 #. module: base_action_rule
-#: model:ir.model.fields,field_description:base_action_rule.field_base_action_rule_create_date
 #: model:ir.model.fields,field_description:base_action_rule.field_base_action_rule_lead_test_create_date
 #: model:ir.model.fields,field_description:base_action_rule.field_base_action_rule_line_test_create_date
 msgid "Created on"
@@ -146,9 +143,7 @@
 
 #. module: base_action_rule
 #: model:ir.model.fields,help:base_action_rule.field_base_action_rule_trg_date_range
-msgid "Delay after the trigger date.\n"
-"                                    You can put a negative number if you need a delay before the\n"
-"                                    trigger date, like sending a reminder 15 minutes before a meeting."
+msgid "Delay after the trigger date.You can put a negative number if you need a delay before thetrigger date, like sending a reminder 15 minutes before a meeting."
 msgstr ""
 
 #. module: base_action_rule
@@ -250,6 +245,11 @@
 msgstr ""
 
 #. module: base_action_rule
+#: model:ir.model.fields,field_description:base_action_rule.field_base_action_rule_last_run
+msgid "Last Run"
+msgstr ""
+
+#. module: base_action_rule
 #: model:ir.model.fields,field_description:base_action_rule.field_base_action_rule_lead_test_write_uid
 #: model:ir.model.fields,field_description:base_action_rule.field_base_action_rule_line_test_write_uid
 #: model:ir.model.fields,field_description:base_action_rule.field_base_action_rule_write_uid
@@ -264,27 +264,11 @@
 msgstr ""
 
 #. module: base_action_rule
-<<<<<<< HEAD
-#: model:ir.model.fields,field_description:base_action_rule.field_base_action_rule_last_run
-msgid "Last run"
-msgstr ""
-
-#. module: base_action_rule
-=======
->>>>>>> bc1a0a32
 #: model:ir.model.fields,field_description:base_action_rule.field_base_action_rule_line_test_lead_id
 msgid "Lead id"
 msgstr ""
 
 #. module: base_action_rule
-<<<<<<< HEAD
-#: model:ir.model.fields,field_description:base_action_rule.field_base_action_rule_lead_test_line_ids
-msgid "Line ids"
-msgstr ""
-
-#. module: base_action_rule
-=======
->>>>>>> bc1a0a32
 #: selection:base.action.rule,trg_date_range_type:0
 msgid "Minutes"
 msgstr ""
@@ -446,8 +430,7 @@
 
 #. module: base_action_rule
 #: model:ir.model.fields,help:base_action_rule.field_base_action_rule_trg_date_id
-msgid "When should the condition be triggered.\n"
-"                                  If present, will be checked by the scheduler. If empty, will be checked at creation and update."
+msgid "When should the condition be triggered. If present, will be checked by the scheduler. If empty, will be checked at creation and update."
 msgstr ""
 
 #. module: base_action_rule
