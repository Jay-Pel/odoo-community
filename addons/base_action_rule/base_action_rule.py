# -*- coding: utf-8 -*-
##############################################################################
#
#    OpenERP, Open Source Management Solution
#    Copyright (C) 2004-2010 Tiny SPRL (<http://tiny.be>).
#
#    This program is free software: you can redistribute it and/or modify
#    it under the terms of the GNU Affero General Public License as
#    published by the Free Software Foundation, either version 3 of the
#    License, or (at your option) any later version.
#
#    This program is distributed in the hope that it will be useful,
#    but WITHOUT ANY WARRANTY; without even the implied warranty of
#    MERCHANTABILITY or FITNESS FOR A PARTICULAR PURPOSE.  See the
#    GNU Affero General Public License for more details.
#
#    You should have received a copy of the GNU Affero General Public License
#    along with this program.  If not, see <http://www.gnu.org/licenses/>.
#
##############################################################################

from osv import fields, osv, orm
from tools.translate import _
from datetime import datetime
from datetime import timedelta
from tools.safe_eval import safe_eval
import pooler 
import re
import time
import tools


def get_datetime(date_field):
    return datetime.strptime(date_field[:19], '%Y-%m-%d %H:%M:%S')


class base_action_rule(osv.osv):
    """ Base Action Rules """

    _name = 'base.action.rule'
    _description = 'Action Rules'
    
    def _state_get(self, cr, uid, context=None):
        """ Get State
            @param self: The object pointer
            @param cr: the current row, from the database cursor,
            @param uid: the current user’s ID for security checks,
            @param context: A standard dictionary for contextual values """
        return self.state_get(cr, uid, context=context)

    def state_get(self, cr, uid, context=None):
        """ Get State
            @param self: The object pointer
            @param cr: the current row, from the database cursor,
            @param uid: the current user’s ID for security checks,
            @param context: A standard dictionary for contextual values """
        return [('', '')]
  
    def priority_get(self, cr, uid, context=None):
        """ Get Priority
            @param self: The object pointer
            @param cr: the current row, from the database cursor,
            @param uid: the current user’s ID for security checks,
            @param context: A standard dictionary for contextual values """
        return [('', '')]

    _columns = {
        'name':  fields.char('Rule Name', size=64, required=True), 
        'model_id': fields.many2one('ir.model', 'Object', required=True), 
        'create_date': fields.datetime('Create Date', readonly=1), 
        'active': fields.boolean('Active', help="If the active field is set to False,\
 it will allow you to hide the rule without removing it."), 
        'sequence': fields.integer('Sequence', help="Gives the sequence order \
when displaying a list of rules."), 
        'trg_date_type':  fields.selection([
            ('none', 'None'), 
            ('create', 'Creation Date'), 
            ('action_last', 'Last Action Date'), 
            ('date', 'Date'), 
            ('deadline', 'Deadline'), 
            ], 'Trigger Date', size=16), 
        'trg_date_range': fields.integer('Delay after trigger date', \
                                         help="Delay After Trigger Date,\
specifies you can put a negative number. If you need a delay before the \
trigger date, like sending a reminder 15 minutes before a meeting."), 
        'trg_date_range_type': fields.selection([('minutes', 'Minutes'), ('hour', 'Hours'), \
                                ('day', 'Days'), ('month', 'Months')], 'Delay type'), 
        'trg_user_id':  fields.many2one('res.users', 'Responsible'), 
        'trg_partner_id': fields.many2one('res.partner', 'Partner'), 
        'trg_partner_categ_id': fields.many2one('res.partner.category', 'Partner Category'), 
        'trg_state_from': fields.selection(_state_get, 'State', size=16), 
        'trg_state_to': fields.selection(_state_get, 'Button Pressed', size=16), 

        'act_method': fields.char('Call Object Method', size=64), 
        'act_user_id': fields.many2one('res.users', 'Set Responsible to'), 
        'act_state': fields.selection(_state_get, 'Set State to', size=16), 
        'act_email_cc': fields.char('Add Watchers (Cc)', size=250, help="\
These people will receive a copy of the future communication between partner \
and users by email"), 
        'act_remind_partner': fields.boolean('Remind Partner', help="Check \
this if you want the rule to send a reminder by email to the partner."), 
        'act_remind_user': fields.boolean('Remind Responsible', help="Check \
this if you want the rule to send a reminder by email to the user."), 
        'act_reply_to': fields.char('Reply-To', size=64), 
        'act_remind_attach': fields.boolean('Remind with Attachment', help="Check this if you want that all documents attached to the object be attached to the reminder email sent."), 
        'act_mail_to_user': fields.boolean('Mail to Responsible', help="Check\
 this if you want the rule to send an email to the responsible person."), 
        'act_mail_to_watchers': fields.boolean('Mail to Watchers (CC)', 
                                                help="Check this if you want \
the rule to mark CC(mail to any other person defined in actions)."), 
        'act_mail_to_email': fields.char('Mail to these Emails', size=128, \
        help="Email-id of the persons whom mail is to be sent"), 
        'act_mail_body': fields.text('Mail body', help="Content of mail"), 
        'regex_name': fields.char('Regex on Resource Name', size=128, help="Regular expression for matching name of the resource\
\ne.g.: 'urgent.*' will search for records having name starting with the string 'urgent'\
\nNote: This is case sensitive search."), 
        'server_action_id': fields.many2one('ir.actions.server', 'Server Action', help="Describes the action name.\neg:on which object which action to be taken on basis of which condition"), 
        'filter_id':fields.many2one('ir.filters', 'Filter', required=False), 
        'act_email_from' : fields.char('Email From', size=64, required=False,
                help="Use a python expression to specify the right field on which one than we will use for the 'From' field of the header"),
<<<<<<< HEAD
        'act_email_to' : fields.char('Email To', size=64, required=False,
                                     help="Use a python expression to specify the right field on which one than we will use for the 'To' field of the header"),
=======
        'last_run': fields.datetime('Last Run', readonly=1),
>>>>>>> 5fc14722
    }

    _defaults = {
        'active': lambda *a: True, 
        'trg_date_type': lambda *a: 'none', 
        'trg_date_range_type': lambda *a: 'day', 
        'act_mail_to_user': lambda *a: 0, 
        'act_remind_partner': lambda *a: 0, 
        'act_remind_user': lambda *a: 0, 
        'act_mail_to_watchers': lambda *a: 0, 
    }
    
    _order = 'sequence'
    
    def onchange_model_id(self, cr, uid, ids, name):
        #This is not a good solution as it will affect the domain only on onchange
        res = {'domain':{'filter_id':[]}}
        if name:
            model_name = self.pool.get('ir.model').read(cr, uid, [name], ['model'])
            if model_name:
                mod_name = model_name[0]['model']
                res['domain'] = {'filter_id': [('model_id','=',mod_name)]}
        else:
            res['value'] = {'filter_id':False}
        return res

    def pre_action(self, cr, uid, ids, model, context=None):
        # Searching for action rules
        cr.execute("SELECT model.model, rule.id  FROM base_action_rule rule \
                        LEFT JOIN ir_model model on (model.id = rule.model_id) \
                        WHERE active")
        res = cr.fetchall()
        # Check if any rule matching with current object
        for obj_name, rule_id in res:
            if not (model == obj_name):
                continue
            else:
                obj = self.pool.get(obj_name)
                # If the rule doesn't involve a time condition, run it immediately
                # Otherwise we let the scheduler run the action
                if self.browse(cr, uid, rule_id, context=context).trg_date_type == 'none':
                    self._action(cr, uid, [rule_id], obj.browse(cr, uid, ids, context=context), context=context)
        return True

    def _create(self, old_create, model, context=None):
        if context is None:
            context  = {}
        def make_call_old(cr, uid, vals, context=context):
            new_id = old_create(cr, uid, vals, context=context)
            if not context.get('action'):
                self.pre_action(cr, uid, [new_id], model, context=context)
            return new_id
        return make_call_old
    
    def _write(self, old_write, model, context=None):
        if context is None:
            context  = {}
        def make_call_old(cr, uid, ids, vals, context=context):
            if isinstance(ids, (str, int, long)):
                ids = [ids]
            if not context.get('action'):
                self.pre_action(cr, uid, ids, model, context=context)
            return old_write(cr, uid, ids, vals, context=context)
        return make_call_old

    def _register_hook(self, cr, uid, ids, context=None):
        if context is None:
            context = {}
        for action_rule in self.browse(cr, uid, ids, context=context):
            model = action_rule.model_id.model
            obj_pool = self.pool.get(model)
            if not hasattr(obj_pool, 'base_action_ruled'):
                obj_pool.create = self._create(obj_pool.create, model, context=context)
                obj_pool.write = self._write(obj_pool.write, model, context=context)
                obj_pool.base_action_ruled = True

        return True
    def create(self, cr, uid, vals, context=None):
        res_id = super(base_action_rule, self).create(cr, uid, vals, context=context)
        self._register_hook(cr, uid, [res_id], context=context)        
        return res_id
    
    def write(self, cr, uid, ids, vals, context=None):
        res = super(base_action_rule, self).write(cr, uid, ids, vals, context=context)
        self._register_hook(cr, uid, ids, context=context)
        return res

    def _check(self, cr, uid, automatic=False, use_new_cursor=False, \
                       context=None):
        """
        This Function is call by scheduler.
        """
        rule_pool = self.pool.get('base.action.rule')
        rule_ids = rule_pool.search(cr, uid, [], context=context)
        self._register_hook(cr, uid, rule_ids, context=context)

        rules = self.browse(cr, uid, rule_ids, context=context)
        for rule in rules:
            model = rule.model_id.model
            model_pool = self.pool.get(model)
            last_run = False
            if rule.last_run:
                last_run = get_datetime(rule.last_run)
            now = datetime.now()
            for obj_id in model_pool.search(cr, uid, [], context=context):
                obj = model_pool.browse(cr, uid, obj_id, context=context)
                # Calculate when this action should next occur for this object
                base = False
                if rule.trg_date_type=='create' and hasattr(obj, 'create_date'):
                    base = obj.create_date
                elif (rule.trg_date_type=='action_last'
                        and hasattr(obj, 'create_date')):
                    if hasattr(obj, 'date_action_last') and obj.date_action_last:
                        base = obj.date_action_last
                    else:
                        base = obj.create_date
                elif (rule.trg_date_type=='deadline'
                        and hasattr(obj, 'date_deadline')
                        and obj.date_deadline):
                    base = obj.date_deadline
                elif (rule.trg_date_type=='date'
                        and hasattr(obj, 'date')
                        and obj.date):
                    base = obj.date
                if base:
                    fnct = {
                        'minutes': lambda interval: timedelta(minutes=interval),
                        'day': lambda interval: timedelta(days=interval),
                        'hour': lambda interval: timedelta(hours=interval),
                        'month': lambda interval: timedelta(months=interval),
                    }
                    base = get_datetime(base)
                    delay = fnct[rule.trg_date_range_type](rule.trg_date_range)
                    action_date = base + delay
                    if (not last_run or (last_run <= action_date < now)):
                        self._action(cr, uid, [rule.id], [obj], context=context)
            rule_pool.write(cr, uid, [rule.id], {'last_run': now},
                            context=context)

    def format_body(self, body):
        """ Foramat Action rule's body
            @param self: The object pointer """
        return body and tools.ustr(body) or ''

    def format_mail(self, obj, body):
        """ Foramat Mail
            @param self: The object pointer """

        data = {
            'object_id': obj.id, 
            'object_subject': hasattr(obj, 'name') and obj.name or False, 
            'object_date': hasattr(obj, 'date') and obj.date or False, 
            'object_description': hasattr(obj, 'description') and obj.description or False, 
            'object_user': hasattr(obj, 'user_id') and (obj.user_id and obj.user_id.name) or '/', 
            'object_user_email': hasattr(obj, 'user_id') and (obj.user_id and \
                                    obj.user_id.address_id and obj.user_id.address_id.email) or '/', 
            'object_user_phone': hasattr(obj, 'user_id') and (obj.user_id and\
                                     obj.user_id.address_id and obj.user_id.address_id.phone) or '/', 
            'partner': hasattr(obj, 'partner_id') and (obj.partner_id and obj.partner_id.name) or '/', 
            'partner_email': hasattr(obj, 'partner_address_id') and (obj.partner_address_id and\
                                         obj.partner_address_id.email) or '/', 
        }
        return self.format_body(body % data)

    def email_send(self, cr, uid, obj, emails, body, emailfrom=None, context=None):
        """ send email
            @param self: The object pointer
            @param cr: the current row, from the database cursor,
            @param uid: the current user’s ID for security checks,
            @param email: pass the emails
            @param emailfrom: Pass name the email From else False
            @param context: A standard dictionary for contextual values """

        if not emailfrom:
            emailfrom = tools.config.get('email_from', False)

        if context is None:
            context = {}

        body = self.format_mail(obj, body)
        if not emailfrom:
            if hasattr(obj, 'user_id')  and obj.user_id and obj.user_id.address_id and\
                        obj.user_id.address_id.email:
                emailfrom = obj.user_id.address_id.email

        name = '[%d] %s' % (obj.id, tools.ustr(obj.name))
        emailfrom = tools.ustr(emailfrom)
        reply_to = emailfrom
        if not emailfrom:
            raise osv.except_osv(_('Error!'), 
                    _("No E-Mail ID Found for your Company address!"))
        return tools.email_send(emailfrom, emails, name, body, reply_to=reply_to, openobject_id=str(obj.id))


    def do_check(self, cr, uid, action, obj, context=None):
        """ check Action
            @param self: The object pointer
            @param cr: the current row, from the database cursor,
            @param uid: the current user’s ID for security checks,
            @param context: A standard dictionary for contextual values """
        if context is None:
            context = {}
        ok = True 
        if action.filter_id:
            if action.model_id.model == action.filter_id.model_id:
                context.update(eval(action.filter_id.context))
                obj_ids = obj._table.search(cr, uid, eval(action.filter_id.domain), context=context)
                if not obj.id in obj_ids:
                    ok = False
            else:
                ok = False
        if getattr(obj, 'user_id', False):
            ok = ok and (not action.trg_user_id.id or action.trg_user_id.id==obj.user_id.id)
        if getattr(obj, 'partner_id', False):
            ok = ok and (not action.trg_partner_id.id or action.trg_partner_id.id==obj.partner_id.id)
            ok = ok and (
                not action.trg_partner_categ_id.id or
                (
                    obj.partner_id.id and
                    (action.trg_partner_categ_id.id in map(lambda x: x.id, obj.partner_id.category_id or []))
                )
            )
        state_to = context.get('state_to', False)
        state = getattr(obj, 'state', False)
        if state:
            ok = ok and (not action.trg_state_from or action.trg_state_from==state)
        if state_to:
            ok = ok and (not action.trg_state_to or action.trg_state_to==state_to)
        elif action.trg_state_to:
            ok = False
        reg_name = action.regex_name
        result_name = True
        if reg_name:
            ptrn = re.compile(str(reg_name))
            _result = ptrn.search(str(obj.name))
            if not _result:
                result_name = False
        regex_n = not reg_name or result_name
        ok = ok and regex_n
        return ok

    def do_action(self, cr, uid, action, model_obj, obj, context=None):
        """ Do Action
            @param self: The object pointer
            @param cr: the current row, from the database cursor,
            @param uid: the current user’s ID for security checks,
            @param action: pass action
            @param model_obj: pass Model object
            @param context: A standard dictionary for contextual values """
        if context is None:
            context = {}

        if action.server_action_id:
            context.update({'active_id':obj.id, 'active_ids':[obj.id]})
            self.pool.get('ir.actions.server').run(cr, uid, [action.server_action_id.id], context)
        write = {}

        if hasattr(obj, 'user_id') and action.act_user_id:
            obj.user_id = action.act_user_id
            write['user_id'] = action.act_user_id.id
        if hasattr(obj, 'date_action_last'):
            write['date_action_last'] = time.strftime('%Y-%m-%d %H:%M:%S')
        if hasattr(obj, 'state') and action.act_state:
            obj.state = action.act_state
            write['state'] = action.act_state

        if hasattr(obj, 'categ_id') and action.act_categ_id:
            obj.categ_id = action.act_categ_id
            write['categ_id'] = action.act_categ_id.id

        model_obj.write(cr, uid, [obj.id], write, context)

        if hasattr(model_obj, 'remind_user') and action.act_remind_user:
            model_obj.remind_user(cr, uid, [obj.id], context, attach=action.act_remind_attach)
        if hasattr(model_obj, 'remind_partner') and action.act_remind_partner:
            model_obj.remind_partner(cr, uid, [obj.id], context, attach=action.act_remind_attach)
        if action.act_method:
            getattr(model_obj, 'act_method')(cr, uid, [obj.id], action, context)

        emails = []
        if hasattr(obj, 'user_id') and action.act_mail_to_user:
            if obj.user_id and obj.user_id.address_id:
                emails.append(obj.user_id.address_id.email)

        if action.act_mail_to_watchers:
            emails += (action.act_email_cc or '').split(',')
        if action.act_mail_to_email:
            emails += (action.act_mail_to_email or '').split(',')

        locals_for_emails = {
            'user' : self.pool.get('res.users').browse(cr, uid, uid, context=context),
            'obj' : obj,
        }

        if action.act_email_to:
            emails.append(safe_eval(action.act_email_to, {}, locals_for_emails))

        emails = filter(None, emails)
        if len(emails) and action.act_mail_body:
            emails = list(set(emails))
            email_from = safe_eval(action.act_email_from, {}, locals_for_emails)

            def to_email(text):
                return re.findall(r'([^ ,<@]+@[^> ,]+)', text or '')
            emails = to_email(','.join(filter(None, emails)))
            email_froms = to_email(email_from)
            if email_froms:
                self.email_send(cr, uid, obj, emails, action.act_mail_body, emailfrom=email_froms[0])
        return True

    def _action(self, cr, uid, ids, objects, scrit=None, context=None):
        """ Do Action
            @param self: The object pointer
            @param cr: the current row, from the database cursor,
            @param uid: the current user’s ID for security checks,
            @param ids: List of Basic Action Rule’s IDs,
            @param objects: pass objects
            @param context: A standard dictionary for contextual values """
        if context is None:
            context = {}

        context.update({'action': True})
        if not scrit:
            scrit = []

        for action in self.browse(cr, uid, ids, context=context):
            model_obj = self.pool.get(action.model_id.model)
            for obj in objects:
                ok = self.do_check(cr, uid, action, obj, context=context)
                if not ok:
                    continue

                if ok:
                    self.do_action(cr, uid, action, model_obj, obj, context)
                    break
        context.update({'action': False})
        return True

    def _check_mail(self, cr, uid, ids, context=None):
        """ Check Mail
            @param self: The object pointer
            @param cr: the current row, from the database cursor,
            @param uid: the current user’s ID for security checks,
            @param ids: List of Action Rule’s IDs
            @param context: A standard dictionary for contextual values """

        empty = orm.browse_null()
        rule_obj = self.pool.get('base.action.rule')
        for rule in self.browse(cr, uid, ids, context=context):
            if rule.act_mail_body:
                try:
                    rule_obj.format_mail(empty, rule.act_mail_body)
                except (ValueError, KeyError, TypeError):
                    return False
        return True

    _constraints = [
        (_check_mail, 'Error: The mail is not well formated', ['act_mail_body']), 
    ]

base_action_rule()


class ir_cron(osv.osv):
    _inherit = 'ir.cron' 
    
    def _poolJobs(self, db_name, check=False):
        try:
            db = pooler.get_db(db_name)
        except:
            return False
        cr = db.cursor()
        try:
            next = datetime.now().strftime('%Y-%m-%d %H:00:00')
            # Putting nextcall always less than current time in order to call it every time
            cr.execute('UPDATE ir_cron set nextcall = \'%s\' where numbercall<>0 and active and model=\'base.action.rule\' ' % (next))
        finally:
            cr.commit()
            cr.close()

        super(ir_cron, self)._poolJobs(db_name, check=check)

ir_cron()


# vim:expandtab:smartindent:tabstop=4:softtabstop=4:shiftwidth=4:<|MERGE_RESOLUTION|>--- conflicted
+++ resolved
@@ -118,12 +118,9 @@
         'filter_id':fields.many2one('ir.filters', 'Filter', required=False), 
         'act_email_from' : fields.char('Email From', size=64, required=False,
                 help="Use a python expression to specify the right field on which one than we will use for the 'From' field of the header"),
-<<<<<<< HEAD
         'act_email_to' : fields.char('Email To', size=64, required=False,
                                      help="Use a python expression to specify the right field on which one than we will use for the 'To' field of the header"),
-=======
         'last_run': fields.datetime('Last Run', readonly=1),
->>>>>>> 5fc14722
     }
 
     _defaults = {
