--- conflicted
+++ resolved
@@ -300,11 +300,7 @@
             write['date_action_last'] = time.strftime('%Y-%m-%d %H:%M:%S')
         if hasattr(obj, 'state') and action.act_state:
             write['state'] = action.act_state
-<<<<<<< HEAD
-        
-=======
-
->>>>>>> 97f37e42
+
         model_obj.write(cr, uid, [obj.id], write, context)
         if hasattr(obj, 'state') and hasattr(obj, 'message_post') and action.act_state:
             model_obj.message_post(cr, uid, [obj], _(action.act_state), context=context)
