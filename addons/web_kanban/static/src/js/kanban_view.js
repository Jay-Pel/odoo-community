odoo.define('web_kanban.KanbanView', function (require) {
"use strict";

var core = require('web.core');
var data = require('web.data');
var data_manager = require('web.data_manager');
var Model = require('web.DataModel');
var Dialog = require('web.Dialog');
var form_common = require('web.form_common');
var Pager = require('web.Pager');
var pyeval = require('web.pyeval');
var session = require('web.session');
var utils = require('web.utils');
var View = require('web.View');

var KanbanColumn = require('web_kanban.Column');
var quick_create = require('web_kanban.quick_create');
var KanbanRecord = require('web_kanban.Record');
var kanban_widgets = require('web_kanban.widgets');

var QWeb = core.qweb;
var _lt = core._lt;
var _t = core._t;
var ColumnQuickCreate = quick_create.ColumnQuickCreate;
var fields_registry = kanban_widgets.registry;

var KanbanView = View.extend({
    accesskey: "k",
    className: "o_kanban_view",
    custom_events: {
        'kanban_record_open': 'open_record',
        'kanban_record_edit': 'edit_record',
        'kanban_record_delete': 'delete_record',
        'kanban_do_action': 'open_action',
        'kanban_reload': 'do_reload',
        'kanban_column_resequence': function (event) {
            this.resequence_column(event.target);
        },
        'kanban_record_update': 'update_record',
        'kanban_column_add_record': 'add_record_to_column',
        'kanban_column_delete': 'delete_column',
        'kanban_column_archive_records': 'archive_records',
        'column_add_record': 'column_add_record',
        'quick_create_add_column': 'add_new_column',
        'kanban_load_more': 'load_more',
        'kanban_call_method': 'call_method',
    },
    defaults: _.extend(View.prototype.defaults, {
        quick_creatable: true,
        creatable: true,
        create_text: undefined,
        read_only_mode: false,
        confirm_on_delete: true,
    }),
    display_name: _lt("Kanban"),
    icon: 'fa-th-large',
    mobile_friendly: true,

    init: function () {
        this._super.apply(this, arguments);

        // qweb setup
        this.qweb = new QWeb2.Engine();
        this.qweb.debug = session.debug;
        this.qweb.default_dict = _.clone(QWeb.default_dict);

        this.limit = this.options.limit || parseInt(this.fields_view.arch.attrs.limit, 10) || 40;
        this.fields = this.fields_view.fields;
        this.fields_keys = _.keys(this.fields_view.fields);
        this.grouped = undefined;
        this.group_by_field = undefined;
        this.default_group_by = this.fields_view.arch.attrs.default_group_by;
        this.grouped_by_m2o = undefined;
        this.relation = undefined;
        this.is_empty = undefined;
        // Retrieve many2manys stored in the fields_view if it has already been processed
        this.many2manys = this.fields_view.many2manys || [];
        this.m2m_context = {};
        this.widgets = [];
        this.data = undefined;
        this.quick_creatable = this.options.quick_creatable;
        this.no_content_msg = this.options.action &&
                              (this.options.action.get_empty_list_help || this.options.action.help);
        this.search_orderer = new utils.DropMisordered();

        // use default order if defined in xml description
        var default_order = this.fields_view.arch.attrs.default_order;
        if (!this.dataset._sort.length && default_order) {
            this.dataset.set_sort(default_order.split(','));
        }
    },

    willStart: function() {
        // add qweb templates
        for (var i=0, ii=this.fields_view.arch.children.length; i < ii; i++) {
            var child = this.fields_view.arch.children[i];
            if (child.tag === "templates") {
                transform_qweb_template(child, this.fields_view, this.many2manys);
                // transform_qweb_template(), among other things, identifies and processes the
                // many2manys. Unfortunately, it modifies the fields_view in place and, as
                // the fields_view is stored in the JS cache, the many2manys are only identified the
                // first time the fields_view is processed. We thus store the identified many2manys
                // on the fields_view, so that we can retrieve them later. A better fix would be to
                // stop modifying shared resources in place.
                this.fields_view.many2manys = this.many2manys;
                this.qweb.add_template(utils.json_node_to_xml(child));
                break;
            } else if (child.tag === 'field') {
                var ftype = child.attrs.widget || this.fields[child.attrs.name].type;
                if(ftype === "many2many" && "context" in child.attrs) {
                    this.m2m_context[child.attrs.name] = child.attrs.context;
                }
            }
        }
        return this._super();
    },

    start: function() {
        this.$el.addClass(this.fields_view.arch.attrs.class);
        return this._super();
    },

    do_search: function(domain, context, group_by) {
        var self = this;
        var group_by_field = group_by[0] || this.default_group_by;
        var field = this.fields[group_by_field];
        var options = {};
        var fields_def;
        if (field === undefined) {
            fields_def = data_manager.load_fields(this.dataset).then(function (fields) {
                self.fields = fields;
                field = self.fields[group_by_field];
            });
        }
        var load_def = $.when(fields_def).then(function() {
            var grouped_by_m2o = field && (field.type === 'many2one');
            options = _.extend(options, {
                search_domain: domain,
                search_context: context,
                group_by_field: group_by_field,
                grouped: group_by.length || self.default_group_by,
                grouped_by_m2o: grouped_by_m2o,
                relation: (grouped_by_m2o ? field.relation : undefined),
            });
            return options.grouped ? self.load_groups(options) : self.load_records();
        });
        return this.search_orderer
            .add(load_def)
            .then(function (data) {
                _.extend(self, options);
                if (options.grouped) {
                    var new_ids = _.union.apply(null, _.map(data.groups, function (group) {
                        return group.dataset.ids;
                    }));
                    self.dataset.alter_ids(new_ids);
                }
                self.data = data;
            })
            .then(this.proxy('render'))
            .then(this.proxy('update_pager'));
    },

    do_show: function() {
        this.do_push_state({});
        return this._super();
    },

    do_reload: function() {
        this.do_search(this.search_domain, this.search_context, [this.group_by_field]);
    },

    load_records: function (offset, dataset) {
        var options = {
            'limit': this.limit,
            'offset': offset,
        };
        dataset = dataset || this.dataset;
        return dataset
            .read_slice(this.fields_keys.concat(['__last_update']), options)
            .then(function(records) {
                return {
                    records: records,
                    is_empty: !records.length,
                    grouped: false,
                };
            });
    },

    load_groups: function (options) {
        var self = this;
        var group_by_field = options.group_by_field;
        var fields_keys = _.uniq(this.fields_keys.concat(group_by_field));

        return new Model(this.model, options.search_context, options.search_domain)
        .query(fields_keys)
        .group_by([group_by_field])
        .then(function (groups) {

            // Check in the arch the fields to fetch on the stage to get tooltips data.
            // Fetching data is done in batch for all stages, to avoid doing multiple
            // calls. The first naive implementation of group_by_tooltip made a call
            // for each displayed stage and was quite limited.
            // Data for the group tooltip (group_by_tooltip) and to display stage-related
            // legends for kanban state management (states_legend) are fetched in
            // one call.
            var group_by_fields_to_read = [];
            var group_options = {};
            var recurse = function(node) {
                if (node.tag === "field" && node.attrs && node.attrs.options && node.attrs.name === group_by_field) {
                    var options = pyeval.py_eval(node.attrs.options);
                    group_options = options;
                    var states_fields_to_read = _.map(
                        options && options.states_legend || {},
                        function (value, key, list) { return value; });
                    var tooltip_fields_to_read = _.map(
                        options && options.group_by_tooltip || {},
                        function (value, key, list) { return key; });
                    group_by_fields_to_read = _.union(
                        group_by_fields_to_read,
                        states_fields_to_read,
                        tooltip_fields_to_read);
                    return;
                }
                _.each(node.children, function(child) {
                    recurse(child);
                });
            };
            recurse(self.fields_view.arch);

            // fetch group data (display information)
            var group_ids = _.without(_.map(groups, function (elem) { return elem.attributes.value[0];}), undefined);
            if (options.grouped_by_m2o && group_ids.length && group_by_fields_to_read.length) {
                return new data.DataSet(self, options.relation)
                    .read_ids(group_ids, _.union(['display_name'], group_by_fields_to_read))
                    .then(function(results) {
                        _.each(groups, function (group) {
                            var group_id = group.attributes.value[0];
                            var result = _.find(results, function (data) {return group_id === data.id;});
                            group.title = result ? result.display_name : _t("Undefined");
                            group.values = result;
                            group.id = group_id;
                            group.options = group_options;
                        });
                        return groups;
                    });
            } else {
                _.each(groups, function (group) {
                    var value = group.attributes.value;
                    group.id = value instanceof Array ? value[0] : value;
                    var field = self.fields[options.group_by_field];
                    if (field && field.type === "selection") {
                        value= _.find(field.selection, function (s) { return s[0] === group.id; });
                    }
                    group.title = (value instanceof Array ? value[1] : value) || _t("Undefined");
                    group.values = {};
                });
                return $.when(groups);
            }
        })
        .then(function (groups) {
            var undef_index = _.findIndex(groups, function (g) { return g.title === _t("Undefined");});
            if (undef_index >= 1) {
                var undef_group = groups[undef_index];
                groups.splice(undef_index, 1);
                groups.unshift(undef_group);
            }
            return groups;
        })
        .then(function (groups) {
            // load records for each group
            var is_empty = true;
            return $.when.apply(null, _.map(groups, function (group) {
                var def = $.when([]);
                var dataset = new data.DataSetSearch(self, self.model,
                    new data.CompoundContext(self.dataset.get_context(), group.model.context()), group.model.domain());
                if (self.dataset._sort) {
                    dataset.set_sort(self.dataset._sort);
                }
                if (group.attributes.length >= 1) {
                    def = dataset.read_slice(self.fields_keys.concat(['__last_update']), { 'limit': self.limit });
                }
                return def.then(function (records) {
                    self.dataset.ids.push.apply(self.dataset.ids, _.difference(dataset.ids, self.dataset.ids));
                    group.records = records;
                    group.dataset = dataset;
                    is_empty = is_empty && !records.length;
                    return group;
                });
            })).then(function () {
                return {
                    groups: Array.prototype.slice.call(arguments, 0),
                    is_empty: is_empty,
                    grouped: true,
                };
            });
        });
    },

    is_action_enabled: function(action) {
        if (action === 'create' && !this.options.creatable) {
            return false;
        }
        return this._super(action);
    },
    has_active_field: function() {
        return this.fields_view.fields.active;
    },
    _is_quick_create_enabled: function() {
        if (!this.quick_creatable || !this.is_action_enabled('create'))
            return false;
        if (this.fields_view.arch.attrs.quick_create !== undefined)
            return JSON.parse(this.fields_view.arch.attrs.quick_create);
        return !!this.grouped;
    },
    /**
     * Render the buttons according to the KanbanView.buttons template and
     * add listeners on it.
     * Set this.$buttons with the produced jQuery element
     * @param {jQuery} [$node] a jQuery node where the rendered buttons should be inserted
     * $node may be undefined, in which case the ListView inserts them into this.options.$buttons
     */
    render_buttons: function($node) {
        if (this.options.action_buttons !== false && this.is_action_enabled('create')) {
            this.$buttons = $(QWeb.render("KanbanView.buttons", {'widget': this}));
            this.$buttons.on('click', 'button.o-kanban-button-new', this.add_record.bind(this));
            this.$buttons.appendTo($node);
        }
    },

    render_pager: function($node, options) {
        var self = this;
        this.pager = new Pager(this, this.dataset.size(), 1, this.limit, options);
        this.pager.appendTo($node);
        this.pager.on('pager_changed', this, function (state) {
            var limit_changed = (self.limit !== state.limit);

            self.limit = state.limit;
            self.load_records(state.current_min - 1)
                .then(function (data) {
                    self.data = data;

                    // Reset the scroll position to the top on page changed only
                    if (!limit_changed) {
                        self.scrollTop = 0;
                        self.trigger_up('scrollTo', {offset: 0});
                    }
                })
                .done(this.proxy('render'));
        });
        this.update_pager();
    },

    update_pager: function() {
        if (this.pager) {
            if (this.grouped) {
                this.pager.do_hide();
            } else {
                this.pager.update_state({size: this.dataset.size(), current_min: 1});
            }
        }
    },

    render: function () {
        // cleanup
        this.$el.css({display:'-webkit-flex'});
        this.$el.css({display:'flex'});
        this.$el.removeClass('o_kanban_ungrouped o_kanban_grouped');
        _.invoke(this.widgets, 'destroy');
        this.$el.empty();
        this.widgets = [];
        if (this.column_quick_create) {
            this.column_quick_create.destroy();
            this.column_quick_create = undefined;
        }

        this.record_options = {
            editable: this.is_action_enabled('edit'),
            deletable: this.is_action_enabled('delete'),
            fields: this.fields_view.fields,
            qweb: this.qweb,
            model: this.model,
            read_only_mode: this.options.read_only_mode,
        };

        // actual rendering
        var fragment = document.createDocumentFragment();
        if (this.data.grouped) {
            this.$el.addClass('o_kanban_grouped');
            this.render_grouped(fragment);
        } else if (this.data.is_empty) {
            this.$el.addClass('o_kanban_ungrouped');
            this.render_no_content(fragment);
        } else {
            this.$el.addClass('o_kanban_ungrouped');
            this.render_ungrouped(fragment);
        }
        this.$el.append(fragment);
    },

    render_no_content: function (fragment) {
        var content = QWeb.render('KanbanView.nocontent', {content: this.no_content_msg});
        $(content).appendTo(fragment);
    },

    render_ungrouped: function (fragment) {
        var self = this;
        var options = _.clone(this.record_options);
        _.each(this.data.records, function (record) {
            var kanban_record = new KanbanRecord(self, record, options);
            self.widgets.push(kanban_record);
            kanban_record.appendTo(fragment);
        });

        // add empty invisible divs to make sure that all kanban records are left aligned
        for (var i = 0, ghost_div; i < 6; i++) {
            ghost_div = $("<div>").addClass("o_kanban_record o_kanban_ghost");
            ghost_div.appendTo(fragment);
        }
        this.postprocess_m2m_tags();
    },

    get_column_options: function () {
        return {
            editable: this.is_action_enabled('group_edit'),
            deletable: this.is_action_enabled('group_delete'),
            has_active_field: this.has_active_field(),
            grouped_by_m2o: this.grouped_by_m2o,
            relation: this.relation,
            qweb: this.qweb,
            fields: this.fields_view.fields,
            quick_create: this._is_quick_create_enabled(),
        };
    },

    render_grouped: function (fragment) {
        var self = this;

        // Drag'n'drop activation/deactivation
        var group_by_field_attrs = this.fields[this.group_by_field];

        // Deactivate the drag'n'drop if:
        // - field is a date or datetime since we group by month
        // - field is readonly
        var draggable = true;
        if (group_by_field_attrs) {
            if (group_by_field_attrs.type === "date" || group_by_field_attrs.type === "datetime") {
                var draggable = false;
            }
            else if (group_by_field_attrs.readonly !== undefined) {
                var draggable = !(group_by_field_attrs.readonly);
            }
        }
        var record_options = _.extend(this.record_options, {
            draggable: draggable,
        });

        var column_options = this.get_column_options();

        _.each(this.data.groups, function (group) {
            var column = new KanbanColumn(self, group, column_options, record_options);
            column.appendTo(fragment);
            self.widgets.push(column);
        });
        this.$el.sortable({
            axis: 'x',
            items: '> .o_kanban_group',
            handle: '.o_kanban_header',
            cursor: 'move',
            revert: 150,
            delay: 100,
            tolerance: 'pointer',
            forcePlaceholderSize: true,
            stop: function () {
                var ids = [];
                self.$('.o_kanban_group').each(function (index, u) {
                    ids.push($(u).data('id'));
                });
                self.resequence(ids);
            },
        });
        if (this.is_action_enabled('group_create') && this.grouped_by_m2o) {
            this.column_quick_create = new ColumnQuickCreate(this);
            this.column_quick_create.appendTo(fragment);
        }
        this.postprocess_m2m_tags();
    },

    add_record: function() {
        this.dataset.index = null;
        this.do_switch_view('form');
    },

    open_record: function (event, options) {
        if (this.dataset.select_id(event.data.id)) {
            this.do_switch_view('form', options);
        } else {
            this.do_warn("Kanban: could not find id#" + event.data.id);
        }
    },

    edit_record: function (event) {
        this.open_record(event, {mode: 'edit'});
    },

    delete_record: function (event) {
        var self = this;
        var record = event.data.record;
        function do_it() {
            return $.when(self.dataset.unlink([record.id])).done(function() {
                record.destroy();
                if (event.data.after) {
                    event.data.after();
                }
            });
        }
        if (this.options.confirm_on_delete) {
            Dialog.confirm(this, _t("Are you sure you want to delete this record ?"), { confirm_callback: do_it });
        } else {
            do_it();
        }
    },

    open_action: function (event) {
        var self = this;
        if (event.data.context) {
            event.data.context = new data.CompoundContext(event.data.context)
                .set_eval_context({
                    active_id: event.target.id,
                    active_ids: [event.target.id],
                    active_model: this.model,
                });
        }
        this.do_execute_action(event.data, this.dataset, event.target.id, _.bind(self.reload_record, this, event.target));
    },

    /*
    *  postprocessing of fields type many2many
    *  make the rpc request for all ids/model and insert value inside .o_form_field_many2manytags fields
    */
    postprocess_m2m_tags: function(records) {
        var self = this;
        if (!this.many2manys.length) {
            return;
        }
        var relations = {};
        records = records ? (records instanceof Array ? records : [records]) :
                  this.grouped ? Array.prototype.concat.apply([], _.pluck(this.widgets, 'records')) :
                  this.widgets;

        records.forEach(function(record) {
            self.many2manys.forEach(function(name) {
                var field = record.record[name];
                var $el = record.$('.oe_form_field.o_form_field_many2manytags[name=' + name + ']');
                // fields declared in the kanban view may not be used directly
                // in the template declaration, for example fields for which the
                // raw value is used -> $el[0] is undefined, leading to errors
                // in the following process. Preventing to add push the id here
                // prevents to make unnecessary calls to name_get
                if (! $el[0]) {
                    return;
                }
                if (!relations[field.relation]) {
                    relations[field.relation] = { ids: [], elements: {}, context: self.m2m_context[name]};
                }
                var rel = relations[field.relation];
                field.raw_value.forEach(function(id) {
                    rel.ids.push(id);
                    if (!rel.elements[id]) {
                        rel.elements[id] = [];
                    }
                    rel.elements[id].push($el[0]);
                });
            });
        });
       _.each(relations, function(rel, rel_name) {
            var dataset = new data.DataSetSearch(self, rel_name, self.dataset.get_context(rel.context));
            dataset.read_ids(_.uniq(rel.ids), ['name', 'color']).done(function(result) {
                result.forEach(function(record) {
                    // Does not display the tag if color = 10
                    if (typeof record.color !== 'undefined' && record.color != 10){
                        var $tag = $('<span>')
                            .addClass('o_tag o_tag_color_' + record.color)
                            .attr('title', _.str.escapeHTML(record.name));
                        $(rel.elements[record.id]).append($tag);
                    }
                });
                // we use boostrap tooltips for better and faster display
                self.$('span.o_tag').tooltip({delay: {'show': 50}});
            });
        });
    },
    resequence: function (ids) {
        if ((ids.length <= 1) || !this.relation) {
            return;
        }
        new data.DataSet(this, this.relation).resequence(ids).done(function (r) {
            if (!r) {
                console.warn('Resequence could not be complete. ' +
                    'Maybe the model does not have a "sequence" field?');
            }
        });
    },

    resequence_column: function (col) {
        if (_.indexOf(this.fields_keys, 'sequence') > -1) {
            this.dataset.resequence(col.get_ids());
        }
    },

    delete_column: function (event) {
        var self = this;
        var column = event.target;
        (new data.DataSet(this, this.relation)).unlink([column.id]).done(function() {
            if (column.is_empty()) {
                var index = self.widgets.indexOf(column);
                self.widgets.splice(index,1);
                column.destroy();
            } else {
                self.do_reload();
            }
        });
    },

    archive_records: function(event) {
        if (!this.has_active_field()) {
            return;
        }
        var active_value = !event.data.archive;
        var record_ids = [];
        _.each(event.target.records, function(kanban_record) {
            if (kanban_record.record.active.value != active_value) {
                record_ids.push(kanban_record.id);
            }
        });
        if (record_ids.length) {
            this.dataset.call('write', [record_ids, {active: active_value}])
                        .done(this.do_reload);
        }
    },

    reload_record: function (record) {
        var self = this;
        this.dataset.read_ids([record.id], this.fields_keys.concat(['__last_update'])).done(function(records) {
            if (records.length) {
                record.update(records[0]);
                self.postprocess_m2m_tags(record);
            } else {
                record.destroy();
            }
        });
    },

    add_record_to_column: function (event) {
        var self = this;
        var column = event.target;
        var record = event.data.record;
        var data = {};
        data[this.group_by_field] = event.target.id;
        this.dataset.write(record.id, data, {}).done(function () {
            if (!self.isDestroyed()) {
                self.reload_record(record);
                self.resequence_column(column);
            }
        }).fail(this.do_reload);
    },

    update_record: function(event) {
        var self = this;
        var record = event.target;
        return this.dataset.write(record.id, event.data)
            .done(function () {
                if (!self.isDestroyed()) {
                    self.reload_record(record);
                }
            });
    },

    column_add_record: function (event) {
        var self = this;
        var column = event.target;
        var context = {};
        context['default_' + this.group_by_field] = column.id;
        var name = event.data.value;
        this.dataset.name_create(name, context).then(function on_success (data) {
            add_record(data[0]);
        }, function on_fail (event) {
            event.preventDefault();
            var popup = new form_common.SelectCreatePopup(this);
            popup.select_element(
                self.model,
                {
                    title: _t("Create: "),
                    initial_view: "form",
                    disable_multiple_selection: true
                },
                [],
                {"default_name": name}
            );
            popup.on("elements_selected", self, function(element_ids) {
                add_record(element_ids[0]);
            });
        });

        function add_record(id) {
            self.dataset.add_ids([id], -1);
            self.dataset.read_ids([id], self.fields_keys.concat(['__last_update'])).done(function(record) {
                column.add_record(record[0], {position: 'before'});
            });
        }
    },

    add_new_column: function (event) {
        var self = this;
        var model = new Model(this.relation, this.search_context);
        var name = event.data.value;
        model.call('name_create', [name], {
            context: this.search_context,
<<<<<<< HEAD
        }).then(function (id) {
            var dataset = new data.DataSetSearch(self, self.model, self.dataset.get_context(), []);
=======
        }).then(function (result) {
            var dataset = new data.DataSetSearch(self, self.dataset.model, self.dataset.get_context(), []);
>>>>>>> d9d455be
            var group_data = {
                records: [],
                title: event.data.value,
                id: result[0],
                attributes: {folded: false},
                dataset: dataset,
                values: {},
            };
            var options = self.get_column_options();
            var record_options = _.clone(self.record_options);
            var column = new KanbanColumn(self, group_data, options, record_options);
            column.insertBefore(self.$('.o_column_quick_create'));
            self.widgets.push(column);
            self.trigger_up('scrollTo', {selector: '.o_column_quick_create'});
        });
    },

    load_more: function (event) {
        var self = this;
        var column = event.target;
        var offset = column.offset + this.limit;
        return this.load_records(offset, column.dataset).then(function (result) {
            _.each(result.records, function (r) {
                column.add_record(r, {no_update: true});
                self.dataset.add_ids([r.id]);
            });
            column.offset += self.limit;
            column.remaining = Math.max(column.remaining - self.limit, 0);
            column.update_column();
            self.postprocess_m2m_tags(column.records.slice(column.offset));
        });
    },

    call_method: function (event) {
        var data = event.data;
        this.dataset.call(data.method, data.params).then(function() {
            if (data.callback) {
                data.callback();
            }
        });
    }
});

function qweb_add_if(node, condition) {
    if (node.attrs[QWeb.prefix + '-if']) {
        condition = _.str.sprintf("(%s) and (%s)", node.attrs[QWeb.prefix + '-if'], condition);
    }
    node.attrs[QWeb.prefix + '-if'] = condition;
}

function transform_qweb_template (node, fvg, many2manys) {
    // Process modifiers
    if (node.tag && node.attrs.modifiers) {
        var modifiers = JSON.parse(node.attrs.modifiers || '{}');
        if (modifiers.invisible) {
            qweb_add_if(node, _.str.sprintf("!kanban_compute_domain(%s)", JSON.stringify(modifiers.invisible)));
        }
    }
    switch (node.tag) {
        case 'field':
            var ftype = fvg.fields[node.attrs.name].type;
            ftype = node.attrs.widget ? node.attrs.widget : ftype;
            if (ftype === 'many2many') {
                if (_.indexOf(many2manys, node.attrs.name) < 0) {
                    many2manys.push(node.attrs.name);
                }
                node.tag = 'div';
                node.attrs['class'] = (node.attrs['class'] || '') + ' oe_form_field o_form_field_many2manytags o_kanban_tags';
            } else if (fields_registry.contains(ftype)) {
                // do nothing, the kanban record will handle it
            } else {
                node.tag = QWeb.prefix;
                node.attrs[QWeb.prefix + '-esc'] = 'record.' + node.attrs.name + '.value';
            }
            break;
        case 'button':
        case 'a':
            var type = node.attrs.type || '';
            if (_.indexOf('action,object,edit,open,delete,url,set_cover'.split(','), type) !== -1) {
                _.each(node.attrs, function(v, k) {
                    if (_.indexOf('icon,type,name,args,string,context,states,kanban_states'.split(','), k) != -1) {
                        node.attrs['data-' + k] = v;
                        delete(node.attrs[k]);
                    }
                });
                if (node.attrs['data-string']) {
                    node.attrs.title = node.attrs['data-string'];
                }
                if (node.attrs['data-icon']) {
                    node.children = [{
                        tag: 'img',
                        attrs: {
                            src: session.prefix + '/web/static/src/img/icons/' + node.attrs['data-icon'] + '.png',
                            width: '16',
                            height: '16'
                        }
                    }];
                }
                if (node.tag == 'a' && node.attrs['data-type'] != "url") {
                    node.attrs.href = '#';
                } else {
                    node.attrs.type = 'button';
                }
                node.attrs['class'] = (node.attrs['class'] || '') + ' oe_kanban_action oe_kanban_action_' + node.tag;
            }
            break;
    }
    if (node.children) {
        for (var i = 0, ii = node.children.length; i < ii; i++) {
            transform_qweb_template(node.children[i], fvg, many2manys);
        }
    }
}

core.view_registry.add('kanban', KanbanView);

return KanbanView;

});<|MERGE_RESOLUTION|>--- conflicted
+++ resolved
@@ -715,13 +715,8 @@
         var name = event.data.value;
         model.call('name_create', [name], {
             context: this.search_context,
-<<<<<<< HEAD
-        }).then(function (id) {
+        }).then(function (result) {
             var dataset = new data.DataSetSearch(self, self.model, self.dataset.get_context(), []);
-=======
-        }).then(function (result) {
-            var dataset = new data.DataSetSearch(self, self.dataset.model, self.dataset.get_context(), []);
->>>>>>> d9d455be
             var group_data = {
                 records: [],
                 title: event.data.value,
