--- conflicted
+++ resolved
@@ -293,14 +293,12 @@
                 if(!self.nb_records) {
                     self.no_result();
                 }
-<<<<<<< HEAD
-                self.trigger('kanban_groups_processed');
-=======
                 if (self.dataset.index >= self.nb_records){
                     self.dataset.index = self.dataset.size() ? 0 : null;
                 }
-                return self.do_add_groups(groups_array);
->>>>>>> 491372e8
+                return self.do_add_groups(groups_array).done(function() {
+                    self.trigger('kanban_groups_processed');
+                });
             });
         });
     },
