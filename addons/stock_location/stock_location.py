--- conflicted
+++ resolved
@@ -145,15 +145,6 @@
         })
         return d
 
-#     # TODO: implement using routes on products
-#     def _find_suitable_rule(self, cr, uid, procurement, context=None):
-#         res = False
-#         if procurement.location_id:
-#             rule_obj = self.pool.get('procurement.rule')
-#             route_ids = [x.id for x in procurement.product_id.route_ids]
-#             res = rule_obj.search(cr, uid, [('location_id', '=', procurement.location_id.id), ('route_id', 'in', route_ids), ], context=context)
-#         return res and res[0] or super(procurement_order, self)._find_suitable_rule(cr, uid, procurement, context=context)
-
 
     def _get_route_domain(self, cr, uid, procurement, context=None):
         route_ids = [x.id for x in procurement.product_id.route_ids]
@@ -212,7 +203,6 @@
         'putaway_ids': fields.one2many('stock.move.putaway', 'move_id', 'Put Away Suggestions'), 
     }
         
-<<<<<<< HEAD
         
     # TODO: reimplement this
 #     def _pull_apply(self, cr, uid, moves, context):
@@ -242,22 +232,6 @@
                         found = True
                         break
                 if found: break
-=======
-        Happens at move getting done
-        '''
-        putaway_obj = self.pool.get("product.putaway")
-        location_obj = self.pool.get("stock.location")
-        quant_obj = self.pool.get("stock.quant")
-        for move in self.browse(cr, uid, ids, context=context):
-            putaways = location_obj.get_putaway_strategy(cr, uid, move.location_dest_id.id, move.product_id.id, context=context)#putaway_obj.search(cr, uid, [('product_categ_id','=', move.product_id.categ_id.id), ('location_id', '=', move.location_dest_id.id)], context=context)
-            if putaways: 
-                #Search for locations for PutAway
-                locs = location_obj.search(cr, uid, [('id', 'child_of', move.location_dest_id.id), ('id', '!=', move.location_dest_id.id), ('quant_ids', '=', False), 
-                                                     ('destination_move_ids', '=', False)], context=context)
-                if locs:
-                    quants = quant_obj.search(cr, uid, [('history_ids', 'in', move.id)])
-                    quant_obj.write(cr, uid, quants, {'location_id': locs[0]}, context=context)
->>>>>>> 25c20bb2
         return True
 
     # Create the stock.move.putaway records
@@ -266,6 +240,7 @@
             res = self.pool.get('stock.location').get_putaway_strategy(cr, uid, move.location_dest_id.id, move.product_id.id, context=context)
             if res:
                 raise 'put away strategies not implemented yet!'
+
         return True
 
     def action_assign(self, cr, uid, ids, context=None):
@@ -284,12 +259,24 @@
     _columns = {
         'removal_strategy_ids': fields.one2many('product.removal', 'location_id', 'Removal Strategies'),
         'putaway_strategy_ids': fields.one2many('product.putaway', 'location_id', 'Put Away Strategies'),
-<<<<<<< HEAD
-    }
-    def get_putaway_strategy(self, cr, uid, id, product_id, context=None):
-        product = self.pool.get("product.product").browse(cr, uid, product_id, context=context)
-        strats = self.pool.get('product.removal').search(cr, uid, [('location_id','=',id), ('product_categ_id','child_of', product.categ_id.id)], context=context)
-        return strats and strats[0] or None
+    }
+
+
+    def get_putaway_strategy(self, cr, uid, id, location, product, context=None):
+        pa = self.pool.get('product.putaway')
+        categ = product.categ_id
+        categs = [categ.id, False]
+        while categ.parent_id:
+            categ = categ.parent_id
+            categs.append(categ.id)
+
+        result = pa.search(cr,uid, [
+            ('location_id', '=', location.id),
+            ('product_categ_id', 'in', categs)
+        ], context=context)
+        if result:
+            return pa.browse(cr, uid, result[0], context=context)
+        return super(stock_location, self).get_putaway_strategy(cr, uid, location, product, context=context)
 
     def get_removal_strategy(self, cr, uid, location, product, context=None):
         pr = self.pool.get('product.removal')
@@ -306,43 +293,6 @@
         if result:
             return pr.browse(cr, uid, result[0], context=context)
         return super(stock_location, self).get_removal_strategy(cr, uid, location, product, context=context)
-=======
-        }
-    
-    
-    def search_putaways(self, cr, uid, id, product_categ_id, context=None):
-        return self.pool.get('product.putaway').search(cr, uid, [('location_id','=',id), ('product_categ_id','=', product_categ_id)], context=context)
-    
-
-    def get_putaway_strategy(self, cr, uid, id, product_id, context=None):
-        product = self.pool.get("product.product").browse(cr, uid, product_id, context=context)
-        strats = self.search_putaways(cr, uid, id, product.categ_id.id, context=context)
-        location = self.browse(cr, uid, id, context=context)
-        categ = product.categ_id
-        while not strats and categ.parent_id:
-            while not strats and location.location_id:
-                location = location.location_id
-                strats = self.search_putaways(cr, uid, location.id, categ.id, context=context)
-            categ = categ.parent_id
-        return strats and strats[0] or False
-
-    def search_removals(self, cr, uid, id, product_categ_id, context=None):
-        return self.pool.get('product.removal').search(cr, uid, [('location_id','=',id), ('product_categ_id','=', product_categ_id)], context=context)
-    
-
-    def get_removal_strategy(self, cr, uid, id, product_id, context=None):
-        #TODO improve code
-        product = self.pool.get("product.product").browse(cr, uid, product_id, context=context)
-        strats = self.search_removals(cr, uid, id, product.categ_id.id, context=context)
-        location = self.browse(cr, uid, id, context=context)
-        categ = product.categ_id
-        while not strats and categ.parent_id:
-            while not strats and location.location_id:
-                location = location.location_id
-                strats = self.search_removals(cr, uid, location.id, categ.id, context=context)
-            categ = categ.parent_id
-        return strats and strats[0] or super(stock_location, self).get_removal_strategy(cr, uid, id, product_id, context=context)
-        return super(stock_location, self).get_removal_strategy(cr, uid, id, product_id, context=context)
->>>>>>> 25c20bb2
+
 
 # vim:expandtab:smartindent:tabstop=4:softtabstop=4:shiftwidth=4: