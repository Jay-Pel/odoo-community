<?xml version="1.0" encoding="utf-8"?>
<openerp>
    <data noupdate="1">
        <!-- After installation of the module, open the related menu -->
        <record id="action_client_project_menu" model="ir.actions.client">
            <field name="name">Open Project Menu</field>
            <field name="tag">reload</field>
            <field name="params" eval="{'menu_id': ref('base.menu_main_pm')}"/>
        </record>
        <record id="todo_open_project_menu" model="ir.actions.todo">
            <field name="action_id" ref="action_client_project_menu"/>
            <field name="type">automatic</field>
            <field name="sequence">100</field>
        </record>
    </data>
    <data>
        <record id="view_config_settings" model="ir.ui.view">
            <field name="name">project settings</field>
            <field name="model">project.config.settings</field>
            <field name="type">form</field>
            <field name="priority" eval="20"/>
            <field name="arch" type="xml">
                <form string="Configure Project" version="7.0" class="oe_form_configuration">
                    <header>
                        <button string="Apply" type="object" name="execute" class="oe_highlight"/>
                        or
                        <button string="Cancel" type="object" name="cancel" class="oe_link"/>
                    </header>
                    <separator string="Project Management"/>
                    <group>
                        <label for="id" string="Task"/>
                        <div>
                            <div>
                                <field name="module_project_timesheet" class="oe_inline"/>
                                <label for="module_project_timesheet"/>
                            </div>
                            <div>
                                <field name="module_project_mrp" class="oe_inline"/>
                                <label for="module_project_mrp"/>
                            </div>
                            <div>
                                <field name="module_pad" class="oe_inline"/>
                                <label for="module_pad"/>
                            </div>
                            <div>
                                <field name="group_manage_delegation_task" class="oe_inline"/>
                                <label for="group_manage_delegation_task"/>
                            </div>
                        </div>
                    </group>
                    <group>
                        <label for="id" string="Planning"/>
                        <div>
                             <div>
                                <field name="group_time_work_estimation_tasks" class="oe_inline"/>
                                <label for="group_time_work_estimation_tasks"/>
                            </div>
                            <div>
                                <label for="time_unit"/>
                                <field name="time_unit" class="oe_inline" domain="[('category_id.name','=','Working Time')]"/>
                            </div>
                            <div>
                                <field name="group_tasks_work_on_tasks" class="oe_inline"/>
                                <label for="group_tasks_work_on_tasks" />
                            </div>
                            <div>
                                <field name="module_project_long_term" class="oe_inline"/>
                                <label for="module_project_long_term"/>
                            </div>
                        </div>
                    </group>
                    <separator string="Helpdesk &amp; Support"/>
                    <group>
<<<<<<< HEAD
                        <group>
                            <separator string="Project" colspan="2"/>
                            <field name="module_project_mrp"/>
                            <field name="module_project_timesheet"/>
                            <field name="module_pad"/>
                            <field name="group_tasks_work_on_tasks"/>
                            <field name="group_time_work_estimation_tasks"/>
                            <field name="group_manage_delegation_task"/>
                            <field name="time_unit" domain="[('category_id.name','=','Working Time')]"/>
                        </group>
                        <group name="project_left_column">
                            <separator string="Planning" colspan="2"/>
                            <field name="module_project_long_term"/>
                            <separator string="Helpdesk and Support" colspan="2"/>
                            <field name="module_project_issue"/>
                            <field name="module_project_issue_sheet"/>
                        </group>
=======
                        <label for="id" string="Support"/>
                        <div>
                            <div>
                                <field name="module_project_issue" class="oe_inline"/>
                                <label for="module_project_issue"/>
                            </div>
                            <div name="module_project_issue_sheet">
                                <field name="module_project_issue_sheet" class="oe_inline"/>
                                <label for="module_project_issue_sheet"/>
                            </div>
                        </div>
>>>>>>> 0869066f
                    </group>
                </form>
            </field>
        </record>

        <record id="action_config_settings" model="ir.actions.act_window">
            <field name="name">Configure Project</field>
            <field name="type">ir.actions.act_window</field>
            <field name="res_model">project.config.settings</field>
            <field name="view_mode">form</field>
            <field name="target">inline</field>
        </record>

        <menuitem id="base.menu_project_config" name="Project" parent="base.menu_config"
            sequence="10" action="action_config_settings"/>

    </data>
</openerp><|MERGE_RESOLUTION|>--- conflicted
+++ resolved
@@ -71,25 +71,6 @@
                     </group>
                     <separator string="Helpdesk &amp; Support"/>
                     <group>
-<<<<<<< HEAD
-                        <group>
-                            <separator string="Project" colspan="2"/>
-                            <field name="module_project_mrp"/>
-                            <field name="module_project_timesheet"/>
-                            <field name="module_pad"/>
-                            <field name="group_tasks_work_on_tasks"/>
-                            <field name="group_time_work_estimation_tasks"/>
-                            <field name="group_manage_delegation_task"/>
-                            <field name="time_unit" domain="[('category_id.name','=','Working Time')]"/>
-                        </group>
-                        <group name="project_left_column">
-                            <separator string="Planning" colspan="2"/>
-                            <field name="module_project_long_term"/>
-                            <separator string="Helpdesk and Support" colspan="2"/>
-                            <field name="module_project_issue"/>
-                            <field name="module_project_issue_sheet"/>
-                        </group>
-=======
                         <label for="id" string="Support"/>
                         <div>
                             <div>
@@ -101,7 +82,6 @@
                                 <label for="module_project_issue_sheet"/>
                             </div>
                         </div>
->>>>>>> 0869066f
                     </group>
                 </form>
             </field>
