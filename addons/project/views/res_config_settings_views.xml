--- conflicted
+++ resolved
@@ -7,13 +7,8 @@
             <field name="inherit_id" ref="base.res_config_settings_view_form" />
             <field name="arch" type="xml">
             <xpath expr="//div[hasclass('settings')]" position="inside">
-<<<<<<< HEAD
-                <div class="app_settings_block" data-string="Project" data-key="project" groups="project.group_project_manager">
+                <div class="app_settings_block" data-string="Project" string="Project" data-key="project" groups="project.group_project_manager">
                         <h2>Tasks Management</h2>
-=======
-                <div class="app_settings_block" data-string="Project" string="Project" data-key="project" groups="project.group_project_manager">
-                        <h2>Task Management</h2>
->>>>>>> d279a3e6
                         <div class="row mt16 o_settings_container" title="This replaces task's description text field by a collaborative rich text pad. This is advised if tasks involve several people.">
                             <div id="use_collaborative_pad" class="col-xs-12 col-md-6 o_setting_box" title="Lets the company customize which Pad installation should be used to link to new pads (for example: http://etherpad.com/).">
                                 <div class="o_setting_left_pane">
