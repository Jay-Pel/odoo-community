<?xml version="1.0" encoding="utf-8"?>
<openerp>
    <data>
        <menuitem icon="terp-project" id="menu_main" name="Project Management"/>
        <menuitem id="menu_tasks" name="Tasks" parent="menu_main"/>
        <menuitem id="menu_definitions" name="Configuration" parent="project.menu_main" sequence="1"/>

        <!-- Project -->
        <record id="edit_project" model="ir.ui.view">
            <field name="name">project.project.form</field>
            <field name="model">project.project</field>
            <field name="type">form</field>
            <field name="arch" type="xml">
                <form string="Project">
                    <group colspan="4" col="2">
                        <field name="name" select="1"/>
                        <field name="parent_id"/>
                    </group>
                    <group colspan="4" col="4">
                        <field name="date_start"/>                        
                        <field name="manager" select="1"/>
                        <field name="date_end"/>
                        <field name="progress_rate" widget="progressbar"/>
                    </group>
                    <notebook colspan="4">
                        <page string="Administration">
                            <field name="warn_manager"/>
                            <field name="priority"/>
                            <field name="timesheet_id"/>
                            <field name="active" select="2"/>
                            <field name="planned_hours" widget="float_time"/>
                            <field name="effective_hours" widget="float_time"/>
                            <field name="category_id" select="2" context="{'default_name':name}"/>
                            <newline/>
                            <separator colspan="4" string="Project's members"/>
                            <field colspan="4" name="members" nolabel="1"/>
                            <group col="9" colspan="8">
                                <field name="state" select="1"/>
                                <button name="set_template" string="Set as Template" type="object" states="open" icon="gtk-convert"/>
                                <button name="set_open" string="Reactivate Project" type="object" states="pending,cancelled,done" icon="gtk-ok"/>
                                <button name="set_pending" string="Pending" type="object" states="open" icon="gtk-media-pause"/>
                                <button name="set_cancel" string="Cancel" type="object" states="open,pending" icon="gtk-cancel"/>
                                <button name="set_done" string="Done" type="object" states="open,pending" icon="gtk-jump-to"/>
                                <button name="reset_project" string="Reset as Project" type="object" states="template" icon="gtk-convert"/>
                                <button name="duplicate_template"
                                    string="New Project Based on Template"
                                    type="object"
                                    states="template" icon="gtk-new"/>
                            </group>
                        </page>
                        <page groups="base.group_extended" string="Partner Info">
                            <field colspan="4" name="partner_id" on_change="onchange_partner_id(partner_id)" select="1"/>
                            <field domain="[('partner_id','=',partner_id)]" name="contact_id" select="2"/>
                            <field name="warn_customer"/>
                            <newline/>
                            <separator colspan="2" string="Mail Header"/>
                            <separator colspan="2" string="Mail Footer"/>
                            <field name="warn_header" nolabel="1" colspan="2"/>
                            <field name="warn_footer" nolabel="1" colspan="2"/>
                            <group col="3" colspan="4">
                                <separator string="Automatic variables for headers and footer. Use exactly the same notation." colspan="4"/>
                                <label string="Task: %%(name)s"/>
                                <label string="User: %%(user_id)s"/>
                                <label string="ID: %%(task_id)s"/>
                                <label string="Status: %%(state)s"/>
                                <label string="Date Start: %%(date_start)s"/>
                                <label string="Date Stop: %%(date_stop)s"/>
                            </group>
                        </page>
                        <page string="Tasks">
                           <field name="tasks" nolabel="1" attrs="{'readonly':[('state','in',['cancelled','done'])]}">
                               <tree colors="grey:state in ('cancel','done');blue:remaining_hours&lt;0;red:bool(date_deadline) &amp; (date_deadline&lt;current_date) &amp; (state in ('draft','open'))" string="Tasks">
                                   <field name="sequence"/>
                                   <field name="name"/>
                                   <field name="user_id"/>
                                   <field name="date_deadline"/>
                                   <field name="planned_hours" sum="Planned" widget="float_time"/>
                                   <field name="delay_hours" sum="Delay" widget="float_time"/>
                                   <field name="progress" widget="progressbar"/>
                                   <field name="priority"/>
                                   <field name="state"/>
                                   <field name="remaining_hours" invisible="1"/>
                                   </tree>
                           </field>
                        </page>                        
                        <page string="Notes">
                            <field colspan="4" name="notes" nolabel="1"/>
                        </page>
                    </notebook>
                    <newline/>
                </form>
            </field>
        </record>
        <record id="view_project_list" model="ir.ui.view">
            <field name="name">project.project.list</field>
            <field name="model">project.project</field>
            <field name="type">tree</field>
            <field name="priority" eval="5"/>
            <field name="arch" type="xml">
                <tree string="Projects">
                    <field name="complete_name"/>
                    <field name="manager"/>
                    <field name="partner_id"/>
                    <field name="effective_hours" widget="float_time"/>
                    <field name="total_hours" widget="float_time"/>
                    <field name="state"/>
                </tree>
            </field>
        </record>

       <record id="view_project_project_filter" model="ir.ui.view">
            <field name="name">project.project.select</field>
            <field name="model">project.project</field>
            <field name="type">search</field>
            <field name="arch" type="xml">
                <search string="Search Project">
                   <group col='6' colspan='4'>
                       <field name="state" select="1">
                           <filter icon="terp-project" domain="[('state','=','open')]" help="Open Projects"/>
                           <filter icon="terp-project" domain="[('state','=','pending')]" help="Pending Projects"/>
                       </field>
                       <separator orientation="vertical"/>
                       <field name="name" select='1'/>
                   </group>
               </search>
            </field>
        </record>
        
        <record id="view_project" model="ir.ui.view">
            <field name="name">project.project.tree</field>
            <field name="model">project.project</field>
            <field name="type">tree</field>
            <field name="field_parent">child_id</field>
            <field name="arch" type="xml">
                <tree string="Projects">
                    <field name="name"/>
                    <field name="manager"/>
                    <field name="partner_id"/>
                    <field name="planned_hours" widget="float_time"/>
                    <field name="total_hours" widget="float_time"/>
                    <field name="effective_hours" widget="float_time"/>
                    <field name="progress_rate" widget="progressbar"/>
                    <field name="state"/>
                </tree>
            </field>
        </record>
        <menuitem id="menu_all_project" parent="project.menu_main" name="Projects"/>

        <record id="open_view_project_all" model="ir.actions.act_window">
            <field name="name">All projects</field>
            <field name="res_model">project.project</field>
            <field name="view_type">form</field>
            <field name="domain">[]</field>
            <field name="view_id" ref="view_project"/>
            <field name="search_view_id" ref="view_project_project_filter"/>            
        </record>
        <menuitem action="open_view_project_all" id="menu_open_view_project_all" parent="menu_all_project"/>

        <record id="open_view_project_open" model="ir.actions.act_window">
            <field name="name">Running projects</field>
            <field name="res_model">project.project</field>
            <field name="view_type">form</field>
            <field name="domain">[('state','=','open')]</field>
            <field name="view_id" ref="view_project"/>
            <field name="filter" eval="True"/>
            <field name="search_view_id" ref="view_project_project_filter"/>            
        </record>
        <menuitem action="open_view_project_open" id="menu_open_view_project_open" groups="base.group_extended_menu" parent="menu_open_view_project_all"/>

        <record id="open_view_template_project" model="ir.actions.act_window">
            <field name="name">Templates of Projects</field>
            <field name="res_model">project.project</field>
            <field name="view_type">form</field>
            <field name="domain">[('state','=','template')]</field>
            <field name="view_id" ref="view_project"/>
        </record>
        <menuitem action="open_view_template_project" id="menu_template_project" parent="project.menu_definitions"/>

        <record id="open_view_project" model="ir.actions.act_window">
            <field name="name">New Project</field>
            <field name="res_model">project.project</field>
            <field name="view_type">form</field>
            <field name="view_mode">form,tree</field>
            <field name="view_id" eval="edit_project"/>
        </record>
        <menuitem action="open_view_project" id="menu_open_view_project" parent="menu_all_project" sequence="50"/>

        <record id="view_task_work_form" model="ir.ui.view">
            <field name="name">project.task.work.form</field>
            <field name="model">project.task.work</field>
            <field name="type">form</field>
            <field name="arch" type="xml">
                <form string="Task Work">
                    <field colspan="4" name="name" select="1"/>
                    <field name="hours" select="1" widget="float_time"/>
                    <field name="date" select="1"/>
                    <field name="user_id" select="1"/>
                </form>
            </field>
        </record>

        <record id="view_task_work_tree" model="ir.ui.view">
            <field name="name">project.task.work.tree</field>
            <field name="model">project.task.work</field>
            <field name="type">tree</field>
            <field name="arch" type="xml">
                <tree editable="top" string="Task Work">
                    <field name="date"/>
                    <field name="name"/>
                    <field name="hours" widget="float_time"/>
                    <field name="user_id"/>
                </tree>
            </field>
        </record>

        <record id="view_my_project" model="ir.ui.view">
            <field name="name">project.project.tree</field>
            <field name="model">project.project</field>
            <field name="type">tree</field>
            <field name="field_parent">child_id</field>
            <field name="arch" type="xml">
                <tree string="My projects">
                    <field name="name"/>
                    <field name="partner_id"/>
                    <field name="planned_hours" widget="float_time"/>
                    <field name="effective_hours" widget="float_time"/>
                    <field name="progress_rate" widget="progressbar"/>
                    <field name="state"/>
                </tree>
            </field>
        </record>
        <record id="open_view_my_project" model="ir.actions.act_window">
            <field name="name">My Projects</field>
            <field name="res_model">project.project</field>
            <field name="view_type">form</field>
            <field name="domain">[('manager', '=', uid)]</field>
            <field name="view_id" ref="view_my_project"/>
            <field name="filter" eval="True"/>
            <field name="search_view_id" ref="view_project_project_filter"/>            
        </record>
        <menuitem action="open_view_my_project" id="menu_open_view_my_project" parent="menu_all_project" groups="base.group_extended_menu"
            sequence="1"/>

        <record id="open_view_my_project_my_run" model="ir.actions.act_window">
            <field name="name">My Running Projects</field>
            <field name="res_model">project.project</field>
            <field name="view_type">form</field>
            <field name="domain">[('manager', '=', uid),('state','=','open')]</field>
            <field name="view_id" ref="view_my_project"/>
            <field name="filter" eval="True"/>
            <field name="search_view_id" ref="view_project_project_filter"/>            
        </record>
        <menuitem
            action="open_view_my_project_my_run"
            id="menu_open_view_my_project_my_run"
            groups="base.group_extended_menu"
            parent="menu_open_view_my_project"/>

        <record id="open_view_my_project_open" model="ir.actions.act_window">
            <field name="name">Projects Structure</field>
            <field name="res_model">project.project</field>
            <field name="view_type">tree</field>
            <field name="domain">[('parent_id','=',False)]</field>
            <field name="view_id" ref="view_my_project"/>
        </record>
        <menuitem
            action="open_view_my_project_open"
            id="menu_open_view_my_project_open"
            parent="project.menu_all_project"/>

	<!-- Wizard for compute remaining hours -->

        <record id="view_config_compute_remaining" model="ir.ui.view">
            <field name="name">Compute Remaining Hours </field>
            <field name="model">config.compute.remaining</field>
            <field name="type">form</field>
            <field name="arch" type="xml">
                <form string="Remaining Hours">
                    <separator colspan="4" string="Change Remaining Hours"/>
                    <newline/>
                    <field name="remaining_hours" widget="float_time"/>
                    <group col="4" colspan="4">
                        <button icon="gtk-cancel" special="cancel" string="Cancel"/>
                        <button icon="gtk-refresh" name="compute_hours" string="Update" type="object"/>
                    </group>
                </form>
            </field>
        </record>

		<record id="action_config_compute_remaining" model="ir.actions.act_window">
            <field name="name">Compute Remaining Hours</field>
            <field name="type">ir.actions.act_window</field>
            <field name="res_model">config.compute.remaining</field>
            <field name="view_type">form</field>
            <field name="view_mode">form</field>
            <field name="target">new</field>
        </record>

        <!-- Task -->
        <record id="view_task_form2" model="ir.ui.view">
            <field name="name">project.task.form</field>
            <field name="model">project.task</field>
            <field name="type">form</field>
            <field eval="2" name="priority"/>
            <field name="arch" type="xml">
                <form string="Task edition">
                    <group colspan="4" col="2">
                        <field name="name" select="1"/>
                        <field name="project_id" required="1" select="1"/>
                    </group>
                    <group colspan="4" col="4">
                        <field name="date_deadline" select="2"/>
                        <field name="user_id" select="1"/>
                        <field name="total_hours" widget="float_time"/>
                        <field name="progress" widget="progressbar"/>
                    </group>
                    <notebook colspan="4">
                        <page string="Information">
                            <group col="3" colspan="2">
                            <field
                                name="planned_hours" 
                                widget="float_time"
                                attrs="{'readonly':[('state','!=','draft')]}" 
                                on_change="onchange_planned(planned_hours,effective_hours)"/>
                                <field name="remaining_hours" select="2" widget="float_time" attrs="{'readonly':[('state','!=','draft')]}" colspan="2"/>
                                <button name="%(action_config_compute_remaining)d" string="Review" type="action" colspan="1" target="new" states="open,pending" icon="gtk-edit"/>
                            </group>
                            <group col="2" colspan="2">
                            <field name="delay_hours" widget="float_time"/>
                            <field name="effective_hours" widget="float_time"/>
                            </group>

                            <field colspan="4" name="description" nolabel="1" select="2"  attrs="{'readonly':[('state','=','done')]}" widget="text_wiki"/>
                            <field colspan="4" name="work_ids" nolabel="1" attrs="{'readonly':[('state','in',['draft','done'])]}">
                                <tree string="Task Work" editable="top">
                                    <field name="date" />
                                    <field name="user_id" />
                                    <field name="hours" widget="float_time" />
                                    <field name="name" />
                                </tree>
                            </field>
                            <newline/>
                            <group col="11" colspan="4">
                                <field name="state" select="1"/>
                                <button name="do_draft" states="open" string="Draft" type="object" icon="gtk-indent"/>
                                <button name="do_open" states="pending,draft" string="Start Task" type="object" icon="gtk-execute"/>
                                <button name="do_reopen" states="done,cancelled" string="Reactivate" type="object" icon="gtk-convert"/>
                                <button name="do_pending" states="open" string="Pending" type="object" icon="gtk-media-pause"/>
                                <button groups="base.group_extended" name="%(wizard_delegate_task)d" states="pending,open" string="Delegate" type="action" icon="gtk-sort-descending"/>
                                <button name="%(wizard_close_task)d" states="pending,open" string="Done" type="action" icon="gtk-jump-to"/>
                                <button name="do_cancel" states="draft,open,pending" string="Cancel" type="object" icon="gtk-cancel"/>

                            </group>
                        </page>
                        <page groups="base.group_extended" string="Delegations"> 
                            <field name="parent_id"/>                           
                            <newline/>
                            <field colspan="4" height="150" name="child_ids" nolabel="1" attrs="{'readonly':[('state','!=','draft')]}">
                                <tree string="Delegated tasks">
                                    <field name="name"/>
                                    <field name="user_id"/>
                                    <field name="state"/>
                                    <field name="effective_hours" widget="float_time"/>
                                    <field name="progress" widget="progressbar"/>
                                    <field name="remaining_hours" widget="float_time"/>
                                    <field name="date_deadline"/>
                                </tree>
                            </field>                            
                            <field colspan="4" name="history" nolabel="1"/>
                        </page>
                        <page groups="base.group_extended" string="Extra Info" attrs="{'readonly':[('state','=','done')]}">
                            <group colspan="2" col="2">
                                <separator string="Planning" colspan="2"/>
                                <field name="priority"/>
                                <field name="sequence"/>
                            </group>
                            <group colspan="2" col="2">
                                <separator string="Dates" colspan="2"/>
                                <field name="date_start" select="2"/>
                                <field name="date_close" select="2"/>
                            </group>
                            <separator string="Miscelleanous" colspan="4"/>
                            <field name="type"/>
                            <field name="active" select="2"/>
                            <field name="partner_id" select="2"/>
                            <separator colspan="4" string="Notes"/>
                            <field colspan="4" name="notes" nolabel="1"/>
                        </page>
                    </notebook>
                </form>
            </field>
        </record>
        <record id="view_task_tree2" model="ir.ui.view">
            <field name="name">project.task.tree</field>
            <field name="model">project.task</field>
            <field name="type">tree</field>
            <field eval="2" name="priority"/>
            <field name="arch" type="xml">
                <tree colors="grey:state in ('cancel','done');blue:remaining_hours&lt;0;red:bool(date_deadline) &amp; (date_deadline&lt;current_date) &amp; (state in ('draft','open'))" string="Tasks">
                    <field name="sequence" string="Seq."/>
                    <field name="name"/>
                    <field name="project_id" icon="gtk-indent"/>
                    <field name="user_id"/>
                    <field name="date_deadline"/>
                    <field name="remaining_hours" widget="float_time"/>
                    <field name="progress" widget="progressbar"/>
                    <field name="priority"/>
                    <field name="state"/>
                    <button name="do_draft" states="open" string="Draft" type="object" icon="gtk-indent" help="For changing to draft state"/>
                    <button name="do_open" states="pending,draft" string="Start Task" type="object" icon="gtk-execute" help="For changing to open state"/>
                    <button name="do_reopen" states="done,cancelled" string="Reactivate" type="object" icon="gtk-convert" help="For reopening the tasks"/>
                    <button name="do_pending" states="open" string="Pending" type="object" icon="gtk-media-pause" help="For changing to pending state"/>
                    <button groups="base.group_extended" name="%(wizard_delegate_task)d" states="pending,open,draft" string="Delegate" type="action" icon="gtk-execute" help="For changing to delegate state"/>
                    <button name="%(wizard_close_task)d" states="pending,open" string="Done" type="action" icon="gtk-jump-to" help="For changing to done state"/>
                    <button name="do_cancel" states="draft,open,pending" string="Cancel" type="object" icon="gtk-cancel" help="For cancelling the task"/>
                </tree>
            </field>
        </record>
        
        <record id="view_task_tree3" model="ir.ui.view">
            <field name="name">project.task.tree</field>
            <field name="model">project.task</field>
            <field name="type">tree</field>
            <field eval="2" name="priority"/>
            <field name="arch" type="xml">
                <tree editable="top" colors="grey:state in ('cancel','done');blue:remaining_hours&lt;0;red:bool(date_deadline) &amp; (date_deadline&lt;current_date) &amp; (state in ('draft','open'))" string="Tasks">
                    <field name="sequence" string="Seq."/>
                    <field name="name"/>
                    <field name="project_id" icon="gtk-indent"/>
                    <field name="user_id"/>
                    <field name="date_deadline"/>
                    <field name="remaining_hours" widget="float_time"/>
                    <field name="progress" widget="progressbar"/>
                    <field name="priority"/>
                    <field name="state"/>
                    <button name="do_draft" states="open" string="Draft" type="object" icon="gtk-indent" help="For changing to draft state"/>
                    <button name="do_open" states="pending,draft" string="Start Task" type="object" icon="gtk-execute" help="For changing to open state"/>
                    <button name="do_reopen" states="done,cancelled" string="Reactivate" type="object" icon="gtk-convert" help="For reopening the tasks"/>
                    <button name="do_pending" states="open" string="Pending" type="object" icon="gtk-media-pause" help="For changing to pending state"/>
                    <button groups="base.group_extended" name="%(wizard_delegate_task)d" states="pending,open,draft" string="Delegate" type="action" icon="gtk-execute" help="For changing to delegate state"/>
                    <button name="%(wizard_close_task)d" states="pending,open" string="Done" type="action" icon="gtk-jump-to" help="For changing to done state"/>
                    <button name="do_cancel" states="draft,open,pending" string="Cancel" type="object" icon="gtk-cancel" help="For cancelling the task"/>
                </tree>
            </field>
        </record>

        <record id="my_pending_task" model="ir.ui.view">
            <field name="name">my.pending.task.tree</field>
            <field name="model">project.task</field>
            <field name="type">tree</field>
            <field eval="2" name="priority"/>
            <field name="arch" type="xml">
                <tree colors="grey:state in ('cancel','done');blue:remaining_hours&lt;0;red:bool(date_deadline) &amp; (date_deadline&lt;current_date) &amp; (state in ('draft','open'))" string="Tasks">
                    <field name="sequence" string="Seq."/>
                    <field name="name"/>
                    <field name="project_id"/>
                    <field name="delegated_user_id"/>
                    <field name="date_deadline"/>
                    <field name="remaining_hours" widget="float_time"/>
                    <field name="progress" widget="progressbar"/>
                    <field name="priority"/>
                    <field name="state"/>
                </tree>
            </field>
        </record>

        <record id="view_task_calendar" model="ir.ui.view">
            <field name="name">project.task.calendar</field>
            <field name="model">project.task</field>
            <field name="type">calendar</field>
            <field eval="2" name="priority"/>
            <field name="arch" type="xml">
                <calendar color="user_id" date_delay="planned_hours" date_start="date_start" string="Tasks">
                    <field name="name"/>
                    <field name="project_id"/>
                </calendar>
            </field>
        </record>

        <record id="view_task_gantt" model="ir.ui.view">
            <field name="name">project.task.gantt</field>
            <field name="model">project.task</field>
            <field name="type">gantt</field>
            <field eval="2" name="priority"/>
            <field name="arch" type="xml">
                <gantt color="user_id" date_delay="planned_hours" date_start="date_start" string="Tasks">
                    <level object="project.project" link="project_id" domain="[]">
                        <field name="name"/>
                    </level>
                </gantt>
            </field>
        </record>

        <record id="view_project_task_graph" model="ir.ui.view">
            <field name="name">project.task.graph</field>
            <field name="model">project.task</field>
            <field name="type">graph</field>
            <field name="arch" type="xml">
                <graph string="Project Tasks" type="bar">
                    <field name="project_id"/>
                    <field name="planned_hours" operator="+"/>
                    <field name="delay_hours" operator="+"/>
                </graph>
            </field>
        </record>

        <record id="view_task_search_form" model="ir.ui.view">
            <field name="name">project.task.search.form</field>
            <field name="model">project.task</field>
            <field name="type">search</field>
            <field name="arch" type="xml">
               <search string="Task Edition">
                    <group col="4" colspan="1">
                       <filter domain="[('user_id','=',uid)]" help="Tasks Related to Current User" icon="gtk-execute" string="My Task"/>
                        <filter domain="[('user_id', 'child_of', [uid])]" help="Tasks Related to Department" icon="gtk-execute" separator="1" string="My Departments Task"/>
                        <filter domain="[('user_id','=',uid),('parent_id','!=',False)]" help="Delegated Tasks Related to Current User" icon="gtk-execute" separator="1" string="My Delegated Task"/>
                    </group>
                    <group col="6" colspan="4">
                        <field name="state" select="1">
                             <filter domain="[('state','=','open')]" help="Open Tasks" icon="terp-project"/>
                             <filter domain="[('state','=','pending')]" help="Pending Tasks" icon="terp-project"/>
                        </field>
                        <field name="name" select="1"/>
                        <field name="user_id" select="1" widget="selection"/>
                        <field name="project_id" select="1" widget="selection"/>
                    </group>
                </search>
            </field>
        </record>
    
        <record id="action_view_task" model="ir.actions.act_window">
            <field name="name">All Tasks</field>
            <field name="res_model">project.task</field>
            <field name="view_type">form</field>
            <field name="view_mode">tree,form,calendar,gantt,graph</field>
            <field eval="False" name="view_id"/>
            <field eval="True" name="filter"/>
            <field name="search_view_id" ref="view_task_search_form"/>            
        </record>
        <menuitem action="action_view_task" id="menu_action_view_task" parent="project.menu_tasks"/>

        <record id="action_view_task4" model="ir.actions.act_window">
            <field name="name">My Tasks</field>
            <field name="res_model">project.task</field>
            <field name="view_type">form</field>
            <field name="view_mode">tree,form,calendar,gantt,graph</field>
            <field name="domain">[('user_id', '=', uid)]</field>
            <field name="view_id" ref="view_task_tree3"/>
            <field eval="True" name="filter"/>
            <field name="search_view_id" ref="view_task_search_form"/>
        </record>
        <menuitem action="action_view_task4" id="menu_action_view_task4" parent="project.menu_tasks" groups="base.group_extended_menu" />

        <record id="action_view_task_department" model="ir.actions.act_window">
            <field name="name">My Department Tasks</field>
            <field name="res_model">project.task</field>
            <field name="view_type">form</field>
            <field name="view_mode">tree,form,calendar,gantt,graph</field>
            <field eval="True" name="filter"/>
            <field name="domain">[('user_id', 'child_of', [uid])]</field>
            <field eval="True" name="filter"/>
            <field name="search_view_id" ref="view_task_search_form"/>
        </record>
        <menuitem action="action_view_task_department" id="menu_action_view_department_tasks" parent="project.menu_tasks" groups="base.group_extended_menu"/>

        <record id="action_view_task5_pending" model="ir.actions.act_window">
            <field name="name">My Pending Tasks</field>
            <field name="res_model">project.task</field>
            <field name="view_type">form</field>
            <field name="view_mode">tree,form,calendar,graph</field>
            <field name="domain">[('user_id', '=', uid),('state','=','pending')]</field>
            <field eval="True" name="filter"/>            
            <field name="view_id" ref="my_pending_task"/>
            <field name="search_view_id" ref="view_task_search_form"/>            
        </record>
        <menuitem action="action_view_task5_pending" id="menu_tasks_yours_pending" groups="base.group_extended_menu" parent="menu_action_view_task4"/>

        <record id="action_view_task5_prog" model="ir.actions.act_window">
            <field name="name">My Current Tasks</field>
            <field name="res_model">project.task</field>
            <field name="view_type">form</field>
            <field name="view_mode">tree,form,calendar,graph</field>
            <field name="domain">[('user_id', '=', uid),('state','in',('open','draft'))]</field>
            <field eval="True" name="filter"/>
            <field name="view_id" ref="view_task_tree3"/>
            <field name="filter" eval="True"/>
            <field name="search_view_id" ref="view_task_search_form"/>                        
        </record>
        <menuitem action="action_view_task5_prog" id="menu_tasks_yours_prog" parent="menu_action_view_task4" sequence="1"/>

        <record id="action_view_task5_prog_prog" model="ir.actions.act_window">
            <field name="name">My Tasks in Progress</field>
            <field name="res_model">project.task</field>
            <field name="view_type">form</field>
            <field name="view_mode">tree,form,calendar,graph</field>
            <field name="domain">[('user_id', '=', uid),('state','=','open')]</field>
            <field name="view_id" ref="view_task_tree3"/>
            <field name="filter" eval="True"/>
            <field name="search_view_id" ref="view_task_search_form"/>            
        </record>
        <menuitem action="action_view_task5_prog_prog" id="menu_tasks_yours_prog_prog" groups="base.group_extended_menu" parent="menu_tasks_yours_prog"/>

        <record id="action_view_task5_prog_draft" model="ir.actions.act_window">
            <field name="name">My Draft Tasks</field>
            <field name="res_model">project.task</field>
            <field name="view_type">form</field>
            <field name="view_mode">tree,form,calendar,graph</field>
            <field name="domain">[('user_id', '=', uid),('state','=','draft')]</field>
            <field name="view_id" ref="view_task_tree3"/>
            <field name="filter" eval="True"/>
            <field name="search_view_id" ref="view_task_search_form"/>
        </record>
        <menuitem action="action_view_task5_prog_draft" id="menu_tasks_yours_prog_draft" groups="base.group_extended_menu" parent="menu_tasks_yours_prog"/>

        <record id="action_view_task5_departments_pending" model="ir.actions.act_window">
            <field name="name">My Department's Pending Tasks</field>
            <field name="res_model">project.task</field>
            <field name="view_type">form</field>
            <field name="view_mode">tree,form,calendar,graph</field>
            <field name="domain">[('user_id', 'child_of', [uid]),('state','=','pending')]</field>
            <field name="view_id" ref="my_pending_task"/>
           <field name="filter" eval="True"/>
           <field name="search_view_id" ref="view_task_search_form"/>
        </record>
        <menuitem action="action_view_task5_departments_pending" id="menu_tasks_yours_departments_pending" groups="base.group_extended_menu" parent="menu_action_view_department_tasks"/>

        <record id="action_view_task5_departments_prog" model="ir.actions.act_window">
            <field name="name">My Department's Current Tasks</field>
            <field name="res_model">project.task</field>
            <field name="view_type">form</field>
            <field name="view_mode">tree,form,calendar,graph</field>
            <field eval="True" name="filter"/>
            <field name="domain">[('user_id', 'child_of', [uid]),('state','in',('open','draft'))]</field>
            <field name="filter" eval="True"/>
            <field name="search_view_id" ref="view_task_search_form"/>
        </record>
        <menuitem action="action_view_task5_departments_prog" id="menu_tasks_yours_departments_prog" parent="menu_action_view_department_tasks" sequence="1"/>

        <record id="action_view_task5_departments_prog_prog" model="ir.actions.act_window">
            <field name="name">My Department's Tasks in Progress</field>
            <field name="res_model">project.task</field>
            <field name="view_type">form</field>
            <field name="view_mode">tree,form,calendar,graph</field>
            <field name="domain">[('user_id', 'child_of', [uid]),('state','=','open')]</field>
            <field name="filter" eval="True"/>
            <field name="search_view_id" ref="view_task_search_form"/>
        </record>
        <menuitem action="action_view_task5_departments_prog_prog" id="menu_tasks_yours_departments_prog_prog" groups="base.group_extended_menu" parent="menu_tasks_yours_departments_prog"/>

        <record id="action_view_task5_departments_prog_draft" model="ir.actions.act_window">
            <field name="name">My Department's Draft Tasks</field>
            <field name="res_model">project.task</field>
            <field name="view_type">form</field>
            <field name="view_mode">tree,form,calendar,graph</field>
            <field name="domain">[('user_id', 'child_of', [uid]),('state','=','draft')]</field>
            <field name="filter" eval="True"/>
            <field name="search_view_id" ref="view_task_search_form"/>
        </record>
        <menuitem action="action_view_task5_departments_prog_draft" id="menu_tasks_yours_departments_prog_draft" groups="base.group_extended_menu" parent="menu_tasks_yours_departments_prog"/>

        <record id="action_view_task_new" model="ir.actions.act_window">
            <field name="name">New Task</field>
            <field name="res_model">project.task</field>
            <field name="view_type">form</field>
            <field name="view_mode">form,tree,calendar,gantt,graph</field>
        </record>
        <menuitem action="action_view_task_new" id="menu_action_view_task_new" parent="menu_tasks"/>

        <record id="action_view_task6_prog" model="ir.actions.act_window">
            <field name="name">Tasks in Progress</field>
            <field name="res_model">project.task</field>
            <field name="view_type">form</field>
            <field name="view_mode">tree,form,calendar,graph,gantt</field>
<<<<<<< HEAD
            <field name="domain">[('state', '=', 'progress')]</field>
            <field name="filter" eval="True"/>
            <field name="search_view_id" ref="view_task_search_form"/>            
=======
            <field name="domain">[('state','=','open')]</field>
>>>>>>> 58a4fff0
        </record>
        <menuitem action="action_view_task6_prog" id="menu_action_view_task6_prog" parent="project.menu_action_view_task" groups="base.group_extended_menu"/>

        <record id="action_view_task7" model="ir.actions.act_window">
            <field name="name">Unassigned Tasks</field>
            <field name="res_model">project.task</field>
            <field name="view_type">form</field>
            <field name="view_mode">tree,form,calendar,graph,gantt</field>
            <field name="domain">[('user_id', '=', False)]</field>
            <field name="filter" eval="True"/>
            <field name="search_view_id" ref="view_task_search_form"/>                        
        </record>
        <menuitem action="action_view_task7" id="menu_action_view_task7" parent="project.menu_action_view_task" groups="base.group_extended_menu"/>

        <!-- Opening task when double clicking on project -->
        <record id="dblc_proj" model="ir.actions.act_window">
            <field name="res_model">project.task</field>
            <field name="name">Project's tasks</field>
            <field name="view_type">form</field>
            <field name="view_mode">tree,form,calendar,graph,gantt</field>
            <field name="domain">[('project_id', 'child_of', [active_id])]</field>
            <field name="context">{'project_id':active_id, 'active_test':False}</field>
        </record>
        <record id="ir_project_task_open" model="ir.values">
            <field eval=" 'tree_but_open'" name="key2"/>
            <field eval="'project.project'" name="model"/>
            <field name="name">View project's tasks</field>
            <field eval="'ir.actions.act_window,'+str(dblc_proj)" name="value"/>
            <field eval="True" name="object"/>
        </record>

        <!-- Task types -->
        <record id="task_type_edit" model="ir.ui.view">
            <field name="name">project.task.type.form</field>
            <field name="model">project.task.type</field>
            <field name="type">form</field>
            <field name="arch" type="xml">
                <form string="Task type">
                    <field colspan="4" name="name" select="1"/>
                    <field colspan="4" name="description" select="1"/>
                </form>
            </field>
        </record>
        <record id="task_type_tree" model="ir.ui.view">
            <field name="name">project.task.type.tree</field>
            <field name="model">project.task.type</field>
            <field name="type">tree</field>
            <field name="arch" type="xml">
                <tree string="Task type">
                    <field name="name"/>
                </tree>
            </field>
        </record>
        <record id="open_task_type_form" model="ir.actions.act_window">
            <field name="name">Task Types</field>
            <field name="res_model">project.task.type</field>
            <field name="view_type">form</field>
            <field name="view_id" ref="task_type_tree"/>
        </record>
        <menuitem action="open_task_type_form" id="menu_task_types" parent="project.menu_definitions"/>

        <act_window domain="[('manager', '=', active_id)]" id="act_res_users_2_project_project" name="User's projects" res_model="project.project" src_model="res.users" view_mode="tree,form" view_type="form"/>

        <act_window
            domain="[('project_id', '=', active_id)]"
            id="act_project_project_2_project_task_new"
            name="Create a Task"
            res_model="project.task"
            src_model="project.project"
            view_mode="form,tree,calendar,graph"
            view_type="form"/>

        <act_window
            domain="[('project_id', '=', active_id)]"
            id="act_project_project_2_project_task_all"
            name="All Tasks"
            res_model="project.task"
            src_model="project.project"
            view_mode="tree,form,calendar,graph"
            view_type="form"/>

         <act_window
            domain="[('project_id', '=', active_id),('state', '&lt;&gt;', 'cancelled'),('state', '&lt;&gt;', 'done')]"
            id="act_project_project_2_project_task_opened"
            name="Tasks in Progress"
            res_model="project.task"
            src_model="project.project"
            view_mode="tree,form,calendar,graph"
            view_type="form"/>

        <record id="task_company" model="ir.ui.view">
            <field name="name">res.company.task.config</field>
            <field name="model">res.company</field>
            <field name="type">form</field>
            <field name="inherit_id" ref="base.view_company_form"/>
            <field name="arch" type="xml">
                <page string="Configuration" position="inside">
                    <separator string="Project Management" colspan="4"/>
                    <field name="project_time_mode_id"/>
                    <newline/>
                </page>
            </field>
        </record>

        <act_window domain="[('user_id', '=', active_id),('state', '&lt;&gt;', 'cancelled'),('state', '&lt;&gt;', 'done')]" id="act_res_users_2_project_task_opened" name="Assigned tasks" res_model="project.task" src_model="res.users" view_mode="tree,form,gantt,calendar,graph" view_type="form"/>

        <act_window domain="[('user_id', '=', active_id),('date', '&gt;=', time.strftime('%Y-%m-01'))]" id="act_res_users_2_project_task_work_month" name="Month works" res_model="project.task.work" src_model="res.users" view_mode="tree,form" view_type="form"/>
        
    </data>
</openerp><|MERGE_RESOLUTION|>--- conflicted
+++ resolved
@@ -671,13 +671,9 @@
             <field name="res_model">project.task</field>
             <field name="view_type">form</field>
             <field name="view_mode">tree,form,calendar,graph,gantt</field>
-<<<<<<< HEAD
-            <field name="domain">[('state', '=', 'progress')]</field>
             <field name="filter" eval="True"/>
             <field name="search_view_id" ref="view_task_search_form"/>            
-=======
             <field name="domain">[('state','=','open')]</field>
->>>>>>> 58a4fff0
         </record>
         <menuitem action="action_view_task6_prog" id="menu_action_view_task6_prog" parent="project.menu_action_view_task" groups="base.group_extended_menu"/>
 
