--- conflicted
+++ resolved
@@ -133,16 +133,13 @@
             <field name="arch" type="xml">
                 <search string="Search Project">
                    <group>
-<<<<<<< HEAD
-                        <filter icon="terp-mail-message-new"
-                            string="Inbox" help="Unread messages"
-                            name="needaction_pending"
-                            domain="[('needaction_pending','=',True)]"/>
-                        <separator orientation="vertical"/>
-=======
                        <field name="complete_name" string="Project Name"/> 
                        <separator orientation="vertical"/>
->>>>>>> 0a22debf
+                       <filter icon="terp-mail-message-new"
+                           string="Inbox" help="Unread messages"
+                           name="needaction_pending"
+                           domain="[('needaction_pending','=',True)]"/>
+                       <separator orientation="vertical"/>
                        <filter icon="terp-check" string="Open" name="Current" domain="[('state', '=','open')]" help="Open Projects"/>
                        <filter icon="gtk-media-pause" string="Pending" name="Pending" domain="[('state', '=','pending')]" help="Pending Projects"/>
                        <filter icon="gtk-media-pause" string="Template" name="Template" domain="[('state', '=','template')]" help="Templates of Projects"/>
@@ -600,14 +597,12 @@
             <field name="arch" type="xml">
                <search string="Tasks">
                     <group>
-<<<<<<< HEAD
+                        <field name="name" string="Tasks"/>
+                        <separator orientation="vertical"/>
                         <filter icon="terp-mail-message-new"
                             string="Inbox" help="Unread messages"
                             name="needaction_pending"
                             domain="[('needaction_pending','=',True)]"/>
-=======
-                        <field name="name" string="Tasks"/>
->>>>>>> 0a22debf
                         <separator orientation="vertical"/>
                         <filter name="draft" string="New" domain="[('state','=','draft')]" help="New Tasks" icon="terp-check"/>
                         <filter name="open" string="In Progress" domain="[('state','=','open')]" help="In Progress Tasks" icon="terp-camera_test"/>
