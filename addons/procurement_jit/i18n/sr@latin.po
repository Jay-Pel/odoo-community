--- conflicted
+++ resolved
@@ -1,58 +1,24 @@
-# Serbian latin translation for openobject-addons
-# Copyright (c) 2010 Rosetta Contributors and Canonical Ltd 2010
-# This file is distributed under the same license as the openobject-addons package.
-# FIRST AUTHOR <EMAIL@ADDRESS>, 2010.
-#
+# Translation of Odoo Server.
+# This file contains the translation of the following modules:
+# * procurement_jit
+# 
+# Translators:
+# FIRST AUTHOR <EMAIL@ADDRESS>, 2010
 msgid ""
 msgstr ""
-<<<<<<< HEAD
-"Project-Id-Version: openobject-addons\n"
-"Report-Msgid-Bugs-To: FULL NAME <EMAIL@ADDRESS>\n"
-"POT-Creation-Date: 2011-01-11 11:15+0000\n"
-"PO-Revision-Date: 2010-12-10 18:39+0000\n"
-"Last-Translator: Milan Milosevic <Unknown>\n"
-"Language-Team: Serbian latin <sr@latin@li.org>\n"
-=======
 "Project-Id-Version: Odoo 8.0\n"
 "Report-Msgid-Bugs-To: \n"
 "POT-Creation-Date: 2015-01-21 14:08+0000\n"
 "PO-Revision-Date: 2016-05-22 22:00+0000\n"
 "Last-Translator: Martin Trigaux\n"
 "Language-Team: Serbian (Latin) (http://www.transifex.com/odoo/odoo-8/language/sr@latin/)\n"
->>>>>>> bde083a5
 "MIME-Version: 1.0\n"
 "Content-Type: text/plain; charset=UTF-8\n"
-"Content-Transfer-Encoding: 8bit\n"
-"X-Launchpad-Export-Date: 2014-05-09 06:53+0000\n"
-"X-Generator: Launchpad (build 16996)\n"
+"Content-Transfer-Encoding: \n"
+"Language: sr@latin\n"
+"Plural-Forms: nplurals=3; plural=(n%10==1 && n%100!=11 ? 0 : n%10>=2 && n%10<=4 && (n%100<10 || n%100>=20) ? 1 : 2);\n"
 
-#. module: mrp_jit
-#: model:ir.module.module,shortdesc:mrp_jit.module_meta_information
-msgid "MRP JIT"
-msgstr "MRP JIT"
-
-#. module: mrp_jit
-#: model:ir.module.module,description:mrp_jit.module_meta_information
-msgid ""
-"\n"
-"    This module allows Just In Time computation of procurement orders.\n"
-"\n"
-"    If you install this module, you will not have to run the regular "
-"procurement \n"
-"    scheduler anymore (but you still need to run the minimum order point "
-"rule \n"
-"    scheduler, or for example let it run daily.)\n"
-"    All procurement orders will be processed immediately, which could in "
-"some\n"
-"    cases entail a small performance impact.\n"
-"\n"
-"    It may also increase your stock size because products are reserved as "
-"soon\n"
-"    as possible and the scheduler time range is not taken into account "
-"anymore. \n"
-"    In that case, you can not use priorities any more on the different "
-"picking.\n"
-"    \n"
-"    \n"
-"    "
-msgstr ""+#. module: procurement_jit
+#: model:ir.model,name:procurement_jit.model_procurement_order
+msgid "Procurement"
+msgstr "Izvršavanje"