--- conflicted
+++ resolved
@@ -8,11 +8,7 @@
 msgstr ""
 "Project-Id-Version: Odoo 9.0\n"
 "Report-Msgid-Bugs-To: \n"
-<<<<<<< HEAD
-"POT-Creation-Date: 2016-08-19 10:26+0000\n"
-=======
 "POT-Creation-Date: 2016-08-18 14:08+0000\n"
->>>>>>> bc1a0a32
 "PO-Revision-Date: 2016-01-20 18:54+0000\n"
 "Last-Translator: David Hernandez <davidhernandez.ctam@gmail.com>\n"
 "Language-Team: Spanish (Mexico) (http://www.transifex.com/odoo/odoo-9/"
@@ -31,14 +27,6 @@
 msgstr ""
 
 #. module: website_sale_delivery
-#: model:ir.model.fields,help:website_sale_delivery.field_delivery_carrier_website_description
-msgid ""
-"A description of the Product that you want to communicate to your customers. "
-"This description will be copied to every Sale Order, Delivery Order and "
-"Customer Invoice/Refund"
-msgstr ""
-
-#. module: website_sale_delivery
 #: model:ir.model.fields,field_description:website_sale_delivery.field_delivery_carrier_accessory_product_ids
 msgid "Accessory Products"
 msgstr "Accesorio de Productos"
@@ -95,27 +83,13 @@
 msgstr "Cantidad Entregada"
 
 #. module: website_sale_delivery
-<<<<<<< HEAD
-#: model:ir.ui.menu,name:website_sale_delivery.menu_ecommerce_delivery
-#, fuzzy
-msgid "Delivery Methods"
-msgstr "Escoge tu Método de Entrega"
-
-#. module: website_sale_delivery
-=======
->>>>>>> bc1a0a32
 #: model:ir.ui.view,arch_db:website_sale_delivery.view_delivery_carrier_form_website_delivery
 msgid "Description"
 msgstr "Descripción"
 
 #. module: website_sale_delivery
 #: model:ir.ui.view,arch_db:website_sale_delivery.view_delivery_carrier_form_website_delivery
-<<<<<<< HEAD
-#, fuzzy
-msgid "Description displayed on the eCommerce and on online quotations."
-=======
 msgid "Description displayed on the eCommerce and on the Online Quotations."
->>>>>>> bc1a0a32
 msgstr ""
 "Descripción visualiza en el comercio electrónico y en las citas en línea."
 
@@ -171,9 +145,6 @@
 msgstr "Costos de aterrizaje"
 
 #. module: website_sale_delivery
-<<<<<<< HEAD
-#: code:addons/website_sale_delivery/models/sale_order.py:104
-=======
 #: model:ir.model.fields,field_description:website_sale_delivery.field_delivery_carrier_purchase_line_warn_msg
 msgid "Message for Purchase Order Line"
 msgstr "Mensaje para la línea del pedido de compra"
@@ -185,7 +156,6 @@
 
 #. module: website_sale_delivery
 #: code:addons/website_sale_delivery/models/sale_order.py:138
->>>>>>> bc1a0a32
 #, python-format
 msgid ""
 "No shipping method is available for your current order and shipping address. "
@@ -213,8 +183,6 @@
 #: model:ir.model.fields,help:website_sale_delivery.field_delivery_carrier_optional_product_ids
 msgid "Products to propose when add to cart."
 msgstr ""
-<<<<<<< HEAD
-=======
 
 #. module: website_sale_delivery
 #: model:ir.model.fields,field_description:website_sale_delivery.field_delivery_carrier_project_id
@@ -225,7 +193,6 @@
 #: model:ir.model.fields,field_description:website_sale_delivery.field_delivery_carrier_purchase_line_warn
 msgid "Purchase Order Line"
 msgstr "Línea pedido de compra"
->>>>>>> bc1a0a32
 
 #. module: website_sale_delivery
 #: model:ir.model.fields,field_description:website_sale_delivery.field_delivery_carrier_rating_ids
@@ -238,13 +205,16 @@
 msgstr "Pedido de venta"
 
 #. module: website_sale_delivery
+#: model:ir.model.fields,field_description:website_sale_delivery.field_delivery_carrier_sale_line_warn
+msgid "Sales Order Line"
+msgstr "Línea pedido de venta"
+
+#. module: website_sale_delivery
 #: model:ir.ui.view,arch_db:website_sale_delivery.country_state_shipping
 msgid "Select..."
 msgstr "Seleccionar..."
 
 #. module: website_sale_delivery
-<<<<<<< HEAD
-=======
 #: model:ir.model.fields,help:website_sale_delivery.field_delivery_carrier_purchase_line_warn
 #: model:ir.model.fields,help:website_sale_delivery.field_delivery_carrier_sale_line_warn
 msgid ""
@@ -258,7 +228,6 @@
 "siguiente campo."
 
 #. module: website_sale_delivery
->>>>>>> bc1a0a32
 #: model:ir.model.fields,field_description:website_sale_delivery.field_delivery_carrier_website_sequence
 msgid "Sequence"
 msgstr "Secuencia"
@@ -274,11 +243,7 @@
 msgstr "Talla Y"
 
 #. module: website_sale_delivery
-<<<<<<< HEAD
-#: code:addons/website_sale_delivery/models/sale_order.py:103
-=======
 #: code:addons/website_sale_delivery/models/sale_order.py:137
->>>>>>> bc1a0a32
 #, python-format
 msgid "Sorry, we are unable to ship your order"
 msgstr ""
@@ -323,19 +288,6 @@
 #. module: website_sale_delivery
 #: model:ir.ui.view,arch_db:website_sale_delivery.shipping_tracking
 msgid "Tracking:"
-<<<<<<< HEAD
-msgstr ""
-
-#. module: website_sale_delivery
-#: model:ir.model.fields,field_description:website_sale_delivery.field_delivery_carrier_website_published
-msgid "Visible in Website"
-msgstr "Visible en el Sitio Web"
-
-#. module: website_sale_delivery
-#: model:ir.model.fields,field_description:website_sale_delivery.field_delivery_carrier_website_message_ids
-msgid "Website Comments"
-=======
->>>>>>> bc1a0a32
 msgstr ""
 
 #. module: website_sale_delivery
@@ -365,44 +317,13 @@
 #~ "Marque esta casilla para generar convocatoria de ofertas en lugar de "
 #~ "generar solicitudes de cita de la contratación."
 
-<<<<<<< HEAD
-#~ msgid "Message for Purchase Order Line"
-#~ msgstr "Mensaje para la línea del pedido de compra"
-
-#~ msgid "Message for Sales Order Line"
-#~ msgstr "Mensaje de Línea de Orden de Ventas"
-
-#~ msgid "Project"
-#~ msgstr "Proyecto"
-
-#~ msgid "Purchase Order Line"
-#~ msgstr "Línea pedido de compra"
-
-#~ msgid "Sales Order Line"
-#~ msgstr "Línea pedido de venta"
-
-#~ msgid ""
-#~ "Selecting the \"Warning\" option will notify user with the message, "
-#~ "Selecting \"Blocking Message\" will throw an exception with the message "
-#~ "and block the flow. The Message has to be written in the next field."
-#~ msgstr ""
-#~ "Si selecciona la opción \"Aviso\" se notificará a los usuarios con el "
-#~ "mensaje, si selecciona \"Mensaje de bloqueo\" se lanzará una excepción "
-#~ "con el mensaje y se bloqueará el flujo. El mensaje debe escribirse en el "
-#~ "siguiente campo."
-
-=======
->>>>>>> bc1a0a32
 #~ msgid "The full URL to access the document through the website."
 #~ msgstr ""
 #~ "La dirección URL completa para acceder al documento a través de la página "
 #~ "web."
 
-<<<<<<< HEAD
-=======
 #~ msgid "Visible in Website"
 #~ msgstr "Visible en el Sitio Web"
 
->>>>>>> bc1a0a32
 #~ msgid "Website URL"
 #~ msgstr "URL de Sitio Web"