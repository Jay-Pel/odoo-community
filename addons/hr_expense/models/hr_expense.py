# -*- coding: utf-8 -*-
# Part of Odoo. See LICENSE file for full copyright and licensing details.

from openerp import api, fields, models, _
from openerp.exceptions import UserError

import openerp.addons.decimal_precision as dp


class HrExpense(models.Model):

    _name = "hr.expense"
    _inherit = ['mail.thread', 'ir.needaction_mixin']
    _description = "Expense"
    _order = "date desc"

    name = fields.Char(string='Expense Description', readonly=True, required=True, states={'draft': [('readonly', False)]})
    date = fields.Date(readonly=True, states={'draft': [('readonly', False)]}, default=fields.Date.context_today, string="Date")
    accounting_date = fields.Date(readonly=True, states={'draft': [('readonly', False)]}, string='Accounting Date')
    employee_id = fields.Many2one('hr.employee', string="Employee", required=True, readonly=True, states={'draft': [('readonly', False)]}, default=lambda self: self.env['hr.employee'].search([('user_id', '=', self.env.uid)], limit=1))
    product_id = fields.Many2one('product.product', string='Product', readonly=True, states={'draft': [('readonly', False)]}, domain=[('can_be_expensed', '=', True)], required=True)
    product_uom_id = fields.Many2one('product.uom', string='Unit of Measure', required=True, readonly=True, states={'draft': [('readonly', False)]}, default=lambda self: self.env['product.uom'].search([], limit=1, order='id'))
    unit_amount = fields.Float(string='Unit Price', readonly=True, required=True, states={'draft': [('readonly', False)]}, digits=dp.get_precision('Product Price'))
    quantity = fields.Float(required=True, readonly=True, states={'draft': [('readonly', False)]}, digits=dp.get_precision('Product Unit of Measure'), default=1)
    tax_ids = fields.Many2many('account.tax', 'expense_tax', 'expense_id', 'tax_id', string='Taxes', states={'done': [('readonly', True)], 'post': [('readonly', True)]})
    untaxed_amount = fields.Float(string='Subtotal', store=True, compute='_compute_amount', digits=dp.get_precision('Account'))
    total_amount = fields.Float(string='Total', store=True, compute='_compute_amount', digits=dp.get_precision('Account'))
    company_id = fields.Many2one('res.company', string='Company', readonly=True, states={'draft': [('readonly', False)]}, default=lambda self: self.env.user.company_id)
    currency_id = fields.Many2one('res.currency', string='Currency', readonly=True, states={'draft': [('readonly', False)]}, default=lambda self: self.env.user.company_id.currency_id)
    analytic_account_id = fields.Many2one('account.analytic.account', string='Analytic Account', states={'post': [('readonly', True)], 'done': [('readonly', True)]}, oldname='analytic_account')
    account_id = fields.Many2one('account.account', string='Account', states={'post': [('readonly', True)], 'done': [('readonly', True)]}, default=lambda self: self.env['ir.property'].get('property_account_expense_categ_id', 'product.category'))
    department_id = fields.Many2one('hr.department', string='Department', states={'post': [('readonly', True)], 'done': [('readonly', True)]})
    description = fields.Text()
    payment_mode = fields.Selection([("own_account", "Employee (to reimburse)"), ("company_account", "Company")], default='own_account', states={'done': [('readonly', True)], 'post': [('readonly', True)]}, string="Payment By")
    journal_id = fields.Many2one('account.journal', string='Expense Journal', states={'done': [('readonly', True)], 'post': [('readonly', True)]}, default=lambda self: self.env['account.journal'].search([('type', '=', 'purchase')], limit=1), help="The journal used when the expense is done.")
    bank_journal_id = fields.Many2one('account.journal', string='Bank Journal', states={'done': [('readonly', True)], 'post': [('readonly', True)]}, default=lambda self: self.env['account.journal'].search([('type', 'in', ['case', 'bank'])], limit=1), help="The payment method used when the expense is paid by the company.")
    account_move_id = fields.Many2one('account.move', string='Journal Entry', copy=False, track_visibility="onchange")
    attachment_number = fields.Integer(compute='_compute_attachment_number', string='Number of Attachments')
    state = fields.Selection([('draft', 'To Submit'),
                              ('submit', 'Submitted'),
                              ('approve', 'Approved'),
                              ('post', 'Waiting Payment'),
                              ('done', 'Paid'),
                              ('cancel', 'Refused')
                              ], string='Status', index=True, readonly=True, track_visibility='onchange', copy=False, default='draft', required=True,
        help='When the expense request is created the status is \'To Submit\'.\n It is submitted by the employee and request is sent to manager, the status is \'Submitted\'.\
        \nIf the manager approve it, the status is \'Approved\'.\n If the accountant genrate the accounting entries for the expense request, the status is \'Waiting Payment\'.')

    @api.depends('quantity', 'unit_amount', 'tax_ids', 'currency_id')
    def _compute_amount(self):
        for expense in self:
            expense.untaxed_amount = expense.unit_amount * expense.quantity
            taxes = expense.tax_ids.compute_all(expense.unit_amount, expense.currency_id, expense.quantity, expense.product_id, expense.employee_id.user_id.partner_id)
            expense.total_amount = taxes.get('total_included')

    @api.multi
    def _compute_attachment_number(self):
        attachment_data = self.env['ir.attachment'].read_group([('res_model', '=', 'hr.expense'), ('res_id', 'in', self.ids)], ['res_id'], ['res_id'])
        attachment = dict((data['res_id'], data['res_id_count']) for data in attachment_data)
        for expense in self:
            expense.attachment_number = attachment.get(expense.id, 0)

    @api.onchange('product_id')
    def _onchange_product_id(self):
        if self.product_id:
            if not self.name:
                self.name = self.product_id.display_name or ''
            self.unit_amount = self.env['product.template']._price_get(self.product_id, 'standard_price')[self.product_id.id]
            self.product_uom_id = self.product_id.uom_id
            self.tax_ids = self.product_id.supplier_taxes_id
            account = self.product_id.product_tmpl_id._get_product_accounts()['expense']
            if account:
                self.account_id = account

    @api.onchange('product_uom_id')
    def _onchange_product_uom_id(self):
        if self.product_id and self.product_uom_id.category_id != self.product_id.uom_id.category_id:
            raise UserError(_('Selected Unit of Measure does not belong to the same category as the product Unit of Measure'))

    @api.onchange('employee_id')
    def _onchange_employee_id(self):
        self.department_id = self.employee_id.department_id

    def _add_followers(self):
        user_ids = []
        employee = self.employee_id
        if employee.user_id:
            user_ids.append(employee.user_id.id)
        if employee.parent_id:
            user_ids.append(employee.parent_id.user_id.id)
        if employee.department_id and employee.department_id.manager_id and employee.parent_id != employee.department_id.manager_id:
            user_ids.append(employee.department_id.manager_id.user_id.id)
        self.sudo().message_subscribe_users(user_ids=user_ids)

    @api.model
    def create(self, vals):
        hr_expense = super(HrExpense, self).create(vals)
        if vals.get('employee_id'):
            hr_expense._add_followers()
        return hr_expense

    @api.multi
    def write(self, vals):
        res = super(HrExpense, self).write(vals)
        if vals.get('employee_id'):
            self._add_followers()
        return res

    @api.multi
    def unlink(self):
        if any(expense.state not in ['draft', 'cancel'] for expense in self):
            raise UserError(_('You can only delete draft or refused expenses!'))
        return super(HrExpense, self).unlink()

    @api.multi
    def submit_expenses(self):
        if any(expense.state != 'draft' for expense in self):
            raise UserError(_("You can only submit draft expenses!"))
        self.write({'state': 'submit'})

    @api.multi
    def approve_expenses(self):
        self.write({'state': 'approve'})

    @api.multi
    def refuse_expenses(self, reason):
        self.write({'state': 'cancel'})
        if self.employee_id.user_id:
            body = (_("Your Expense %s has been refused.<br/><ul class=o_timeline_tracking_value_list><li>Reason<span> : </span><span class=o_timeline_tracking_value>%s</span></li></ul>") % (self.name, reason))
            self.message_post(body=body, partner_ids=[self.employee_id.user_id.partner_id.id])

    @api.multi
    def paid_expenses(self):
        self.write({'state': 'done'})

    @api.multi
    def reset_expenses(self):
        return self.write({'state': 'draft'})

    @api.multi
    def _track_subtype(self, init_values):
        self.ensure_one()
        if 'state' in init_values and self.state == 'approve':
            return 'hr_expense.mt_expense_approved'
        elif 'state' in init_values and self.state == 'submit':
            return 'hr_expense.mt_expense_confirmed'
        elif 'state' in init_values and self.state == 'cancel':
            return 'hr_expense.mt_expense_refused'
        return super(HrExpense, self)._track_subtype(init_values)

    def _prepare_move_line(self, line):
        '''
        This function prepares move line of account.move related to an expense
        '''
        partner_id = self.employee_id.address_home_id.commercial_partner_id.id
        return {
            'date_maturity': line.get('date_maturity'),
            'partner_id': partner_id,
            'name': line['name'][:64],
            'debit': line['price'] > 0 and line['price'],
            'credit': line['price'] < 0 and -line['price'],
            'account_id': line['account_id'],
            'analytic_line_ids': line.get('analytic_line_ids'),
            'amount_currency': line['price'] > 0 and abs(line.get('amount_currency')) or -abs(line.get('amount_currency')),
            'currency_id': line.get('currency_id'),
            'tax_line_id': line.get('tax_line_id'),
            'tax_ids': line.get('tax_ids'),
            'quantity': line.get('quantity',1.00),
            'product_id': line.get('product_id'),
            'product_uom_id': line.get('uom_id'),
            'analytic_account_id': line.get('analytic_account_id'),
            'payment_id': line.get('payment_id'),
        }

    @api.multi
    def _compute_expense_totals(self, company_currency, account_move_lines, move_date):
        '''
        internal method used for computation of total amount of an expense in the company currency and
        in the expense currency, given the account_move_lines that will be created. It also do some small
        transformations at these account_move_lines (for multi-currency purposes)

        :param account_move_lines: list of dict
        :rtype: tuple of 3 elements (a, b ,c)
            a: total in company currency
            b: total in hr.expense currency
            c: account_move_lines potentially modified
        '''
        self.ensure_one()
        total = 0.0
        total_currency = 0.0
        for line in account_move_lines:
            line['currency_id'] = False
            line['amount_currency'] = False
            if self.currency_id != company_currency:
                line['currency_id'] = self.currency_id.id
                line['amount_currency'] = line['price']
                line['price'] = self.currency_id.with_context(date=move_date or fields.Date.context_today(self)).compute(line['price'], company_currency)
            total -= line['price']
            total_currency -= line['amount_currency'] or line['price']
        return total, total_currency, account_move_lines

    @api.multi
    def action_move_create(self):
        '''
        main function that is called when trying to create the accounting entries related to an expense
        '''
        if any(expense.state != 'approve' for expense in self):
            raise UserError(_("You can only generate accounting entry for approved expense(s)."))

        if any(expense.employee_id != self[0].employee_id for expense in self):
            raise UserError(_("Expenses must belong to the same Employee."))

        if any(not expense.journal_id for expense in self):
            raise UserError(_("Expenses must have an expense journal specified to generate accounting entries."))

        journal_dict = {}
        maxdate = False
        for expense in self:
            jrn = expense.bank_journal_id if expense.payment_mode == 'company_account' else expense.journal_id
            journal_dict.setdefault(jrn, [])
            journal_dict[jrn].append(expense)

        for journal, expense_list in journal_dict.items():
            for expense in expense_list:
                #create the move that will contain the accounting entries
                move = self.env['account.move'].create({
                    'journal_id': journal.id,
                    'company_id': self.env.user.company_id.id,
                    'date': expense.accounting_date or expense.date,
                    'ref': expense.name,
                })
                company_currency = expense.company_id.currency_id
                diff_currency_p = expense.currency_id != company_currency
                #one account.move.line per expense (+taxes..)
                move_lines = expense._move_line_get()

                #create one more move line, a counterline for the total on payable account
                payment_id = False
                total, total_currency, move_lines = expense._compute_expense_totals(company_currency, move_lines, maxdate)
                if expense.payment_mode == 'company_account':
                    if not expense.bank_journal_id.default_credit_account_id:
                        raise UserError(_("No credit account found for the %s journal, please configure one.") % (expense.bank_journal_id.name))
                    emp_account = expense.bank_journal_id.default_credit_account_id.id
                    journal = expense.bank_journal_id
                    #create payment
                    payment_methods = (total < 0) and journal.outbound_payment_method_ids or journal.inbound_payment_method_ids
                    journal_currency = journal.currency_id or journal.company_id.currency_id
                    payment = self.env['account.payment'].create({
                        'payment_method_id': payment_methods and payment_methods[0].id or False,
                        'payment_type': total < 0 and 'outbound' or 'inbound',
                        'partner_id': expense.employee_id.address_home_id.commercial_partner_id.id,
                        'partner_type': 'supplier',
                        'journal_id': journal.id,
                        'payment_date': expense.date,
                        'state': 'reconciled',
                        'currency_id': diff_currency_p and expense.currency_id.id or journal_currency.id,
                        'amount': diff_currency_p and abs(total_currency) or abs(total),
                        'name': expense.name,
                    })
                    payment_id = payment.id
                else:
                    if not expense.employee_id.address_home_id:
                        raise UserError(_("No Home Address found for the employee %s, please configure one.") % (expense.employee_id.name))
                    emp_account = expense.employee_id.address_home_id.property_account_payable_id.id

                move_lines.append({
                        'type': 'dest',
                        'name': expense.employee_id.name,
                        'price': total,
                        'account_id': emp_account,
                        'date_maturity': expense.accounting_date or expense.date,
                        'amount_currency': diff_currency_p and total_currency or False,
                        'currency_id': diff_currency_p and expense.currency_id.id or False,
                        'payment_id': payment_id,
                        })

                #convert eml into an osv-valid format
                lines = map(lambda x:(0, 0, expense._prepare_move_line(x)), move_lines)
<<<<<<< HEAD
                move.write({'line_ids': lines})
                move.post()
=======
                move.with_context(dont_create_taxes=True).write({'line_ids': lines})
>>>>>>> a5306360
                expense.write({'account_move_id': move.id, 'state': 'post'})
                if expense.payment_mode == 'company_account':
                    expense.paid_expenses()
        return True

    @api.multi
    def _move_line_get(self):
        account_move = []
        for expense in self:
            if expense.account_id:
                account = expense.account_id
            elif expense.product_id:
                account = expense.product_id.product_tmpl_id._get_product_accounts()['expense']
                if not account:
                    raise UserError(_("No Expense account found for the product %s (or for it's category), please configure one.") % (expense.product_id.name))
            else:
                account = self.env['ir.property'].with_context(force_company=expense.company_id.id).get('property_account_expense_categ_id', 'product.category')
                if not account:
                    raise UserError(_('Please configure Default Expense account for Product expense: `property_account_expense_categ_id`.'))

            move_line = {
                    'type': 'src',
                    'name': expense.name.split('\n')[0][:64],
                    'price_unit': expense.unit_amount,
                    'quantity': expense.quantity,
                    'price': expense.total_amount,
                    'account_id': account.id,
                    'product_id': expense.product_id.id,
                    'uom_id': expense.product_uom_id.id,
                    'analytic_account_id': expense.analytic_account_id.id,
                }
            account_move.append(move_line)

            # Calculate tax lines and adjust base line
            taxes = expense.tax_ids.compute_all(expense.unit_amount, expense.currency_id, expense.quantity, expense.product_id)
            account_move[-1]['price'] = taxes['total_excluded']
            account_move[-1]['tax_ids'] = expense.tax_ids.ids
            for tax in taxes['taxes']:
                account_move.append({
                    'type': 'tax',
                    'name': tax['name'],
                    'price_unit': tax['amount'],
                    'quantity': 1,
                    'price': tax['amount'],
                    'account_id': tax['account_id'] or move_line['account_id'],
                    'tax_line_id': tax['id'],
                })
        return account_move

    @api.multi
    def action_get_attachment_view(self):
        self.ensure_one()
        res = self.env['ir.actions.act_window'].for_xml_id('base', 'action_attachment')
        res['domain'] = [('res_model', '=', 'hr.expense'), ('res_id', 'in', self.ids)]
        res['context'] = {'default_res_model': 'hr.expense', 'default_res_id': self.id}
        return res<|MERGE_RESOLUTION|>--- conflicted
+++ resolved
@@ -276,12 +276,8 @@
 
                 #convert eml into an osv-valid format
                 lines = map(lambda x:(0, 0, expense._prepare_move_line(x)), move_lines)
-<<<<<<< HEAD
-                move.write({'line_ids': lines})
+                move.with_context(dont_create_taxes=True).write({'line_ids': lines})
                 move.post()
-=======
-                move.with_context(dont_create_taxes=True).write({'line_ids': lines})
->>>>>>> a5306360
                 expense.write({'account_move_id': move.id, 'state': 'post'})
                 if expense.payment_mode == 'company_account':
                     expense.paid_expenses()
