--- conflicted
+++ resolved
@@ -96,29 +96,10 @@
                     <field name="partner_id"/>
                     <field name="project_id" />
                     <field name="priority" string="Priority"/>
-<<<<<<< HEAD
-                    <field name="type_id" widget="selection" readonly="1"/>
-                    <field name="version_id" widget="selection"/>
-                    <field name="progress" widget="progressbar" attrs="{'invisible':[('task_id','=',False)]}"/>
-                    <field name="state"/>
-=======
                     <field name="version_id" widget="selection"/>
                     <field name="progress" widget="progressbar" attrs="{'invisible':[('task_id','=',False)]}"/>
                     <field name="stage_id" widget="selection" readonly="1"/>
-                    <button name="stage_previous" string="Previous" type="object"
-                            icon="gtk-go-back" help="Change to Previous Stage"
-                            attrs="{'invisible': [('stage_id','=', False)]}"/>
-                    <button name="stage_next" string="Next" type="object"
-                            icon="gtk-go-forward" help="Change to Next Stage"
-                            attrs="{'invisible': [('stage_id','=', False)]}"/>
                     <field name="state" groups="base.group_no_one"/>
-                    <button name="case_open" string="Open" type="object"
-                            states="draft,pending" icon="gtk-go-forward"/>
-                    <button name="case_close" string="Done" type="object"
-                            states="draft,open,pending" icon="gtk-close"/>
-                    <button name="case_cancel" string="Cancel" type="object"
-                            states="draft,open,pending" icon="gtk-cancel"/>
->>>>>>> f9e6b60c
                     <field name="categ_id" invisible="1"/>
                     <field name="task_id" invisible="1"/>
                 </tree>
