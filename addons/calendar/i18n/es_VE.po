--- conflicted
+++ resolved
@@ -1,462 +1,584 @@
-# Spanish translation for openobject-addons
-# Copyright (c) 2010 Rosetta Contributors and Canonical Ltd 2010
-# This file is distributed under the same license as the openobject-addons package.
-# FIRST AUTHOR <EMAIL@ADDRESS>, 2010.
-#
+# Translation of Odoo Server.
+# This file contains the translation of the following modules:
+# * calendar
+# 
+# Translators:
+# FIRST AUTHOR <EMAIL@ADDRESS>, 2010
 msgid ""
 msgstr ""
-<<<<<<< HEAD
-"Project-Id-Version: openobject-addons\n"
-"Report-Msgid-Bugs-To: FULL NAME <EMAIL@ADDRESS>\n"
-"POT-Creation-Date: 2011-01-11 11:14+0000\n"
-"PO-Revision-Date: 2011-01-18 01:17+0000\n"
-"Last-Translator: Jordi Esteve (www.zikzakmedia.com) "
-"<jesteve@zikzakmedia.com>\n"
-"Language-Team: Spanish <es@li.org>\n"
-=======
 "Project-Id-Version: Odoo 8.0\n"
 "Report-Msgid-Bugs-To: \n"
 "POT-Creation-Date: 2015-11-25 13:28+0000\n"
 "PO-Revision-Date: 2016-05-15 18:49+0000\n"
 "Last-Translator: Martin Trigaux\n"
 "Language-Team: Spanish (Venezuela) (http://www.transifex.com/odoo/odoo-8/language/es_VE/)\n"
->>>>>>> 0af32f3f
 "MIME-Version: 1.0\n"
 "Content-Type: text/plain; charset=UTF-8\n"
-"Content-Transfer-Encoding: 8bit\n"
-"X-Launchpad-Export-Date: 2011-09-05 05:52+0000\n"
-"X-Generator: Launchpad (build 13830)\n"
-
-#. module: base_calendar
-#: selection:calendar.alarm,trigger_related:0
-#: selection:res.alarm,trigger_related:0
-msgid "The event starts"
-msgstr "El evento comienza"
-
-#. module: base_calendar
-#: selection:base.calendar.set.exrule,freq:0
-msgid "Hourly"
-msgstr "Cada hora"
-
-#. module: base_calendar
-#: view:calendar.attendee:0
-msgid "Required to Join"
-msgstr "Requerido para unirse"
-
-#. module: base_calendar
-#: help:calendar.event,exdate:0
-#: help:calendar.todo,exdate:0
+"Content-Transfer-Encoding: \n"
+"Language: es_VE\n"
+"Plural-Forms: nplurals=2; plural=(n != 1);\n"
+
+#. module: calendar
+#: model:email.template,body_html:calendar.calendar_template_meeting_reminder
 msgid ""
-"This property defines the list of date/time exceptions for a recurring "
-"calendar component."
-msgstr ""
-"Esta propiedad define la lista de excepciones de fecha/hora para un evento "
-"de calendario recurrente."
-
-#. module: base_calendar
-#: constraint:res.users:0
-msgid "The chosen company is not in the allowed companies for this user"
-msgstr ""
-"La compañía seleccionada no está en las compañías permitidas para este "
-"usuario"
-
-#. module: base_calendar
-#: field:calendar.event.edit.all,name:0
-msgid "Title"
-msgstr "Título"
-
-#. module: base_calendar
-#: selection:base.calendar.set.exrule,freq:0
-#: selection:calendar.event,rrule_type:0
-#: selection:calendar.todo,rrule_type:0
-msgid "Monthly"
-msgstr "Mensual"
-
-#. module: base_calendar
-#: view:calendar.attendee:0
-msgid "Invited User"
-msgstr "Usuario invitado"
-
-#. module: base_calendar
-#: view:calendar.attendee:0
-msgid "Invitation"
-msgstr "Invitación"
-
-#. module: base_calendar
-#: help:calendar.event,recurrency:0
-#: help:calendar.todo,recurrency:0
-msgid "Recurrent Meeting"
-msgstr "Reunión periódica"
-
-#. module: base_calendar
-#: model:ir.actions.act_window,name:base_calendar.action_res_alarm_view
-#: model:ir.ui.menu,name:base_calendar.menu_crm_meeting_avail_alarm
-msgid "Alarms"
-msgstr "Alarmas"
-
-#. module: base_calendar
-#: selection:base.calendar.set.exrule,week_list:0
-#: selection:calendar.event,week_list:0
-#: selection:calendar.todo,week_list:0
-msgid "Sunday"
-msgstr "Domingo"
-
-#. module: base_calendar
-#: view:calendar.attendee:0
-#: field:calendar.attendee,role:0
-msgid "Role"
-msgstr "Rol"
-
-#. module: base_calendar
-#: view:calendar.attendee:0
-#: view:calendar.event:0
-msgid "Invitation details"
-msgstr "Detalles de la invitación"
-
-#. module: base_calendar
-#: selection:base.calendar.set.exrule,byday:0
-#: selection:calendar.event,byday:0
-#: selection:calendar.todo,byday:0
-msgid "Fourth"
-msgstr "Cuarto"
-
-#. module: base_calendar
-#: field:calendar.event,show_as:0
-#: field:calendar.todo,show_as:0
-msgid "Show as"
-msgstr "Mostrar como"
-
-#. module: base_calendar
-#: field:base.calendar.set.exrule,day:0
-#: selection:base.calendar.set.exrule,select1:0
-#: field:calendar.event,day:0
-#: selection:calendar.event,select1:0
-#: field:calendar.todo,day:0
-#: selection:calendar.todo,select1:0
-msgid "Date of month"
-msgstr "Día del mes"
-
-#. module: base_calendar
-#: selection:calendar.event,class:0
-#: selection:calendar.todo,class:0
-msgid "Public"
-msgstr "Público"
-
-#. module: base_calendar
-#: view:calendar.event:0
-msgid " "
-msgstr " "
-
-#. module: base_calendar
-#: selection:base.calendar.set.exrule,month_list:0
-#: selection:calendar.event,month_list:0
-#: selection:calendar.todo,month_list:0
-msgid "March"
-msgstr "Marzo"
-
-#. module: base_calendar
-#: code:addons/base_calendar/base_calendar.py:414
-#: code:addons/base_calendar/wizard/base_calendar_set_exrule.py:90
-#, python-format
-msgid "Warning !"
-msgstr "¡Aviso!"
-
-#. module: base_calendar
-#: selection:base.calendar.set.exrule,week_list:0
-#: selection:calendar.event,week_list:0
-#: selection:calendar.todo,week_list:0
-msgid "Friday"
-msgstr "Viernes"
-
-#. module: base_calendar
+"\n"
+"                <html>\n"
+"                    <head>\n"
+"                        <meta http-equiv=\"Content-type\" content=\"text/html; charset=utf-8\" />\n"
+"                        <title>${object.event_id.name}</title>\n"
+"                        <style>\n"
+"                            span.oe_mail_footer_access {\n"
+"                                display:block;    \n"
+"                                text-align:center;\n"
+"                                color:grey;                                \n"
+"                            }\n"
+"                        </style>\n"
+"                    </head>\n"
+"                    <body>\n"
+"                        <div style=\"border-radius: 2px; max-width: 1200px; height: auto;margin-left: auto;margin-right: auto;background-color:#f9f9f9;\">\n"
+"                            <div style=\"height:auto;text-align: center;font-size : 30px;color: #8A89BA;\">\n"
+"                                <strong>${object.event_id.name}</strong>                                \n"
+"                            </div>\n"
+"                            <div style=\"height: 50px;text-align: left;font-size : 14px;border-collapse: separate;margin-top:10px\">\n"
+"                                <strong style=\"margin-left:12px\">Dear ${object.cn}</strong> ,<br/>\n"
+"                                <p style=\"margin-left:12px\">That is a reminder for the event below : </p>\n"
+"                            </div>\n"
+"                            <div style=\"height: auto;margin-left:12px;margin-top:30px;\">\n"
+"                                <table>\n"
+"                                    <tr>\n"
+"                                        <td>\n"
+"                                            <div style=\"border-top-left-radius:3px;border-top-right-radius:3px;font-size:12px;border-collapse:separate;text-align:center;font-weight:bold;color:#ffffff;width:130px;min-height: 18px;border-color:#ffffff;background:#8a89ba;padding-top: 4px;\">${object.event_id.get_interval(object.event_id.start, 'dayname', tz=object.partner_id.tz)}</div>\n"
+"                                            <div style=\"font-size:48px;min-height:auto;font-weight:bold;text-align:center;color: #5F5F5F;background-color: #E1E2F8;width: 130px;\">\n"
+"                                                ${object.event_id.get_interval(object.event_id.start,'day', tz=object.partner_id.tz)}\n"
+"                                            </div>\n"
+"                                            <div style='font-size:12px;text-align:center;font-weight:bold;color:#ffffff;background-color:#8a89ba'>${object.event_id.get_interval(object.event_id.start, 'month', tz=object.partner_id.tz)}</div>\n"
+"                                            <div style=\"border-collapse:separate;color:#8a89ba;text-align:center;width: 128px;font-size:12px;border-bottom-right-radius:3px;font-weight:bold;border:1px solid;border-bottom-left-radius:3px;\">${not object.event_id.allday and object.event_id.get_interval(object.event_id.start, 'time', tz=object.partner_id.tz) or ''}</div>\n"
+"                                        </td>\n"
+"                                        <td>\n"
+"                                            <table cellspacing=\"0\" cellpadding=\"0\" border=\"0\" style=\"margin-top: 15px; margin-left: 10px;font-size: 16px;\">\n"
+"                                                    <tr>\n"
+"                                                        <td style=\"vertical-align:top;\">\n"
+"                                                            % if object.event_id.location:\n"
+"                                                                <div style=\"width: 120px; background : #CCCCCC; font-family: Lucica Grande', Ubuntu, Arial, Verdana, sans-serif;\">\n"
+"                                                                    Where\n"
+"                                                                </div>\n"
+"                                                            % endif\n"
+"                                                        </td>\n"
+"                                                        <td  style=\"vertical-align:top;\">\n"
+"                                                            % if object.event_id.location:\n"
+"                                                                <div style = \"font-family: Lucica Grande', Ubuntu, Arial, Verdana, sans-serif;   font-size: 14px\" >\n"
+"                                                                    : ${object.event_id.location}\n"
+"                                                                    <span style= \"color:#A9A9A9; \">(<a href=\"http://maps.google.com/maps?oi=map&q=${object.event_id.location}\">View Map</a>)\n"
+"                                                                        </span>\n"
+"                                                                </div>\n"
+"                                                            % endif\n"
+"                                                        </td>                                                        \n"
+"                                                    </tr> \n"
+"                                                                                                \n"
+"                                                    <tr>\n"
+"                                                        <td style=\"vertical-align:top;\">\n"
+"                                                            % if object.event_id.description :\n"
+"                                                                <div style=\"width: 120px; background : #CCCCCC; font-family: Lucica Grande', Ubuntu, Arial, Verdana, sans-serif;\">\n"
+"                                                                    What\n"
+"                                                                </div>\n"
+"                                                            % endif\n"
+"                                                        </td>\n"
+"                                                        <td style=\"vertical-align:text-top;\">\n"
+"                                                            % if object.event_id.description :\n"
+"                                                                <div style=\"font-family: Lucica Grande', Ubuntu, Arial, Verdana, sans-serif;\">\n"
+"                                                                    : ${object.event_id.description}\n"
+"                                                                </div>\n"
+"                                                            % endif\n"
+"                                                        </td>\n"
+"                                                    </tr>\n"
+"                                                                                                \n"
+"                                                    <tr>\n"
+"                                                        <td style=\"vertical-align:top;\">\n"
+"                                                            % if not object.event_id.allday and object.event_id.duration:\n"
+"                                                                <div style=\"height:auto; width: 120px; background : #CCCCCC; font-family: Lucica Grande', Ubuntu, Arial, Verdana, sans-serif;\">\n"
+"                                                                    Duration\n"
+"                                                                </div>\n"
+"                                                            % endif\n"
+"                                                        </td>\n"
+"                                                        <td colspan=\"3\" style=\"vertical-align:text-top;\">\n"
+"                                                            % if not object.event_id.allday and object.event_id.duration:\n"
+"                                                                <div style=\"font-family: Lucica Grande', Ubuntu, Arial, Verdana, sans-serif;\">\n"
+"                                                                    : ${('%dH%02d' % (object.event_id.duration,(object.event_id.duration*60)%60))}\n"
+"                                                                </div>\n"
+"                                                            % endif\n"
+"                                                        </td>\n"
+"                                                    </tr>                                                \n"
+"                                                <tr style=\" height: 30px;\">\n"
+"                                                    <td style=\"height: 25px;width: 120px; background : # CCCCCC; font-family: Lucica Grande', Ubuntu, Arial, Verdana, sans-serif;\">\n"
+"                                                        <div>\n"
+"                                                            Attendees\n"
+"                                                        </div>\n"
+"                                                    </td>\n"
+"                                                    <td colspan=\"3\">\n"
+"                                                       : \n"
+"                                                        % for attendee in object.event_id.attendee_ids:\n"
+"                                                            <div style=\"display:inline-block; border-radius: 50%; width:10px; height:10px;background:${'color' in ctx and ctx['color'][attendee.state] or 'white'};\"></div>\n"
+"                                                            % if attendee.cn != object.cn:\n"
+"                                                                <span style=\"margin-left:5px\">${attendee.cn}</span>\n"
+"                                                            % else:\n"
+"                                                                <span style=\"margin-left:5px\">You</span>\n"
+"                                                            % endif\n"
+"                                                        % endfor\n"
+"                                                    </td>\n"
+"                                                </tr>\n"
+"                                            </table>\n"
+"                                        </td>\n"
+"                                    </tr>\n"
+"                                </table>\n"
+"                            </div>            \n"
+"                        </div>\n"
+"                    </body>\n"
+"                </html>\n"
+"                \n"
+"                "
+msgstr ""
+
+#. module: calendar
+#: model:email.template,body_html:calendar.calendar_template_meeting_invitation
+msgid ""
+"\n"
+"                <html>\n"
+"                    <head>\n"
+"                        <meta http-equiv=\"Content-type\" content=\"text/html; charset=utf-8\" />\n"
+"                        <title>${object.event_id.name}</title>\n"
+"                        <style> \n"
+"                            span.oe_mail_footer_access {\n"
+"                                display:block;    \n"
+"                                text-align:center;\n"
+"                                color:grey;                                \n"
+"                            }\n"
+"                        </style>\n"
+"                    </head>\n"
+"                    <body>\n"
+"                        <div style=\"border-radius: 2px; max-width: 1200px; height: auto;margin-left: auto;margin-right: auto;background-color:#f9f9f9;\">\n"
+"                            <div style=\"height:auto;text-align: center;font-size : 30px;color: #8A89BA;\">\n"
+"                                <strong>${object.event_id.name}</strong>\n"
+"                            </div>\n"
+"                            <div style=\"height: 50px;text-align: left;font-size : 14px;border-collapse: separate;margin-top:10px\">\n"
+"                                <strong style=\"margin-left:12px\">Dear ${object.cn}</strong> ,<br/><p style=\"margin-left:12px\">${object.event_id.user_id.partner_id.name} invited you for the ${object.event_id.name} meeting of ${object.event_id.user_id.company_id.name}.</p> \n"
+"                            </div>\n"
+"                            <div style=\"height: auto;margin-left:12px;margin-top:30px;\">\n"
+"                                <table>\n"
+"                                    <tr>\n"
+"                                        <td>\n"
+"                                            <div style=\"border-top-left-radius:3px;border-top-right-radius:3px;font-size:12px;border-collapse:separate;text-align:center;font-weight:bold;color:#ffffff;width:130px;min-height: 18px;border-color:#ffffff;background:#8a89ba;padding-top: 4px;\">${object.event_id.get_interval(object.event_id.start, 'dayname', tz=object.partner_id.tz)}</div>\n"
+"                                            <div style=\"font-size:48px;min-height:auto;font-weight:bold;text-align:center;color: #5F5F5F;background-color: #E1E2F8;width: 130px;\">\n"
+"                                                ${object.event_id.get_interval(object.event_id.start,'day', tz=object.partner_id.tz)}\n"
+"                                            </div>\n"
+"                                            <div style='font-size:12px;text-align:center;font-weight:bold;color:#ffffff;background-color:#8a89ba'>${object.event_id.get_interval(object.event_id.start, 'month', tz=object.partner_id.tz)}</div>\n"
+"                                            <div style=\"border-collapse:separate;color:#8a89ba;text-align:center;width: 128px;font-size:12px;border-bottom-right-radius:3px;font-weight:bold;border:1px solid;border-bottom-left-radius:3px;\">${not object.event_id.allday and object.event_id.get_interval(object.event_id.start, 'time', tz=object.partner_id.tz) or ''}</div>\n"
+"                                        </td>\n"
+"                                        <td>\n"
+"                                            <table cellspacing=\"0\" cellpadding=\"0\" border=\"0\" style=\"margin-top: 15px; margin-left: 10px;font-size: 16px;\">\n"
+"                                                    <tr>\n"
+"                                                        <td style=\"vertical-align:top;\">\n"
+"                                                            % if object.event_id.location:\n"
+"                                                                <div style=\"width: 120px; background : #CCCCCC; font-family: Lucica Grande', Ubuntu, Arial, Verdana, sans-serif;\">\n"
+"                                                                    Where\n"
+"                                                                </div>\n"
+"                                                            % endif\n"
+"                                                        </td>\n"
+"                                                        <td  style=\"vertical-align:top;\">\n"
+"                                                            % if object.event_id.location:\n"
+"                                                                <div style = \"font-family: Lucica Grande', Ubuntu, Arial, Verdana, sans-serif;   font-size: 14px\" >\n"
+"                                                                    : ${object.event_id.location}\n"
+"                                                                    <span style= \"color:#A9A9A9; \">(<a href=\"http://maps.google.com/maps?oi=map&q=${object.event_id.location}\">View Map</a>)\n"
+"                                                                        </span>\n"
+"                                                                </div>\n"
+"                                                            % endif\n"
+"                                                        </td>                                                        \n"
+"                                                    </tr> \n"
+"                                                                                                \n"
+"                                                    <tr>\n"
+"                                                        <td style=\"vertical-align:top;\">\n"
+"                                                            % if object.event_id.description :\n"
+"                                                                <div style=\"width: 120px; background : #CCCCCC; font-family: Lucica Grande', Ubuntu, Arial, Verdana, sans-serif;\">\n"
+"                                                                    What\n"
+"                                                                </div>\n"
+"                                                            % endif\n"
+"                                                        </td>\n"
+"                                                        <td style=\"vertical-align:text-top;\">\n"
+"                                                            % if object.event_id.description :\n"
+"                                                                <div style=\"font-family: Lucica Grande', Ubuntu, Arial, Verdana, sans-serif;\">\n"
+"                                                                    : ${object.event_id.description}\n"
+"                                                                </div>\n"
+"                                                            % endif\n"
+"                                                        </td>\n"
+"                                                    </tr>\n"
+"                                                                                                \n"
+"                                                    <tr>\n"
+"                                                        <td style=\"vertical-align:top;\">\n"
+"                                                            % if not object.event_id.allday and object.event_id.duration:\n"
+"                                                                <div style=\"height:auto; width: 120px; background : #CCCCCC; font-family: Lucica Grande', Ubuntu, Arial, Verdana, sans-serif;\">\n"
+"                                                                    Duration\n"
+"                                                                </div>\n"
+"                                                            % endif\n"
+"                                                        </td>\n"
+"                                                        <td colspan=\"3\" style=\"vertical-align:text-top;\">\n"
+"                                                            % if not object.event_id.allday and object.event_id.duration:\n"
+"                                                                <div style=\"font-family: Lucica Grande', Ubuntu, Arial, Verdana, sans-serif;\">\n"
+"                                                                    : ${('%dH%02d' % (object.event_id.duration,(object.event_id.duration*60)%60))}\n"
+"                                                                </div>\n"
+"                                                            % endif\n"
+"                                                        </td>\n"
+"                                                    </tr>                                                \n"
+"                                                <tr style=\" height: 30px;\">\n"
+"                                                    <td style=\"height: 25px;width: 120px; background : # CCCCCC; font-family: Lucica Grande', Ubuntu, Arial, Verdana, sans-serif;\">\n"
+"                                                        <div>\n"
+"                                                            Attendees\n"
+"                                                        </div>\n"
+"                                                    </td>\n"
+"                                                    <td colspan=\"3\">\n"
+"                                                       : \n"
+"                                                        % for attendee in object.event_id.attendee_ids:\n"
+"                                                            <div style=\"display:inline-block; border-radius: 50%; width:10px; height:10px;background:${'color' in ctx and ctx['color'][attendee.state] or 'white'};\"></div>\n"
+"                                                            % if attendee.cn != object.cn:\n"
+"                                                                <span style=\"margin-left:5px\">${attendee.cn}</span>\n"
+"                                                            % else:\n"
+"                                                                <span style=\"margin-left:5px\">You</span>\n"
+"                                                            % endif\n"
+"                                                        % endfor\n"
+"                                                    </td>\n"
+"                                                </tr>\n"
+"                                            </table>\n"
+"                                        </td>\n"
+"                                    </tr>\n"
+"                                </table>\n"
+"                            </div>\n"
+"                            <div style=\"height: auto;width:450px; margin:0 auto;padding-top:20px;padding-bottom:40px;\">\n"
+"                                    <a style=\"padding: 8px 30px 8px 30px;border-radius: 6px;border: 1px solid #CCCCCC;background:#8A89BA;margin : 0 15px 0 0;text-decoration: none;color:#FFFFFF;\" href=\"/calendar/meeting/accept?db=${'dbname' in ctx and ctx['dbname'] or ''}&token=${object.access_token}&action=${'action_id' in ctx and ctx['action_id'] or ''}&id=${object.event_id.id}\">Accept</a>\n"
+"                                    <a style=\"padding: 8px 30px 8px 30px;border-radius: 6px;border: 1px solid #CCCCCC;background:#808080;margin : 0 15px 0 0;text-decoration: none;color:#FFFFFF;\" href=\"/calendar/meeting/decline?db=${'dbname' in ctx and ctx['dbname'] or '' }&token=${object.access_token}&action=${'action_id' in ctx and ctx['action_id'] or ''}&id=${object.event_id.id}\">Decline</a>\n"
+"                                    <a style=\"padding: 8px 30px 8px 30px;border-radius: 6px;border: 1px solid #CCCCCC;background:#D8D8D8;text-decoration: none;color:#FFFFFF;\" href=\"/calendar/meeting/view?db=${'dbname' in ctx and ctx['dbname'] or ''}&token=${object.access_token}&action=${'action_id' in ctx and ctx['action_id'] or ''}&id=${object.event_id.id}\">View</a>\n"
+"                            </div> \n"
+"                        </div>\n"
+"                    </body>\n"
+"                </html>\n"
+"                \n"
+"                "
+msgstr ""
+
+#. module: calendar
+#: model:email.template,body_html:calendar.calendar_template_meeting_changedate
+msgid ""
+" \n"
+"                <html>\n"
+"                    <head>\n"
+"                        <meta http-equiv=\"Content-type\" content=\"text/html; charset=utf-8\" />\n"
+"                        <title>${object.event_id.name}</title>\n"
+"                        <style>\n"
+"                            span.oe_mail_footer_access {\n"
+"                                display:block;    \n"
+"                                text-align:center;\n"
+"                                color:grey;                                \n"
+"                            }\n"
+"                        </style>\n"
+"                    </head>\n"
+"                    <body>\n"
+"                        <div style=\"border-radius: 2px; max-width: 1200px; height: auto;margin-left: auto;margin-right: auto;background-color:#f9f9f9;\">\n"
+"                            <div style=\"height:auto;text-align: center;font-size : 30px;color: #8A89BA;\">\n"
+"                                <strong>${object.event_id.name}</strong>\n"
+"                            </div>\n"
+"                            <div style=\"height: 50px;text-align: left;font-size : 14px;border-collapse: separate;margin-top:10px\">\n"
+"                                <strong style=\"margin-left:12px\">Dear ${object.cn}</strong> ,<br/>\n"
+"                                <p style=\"margin-left:12px\">The date of the meeting has been changed...<br/>\n"
+"                                The meeting created by ${object.event_id.user_id.partner_id.name} is now scheduled for : ${object.event_id.get_display_time_tz(tz=object.partner_id.tz)}.</p>\n"
+"                            </div>\n"
+"                            <div style=\"height: auto;margin-left:12px;margin-top:30px;\">\n"
+"                                <table>\n"
+"                                    <tr>                                        \n"
+"                                        <td>\n"
+"                                            <div style=\"border-top-left-radius:3px;border-top-right-radius:3px;font-size:12px;border-collapse:separate;text-align:center;font-weight:bold;color:#ffffff;width:130px;min-height: 18px;border-color:#ffffff;background:#8a89ba;padding-top: 4px;\">${object.event_id.get_interval(object.event_id.start, 'dayname', tz=object.partner_id.tz)}</div>\n"
+"                                            <div style=\"font-size:48px;min-height:auto;font-weight:bold;text-align:center;color: #5F5F5F;background-color: #E1E2F8;width: 130px;\">\n"
+"                                                ${object.event_id.get_interval(object.event_id.start,'day', tz=object.partner_id.tz)}\n"
+"                                            </div>\n"
+"                                            <div style='font-size:12px;text-align:center;font-weight:bold;color:#ffffff;background-color:#8a89ba'>${object.event_id.get_interval(object.event_id.start, 'month', tz=object.partner_id.tz)}</div>\n"
+"                                            <div style=\"border-collapse:separate;color:#8a89ba;text-align:center;width: 128px;font-size:12px;border-bottom-right-radius:3px;font-weight:bold;border:1px solid;border-bottom-left-radius:3px;\">${not object.event_id.allday and object.event_id.get_interval(object.event_id.start, 'time', tz=object.partner_id.tz) or ''}</div>\n"
+"                                        </td>\n"
+"                                        <td>\n"
+"                                            <table cellspacing=\"0\" cellpadding=\"0\" border=\"0\" style=\"margin-top: 15px; margin-left: 10px;font-size: 16px;\">\n"
+"                                                    <tr>\n"
+"                                                        <td style=\"vertical-align:top;\">\n"
+"                                                            % if object.event_id.location:\n"
+"                                                                <div style=\"width: 120px; background : #CCCCCC; font-family: Lucica Grande', Ubuntu, Arial, Verdana, sans-serif;\">\n"
+"                                                                    Where\n"
+"                                                                </div>\n"
+"                                                            % endif\n"
+"                                                        </td>\n"
+"                                                        <td  style=\"vertical-align:top;\">\n"
+"                                                            % if object.event_id.location:\n"
+"                                                                <div style = \"font-family: Lucica Grande', Ubuntu, Arial, Verdana, sans-serif;   font-size: 14px\" >\n"
+"                                                                    : ${object.event_id.location}\n"
+"                                                                    <span style= \"color:#A9A9A9; \">(<a href=\"http://maps.google.com/maps?oi=map&q=${object.event_id.location}\">View Map</a>)\n"
+"                                                                        </span>\n"
+"                                                                </div>\n"
+"                                                            % endif\n"
+"                                                        </td>                                                        \n"
+"                                                    </tr> \n"
+"                                                                                                \n"
+"                                                    <tr>\n"
+"                                                        <td style=\"vertical-align:top;\">\n"
+"                                                            % if object.event_id.description :\n"
+"                                                                <div style=\"width: 120px; background : #CCCCCC; font-family: Lucica Grande', Ubuntu, Arial, Verdana, sans-serif;\">\n"
+"                                                                    What\n"
+"                                                                </div>\n"
+"                                                            % endif\n"
+"                                                        </td>\n"
+"                                                        <td style=\"vertical-align:text-top;\">\n"
+"                                                            % if object.event_id.description :\n"
+"                                                                <div style=\"font-family: Lucica Grande', Ubuntu, Arial, Verdana, sans-serif;\">\n"
+"                                                                    : ${object.event_id.description}\n"
+"                                                                </div>\n"
+"                                                            % endif\n"
+"                                                        </td>\n"
+"                                                    </tr>\n"
+"                                                                                                \n"
+"                                                    <tr>\n"
+"                                                        <td style=\"vertical-align:top;\">\n"
+"                                                            % if not object.event_id.allday and object.event_id.duration:\n"
+"                                                                <div style=\"height:auto; width: 120px; background : #CCCCCC; font-family: Lucica Grande', Ubuntu, Arial, Verdana, sans-serif;\">\n"
+"                                                                    Duration\n"
+"                                                                </div>\n"
+"                                                            % endif\n"
+"                                                        </td>\n"
+"                                                        <td colspan=\"3\" style=\"vertical-align:text-top;\">\n"
+"                                                            % if not object.event_id.allday and object.event_id.duration:\n"
+"                                                                <div style=\"font-family: Lucica Grande', Ubuntu, Arial, Verdana, sans-serif;\">\n"
+"                                                                    : ${('%dH%02d' % (object.event_id.duration,(object.event_id.duration*60)%60))}\n"
+"                                                                </div>\n"
+"                                                            % endif\n"
+"                                                        </td>\n"
+"                                                    </tr>                                                \n"
+"                                                <tr style=\" height: 30px;\">\n"
+"                                                    <td style=\"height: 25px;width: 120px; background : # CCCCCC; font-family: Lucica Grande', Ubuntu, Arial, Verdana, sans-serif;\">\n"
+"                                                        <div>\n"
+"                                                            Attendees\n"
+"                                                        </div>\n"
+"                                                    </td>\n"
+"                                                    <td colspan=\"3\">\n"
+"                                                       : \n"
+"                                                        % for attendee in object.event_id.attendee_ids:\n"
+"                                                            <div style=\"display:inline-block; border-radius: 50%; width:10px; height:10px;background:${'color' in ctx and ctx['color'][attendee.state] or 'white'};\"></div>\n"
+"                                                            % if attendee.cn != object.cn:\n"
+"                                                                <span style=\"margin-left:5px\">${attendee.cn}</span>\n"
+"                                                            % else:\n"
+"                                                                <span style=\"margin-left:5px\">You</span>\n"
+"                                                            % endif\n"
+"                                                        % endfor\n"
+"                                                    </td>\n"
+"                                                </tr>\n"
+"                                            </table>\n"
+"                                        </td>\n"
+"                                    </tr>\n"
+"                                </table>                                      \n"
+"                            </div>\n"
+"                            <div style=\"height: auto;width:450px; margin:0 auto;padding-top:20px;padding-bottom:40px;\">\n"
+"                                    <a style=\"padding: 8px 30px 8px 30px;border-radius: 6px;border: 1px solid #CCCCCC;background:#8A89BA;margin : 0 15px 0 0;text-decoration: none;color:#FFFFFF;\" href=\"/calendar/meeting/accept?db=${'dbname' in ctx and ctx['dbname'] or ''}&token=${object.access_token}&action=${'action_id' in ctx and ctx['action_id'] or ''}&id=${object.event_id.id}\">Accept</a>\n"
+"                                    <a style=\"padding: 8px 30px 8px 30px;border-radius: 6px;border: 1px solid #CCCCCC;background:#808080;margin : 0 15px 0 0;text-decoration: none;color:#FFFFFF;\" href=\"/calendar/meeting/decline?db=${'dbname' in ctx and ctx['dbname'] or ''}&token=${object.access_token}&action=${'action_id' in ctx and ctx['action_id'] or ''}&id=${object.event_id.id}\">Decline</a>\n"
+"                                    <a style=\"padding: 8px 30px 8px 30px;border-radius: 6px;border: 1px solid #CCCCCC;background:#D8D8D8;text-decoration: none;color:#FFFFFF;\" href=\"/calendar/meeting/view?db=${'dbname' in ctx and ctx['dbname'] or ''}&token=${object.access_token}&action=${'action_id' in ctx and ctx['action_id'] or ''}&id=${object.event_id.id}\">View</a>\n"
+"                            </div>                             \n"
+"                        </div>\n"
+"                    </body>\n"
+"                </html>\n"
+"                \n"
+"                "
+msgstr ""
+
+#. module: calendar
+#. openerp-web
+#: code:addons/calendar/static/src/js/base_calendar.js:20
+#, python-format
+msgid " [Me]"
+msgstr ""
+
+#. module: calendar
+#: model:email.template,subject:calendar.calendar_template_meeting_invitation
+msgid "${object.event_id.name}"
+msgstr ""
+
+#. module: calendar
+#: model:email.template,subject:calendar.calendar_template_meeting_changedate
+msgid "${object.event_id.name} - Date has been updated"
+msgstr ""
+
+#. module: calendar
+#: model:email.template,subject:calendar.calendar_template_meeting_reminder
+msgid "${object.event_id.name} - Reminder"
+msgstr ""
+
+#. module: calendar
+#: code:addons/calendar/calendar.py:802
+#, python-format
+msgid ""
+"%s at %s To\n"
+" %s at %s (%s)"
+msgstr ""
+
+#. module: calendar
+#: code:addons/calendar/calendar.py:800
+#, python-format
+msgid "%s at (%s To %s) (%s)"
+msgstr ""
+
+#. module: calendar
+#: model:ir.actions.act_window,help:calendar.action_calendar_event
+msgid ""
+"<p class=\"oe_view_nocontent_create\">\n"
+"            Click to schedule a new meeting.\n"
+"          </p><p>\n"
+"            The calendar is shared between employees and fully integrated with\n"
+"            other applications such as the employee holidays or the business\n"
+"            opportunities.\n"
+"          </p>\n"
+"        "
+msgstr ""
+
+#. module: calendar
+#: code:addons/calendar/calendar.py:1593
+#, python-format
+msgid "A email has been send to specify that the date has been changed !"
+msgstr ""
+
+#. module: calendar
+#: view:calendar.event:calendar.view_calendar_event_form
+msgid "Accept"
+msgstr "Aceptar"
+
+#. module: calendar
+#: selection:calendar.attendee,state:0
+#: selection:calendar.event,attendee_status:0
+msgid "Accepted"
+msgstr "Aceptada"
+
+#. module: calendar
+#: field:calendar.event,active:0
+msgid "Active"
+msgstr "Activo"
+
+#. module: calendar
+#. openerp-web
+#: code:addons/calendar/static/src/js/base_calendar.js:100
+#, python-format
+msgid "Add Favorite Calendar"
+msgstr ""
+
+#. module: calendar
 #: field:calendar.event,allday:0
-#: field:calendar.todo,allday:0
 msgid "All Day"
 msgstr "Todo el día"
 
-#. module: base_calendar
-#: field:base.calendar.set.exrule,select1:0
-#: field:calendar.event,select1:0
-#: field:calendar.todo,select1:0
-msgid "Option"
-msgstr "Opción"
-
-#. module: base_calendar
+#. module: calendar
+#: code:addons/calendar/calendar.py:776
+#, python-format
+msgid "AllDay , %s"
+msgstr ""
+
+#. module: calendar
+#: field:calendar.alarm,duration:0
+msgid "Amount"
+msgstr "Importe"
+
+#. module: calendar
+#: code:addons/calendar/calendar.py:1096
+#, python-format
+msgid "An invitation email has been sent to attendee %s"
+msgstr ""
+
+#. module: calendar
+#: code:addons/calendar/calendar.py:1407
+#, python-format
+msgid "An invitation email has been sent to attendee(s)"
+msgstr ""
+
+#. module: calendar
+#: field:calendar.event,is_attendee:0
+msgid "Attendee"
+msgstr ""
+
+#. module: calendar
+#: field:calendar.event,attendee_status:0
+msgid "Attendee Status"
+msgstr ""
+
+#. module: calendar
+#: model:ir.model,name:calendar.model_calendar_attendee
+msgid "Attendee information"
+msgstr "Información asistentes"
+
+#. module: calendar
+#: view:calendar.event:calendar.view_calendar_event_form
+#: view:calendar.event:calendar.view_calendar_event_form_popup
+#: field:calendar.event,attendee_ids:0 field:calendar.event,partner_ids:0
+msgid "Attendees"
+msgstr "Asistentes"
+
+#. module: calendar
+#: view:calendar.event:calendar.view_calendar_event_search
+msgid "Availability"
+msgstr "Disponibilidad"
+
+#. module: calendar
+#: code:addons/calendar/calendar.py:1678
 #: selection:calendar.attendee,availability:0
 #: selection:calendar.event,show_as:0
-#: selection:calendar.todo,show_as:0
-#: selection:res.users,availability:0
-msgid "Free"
-msgstr "Libre"
-
-#. module: base_calendar
-#: help:calendar.attendee,rsvp:0
-msgid "Indicats whether the favor of a reply is requested"
-msgstr "Indica si es requerida la confirmación de una respuesta."
-
-#. module: base_calendar
-#: model:ir.model,name:base_calendar.model_ir_attachment
-msgid "ir.attachment"
-msgstr "ir.adjunto"
-
-#. module: base_calendar
-#: help:calendar.attendee,delegated_to:0
-msgid "The users that the original request was delegated to"
-msgstr "Los usuarios a los que les fue delegado la petición original"
-
-#. module: base_calendar
-#: field:calendar.attendee,ref:0
-msgid "Event Ref"
-msgstr "Ref. evento"
-
-#. module: base_calendar
-#: field:base.calendar.set.exrule,we:0
-#: field:calendar.event,we:0
-#: field:calendar.todo,we:0
-msgid "Wed"
-msgstr "Mié"
-
-#. module: base_calendar
-#: view:calendar.event:0
-msgid "Show Time as"
-msgstr "Mostrar hora como"
-
-#. module: base_calendar
-#: field:base.calendar.set.exrule,tu:0
-#: field:calendar.event,tu:0
-#: field:calendar.todo,tu:0
-msgid "Tue"
-msgstr "Mar"
-
-#. module: base_calendar
-#: selection:base.calendar.set.exrule,freq:0
-#: selection:calendar.event,rrule_type:0
-#: selection:calendar.todo,rrule_type:0
-msgid "Yearly"
-msgstr "Anualmente"
-
-#. module: base_calendar
-#: selection:calendar.alarm,trigger_related:0
-#: selection:res.alarm,trigger_related:0
-msgid "The event ends"
-msgstr "El evento finaliza"
-
-#. module: base_calendar
-#: selection:base.calendar.set.exrule,byday:0
-#: selection:calendar.event,byday:0
-#: selection:calendar.todo,byday:0
-msgid "Last"
-msgstr "Última"
-
-#. module: base_calendar
-#: help:calendar.attendee,state:0
-msgid "Status of the attendee's participation"
-msgstr "Estado de la participación de los asistentes"
-
-#. module: base_calendar
-#: selection:calendar.attendee,cutype:0
-msgid "Room"
-msgstr "Sala"
-
-#. module: base_calendar
-#: selection:calendar.alarm,trigger_interval:0
-#: selection:calendar.event,freq:0
-#: selection:calendar.todo,freq:0
-#: selection:res.alarm,trigger_interval:0
-msgid "Days"
-msgstr "Días"
-
-#. module: base_calendar
-#: view:calendar.attendee:0
-#: view:calendar.event:0
-msgid "Invitation Detail"
-msgstr "Detalle de la invitación"
-
-#. module: base_calendar
-#: code:addons/base_calendar/base_calendar.py:1355
-#: code:addons/base_calendar/wizard/base_calendar_invite_attendee.py:96
-#: code:addons/base_calendar/wizard/base_calendar_invite_attendee.py:143
-#: code:addons/base_calendar/wizard/base_calendar_set_exrule.py:128
-#: code:addons/base_calendar/wizard/base_calendar_set_exrule.py:136
-#, python-format
-msgid "Error!"
-msgstr "¡Error!"
-
-#. module: base_calendar
-#: selection:calendar.attendee,role:0
-msgid "Chair Person"
-msgstr "Presidente"
-
-#. module: base_calendar
-#: selection:calendar.alarm,action:0
-msgid "Procedure"
-msgstr "Procedimiento"
-
-#. module: base_calendar
+#, python-format
+msgid "Busy"
+msgstr "Ocupado"
+
+#. module: calendar
+#: field:calendar.event,byday:0
+msgid "By day"
+msgstr "Por día"
+
+#. module: calendar
+#: field:calendar.event,start:0
+msgid "Calculated start"
+msgstr ""
+
+#. module: calendar
+#: field:calendar.event,stop:0
+msgid "Calculated stop"
+msgstr ""
+
+#. module: calendar
+#: model:ir.ui.menu,name:calendar.mail_menu_calendar
+#: model:ir.ui.menu,name:calendar.menu_calendar_configuration
+msgid "Calendar"
+msgstr ""
+
+#. module: calendar
+#: view:calendar.alarm:calendar.view_calendar_alarm_tree
+#: model:ir.actions.act_window,name:calendar.action_calendar_alarm
+#: model:ir.ui.menu,name:calendar.menu_calendar_alarm
+msgid "Calendar Alarm"
+msgstr ""
+
+#. module: calendar
+#. openerp-web
+#: code:addons/calendar/static/src/xml/base_calendar.xml:42
+#, python-format
+msgid "Calendar Invitation"
+msgstr ""
+
+#. module: calendar
+#: view:calendar.event:calendar.view_calendar_event_form
+msgid "Click here to update only this instance and not all recurrences."
+msgstr ""
+
+#. module: calendar
+#: field:calendar.attendee,cn:0
+msgid "Common name"
+msgstr "Nombre común"
+
+#. module: calendar
 #: selection:calendar.event,state:0
-#: selection:calendar.todo,state:0
-msgid "Cancelled"
-msgstr "Cancelada"
-
-#. module: base_calendar
-#: selection:calendar.alarm,trigger_interval:0
-#: selection:res.alarm,trigger_interval:0
-msgid "Minutes"
-msgstr "Minutos"
-
-#. module: base_calendar
-#: selection:calendar.alarm,action:0
-msgid "Display"
-msgstr "Mostrar"
-
-#. module: base_calendar
-#: view:calendar.event.edit.all:0
-msgid "Edit all Occurrences"
-msgstr "Editar todas las ocurrencias"
-
-#. module: base_calendar
-#: view:calendar.attendee:0
-msgid "Invitation type"
-msgstr "Tipo de invitación"
-
-#. module: base_calendar
-#: selection:base.calendar.set.exrule,freq:0
-msgid "Secondly"
-msgstr "En segundo lugar"
-
-#. module: base_calendar
-#: field:calendar.alarm,event_date:0
-#: field:calendar.attendee,event_date:0
-#: view:calendar.event:0
-msgid "Event Date"
-msgstr "Fecha evento"
-
-#. module: base_calendar
-#: view:calendar.attendee:0
-#: view:calendar.event:0
-msgid "Group By..."
-msgstr "Agrupar por..."
-
-#. module: base_calendar
-#: help:base_calendar.invite.attendee,email:0
-msgid "Provide external email address who will receive this invitation."
-msgstr ""
-"Proporcione las direcciones de correo externas de quienes recibiran esta "
-"invitacion."
-
-#. module: base_calendar
-#: model:ir.module.module,description:base_calendar.module_meta_information
-msgid ""
-"Full featured calendar system that supports:\n"
-"    - Calendar of events\n"
-"    - Alerts (create requests)\n"
-"    - Recurring events\n"
-"    - Invitations to people"
-msgstr ""
-"Completo sistema de calendario que soporta:\n"
-"    - Calendario de eventos\n"
-"    - Alertas (crea peticiones)\n"
-"    - Eventos recursivos\n"
-"    - Invitación de personas"
-
-#. module: base_calendar
-#: help:calendar.attendee,cutype:0
-msgid "Specify the type of Invitation"
-msgstr "Especifique el tipo de invitación"
-
-#. module: base_calendar
-#: selection:calendar.event,freq:0
-#: selection:calendar.todo,freq:0
-msgid "Years"
-msgstr "Años"
-
-#. module: base_calendar
-#: field:calendar.alarm,event_end_date:0
-#: field:calendar.attendee,event_end_date:0
-msgid "Event End Date"
-msgstr "Fecha del final del evento"
-
-#. module: base_calendar
-#: selection:calendar.attendee,role:0
-msgid "Optional Participation"
-msgstr "Participación opcional"
-
-#. module: base_calendar
-#: field:calendar.event,date_deadline:0
-#: field:calendar.todo,date_deadline:0
-msgid "Deadline"
-msgstr "Fecha límite"
-
-#. module: base_calendar
-#: code:addons/base_calendar/base_calendar.py:385
-#: code:addons/base_calendar/base_calendar.py:1088
-#: code:addons/base_calendar/base_calendar.py:1090
-#, python-format
-msgid "Warning!"
-msgstr "¡Aviso!"
-
-#. module: base_calendar
-#: help:calendar.event,active:0
-#: help:calendar.todo,active:0
-msgid ""
-"If the active field is set to          true, it will allow you to hide the "
-"event alarm information without removing it."
-msgstr ""
-"Si el campo activo se establece a verdadero, se omitirá la alarma del "
-"evento, sin embargo no se eliminará."
-
-#. module: base_calendar
-#: model:ir.module.module,shortdesc:base_calendar.module_meta_information
-msgid "Basic Calendar Functionality"
-msgstr "Funcionalidad básica del calendario"
-
-#. module: base_calendar
-#: field:calendar.event,organizer:0
-#: field:calendar.event,organizer_id:0
-#: field:calendar.todo,organizer:0
-#: field:calendar.todo,organizer_id:0
-msgid "Organizer"
-msgstr "Organizador"
-
-#. module: base_calendar
-#: view:calendar.attendee:0
-#: view:calendar.event:0
-#: field:calendar.event,user_id:0
-#: field:calendar.todo,user_id:0
-msgid "Responsible"
-msgstr "Responsable"
-
-#. module: base_calendar
-#: view:calendar.event:0
-#: model:res.request.link,name:base_calendar.request_link_meeting
-msgid "Event"
-msgstr "Evento"
-
-#. module: base_calendar
-#: help:calendar.event,edit_all:0
-#: help:calendar.todo,edit_all:0
-msgid "Edit all Occurrences  of recurrent Meeting."
-msgstr "Editar todas las ocurrencias de la reunión recurrente."
-
-#. module: base_calendar
-#: selection:calendar.alarm,trigger_occurs:0
-#: selection:res.alarm,trigger_occurs:0
-msgid "Before"
-msgstr "Antes de"
-
-#. module: base_calendar
-#: view:calendar.event:0
-#: selection:calendar.event,state:0
-#: selection:calendar.todo,state:0
 msgid "Confirmed"
 msgstr "Confirmada"
 
-<<<<<<< HEAD
-#. module: base_calendar
-#: model:ir.actions.act_window,name:base_calendar.action_calendar_event_edit_all
-msgid "Edit all events"
-msgstr "Editar todos los eventos"
-=======
 #. module: calendar
 #: field:calendar.attendee,partner_id:0
 msgid "Contact"
@@ -480,398 +602,302 @@
 #: model:calendar.event.type,name:calendar.categ_meet1
 msgid "Customer Meeting"
 msgstr ""
->>>>>>> 0af32f3f
-
-#. module: base_calendar
-#: field:calendar.alarm,attendee_ids:0
-#: field:calendar.event,attendee_ids:0
-#: field:calendar.todo,attendee_ids:0
-msgid "Attendees"
-msgstr "Asistentes"
-
-#. module: base_calendar
-#: view:calendar.event:0
-msgid "Confirm"
-msgstr "Confirmar"
-
-#. module: base_calendar
-#: model:ir.model,name:base_calendar.model_calendar_todo
-msgid "Calendar Task"
-msgstr "Calendario de tareas"
-
-#. module: base_calendar
-#: field:base.calendar.set.exrule,su:0
-#: field:calendar.event,su:0
-#: field:calendar.todo,su:0
-msgid "Sun"
-msgstr "Dom"
-
-#. module: base_calendar
-#: field:calendar.attendee,cutype:0
-msgid "Invite Type"
-msgstr "Tipo de invitación"
-
-#. module: base_calendar
-#: help:calendar.attendee,partner_id:0
-msgid "Partner related to contact"
-msgstr "Partner relacionado con el contacto"
-
-#. module: base_calendar
-#: view:res.alarm:0
-msgid "Reminder details"
-msgstr "Detalles del recordatorio"
-
-#. module: base_calendar
-#: field:calendar.attendee,parent_ids:0
-msgid "Delegrated From"
-msgstr "Delegado desde"
-
-#. module: base_calendar
-#: selection:base.calendar.set.exrule,select1:0
-#: selection:calendar.event,select1:0
-#: selection:calendar.todo,select1:0
+
+#. module: calendar
+#: view:calendar.event:calendar.view_calendar_event_tree
+#: field:calendar.event,display_start:0
+msgid "Date"
+msgstr "Fecha"
+
+#. module: calendar
+#: field:calendar.event,day:0 selection:calendar.event,month_by:0
+msgid "Date of month"
+msgstr "Día del mes"
+
+#. module: calendar
+#: help:calendar.event,message_last_post:0
+msgid "Date of the last message posted on the record."
+msgstr ""
+
+#. module: calendar
+#: view:calendar.event:calendar.view_calendar_event_form
+msgid "Day of Month"
+msgstr ""
+
+#. module: calendar
+#: selection:calendar.event,month_by:0
 msgid "Day of month"
 msgstr "Día del mes"
 
-#. module: base_calendar
-#: view:calendar.event:0
-#: field:calendar.event,location:0
-#: field:calendar.event.edit.all,location:0
-#: field:calendar.todo,location:0
-msgid "Location"
-msgstr "Lugar"
-
-#. module: base_calendar
-#: field:base_calendar.invite.attendee,send_mail:0
-msgid "Send mail?"
-msgstr "¿Enviar email?"
-
-#. module: base_calendar
-#: field:base_calendar.invite.attendee,email:0
-#: selection:calendar.alarm,action:0
-#: field:calendar.attendee,email:0
+#. module: calendar
+#: selection:calendar.event,rrule_type:0
+msgid "Day(s)"
+msgstr "Día(s)"
+
+#. module: calendar
+#: selection:calendar.alarm,interval:0
+msgid "Days"
+msgstr "Días"
+
+#. module: calendar
+#: view:calendar.event:calendar.view_calendar_event_form
+msgid "Decline"
+msgstr "Rechazar"
+
+#. module: calendar
+#: selection:calendar.attendee,state:0
+#: selection:calendar.event,attendee_status:0
+msgid "Declined"
+msgstr "Rechazada"
+
+#. module: calendar
+#: field:calendar.event,description:0
+msgid "Description"
+msgstr "Descripción"
+
+#. module: calendar
+#. openerp-web
+#: code:addons/calendar/static/src/xml/base_calendar.xml:21
+#, python-format
+msgid "Details"
+msgstr "Detalles"
+
+#. module: calendar
+#. openerp-web
+#: code:addons/calendar/static/src/js/base_calendar.js:124
+#, python-format
+msgid "Do you really want to delete this filter from favorite?"
+msgstr ""
+
+#. module: calendar
+#: view:calendar.event:calendar.view_calendar_event_form_popup
+#: field:calendar.event,duration:0
+msgid "Duration"
+msgstr "Duración"
+
+#. module: calendar
+#: field:calendar.alarm,duration_minutes:0
+msgid "Duration in minutes"
+msgstr ""
+
+#. module: calendar
+#: selection:calendar.alarm,type:0 field:calendar.attendee,email:0
 msgid "Email"
 msgstr "Correo electrónico"
 
-#. module: base_calendar
-#: view:calendar.attendee:0
-msgid "Event Detail"
-msgstr "Detalles del evento"
-
-#. module: base_calendar
-#: selection:calendar.alarm,state:0
-msgid "Run"
-msgstr "Ejecutar"
-
-#. module: base_calendar
-#: field:calendar.event,exdate:0
-#: field:calendar.todo,exdate:0
-msgid "Exception Date/Times"
-msgstr "Fecha/horas excepción"
-
-#. module: base_calendar
-#: selection:calendar.event,class:0
-#: selection:calendar.todo,class:0
-msgid "Confidential"
-msgstr "Confidencial"
-
-#. module: base_calendar
-#: field:base.calendar.set.exrule,end_date:0
-#: field:calendar.event,end_date:0
-#: field:calendar.todo,end_date:0
-msgid "Repeat Until"
-msgstr "Repetir hasta"
-
-#. module: base_calendar
-#: model:ir.actions.act_window,help:base_calendar.action_res_alarm_view
-msgid ""
-"Create specific calendar alarms that may be assigned to calendar events or "
-"meetings."
-msgstr ""
-"Crear alarmas específicas que puedan ser asignadas a eventos de calendario o "
-"reuniones."
-
-#. module: base_calendar
-#: view:calendar.event:0
-msgid "Visibility"
-msgstr "Visibilidad"
-
-#. module: base_calendar
-#: field:calendar.attendee,rsvp:0
-msgid "Required Reply?"
-msgstr "¿Respuesta requerida?"
-
-#. module: base_calendar
-#: field:calendar.event,base_calendar_url:0
-#: field:calendar.todo,base_calendar_url:0
-msgid "Caldav URL"
-msgstr "URL de caldav"
-
-#. module: base_calendar
-#: view:base.calendar.set.exrule:0
-msgid "Select range to Exclude"
-msgstr "Elija el rango a excluir"
-
-#. module: base_calendar
-#: field:calendar.event,recurrent_uid:0
-#: field:calendar.todo,recurrent_uid:0
-msgid "Recurrent ID"
-msgstr "ID recurrente"
-
-#. module: base_calendar
-#: selection:base.calendar.set.exrule,month_list:0
-#: selection:calendar.event,month_list:0
-#: selection:calendar.todo,month_list:0
-msgid "July"
-msgstr "Julio"
-
-#. module: base_calendar
-#: view:calendar.attendee:0
-#: selection:calendar.attendee,state:0
-msgid "Accepted"
-msgstr "Aceptada"
-
-#. module: base_calendar
-#: field:base.calendar.set.exrule,th:0
-#: field:calendar.event,th:0
-#: field:calendar.todo,th:0
-msgid "Thu"
-msgstr "Jue"
-
-#. module: base_calendar
-#: field:calendar.attendee,child_ids:0
-msgid "Delegrated To"
-msgstr "Delegada en"
-
-#. module: base_calendar
-#: view:calendar.attendee:0
-msgid "Required Reply"
-msgstr "Respuesta requerida"
-
-#. module: base_calendar
+#. module: calendar
+#: code:addons/calendar/calendar.py:1402
+#, python-format
+msgid "Email addresses not found"
+msgstr ""
+
+#. module: calendar
+#: help:calendar.attendee,email:0
+msgid "Email of Invited Person"
+msgstr "Email del invitado"
+
+#. module: calendar
+#: field:calendar.contacts,partner_id:0
+msgid "Employee"
+msgstr "Empleado"
+
+#. module: calendar
+#: field:calendar.event,stop_date:0
+msgid "End Date"
+msgstr "Fecha final"
+
+#. module: calendar
+#: field:calendar.event,stop_datetime:0
+msgid "End Datetime"
+msgstr ""
+
+#. module: calendar
 #: selection:calendar.event,end_type:0
-#: selection:calendar.todo,end_type:0
-msgid "Forever"
-msgstr "Siempre"
-
-#. module: base_calendar
-#: selection:calendar.attendee,role:0
-msgid "Participation required"
-msgstr "Participación  requerida"
-
-#. module: base_calendar
-#: view:base.calendar.set.exrule:0
-msgid "_Cancel"
-msgstr "_Cancelar"
-
-#. module: base_calendar
-#: field:calendar.event,create_date:0
-#: field:calendar.todo,create_date:0
-msgid "Created"
-msgstr "Creada"
-
-#. module: base_calendar
-#: selection:calendar.event,class:0
-#: selection:calendar.todo,class:0
-msgid "Private"
-msgstr "Privada"
-
-#. module: base_calendar
-#: selection:base.calendar.set.exrule,freq:0
-#: selection:calendar.event,rrule_type:0
-#: selection:calendar.todo,rrule_type:0
-msgid "Daily"
-msgstr "Diariamente"
-
-#. module: base_calendar
-#: code:addons/base_calendar/base_calendar.py:385
-#, python-format
-msgid "Can not Duplicate"
-msgstr "No se puede duplicar"
-
-#. module: base_calendar
-#: field:calendar.event,class:0
-#: field:calendar.todo,class:0
-msgid "Mark as"
-msgstr "Marcar como"
-
-#. module: base_calendar
-#: view:calendar.attendee:0
-#: field:calendar.attendee,partner_address_id:0
-msgid "Contact"
-msgstr "Contacto"
-
-#. module: base_calendar
-#: help:calendar.event,rrule_type:0
-#: help:calendar.todo,rrule_type:0
-msgid "Let the event automatically repeat at that interval"
-msgstr "Permite que el evento se repita automáticamente en ese intervalo"
-
-#. module: base_calendar
-#: view:calendar.attendee:0
-#: view:calendar.event:0
-msgid "Delegate"
-msgstr "Delegar"
-
-#. module: base_calendar
-#: field:base_calendar.invite.attendee,partner_id:0
-#: view:calendar.attendee:0
-#: field:calendar.attendee,partner_id:0
-msgid "Partner"
-msgstr "Empresa"
-
-#. module: base_calendar
-#: view:base_calendar.invite.attendee:0
-#: selection:base_calendar.invite.attendee,type:0
-msgid "Partner Contacts"
-msgstr "Contactos de la empresa"
-
-#. module: base_calendar
-#: view:base.calendar.set.exrule:0
-msgid "_Ok"
-msgstr "_Aceptar"
-
-#. module: base_calendar
-#: selection:base.calendar.set.exrule,byday:0
+msgid "End date"
+msgstr "Fecha de fin"
+
+#. module: calendar
+#: view:calendar.event:calendar.view_calendar_event_form
+msgid "Ending at"
+msgstr ""
+
+#. module: calendar
+#: constraint:calendar.event:0
+msgid "Error ! End date cannot be set before start date."
+msgstr ""
+
+#. module: calendar
+#: code:addons/calendar/calendar.py:1260
+#, python-format
+msgid "Error!"
+msgstr "¡Error!"
+
+#. module: calendar
+#: model:ir.model,name:calendar.model_calendar_event
+msgid "Event"
+msgstr "Evento"
+
+#. module: calendar
+#: field:calendar.event,display_time:0
+msgid "Event Time"
+msgstr ""
+
+#. module: calendar
+#: model:ir.model,name:calendar.model_calendar_alarm
+msgid "Event alarm"
+msgstr ""
+
+#. module: calendar
+#. openerp-web
+#: code:addons/calendar/static/src/js/base_calendar.js:30
+#, python-format
+msgid "Everybody's calendars"
+msgstr ""
+
+#. module: calendar
+#: model:calendar.event.type,name:calendar.categ_meet5
+msgid "Feedback Meeting"
+msgstr ""
+
+#. module: calendar
 #: selection:calendar.event,byday:0
-#: selection:calendar.todo,byday:0
+msgid "Fifth"
+msgstr "Quinto"
+
+#. module: calendar
+#: selection:calendar.event,byday:0
 msgid "First"
 msgstr "Primera"
 
-#. module: base_calendar
-#: view:calendar.event:0
-msgid "Privacy"
-msgstr "Privacidad"
-
-#. module: base_calendar
-#: field:calendar.event,vtimezone:0
-#: field:calendar.todo,vtimezone:0
-msgid "Timezone"
-msgstr "Zona horaria"
-
-#. module: base_calendar
-#: view:calendar.event:0
-msgid "Subject"
-msgstr "Asunto"
-
-#. module: base_calendar
-#: selection:base.calendar.set.exrule,month_list:0
-#: selection:calendar.event,month_list:0
-#: selection:calendar.todo,month_list:0
-msgid "September"
-msgstr "Septiembre"
-
-#. module: base_calendar
-#: selection:base.calendar.set.exrule,month_list:0
-#: selection:calendar.event,month_list:0
-#: selection:calendar.todo,month_list:0
-msgid "December"
-msgstr "Diciembre"
-
-#. module: base_calendar
-#: help:base_calendar.invite.attendee,send_mail:0
-msgid "Check this if you want to send an Email to Invited Person"
-msgstr "Marque aquí si quiere enviar un correo a la persona invitada"
-
-#. module: base_calendar
-#: view:calendar.event:0
-msgid "Availability"
-msgstr "Disponibilidad"
-
-#. module: base_calendar
-#: view:calendar.event.edit.all:0
-msgid "_Save"
-msgstr "_Guardar"
-
-#. module: base_calendar
-#: selection:calendar.attendee,cutype:0
-msgid "Individual"
-msgstr "Individual"
-
-#. module: base_calendar
-#: help:calendar.event,count:0
-#: help:calendar.todo,count:0
-msgid "Repeat x times"
-msgstr "Repetir x veces"
-
-#. module: base_calendar
-#: field:calendar.alarm,user_id:0
-msgid "Owner"
-msgstr "Dueño"
-
-#. module: base_calendar
-#: view:calendar.attendee:0
-msgid "Delegation Info"
-msgstr "Información delegación"
-
-#. module: base_calendar
-#: view:calendar.event:0
-#: field:calendar.event.edit.all,date:0
-msgid "Start Date"
-msgstr "Fecha inicio"
-
-#. module: base_calendar
-#: field:calendar.attendee,cn:0
-msgid "Common name"
-msgstr "Nombre común"
-
-#. module: base_calendar
-#: view:calendar.attendee:0
-#: selection:calendar.attendee,state:0
-msgid "Declined"
-msgstr "Rechazada"
-
-#. module: base_calendar
-#: view:calendar.attendee:0
-msgid "My Role"
-msgstr "Mi rol"
-
-#. module: base_calendar
-#: view:calendar.event:0
-msgid "My Events"
-msgstr "Mis eventos"
-
-<<<<<<< HEAD
-#. module: base_calendar
-#: view:calendar.attendee:0
-#: view:calendar.event:0
-msgid "Decline"
-msgstr "Rechazar"
-
-#. module: base_calendar
-#: selection:calendar.event,freq:0
-#: selection:calendar.todo,freq:0
-msgid "Weeks"
-msgstr "Semanas"
-
-#. module: base_calendar
-#: selection:calendar.attendee,cutype:0
-msgid "Group"
-msgstr "Grupo"
-
-#. module: base_calendar
-#: field:calendar.event,edit_all:0
-#: field:calendar.todo,edit_all:0
-msgid "Edit All"
-msgstr "Editar todo"
-
-#. module: base_calendar
-#: field:base_calendar.invite.attendee,contact_ids:0
-msgid "Contacts"
-msgstr "Contactos"
-
-#. module: base_calendar
-#: model:ir.model,name:base_calendar.model_res_alarm
-msgid "Basic Alarm Information"
-msgstr "Información sobre la alarma básica"
-
-#. module: base_calendar
-#: field:base.calendar.set.exrule,fr:0
+#. module: calendar
+#: code:addons/calendar/calendar.py:141
+#, python-format
+msgid "First you have to specify the date of the invitation."
+msgstr ""
+
+#. module: calendar
+#: field:calendar.event,message_follower_ids:0
+msgid "Followers"
+msgstr ""
+
+#. module: calendar
+#: selection:calendar.event,byday:0
+msgid "Fourth"
+msgstr "Cuarto"
+
+#. module: calendar
+#: selection:calendar.attendee,availability:0
+#: selection:calendar.event,show_as:0
+msgid "Free"
+msgstr "Libre"
+
+#. module: calendar
+#: field:calendar.attendee,availability:0
+msgid "Free/Busy"
+msgstr "Libre/Ocupado"
+
+#. module: calendar
 #: field:calendar.event,fr:0
-#: field:calendar.todo,fr:0
 msgid "Fri"
 msgstr "Vie"
-=======
+
+#. module: calendar
+#: selection:calendar.event,week_list:0
+msgid "Friday"
+msgstr "Viernes"
+
+#. module: calendar
+#: view:calendar.event:calendar.view_calendar_event_search
+msgid "Group By"
+msgstr "Agrupar por"
+
+#. module: calendar
+#: code:addons/calendar/calendar.py:1616
+#, python-format
+msgid "Group by date is not supported, use the calendar view instead."
+msgstr ""
+
+#. module: calendar
+#: model:ir.model,name:calendar.model_ir_http
+msgid "HTTP routing"
+msgstr ""
+
+#. module: calendar
+#: help:calendar.event,message_summary:0
+msgid ""
+"Holds the Chatter summary (number of messages, ...). This summary is "
+"directly in html format in order to be inserted in kanban views."
+msgstr ""
+
+#. module: calendar
+#: selection:calendar.alarm,interval:0
+msgid "Hours"
+msgstr "Horas"
+
+#. module: calendar
+#: field:calendar.alarm,id:0 field:calendar.alarm_manager,id:0
+#: field:calendar.attendee,id:0 field:calendar.contacts,id:0
+#: field:calendar.event,id:0 field:calendar.event.type,id:0
+msgid "ID"
+msgstr "ID"
+
+#. module: calendar
+#: help:calendar.event,message_unread:0
+msgid "If checked new messages require your attention."
+msgstr ""
+
+#. module: calendar
+#: help:calendar.event,active:0
+msgid ""
+"If the active field is set to false, it will allow you to hide the event "
+"alarm information without removing it."
+msgstr ""
+
+#. module: calendar
+#: model:calendar.event.type,name:calendar.categ_meet2
+msgid "Internal Meeting"
+msgstr ""
+
+#. module: calendar
+#: model:mail.message.subtype,name:calendar.subtype_invitation
+msgid "Invitation"
+msgstr "Invitación"
+
+#. module: calendar
+#: field:calendar.attendee,access_token:0
+msgid "Invitation Token"
+msgstr ""
+
+#. module: calendar
+#: view:calendar.event:calendar.view_calendar_event_form
+msgid "Invitation details"
+msgstr "Detalles de la invitación"
+
+#. module: calendar
+#: view:calendar.event:calendar.view_calendar_event_form
+msgid "Invitations"
+msgstr ""
+
+#. module: calendar
+#: model:ir.model,name:calendar.model_mail_wizard_invite
+msgid "Invite wizard"
+msgstr ""
+
+#. module: calendar
+#: field:calendar.event,message_is_follower:0
+msgid "Is a Follower"
+msgstr ""
+
+#. module: calendar
+#: selection:calendar.event,byday:0
+msgid "Last"
+msgstr "Última"
+
+#. module: calendar
+#: field:calendar.event,message_last_post:0
+msgid "Last Message Date"
+msgstr ""
+
 #. module: calendar
 #: field:calendar.alarm,write_uid:0 field:calendar.attendee,write_uid:0
 #: field:calendar.contacts,write_uid:0 field:calendar.event,write_uid:0
@@ -885,869 +911,564 @@
 #: field:calendar.event.type,write_date:0
 msgid "Last Updated on"
 msgstr "Ultima actualizacion en"
->>>>>>> 0af32f3f
-
-#. module: base_calendar
-#: selection:calendar.alarm,trigger_interval:0
-#: selection:calendar.event,freq:0
-#: selection:calendar.todo,freq:0
-#: selection:res.alarm,trigger_interval:0
-msgid "Hours"
-msgstr "Horas"
-
-#. module: base_calendar
-#: code:addons/base_calendar/base_calendar.py:1090
-#, python-format
-msgid "Count can not be Negative"
-msgstr "La cuenta no puede ser negativa"
-
-#. module: base_calendar
-#: field:calendar.attendee,member:0
-msgid "Member"
-msgstr "Miembro"
-
-#. module: base_calendar
+
+#. module: calendar
+#: field:res.partner,calendar_last_notif_ack:0
+msgid "Last notification marked as read from base Calendar"
+msgstr ""
+
+#. module: calendar
+#: help:calendar.event,rrule_type:0
+msgid "Let the event automatically repeat at that interval"
+msgstr "Permite que el evento se repita automáticamente en ese intervalo"
+
+#. module: calendar
+#: field:calendar.event,location:0
+msgid "Location"
+msgstr "Lugar"
+
+#. module: calendar
 #: help:calendar.event,location:0
-#: help:calendar.todo,location:0
 msgid "Location of Event"
 msgstr "Ubicación del evento"
 
-#. module: base_calendar
+#. module: calendar
+#: field:calendar.contacts,user_id:0
+msgid "Me"
+msgstr ""
+
+#. module: calendar
+#: view:calendar.event:calendar.view_calendar_event_search
+msgid "Meeting"
+msgstr "Reunión"
+
+#. module: calendar
+#: view:calendar.event:calendar.view_calendar_event_form
+msgid "Meeting Details"
+msgstr ""
+
+#. module: calendar
+#: field:calendar.event,name:0
+msgid "Meeting Subject"
+msgstr ""
+
+#. module: calendar
+#: model:ir.model,name:calendar.model_calendar_event_type
+msgid "Meeting Type"
+msgstr ""
+
+#. module: calendar
+#: view:calendar.event.type:calendar.view_calendar_event_type_tree
+#: model:ir.actions.act_window,name:calendar.action_calendar_event_type
+#: model:ir.ui.menu,name:calendar.menu_calendar_event_type
+msgid "Meeting Types"
+msgstr ""
+
+#. module: calendar
+#: field:calendar.attendee,event_id:0
+msgid "Meeting linked"
+msgstr ""
+
+#. module: calendar
+#: view:calendar.event:calendar.view_calendar_event_calendar
+#: view:calendar.event:calendar.view_calendar_event_form
+#: view:calendar.event:calendar.view_calendar_event_form_popup
+#: view:calendar.event:calendar.view_calendar_event_gantt
+#: view:calendar.event:calendar.view_calendar_event_tree
+#: model:ir.actions.act_window,name:calendar.action_calendar_event
+#: model:ir.actions.act_window,name:calendar.action_calendar_event_notify
+msgid "Meetings"
+msgstr "Reuniones"
+
+#. module: calendar
+#: model:ir.model,name:calendar.model_mail_message
+msgid "Message"
+msgstr "Mensaje"
+
+#. module: calendar
+#: field:calendar.event,message_ids:0
+msgid "Messages"
+msgstr "Mensajes"
+
+#. module: calendar
+#: help:calendar.event,message_ids:0
+msgid "Messages and communication history"
+msgstr ""
+
+#. module: calendar
+#: selection:calendar.alarm,interval:0
+msgid "Minutes"
+msgstr "Minutos"
+
+#. module: calendar
+#: view:calendar.event:calendar.view_calendar_event_form
+msgid "Misc"
+msgstr "Misc."
+
+#. module: calendar
+#: model:ir.model,name:calendar.model_ir_model
+msgid "Models"
+msgstr ""
+
+#. module: calendar
+#: field:calendar.event,mo:0
+msgid "Mon"
+msgstr "Lun"
+
+#. module: calendar
+#: selection:calendar.event,week_list:0
+msgid "Monday"
+msgstr "Lunes"
+
+#. module: calendar
+#: selection:calendar.event,rrule_type:0
+msgid "Month(s)"
+msgstr "Mes(es)"
+
+#. module: calendar
+#: view:calendar.event:calendar.view_calendar_event_search
+msgid "My Events"
+msgstr "Mis eventos"
+
+#. module: calendar
+#: view:calendar.event:calendar.view_calendar_event_search
+msgid "My Meetings"
+msgstr ""
+
+#. module: calendar
+#: field:calendar.alarm,name:0 field:calendar.event.type,name:0
+msgid "Name"
+msgstr "Nombre"
+
+#. module: calendar
+#: selection:calendar.attendee,state:0
+#: selection:calendar.event,attendee_status:0
+msgid "Needs Action"
+msgstr "Necesita acción"
+
+#. module: calendar
+#. openerp-web
+#: code:addons/calendar/static/src/xml/base_calendar.xml:46
+#, python-format
+msgid "No I'm not going."
+msgstr ""
+
+#. module: calendar
+#: selection:calendar.alarm,type:0
+msgid "Notification"
+msgstr ""
+
+#. module: calendar
+#: selection:calendar.event,end_type:0
+msgid "Number of repetitions"
+msgstr ""
+
+#. module: calendar
+#. openerp-web
+#: code:addons/calendar/static/src/xml/base_calendar.xml:20
+#, python-format
+msgid "OK"
+msgstr ""
+
+#. module: calendar
+#: model:calendar.event.type,name:calendar.categ_meet3
+msgid "Off-site Meeting"
+msgstr ""
+
+#. module: calendar
+#: model:calendar.event.type,name:calendar.categ_meet4
+msgid "Open Discussion"
+msgstr ""
+
+#. module: calendar
+#: field:calendar.event,month_by:0
+msgid "Option"
+msgstr "Opción"
+
+#. module: calendar
+#: view:calendar.event:calendar.view_calendar_event_form
+msgid "Options"
+msgstr "Opciones"
+
+#. module: calendar
+#: view:calendar.event:calendar.view_calendar_event_form
+msgid "Owner"
+msgstr "Dueño"
+
+#. module: calendar
+#: model:ir.model,name:calendar.model_res_partner
+msgid "Partner"
+msgstr "Empresa"
+
+#. module: calendar
+#: view:calendar.event:calendar.view_calendar_event_search
+#: view:calendar.event:calendar.view_calendar_event_tree
+#: field:calendar.event,class:0
+msgid "Privacy"
+msgstr "Privacidad"
+
+#. module: calendar
+#: selection:calendar.event,class:0
+msgid "Private"
+msgstr "Privada"
+
+#. module: calendar
+#: selection:calendar.event,class:0
+msgid "Public"
+msgstr "Público"
+
+#. module: calendar
+#: selection:calendar.event,class:0
+msgid "Public for Employees"
+msgstr ""
+
+#. module: calendar
+#: field:calendar.event,end_type:0
+msgid "Recurrence Termination"
+msgstr ""
+
+#. module: calendar
+#: field:calendar.event,rrule_type:0
+msgid "Recurrency"
+msgstr "Recurrencia"
+
+#. module: calendar
+#: field:calendar.event,recurrency:0
+msgid "Recurrent"
+msgstr "Recurrente"
+
+#. module: calendar
+#: field:calendar.event,recurrent_id:0
+msgid "Recurrent ID"
+msgstr "ID recurrente"
+
+#. module: calendar
+#: field:calendar.event,recurrent_id_date:0
+msgid "Recurrent ID date"
+msgstr "ID fecha recurrente"
+
+#. module: calendar
+#: help:calendar.event,recurrency:0
+msgid "Recurrent Meeting"
+msgstr "Reunión periódica"
+
+#. module: calendar
 #: field:calendar.event,rrule:0
-#: field:calendar.todo,rrule:0
 msgid "Recurrent Rule"
 msgstr "Regla recurrente"
 
-#. module: base_calendar
-#: selection:calendar.alarm,state:0
-msgid "Draft"
-msgstr "Borrador"
-
-#. module: base_calendar
-#: field:calendar.alarm,attach:0
-msgid "Attachment"
-msgstr "Adjunto"
-
-#. module: base_calendar
-#: view:calendar.attendee:0
-msgid "Invitation From"
-msgstr "Invitación desde"
-
-#. module: base_calendar
-#: view:calendar.event:0
-msgid "End of Recurrency"
-msgstr "Fin de recurrencia"
-
-#. module: base_calendar
-#: view:calendar.event:0
-#: field:calendar.event.edit.all,alarm_id:0
-msgid "Reminder"
-msgstr "Recordatorio"
-
-#. module: base_calendar
-#: view:base.calendar.set.exrule:0
-#: model:ir.model,name:base_calendar.model_base_calendar_set_exrule
-msgid "Set Exrule"
-msgstr "Establecer Exregla"
-
-#. module: base_calendar
-#: view:calendar.event:0
-#: model:ir.actions.act_window,name:base_calendar.action_view_event
-#: model:ir.ui.menu,name:base_calendar.menu_events
-msgid "Events"
-msgstr "Eventos"
-
-#. module: base_calendar
-#: model:ir.actions.act_window,name:base_calendar.action_view_calendar_invite_attendee_wizard
-#: model:ir.model,name:base_calendar.model_base_calendar_invite_attendee
-msgid "Invite Attendees"
-msgstr "Invitar asistentes"
-
-#. module: base_calendar
-#: help:calendar.attendee,email:0
-msgid "Email of Invited Person"
-msgstr "Email del invitado"
-
-#. module: base_calendar
-#: field:calendar.alarm,repeat:0
+#. module: calendar
+#: field:calendar.event,alarm_ids:0
+msgid "Reminders"
+msgstr ""
+
+#. module: calendar
+#. openerp-web
+#: code:addons/calendar/static/src/xml/base_calendar.xml:80
+#, python-format
+msgid "Remove this favorite from the list"
+msgstr ""
+
+#. module: calendar
 #: field:calendar.event,count:0
-#: field:calendar.todo,count:0
-#: field:res.alarm,repeat:0
 msgid "Repeat"
 msgstr "Repetir"
 
-#. module: base_calendar
-#: help:calendar.attendee,dir:0
-msgid ""
-"Reference to the URIthat points to the directory information corresponding "
-"to the attendee."
-msgstr ""
-"La referencia a la URI que apunta a la información del directorio "
-"correspondiente al participante."
-
-#. module: base_calendar
-#: selection:base.calendar.set.exrule,month_list:0
-#: selection:calendar.event,month_list:0
-#: selection:calendar.todo,month_list:0
-msgid "August"
-msgstr "Agosto"
-
-#. module: base_calendar
-#: selection:base.calendar.set.exrule,week_list:0
+#. module: calendar
+#: field:calendar.event,interval:0
+msgid "Repeat Every"
+msgstr ""
+
+#. module: calendar
+#: field:calendar.event,final_date:0
+msgid "Repeat Until"
+msgstr "Repetir hasta"
+
+#. module: calendar
+#: help:calendar.event,interval:0
+msgid "Repeat every (Days/Week/Month/Year)"
+msgstr "Repetir cada (días/semana/mes/año)"
+
+#. module: calendar
+#: help:calendar.event,count:0
+msgid "Repeat x times"
+msgstr "Repetir x veces"
+
+#. module: calendar
+#: view:calendar.event:calendar.view_calendar_event_search
+#: field:calendar.event,user_id:0
+msgid "Responsible"
+msgstr "Responsable"
+
+#. module: calendar
+#: field:calendar.event,sa:0
+msgid "Sat"
+msgstr "Sáb"
+
+#. module: calendar
 #: selection:calendar.event,week_list:0
-#: selection:calendar.todo,week_list:0
-msgid "Monday"
-msgstr "Lunes"
-
-#. module: base_calendar
-#: selection:base.calendar.set.exrule,byday:0
+msgid "Saturday"
+msgstr "Sábado"
+
+#. module: calendar
+#: view:calendar.event:calendar.view_calendar_event_search
+msgid "Search Meetings"
+msgstr ""
+
+#. module: calendar
 #: selection:calendar.event,byday:0
-#: selection:calendar.todo,byday:0
+msgid "Second"
+msgstr "Segundo"
+
+#. module: calendar
+#: view:calendar.event:calendar.view_calendar_event_form
+msgid "Select Weekdays"
+msgstr ""
+
+#. module: calendar
+#: view:calendar.event:calendar.view_calendar_event_form
+msgid "Send mail"
+msgstr ""
+
+#. module: calendar
+#: field:calendar.event,show_as:0
+msgid "Show Time as"
+msgstr "Mostrar hora como"
+
+#. module: calendar
+#. openerp-web
+#: code:addons/calendar/static/src/xml/base_calendar.xml:22
+#, python-format
+msgid "Snooze"
+msgstr ""
+
+#. module: calendar
+#: field:calendar.event,start_date:0
+msgid "Start Date"
+msgstr "Fecha inicio"
+
+#. module: calendar
+#: field:calendar.event,start_datetime:0
+msgid "Start DateTime"
+msgstr ""
+
+#. module: calendar
+#: view:calendar.event:calendar.view_calendar_event_form
+#: view:calendar.event:calendar.view_calendar_event_form_popup
+msgid "Starting at"
+msgstr ""
+
+#. module: calendar
+#: field:calendar.attendee,state:0 field:calendar.event,state:0
+msgid "Status"
+msgstr "Estado"
+
+#. module: calendar
+#: help:calendar.attendee,state:0
+msgid "Status of the attendee's participation"
+msgstr "Estado de la participación de los asistentes"
+
+#. module: calendar
+#: view:calendar.event:calendar.view_calendar_event_tree
+msgid "Subject"
+msgstr "Asunto"
+
+#. module: calendar
+#: field:calendar.event,message_summary:0
+msgid "Summary"
+msgstr "Resumen"
+
+#. module: calendar
+#: field:calendar.event,su:0
+msgid "Sun"
+msgstr "Dom"
+
+#. module: calendar
+#: selection:calendar.event,week_list:0
+msgid "Sunday"
+msgstr "Domingo"
+
+#. module: calendar
+#: field:calendar.event,categ_ids:0
+msgid "Tags"
+msgstr ""
+
+#. module: calendar
+#: view:calendar.event:calendar.view_calendar_event_form
+msgid "The"
+msgstr "El"
+
+#. module: calendar
+#: code:addons/calendar/calendar.py:1377
+#, python-format
+msgid "The following contacts have no email address :"
+msgstr ""
+
+#. module: calendar
+#: selection:calendar.event,byday:0
 msgid "Third"
 msgstr "Tercero"
 
-#. module: base_calendar
-#: selection:base.calendar.set.exrule,month_list:0
-#: selection:calendar.event,month_list:0
-#: selection:calendar.todo,month_list:0
-msgid "June"
-msgstr "Junio"
-
-#. module: base_calendar
-#: field:calendar.alarm,alarm_id:0
-msgid "Basic Alarm"
-msgstr "Alarma básica"
-
-#. module: base_calendar
-#: view:base.calendar.set.exrule:0
-#: view:calendar.event:0
-msgid "The"
-msgstr "El"
-
-#. module: base_calendar
-#: view:calendar.attendee:0
-#: field:calendar.attendee,delegated_from:0
-msgid "Delegated From"
-msgstr "Delegado desde"
-
-#. module: base_calendar
-#: field:calendar.attendee,user_id:0
-msgid "User"
-msgstr "Usuario"
-
-#. module: base_calendar
-#: view:calendar.event:0
-#: field:calendar.event,date:0
-msgid "Date"
-msgstr "Fecha"
-
-#. module: base_calendar
-#: selection:base.calendar.set.exrule,month_list:0
-#: selection:calendar.event,month_list:0
-#: selection:calendar.todo,month_list:0
-msgid "November"
-msgstr "Noviembre"
-
-#. module: base_calendar
-#: help:calendar.attendee,member:0
-msgid "Indicate the groups that the attendee belongs to"
-msgstr "Indicar los grupos a los que pertenece el asistente"
-
-#. module: base_calendar
-#: view:base_calendar.invite.attendee:0
-msgid "Data"
-msgstr "Datos"
-
-#. module: base_calendar
-#: field:base.calendar.set.exrule,mo:0
-#: field:calendar.event,mo:0
-#: field:calendar.todo,mo:0
-msgid "Mon"
-msgstr "Lun"
-
-#. module: base_calendar
-#: field:base.calendar.set.exrule,count:0
-msgid "Count"
-msgstr "Total"
-
-#. module: base_calendar
-#: selection:base.calendar.set.exrule,freq:0
-#: selection:calendar.event,freq:0
-#: selection:calendar.todo,freq:0
-msgid "No Repeat"
-msgstr "No repetir"
-
-#. module: base_calendar
-#: selection:base.calendar.set.exrule,month_list:0
-#: selection:calendar.event,month_list:0
-#: selection:calendar.todo,month_list:0
-msgid "October"
-msgstr "Octubre"
-
-#. module: base_calendar
-#: view:calendar.attendee:0
-#: view:calendar.event:0
+#. module: calendar
+#: view:calendar.event:calendar.view_calendar_event_form
+msgid "This event is linked to a recurrence..."
+msgstr ""
+
+#. module: calendar
+#: field:calendar.event,th:0
+msgid "Thu"
+msgstr "Jue"
+
+#. module: calendar
+#: selection:calendar.event,week_list:0
+msgid "Thursday"
+msgstr "Jueves"
+
+#. module: calendar
+#: field:calendar.event,tu:0
+msgid "Tue"
+msgstr "Mar"
+
+#. module: calendar
+#: selection:calendar.event,week_list:0
+msgid "Tuesday"
+msgstr "Martes"
+
+#. module: calendar
+#: field:calendar.alarm,type:0
+msgid "Type"
+msgstr "Tipo"
+
+#. module: calendar
+#: selection:calendar.attendee,state:0
+#: view:calendar.event:calendar.view_calendar_event_form
+#: selection:calendar.event,attendee_status:0
 msgid "Uncertain"
 msgstr "Incierto"
 
-#. module: base_calendar
-#: field:calendar.attendee,language:0
-msgid "Language"
-msgstr "Idioma"
-
-#. module: base_calendar
-#: field:calendar.alarm,trigger_occurs:0
-#: field:res.alarm,trigger_occurs:0
-msgid "Triggers"
-msgstr "Disparadores"
-
-#. module: base_calendar
-#: selection:base.calendar.set.exrule,month_list:0
-#: selection:calendar.event,month_list:0
-#: selection:calendar.todo,month_list:0
-msgid "January"
-msgstr "Enero"
-
-#. module: base_calendar
-#: field:calendar.alarm,trigger_related:0
-#: field:res.alarm,trigger_related:0
-msgid "Related to"
-msgstr "Relacionado con"
-
-#. module: base_calendar
-#: field:base.calendar.set.exrule,interval:0
-#: field:calendar.alarm,trigger_interval:0
-#: field:res.alarm,trigger_interval:0
-msgid "Interval"
-msgstr "Intervalo"
-
-#. module: base_calendar
-#: selection:base.calendar.set.exrule,week_list:0
+#. module: calendar
+#: selection:calendar.event,state:0
+msgid "Unconfirmed"
+msgstr "No confirmado"
+
+#. module: calendar
+#: field:calendar.alarm,interval:0
+msgid "Unit"
+msgstr "Unidad"
+
+#. module: calendar
+#: view:calendar.event:calendar.view_calendar_event_search
+#: field:calendar.event,message_unread:0
+msgid "Unread Messages"
+msgstr ""
+
+#. module: calendar
+#: view:calendar.event:calendar.view_calendar_event_form
+msgid "Until"
+msgstr ""
+
+#. module: calendar
+#: view:calendar.event:calendar.view_calendar_event_form
+msgid "Update only this instance"
+msgstr ""
+
+#. module: calendar
+#: code:addons/calendar/calendar.py:104 code:addons/calendar/calendar.py:141
+#: code:addons/calendar/calendar.py:1616
+#, python-format
+msgid "Warning!"
+msgstr "¡Aviso!"
+
+#. module: calendar
+#: model:mail.message.subtype,description:calendar.subtype_invitation
+msgid ""
+"Warning, a mandatory field has been modified since the creation of this "
+"event"
+msgstr ""
+
+#. module: calendar
+#: field:calendar.event,we:0
+msgid "Wed"
+msgstr "Mié"
+
+#. module: calendar
 #: selection:calendar.event,week_list:0
-#: selection:calendar.todo,week_list:0
 msgid "Wednesday"
 msgstr "Miércoles"
 
-#. module: base_calendar
-#: code:addons/base_calendar/base_calendar.py:1088
-#, python-format
-msgid "Interval can not be Negative"
-msgstr "El intervalo no puede ser negativo"
-
-#. module: base_calendar
-#: field:calendar.alarm,name:0
-#: view:calendar.event:0
-msgid "Summary"
-msgstr "Resumen"
-
-#. module: base_calendar
-#: field:calendar.alarm,active:0
-#: field:calendar.event,active:0
-#: field:calendar.todo,active:0
-#: field:res.alarm,active:0
-msgid "Active"
-msgstr "Activo"
-
-#. module: base_calendar
-#: view:calendar.event:0
-msgid "Choose day in the month where repeat the meeting"
-msgstr "Elija el día del mes en que se repetirá la reunión"
-
-#. module: base_calendar
-#: field:calendar.alarm,action:0
-msgid "Action"
-msgstr "Acción"
-
-#. module: base_calendar
-#: help:base_calendar.invite.attendee,type:0
-msgid "Select whom you want to Invite"
-msgstr "Seleccione a quien quiere invitar"
-
-#. module: base_calendar
-#: help:calendar.alarm,duration:0
-#: help:res.alarm,duration:0
-msgid ""
-"Duration' and 'Repeat' are both optional, but if one occurs, so MUST the "
-"other"
-msgstr ""
-"Duración' y 'Repetir' son ambos opcionales, pero si uno está activo también "
-"debe estarlo el otro"
-
-#. module: base_calendar
-#: model:ir.model,name:base_calendar.model_calendar_event_edit_all
-msgid "Calendar Edit all event"
-msgstr "Editar todos los eventos del calendario"
-
-#. module: base_calendar
-#: help:calendar.attendee,role:0
-msgid "Participation role for the calendar user"
-msgstr "Rol de participación para el usuario del calendario."
-
-#. module: base_calendar
-#: view:calendar.attendee:0
-#: field:calendar.attendee,delegated_to:0
-msgid "Delegated To"
-msgstr "Delegado a"
-
-#. module: base_calendar
-#: help:calendar.alarm,action:0
-msgid "Defines the action to be invoked when an alarm is triggered"
-msgstr "Define la acción a invocar cuando salte la alarma"
-
-#. module: base_calendar
-#: selection:calendar.event,end_type:0
-#: selection:calendar.todo,end_type:0
-msgid "End date"
-msgstr "Fecha de fin"
-
-#. module: base_calendar
-#: view:calendar.event:0
-msgid "Search Events"
-msgstr "Buscar eventos"
-
-#. module: base_calendar
-#: view:calendar.event:0
-msgid "Recurrency Option"
-msgstr "Opción de recurrencia"
-
-#. module: base_calendar
-#: selection:base.calendar.set.exrule,freq:0
+#. module: calendar
 #: selection:calendar.event,rrule_type:0
-#: selection:calendar.todo,rrule_type:0
-msgid "Weekly"
-msgstr "Semanal"
-
-#. module: base_calendar
-#: help:calendar.alarm,active:0
-#: help:res.alarm,active:0
-msgid ""
-"If the active field is set to true, it will allow you to hide the event "
-"alarm information without removing it."
-msgstr ""
-"Si el campo activo es verdadero, le permitirá ocultar la notificación de "
-"aviso del evento sin eliminarlo."
-
-#. module: base_calendar
-#: field:calendar.event,recurrent_id:0
-#: field:calendar.todo,recurrent_id:0
-msgid "Recurrent ID date"
-msgstr "ID fecha recurrente"
-
-#. module: base_calendar
-#: sql_constraint:res.users:0
-msgid "You can not have two users with the same login !"
-msgstr "¡No puede tener dos usuarios con el mismo identificador de usuario!"
-
-#. module: base_calendar
-#: field:calendar.alarm,state:0
-#: view:calendar.attendee:0
-#: field:calendar.attendee,state:0
-#: view:calendar.event:0
-#: field:calendar.event,state:0
-#: field:calendar.todo,state:0
-msgid "State"
-msgstr "Estado"
-
-#. module: base_calendar
-#: view:res.alarm:0
-msgid "Reminder Details"
-msgstr "Detalles del recordatorio"
-
-#. module: base_calendar
-#: view:calendar.attendee:0
-msgid "To Review"
-msgstr "A revisar"
-
-#. module: base_calendar
-#: field:base.calendar.set.exrule,freq:0
-#: field:calendar.event,freq:0
-#: field:calendar.todo,freq:0
-msgid "Frequency"
-msgstr "Frecuencia"
-
-#. module: base_calendar
-#: selection:calendar.alarm,state:0
-msgid "Done"
-msgstr "Hecho"
-
-#. module: base_calendar
-#: help:calendar.event,interval:0
-#: help:calendar.todo,interval:0
-msgid "Repeat every (Days/Week/Month/Year)"
-msgstr "Repetir cada (días/semana/mes/año)"
-
-#. module: base_calendar
-#: view:base_calendar.invite.attendee:0
-#: field:base_calendar.invite.attendee,user_ids:0
-msgid "Users"
-msgstr "Usuarios"
-
-#. module: base_calendar
-#: view:base.calendar.set.exrule:0
-msgid "of"
-msgstr "de"
-
-#. module: base_calendar
-#: view:base_calendar.invite.attendee:0
-#: view:calendar.event:0
-#: view:calendar.event.edit.all:0
-msgid "Cancel"
-msgstr "Cancelar"
-
-#. module: base_calendar
-#: model:ir.model,name:base_calendar.model_res_users
-msgid "res.users"
-msgstr "res.usuarios"
-
-#. module: base_calendar
-#: selection:base.calendar.set.exrule,week_list:0
-#: selection:calendar.event,week_list:0
-#: selection:calendar.todo,week_list:0
-msgid "Tuesday"
-msgstr "Martes"
-
-#. module: base_calendar
-#: help:calendar.alarm,description:0
-msgid ""
-"Provides a more complete                             description of the "
-"calendar component, than that                             provided by the "
-"\"SUMMARY\" property"
-msgstr ""
-"Facilita una descripción más completa del componente del calendario que la "
-"facilitada por la propiedad \"RESUMEN\""
-
-#. module: base_calendar
-#: view:calendar.event:0
-msgid "Responsible User"
-msgstr "Usuario responsable"
-
-#. module: base_calendar
-#: selection:calendar.attendee,availability:0
-#: selection:calendar.event,show_as:0
-#: selection:calendar.todo,show_as:0
-#: selection:res.users,availability:0
-msgid "Busy"
-msgstr "Ocupado"
-
-#. module: base_calendar
-#: model:ir.model,name:base_calendar.model_calendar_event
-msgid "Calendar Event"
-msgstr "Evento de calendario"
-
-#. module: base_calendar
-#: selection:calendar.attendee,state:0
-#: selection:calendar.event,state:0
-#: selection:calendar.todo,state:0
-msgid "Tentative"
-msgstr "Provisional"
-
-#. module: base_calendar
-#: field:calendar.event,interval:0
-#: field:calendar.todo,interval:0
-msgid "Repeat every"
-msgstr "Repetir cada"
-
-#. module: base_calendar
-#: selection:calendar.event,end_type:0
-#: selection:calendar.todo,end_type:0
-msgid "Fix amout of times"
-msgstr "Cantidad fija de veces"
-
-#. module: base_calendar
-#: field:calendar.event,recurrency:0
-#: field:calendar.todo,recurrency:0
-msgid "Recurrent"
-msgstr "Recurrente"
-
-#. module: base_calendar
-#: field:calendar.event,rrule_type:0
-#: field:calendar.todo,rrule_type:0
-msgid "Recurrency"
-msgstr "Recurrencia"
-
-#. module: base_calendar
-#: model:ir.actions.act_window,name:base_calendar.action_view_attendee_form
-#: model:ir.ui.menu,name:base_calendar.menu_attendee_invitations
-msgid "Event Invitations"
-msgstr "Invitaciones al evento"
-
-#. module: base_calendar
-#: selection:base.calendar.set.exrule,week_list:0
-#: selection:calendar.event,week_list:0
-#: selection:calendar.todo,week_list:0
-msgid "Thursday"
-msgstr "Jueves"
-
-#. module: base_calendar
-#: field:calendar.event,exrule:0
-#: field:calendar.todo,exrule:0
-msgid "Exception Rule"
-msgstr "Regla de excepción"
-
-#. module: base_calendar
-#: help:calendar.attendee,language:0
-msgid ""
-"To specify the language for text values in aproperty or property parameter."
-msgstr ""
-"Para indicar el idioma de los valores de texto en una propiedad o parámetro "
-"de propiedad."
-
-#. module: base_calendar
-#: view:calendar.event:0
-msgid "Details"
-msgstr "Detalles"
-
-#. module: base_calendar
-#: help:calendar.event,exrule:0
-#: help:calendar.todo,exrule:0
-msgid ""
-"Defines a rule or repeating pattern of time to exclude from the recurring "
-"rule."
-msgstr ""
-"Define una regla o patrón de repetición de tiempo a excluir de la regla "
-"recurrente."
-
-#. module: base_calendar
-#: field:base.calendar.set.exrule,month_list:0
-#: field:calendar.event,month_list:0
-#: field:calendar.todo,month_list:0
-msgid "Month"
-msgstr "Mes"
-
-#. module: base_calendar
-#: view:base_calendar.invite.attendee:0
-#: view:calendar.event:0
-msgid "Invite People"
-msgstr "Invitar personas"
-
-#. module: base_calendar
-#: help:calendar.event,rrule:0
-#: help:calendar.todo,rrule:0
-msgid ""
-"Defines a rule or repeating pattern for recurring events\n"
-"e.g.: Every other month on the last Sunday of the month for 10 occurrences:  "
-"      FREQ=MONTHLY;INTERVAL=2;COUNT=10;BYDAY=-1SU"
-msgstr ""
-"Define una regla o patrón repetitivo para eventos recurrentes.\n"
-"Por ejemplo: Para 10 ocurrencias cada último domingo de cada dos meses : "
-"FREQ=MONTHLY;INTERVAL=2;COUNT=10;BYDAY=-1SU"
-
-#. module: base_calendar
-#: field:calendar.attendee,dir:0
-msgid "URI Reference"
-msgstr "Referencia URI"
-
-#. module: base_calendar
-#: field:calendar.alarm,description:0
-#: view:calendar.event:0
-#: field:calendar.event,description:0
-#: field:calendar.event,name:0
-#: field:calendar.todo,description:0
-#: field:calendar.todo,name:0
-msgid "Description"
-msgstr "Descripción"
-
-#. module: base_calendar
-#: selection:base.calendar.set.exrule,month_list:0
-#: selection:calendar.event,month_list:0
-#: selection:calendar.todo,month_list:0
-msgid "May"
-msgstr "Mayo"
-
-#. module: base_calendar
-#: field:base_calendar.invite.attendee,type:0
-#: view:calendar.attendee:0
-msgid "Type"
-msgstr "Tipo"
-
-#. module: base_calendar
-#: view:calendar.attendee:0
-msgid "Search Invitations"
-msgstr "Buscar invitaciones"
-
-#. module: base_calendar
-#: selection:calendar.alarm,trigger_occurs:0
-#: selection:res.alarm,trigger_occurs:0
-msgid "After"
-msgstr "Después de"
-
-#. module: base_calendar
-#: selection:calendar.alarm,state:0
-msgid "Stop"
-msgstr "Parar"
-
-#. module: base_calendar
-#: model:ir.model,name:base_calendar.model_ir_values
-msgid "ir.values"
-msgstr "ir.valores"
-
-#. module: base_calendar
-#: model:ir.model,name:base_calendar.model_ir_model
-msgid "Objects"
-msgstr "Objetos"
-
-#. module: base_calendar
-#: view:calendar.attendee:0
-#: selection:calendar.attendee,state:0
-msgid "Delegated"
-msgstr "Delegada"
-
-#. module: base_calendar
-#: field:base.calendar.set.exrule,sa:0
-#: field:calendar.event,sa:0
-#: field:calendar.todo,sa:0
-msgid "Sat"
-msgstr "Sáb"
-
-#. module: base_calendar
-#: view:calendar.event:0
-msgid "Choose day where repeat the meeting"
-msgstr "Eligir día en el que repetir la cita"
-
-#. module: base_calendar
-#: selection:base.calendar.set.exrule,freq:0
-msgid "Minutely"
-msgstr "Cada minuto"
-
-#. module: base_calendar
-#: help:calendar.attendee,sent_by:0
-msgid "Specify the user that is acting on behalf of the calendar user"
-msgstr ""
-"Indique el usuario que está actuando en nombre del usuario del calendario."
-
-#. module: base_calendar
-#: view:calendar.event:0
-#: field:calendar.event.edit.all,date_deadline:0
-msgid "End Date"
-msgstr "Fecha final"
-
-#. module: base_calendar
-#: selection:base.calendar.set.exrule,month_list:0
-#: selection:calendar.event,month_list:0
-#: selection:calendar.todo,month_list:0
-msgid "February"
-msgstr "Febrero"
-
-#. module: base_calendar
-#: selection:calendar.event,freq:0
-#: selection:calendar.todo,freq:0
-msgid "Months"
-msgstr "Meses"
-
-#. module: base_calendar
-#: selection:calendar.attendee,cutype:0
-msgid "Resource"
-msgstr "Recurso"
-
-#. module: base_calendar
-#: field:res.alarm,name:0
-msgid "Name"
-msgstr "Nombre"
-
-#. module: base_calendar
-#: model:ir.model,name:base_calendar.model_calendar_alarm
-msgid "Event alarm information"
-msgstr "Información del aviso del evento"
-
-#. module: base_calendar
-#: help:calendar.alarm,name:0
-msgid ""
-"Contains the text to be                      used as the message subject for "
-"email                      or contains the text to be used for display"
-msgstr ""
-"Contiene el texto a usar como asunto del mensaje para correos electrónicos, "
-"o contiene el texto a mostrar"
-
-#. module: base_calendar
-#: field:calendar.event,alarm_id:0
-#: field:calendar.event,base_calendar_alarm_id:0
-#: field:calendar.todo,alarm_id:0
-#: field:calendar.todo,base_calendar_alarm_id:0
-msgid "Alarm"
-msgstr "Alarma"
-
-#. module: base_calendar
-#: code:addons/base_calendar/wizard/base_calendar_set_exrule.py:90
-#, python-format
-msgid "Please Apply Recurrency before applying Exception Rule."
-msgstr ""
-"Por favor, aplique la repetición antes de aplicar la excepción de la regla"
-
-#. module: base_calendar
-#: field:calendar.attendee,sent_by_uid:0
-msgid "Sent By User"
-msgstr "Enviado por usuario"
-
-#. module: base_calendar
-#: selection:base.calendar.set.exrule,month_list:0
-#: selection:calendar.event,month_list:0
-#: selection:calendar.todo,month_list:0
-msgid "April"
-msgstr "Abril"
-
-#. module: base_calendar
-#: view:calendar.event:0
-msgid "Recurrency period"
-msgstr "Periodo de recurrencia"
-
-#. module: base_calendar
-#: field:base.calendar.set.exrule,week_list:0
+msgid "Week(s)"
+msgstr ""
+
+#. module: calendar
 #: field:calendar.event,week_list:0
-#: field:calendar.todo,week_list:0
 msgid "Weekday"
 msgstr "Día de la semana"
 
-#. module: base_calendar
-#: field:base.calendar.set.exrule,byday:0
-#: field:calendar.event,byday:0
-#: field:calendar.todo,byday:0
-msgid "By day"
-msgstr "Por día"
-
-#. module: base_calendar
-#: field:calendar.alarm,model_id:0
-msgid "Model"
-msgstr "Modelo"
-
-#. module: base_calendar
-#: selection:calendar.alarm,action:0
-msgid "Audio"
-msgstr "Audio"
-
-#. module: base_calendar
-#: field:calendar.event,id:0
-#: field:calendar.todo,id:0
-msgid "ID"
-msgstr "ID"
-
-#. module: base_calendar
-#: selection:calendar.attendee,role:0
-msgid "For information Purpose"
-msgstr "Con propósito informativo"
-
-#. module: base_calendar
-#: view:base_calendar.invite.attendee:0
-msgid "Invite"
-msgstr "Invitar"
-
-#. module: base_calendar
-#: model:ir.model,name:base_calendar.model_calendar_attendee
-msgid "Attendee information"
-msgstr "Información asistentes"
-
-#. module: base_calendar
-#: field:calendar.alarm,res_id:0
-msgid "Resource ID"
-msgstr "ID del registro"
-
-#. module: base_calendar
-#: selection:calendar.attendee,state:0
-msgid "Needs Action"
-msgstr "Necesita acción"
-
-#. module: base_calendar
-#: field:calendar.attendee,sent_by:0
-msgid "Sent By"
-msgstr "Enviado por"
-
-#. module: base_calendar
-#: field:calendar.event,sequence:0
-#: field:calendar.todo,sequence:0
-msgid "Sequence"
-msgstr "Secuencia"
-
-#. module: base_calendar
-#: help:calendar.event,alarm_id:0
-#: help:calendar.todo,alarm_id:0
-msgid "Set an alarm at this time, before the event occurs"
-msgstr "Configure una alarma en este momento, antes de que ocurra el evento"
-
-#. module: base_calendar
-#: selection:base_calendar.invite.attendee,type:0
-msgid "Internal User"
-msgstr "Usuario interno"
-
-#. module: base_calendar
-#: view:calendar.attendee:0
-#: view:calendar.event:0
-msgid "Accept"
-msgstr "Aceptar"
-
-#. module: base_calendar
-#: selection:base.calendar.set.exrule,week_list:0
-#: selection:calendar.event,week_list:0
-#: selection:calendar.todo,week_list:0
-msgid "Saturday"
-msgstr "Sábado"
-
-#. module: base_calendar
-#: view:calendar.attendee:0
-msgid "Invitation To"
-msgstr "Invitación a"
-
-#. module: base_calendar
-#: selection:base.calendar.set.exrule,byday:0
-#: selection:calendar.event,byday:0
-#: selection:calendar.todo,byday:0
-msgid "Second"
-msgstr "Segundo"
-
-#. module: base_calendar
-#: field:calendar.attendee,availability:0
-#: field:res.users,availability:0
-msgid "Free/Busy"
-msgstr "Libre/Ocupado"
-
-#. module: base_calendar
-#: field:calendar.event,end_type:0
-#: field:calendar.todo,end_type:0
-msgid "Way to end reccurency"
-msgstr "Forma de terminar recurrencia"
-
-#. module: base_calendar
-#: field:calendar.alarm,duration:0
-#: field:calendar.alarm,trigger_duration:0
-#: field:calendar.event,duration:0
-#: field:calendar.todo,date:0
-#: field:calendar.todo,duration:0
-#: field:res.alarm,duration:0
-#: field:res.alarm,trigger_duration:0
-msgid "Duration"
-msgstr "Duración"
-
-#. module: base_calendar
-#: selection:base_calendar.invite.attendee,type:0
-msgid "External Email"
-msgstr "Email externo"
-
-#. module: base_calendar
-#: field:calendar.alarm,trigger_date:0
-msgid "Trigger Date"
-msgstr "Fecha activación"
-
-#. module: base_calendar
-#: help:calendar.alarm,attach:0
-msgid ""
-"* Points to a sound resource,                     which is rendered when the "
-"alarm is triggered for audio,\n"
-"                    * File which is intended to be sent as message "
-"attachments for email,\n"
-"                    * Points to a procedure resource, which is invoked when  "
-"                    the alarm is triggered for procedure."
-msgstr ""
-"* Apunta a un recurso de sonido, que se escucha cuando la alarma se activa "
-"por audio.\n"
-"* El archivo que está intentando ser enviado como adjunto en el correo "
-"electrónico.\n"
-"* Apunta a un recurso de procedimiento, que se invoca cuando la alarma se "
-"activa por procedimiento."
-
-#. module: base_calendar
-#: selection:base.calendar.set.exrule,byday:0
-#: selection:calendar.event,byday:0
-#: selection:calendar.todo,byday:0
-msgid "Fifth"
-msgstr "Quinto"
-
-#~ msgid "Set Exclude range"
-#~ msgstr "Fijar el rango de exclusión"+#. module: calendar
+#. openerp-web
+#: code:addons/calendar/static/src/xml/base_calendar.xml:54
+#, python-format
+msgid "When"
+msgstr ""
+
+#. module: calendar
+#. openerp-web
+#: code:addons/calendar/static/src/xml/base_calendar.xml:58
+#, python-format
+msgid "Where"
+msgstr ""
+
+#. module: calendar
+#. openerp-web
+#: code:addons/calendar/static/src/xml/base_calendar.xml:62
+#, python-format
+msgid "Who"
+msgstr ""
+
+#. module: calendar
+#: selection:calendar.event,rrule_type:0
+msgid "Year(s)"
+msgstr "Año(s)"
+
+#. module: calendar
+#. openerp-web
+#: code:addons/calendar/static/src/xml/base_calendar.xml:45
+#, python-format
+msgid "Yes I'm going."
+msgstr ""
+
+#. module: calendar
+#: code:addons/calendar/calendar.py:104
+#, python-format
+msgid "You cannot duplicate a calendar attendee."
+msgstr ""
+
+#. module: calendar
+#: field:calendar.contacts,active:0
+msgid "active"
+msgstr "activo"
+
+#. module: calendar
+#: field:calendar.event,color_partner_id:0
+msgid "colorize"
+msgstr ""
+
+#. module: calendar
+#: code:addons/calendar/calendar.py:1247
+#, python-format
+msgid "count cannot be negative or 0."
+msgstr ""
+
+#. module: calendar
+#: code:addons/calendar/calendar.py:1245
+#, python-format
+msgid "interval cannot be negative."
+msgstr ""
+
+#. module: calendar
+#: code:addons/calendar/calendar.py:1245 code:addons/calendar/calendar.py:1247
+#, python-format
+msgid "warning!"
+msgstr ""