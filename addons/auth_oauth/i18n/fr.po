# #-#-#-#-#  fr.po (Odoo 9.0)  #-#-#-#-#
# Translation of Odoo Server.
# This file contains the translation of the following modules:
# * auth_oauth
#
# Translators:
# Clo <clo@odoo.com>, 2015
# Lucas Deliege <lud@odoo.com>, 2015
# Maxime Chambreuil <maxime.chambreuil@gmail.com>, 2015-2016
# Quentin THEURET <quentin@theuret.net>, 2015
# #-#-#-#-#  fr.po (Odoo Server 10.0alpha1e)  #-#-#-#-#
# Translation of Odoo Server.
# This file contains the translation of the following modules:
# * auth_oauth
#
# Translators:
# Xavier Belmere <Info@cartmeleon.com>, 2016
# Martin Trigaux <mat@odoo.com>, 2016
# Adriana Ierfino <adriana.ierfino@savoirfairelinux.com>, 2016
# Fabien Pinckaers <fp@openerp.com>, 2016
# Maxime Chambreuil <mchambreuil@ursainfosystems.com>, 2016
# Melanie Bernard <mbe@odoo.com>, 2016
# Lucas Deliege <lud@odoo.com>, 2016
# Nancy Bolognesi <nb@microcom.ca>, 2016
# Clo <clo@odoo.com>, 2016
# Xavier Symons <xsy@openerp.com>, 2016
# Olivier Lenoir <olivier.lenoir@free.fr>, 2016
#, fuzzy
msgid ""
msgstr ""
"Project-Id-Version: Odoo Server 10.0alpha1e\n"
"Report-Msgid-Bugs-To: \n"
<<<<<<< HEAD
"POT-Creation-Date: 2016-08-19 10:24+0000\n"
=======
"POT-Creation-Date: 2016-08-18 14:07+0000\n"
>>>>>>> bc1a0a32
"PO-Revision-Date: 2016-08-18 08:37+0000\n"
"Last-Translator: Olivier Lenoir <olivier.lenoir@free.fr>, 2016\n"
"Language-Team: French (https://www.transifex.com/odoo/teams/41243/fr/)\n"
"Language: fr\n"
"MIME-Version: 1.0\n"
"Content-Type: text/plain; charset=UTF-8\n"
"Content-Transfer-Encoding: \n"
"#-#-#-#-#  fr.po (Odoo 9.0)  #-#-#-#-#\n"
"Plural-Forms: nplurals=2; plural=(n > 1);\n"
"#-#-#-#-#  fr.po (Odoo Server 10.0alpha1e)  #-#-#-#-#\n"
"Plural-Forms: nplurals=2; plural=(n > 1);\n"

#. module: auth_oauth
<<<<<<< HEAD
=======
#: model:ir.ui.view,arch_db:auth_oauth.view_general_configuration
#, fuzzy
msgid ""
"<br/>\n"
"                                    - Create a new project<br/>\n"
"                                    - Go to Api Access<br/>\n"
"                                    - Create an oauth client_id<br/>\n"
"                                    - Edit settings and set both Authorized "
"Redirect URIs and Authorized JavaScript Origins to your hostname.<br/>\n"
"                                    <br/>\n"
"                                    Now copy paste the client_id here:"
msgstr ""
"<br/>\n"
"                                    - Créez un nouveau projet<br/>\n"
"                                    - Allez sur l'accès Api<br/>\n"
"                                    - Créez un oauth client_id<br/>\n"
"                                    - Modifiez les paramètres et configurez "
"à la fois Authorized Redirect URIs et les Authorized JavaScript Origins vers "
"votre hostname.<br/>\n"
"                                    <br/>\n"
"                                    Maintenant, copiez/collez le client_id "
"ici:"

#. module: auth_oauth
>>>>>>> bc1a0a32
#: code:addons/auth_oauth/controllers/main.py:98
#, python-format
msgid "Access Denied"
msgstr "Accès refusé"

#. module: auth_oauth
#: model:ir.model.fields,field_description:auth_oauth.field_res_users_property_account_payable_id
msgid "Account Payable"
msgstr "Compte fournisseur"

#. module: auth_oauth
#: model:ir.model.fields,field_description:auth_oauth.field_res_users_property_account_receivable_id
msgid "Account Receivable"
msgstr "Compte client"

#. module: auth_oauth
#: model:ir.model.fields,field_description:auth_oauth.field_base_config_settings_auth_oauth_google_enabled
#: model:ir.ui.view,arch_db:auth_oauth.view_general_configuration
msgid "Allow users to sign in with Google"
msgstr "Autoriser les utilisateurs à se connecter avec Google"

#. module: auth_oauth
#: model:ir.model.fields,field_description:auth_oauth.field_auth_oauth_provider_enabled
msgid "Allowed"
msgstr "Autorisé"

#. module: auth_oauth
#: model:ir.ui.view,arch_db:auth_oauth.view_general_configuration
msgid "Authentication"
msgstr "Authentification"

#. module: auth_oauth
#: model:ir.model.fields,field_description:auth_oauth.field_auth_oauth_provider_auth_endpoint
msgid "Authentication URL"
msgstr "URL d'authentification"

#. module: auth_oauth
#: model:ir.model.fields,field_description:auth_oauth.field_res_users_bank_account_count
msgid "Bank"
msgstr "Banque"

#. module: auth_oauth
#: model:ir.model.fields,field_description:auth_oauth.field_auth_oauth_provider_body
msgid "Body"
msgstr "Corps"

#. module: auth_oauth
#: model:ir.model.fields,field_description:auth_oauth.field_auth_oauth_provider_css_class
msgid "CSS class"
msgstr "Classe CSS"

#. module: auth_oauth
#: model:ir.ui.view,arch_db:auth_oauth.view_general_configuration
msgid ""
"Check that the application type is set on <b>Web Application</b>. \n"
"                                        Now configure the allowed pages on "
"which you will be redirected."
msgstr ""

#. module: auth_oauth
#: model:ir.ui.view,arch_db:auth_oauth.view_general_configuration
msgid ""
"Click on <b>Create Project</b> and enter the project name and \n"
"                                        other details."
msgstr ""

#. module: auth_oauth
#: model:ir.ui.view,arch_db:auth_oauth.view_general_configuration
msgid "Click on <b>Use Google APIs</b>"
msgstr ""

#. module: auth_oauth
#: model:ir.model.fields,field_description:auth_oauth.field_auth_oauth_provider_client_id
#: model:ir.model.fields,field_description:auth_oauth.field_base_config_settings_auth_oauth_google_client_id
msgid "Client ID"
msgstr "Id. client"

#. module: auth_oauth
#: model:ir.model.fields,field_description:auth_oauth.field_res_users_ref_company_ids
msgid "Companies that refers to partner"
msgstr "Sociétés qui font réference au partenaire"

#. module: auth_oauth
#: model:ir.ui.view,arch_db:auth_oauth.view_general_configuration
msgid "Connect to your Google account and go to"
msgstr ""

#. module: auth_oauth
#: model:ir.model.fields,field_description:auth_oauth.field_res_users_contract_ids
#: model:ir.model.fields,field_description:auth_oauth.field_res_users_contracts_count
msgid "Contracts"
msgstr "Contrats"

#. module: auth_oauth
#: model:ir.model.fields,field_description:auth_oauth.field_auth_oauth_provider_create_uid
msgid "Created by"
msgstr "Créé par"

#. module: auth_oauth
#: model:ir.model.fields,field_description:auth_oauth.field_auth_oauth_provider_create_date
msgid "Created on"
msgstr "Créé le"

#. module: auth_oauth
#: model:ir.model.fields,field_description:auth_oauth.field_res_users_currency_id
msgid "Currency"
msgstr "Devise"

#. module: auth_oauth
#: model:ir.model.fields,field_description:auth_oauth.field_res_users_property_payment_term_id
msgid "Customer Payment Term"
msgstr "Conditions de paiement client"

#. module: auth_oauth
#: model:ir.model.fields,field_description:auth_oauth.field_auth_oauth_provider_data_endpoint
msgid "Data URL"
msgstr "URL des données"

#. module: auth_oauth
#: model:ir.model.fields,field_description:auth_oauth.field_res_users_trust
msgid "Degree of trust you have in this debtor"
msgstr "Niveau de confiance que vous avez avec ce débiteur"

#. module: auth_oauth
#: model:ir.model.fields,field_description:auth_oauth.field_auth_oauth_provider_display_name
#, fuzzy
msgid "Display Name"
msgstr ""
"#-#-#-#-#  fr.po (Odoo 9.0)  #-#-#-#-#\n"
"Nom affiché\n"
"#-#-#-#-#  fr.po (Odoo Server 10.0alpha1e)  #-#-#-#-#\n"
"Afficher le nom"
<<<<<<< HEAD

#. module: auth_oauth
#: model:ir.ui.view,arch_db:auth_oauth.view_general_configuration
msgid ""
"Fill in your address, email and the product name (for example odoo) \n"
"                                        and then save."
msgstr ""
=======
>>>>>>> bc1a0a32

#. module: auth_oauth
#: model:ir.model.fields,field_description:auth_oauth.field_res_users_property_account_position_id
#, fuzzy
msgid "Fiscal Position"
msgstr ""
"#-#-#-#-#  fr.po (Odoo 9.0)  #-#-#-#-#\n"
"Régime fiscal\n"
"#-#-#-#-#  fr.po (Odoo Server 10.0alpha1e)  #-#-#-#-#\n"
"Position fiscale"

#. module: auth_oauth
#: model:ir.ui.view,arch_db:auth_oauth.view_general_configuration
msgid "Google Client ID:"
msgstr ""

#. module: auth_oauth
#: model:ir.model.fields,field_description:auth_oauth.field_res_users_has_unreconciled_entries
#, fuzzy
msgid "Has unreconciled entries"
msgstr ""
"#-#-#-#-#  fr.po (Odoo 9.0)  #-#-#-#-#\n"
"A des écritures non réconciliées\n"
"#-#-#-#-#  fr.po (Odoo Server 10.0alpha1e)  #-#-#-#-#\n"
"A des écritures non lettrées"

#. module: auth_oauth
#: model:ir.model.fields,field_description:auth_oauth.field_auth_oauth_provider_id
msgid "ID"
msgstr "ID"

#. module: auth_oauth
#: model:ir.model.fields,field_description:auth_oauth.field_res_users_invoice_warn
msgid "Invoice"
msgstr "Facture"

#. module: auth_oauth
#: model:ir.model.fields,field_description:auth_oauth.field_res_users_invoice_ids
msgid "Invoices"
msgstr "Factures"

#. module: auth_oauth
#: model:ir.model.fields,field_description:auth_oauth.field_res_users_issued_total
#: model:ir.model.fields,field_description:auth_oauth.field_res_users_journal_item_count
msgid "Journal Items"
msgstr "Écritures comptables"

#. module: auth_oauth
#: model:ir.model.fields,field_description:auth_oauth.field_auth_oauth_provider___last_update
#, fuzzy
msgid "Last Modified on"
msgstr ""
"#-#-#-#-#  fr.po (Odoo 9.0)  #-#-#-#-#\n"
"Dernière modification le\n"
"#-#-#-#-#  fr.po (Odoo Server 10.0alpha1e)  #-#-#-#-#\n"
"Dernière Modification le"

#. module: auth_oauth
#: model:ir.model.fields,field_description:auth_oauth.field_auth_oauth_provider_write_uid
#, fuzzy
msgid "Last Updated by"
msgstr ""
"#-#-#-#-#  fr.po (Odoo 9.0)  #-#-#-#-#\n"
"Mis à jour par\n"
"#-#-#-#-#  fr.po (Odoo Server 10.0alpha1e)  #-#-#-#-#\n"
"Dernière mise à jour par"

#. module: auth_oauth
#: model:ir.model.fields,field_description:auth_oauth.field_auth_oauth_provider_write_date
#, fuzzy
msgid "Last Updated on"
msgstr ""
"#-#-#-#-#  fr.po (Odoo 9.0)  #-#-#-#-#\n"
"Mis à jour le\n"
"#-#-#-#-#  fr.po (Odoo Server 10.0alpha1e)  #-#-#-#-#\n"
"Dernière mise à jour le"

#. module: auth_oauth
#: model:ir.model.fields,help:auth_oauth.field_res_users_last_time_entries_checked
msgid ""
"Last time the invoices & payments matching was performed for this partner. "
"It is set either if there's not at least an unreconciled debit and an "
"unreconciled credit or if you click the \"Done\" button."
msgstr ""
"La dernière fois que la correspondance des factures et paiements a été faite "
"pour ce partenaire. C'est configuré s'il n'y a pas au moins un débit et un "
"crédit non réconcilié ou si vous cliquez sur le bouton \"Fait\"."

#. module: auth_oauth
#: model:ir.model.fields,field_description:auth_oauth.field_res_users_last_time_entries_checked
msgid "Latest Invoices & Payments Matching Date"
msgstr "Date de dernière correspondance des factures et paiements"

#. module: auth_oauth
#: model:ir.model.fields,field_description:auth_oauth.field_res_users_invoice_warn_msg
msgid "Message for Invoice"
msgstr "Message pour Facture"

#. module: auth_oauth
#: model:ir.model.fields,field_description:auth_oauth.field_res_users_oauth_access_token
msgid "OAuth Access Token"
msgstr "Jeton d'accès OAuth"

#. module: auth_oauth
#: model:ir.model.fields,field_description:auth_oauth.field_res_users_oauth_provider_id
msgid "OAuth Provider"
msgstr "Fournisseur OAuth"

#. module: auth_oauth
#: model:ir.ui.menu,name:auth_oauth.menu_oauth_providers
msgid "OAuth Providers"
msgstr "Fournisseurs OAuth"

#. module: auth_oauth
#: sql_constraint:res.users:0
msgid "OAuth UID must be unique per provider"
msgstr "L'UID OAuth doit être unique par fournisseur"

#. module: auth_oauth
#: model:ir.model.fields,field_description:auth_oauth.field_res_users_oauth_uid
msgid "OAuth User ID"
msgstr "Id. utilisateur OAuth"

#. module: auth_oauth
#: model:ir.model,name:auth_oauth.model_auth_oauth_provider
msgid "OAuth2 provider"
msgstr "Fournisseur OAuth2"

#. module: auth_oauth
#: model:ir.ui.view,arch_db:auth_oauth.view_users_form
msgid "Oauth"
msgstr "Oauth"

#. module: auth_oauth
#: model:ir.model.fields,help:auth_oauth.field_res_users_oauth_uid
msgid "Oauth Provider user_id"
msgstr "user_id du fournisseur OAuth"

#. module: auth_oauth
#: model:ir.ui.view,arch_db:auth_oauth.view_general_configuration
msgid ""
"On the left side menu, select the sub menu <b>Credentials</b> \n"
"                                        (from <b>API Manager</b>) then "
"select <b>OAuth consent screen</b>."
msgstr ""

#. module: auth_oauth
#: model:ir.ui.view,arch_db:auth_oauth.view_general_configuration
msgid ""
"Once done, you receive two information (your <b>Client ID</b> and <b>\n"
"                                        Client Secret</b>). You have to "
"insert your <b>Client ID</b> in \n"
"                                        the field below."
msgstr ""

#. module: auth_oauth
#: model:ir.model.fields,field_description:auth_oauth.field_res_users_debit_limit
#, fuzzy
msgid "Payable Limit"
msgstr ""
"#-#-#-#-#  fr.po (Odoo 9.0)  #-#-#-#-#\n"
"Plafond autorisé\n"
"#-#-#-#-#  fr.po (Odoo Server 10.0alpha1e)  #-#-#-#-#\n"
"Limite de débit"

#. module: auth_oauth
#: model:ir.model.fields,field_description:auth_oauth.field_auth_oauth_provider_name
msgid "Provider name"
msgstr "Nom du fournisseur"

#. module: auth_oauth
#: model:ir.actions.act_window,name:auth_oauth.action_oauth_provider
msgid "Providers"
msgstr "Fournisseurs"

#. module: auth_oauth
#: model:ir.ui.view,arch_db:auth_oauth.view_general_configuration
msgid "Return to Top"
msgstr ""

#. module: auth_oauth
#: model:ir.model.fields,field_description:auth_oauth.field_auth_oauth_provider_scope
msgid "Scope"
msgstr "Portée"

#. module: auth_oauth
<<<<<<< HEAD
#: model:ir.model.fields,help:auth_oauth.field_res_users_invoice_warn
msgid ""
"Selecting the \"Warning\" option will notify user with the message, "
"Selecting \"Blocking Message\" will throw an exception with the message and "
"block the flow. The Message has to be written in the next field."
msgstr ""
"Sélectionner l'option 'Avertissement' notifiera l'utilisateur avec le "
"Message. Sélectionner 'Message Bloquant' lancera une exception avec le "
"message et bloquera le flux. Le Message doit être encodé dans le champ "
"suivant."

#. module: auth_oauth
#: model:ir.model.fields,field_description:auth_oauth.field_base_config_settings_server_uri_google
msgid "Server uri"
msgstr ""

#. module: auth_oauth
#: model:ir.ui.view,arch_db:auth_oauth.view_general_configuration
msgid "Show Tutorial"
msgstr "Montrer le tutoriel"

#. module: auth_oauth
#: model:ir.model.fields,field_description:auth_oauth.field_base_config_settings_auth_oauth_tutorial_enabled
msgid "Show tutorial"
msgstr ""

#. module: auth_oauth
=======
>>>>>>> bc1a0a32
#: code:addons/auth_oauth/controllers/main.py:96
#, python-format
msgid "Sign up is not allowed on this database."
msgstr "Cette base de données n'autorise pas les inscriptions."

#. module: auth_oauth
#: model:ir.model.fields,help:auth_oauth.field_res_users_property_account_position_id
msgid ""
"The fiscal position will determine taxes and accounts used for the partner."
msgstr ""
"La position fiscale déterminera les taxes et les comptes comptables utilisés "
"par le partneraire"

#. module: auth_oauth
#: model:ir.model.fields,help:auth_oauth.field_res_users_has_unreconciled_entries
#, fuzzy
msgid ""
"The partner has at least one unreconciled debit and credit since last time "
"the invoices & payments matching was performed."
msgstr ""
"#-#-#-#-#  fr.po (Odoo 9.0)  #-#-#-#-#\n"
"Le partenaire a au moins un débit non réconcilié et un crédit depuis que la "
"dernière réconciliation des factures et paiements a été effectuée.\n"
"#-#-#-#-#  fr.po (Odoo Server 10.0alpha1e)  #-#-#-#-#\n"
"Le partenaire a au moins un débit et un crédit non lettré depuis le dernier "
"lettrage des factures et des paiements."
<<<<<<< HEAD

#. module: auth_oauth
#: model:ir.ui.view,arch_db:auth_oauth.view_general_configuration
msgid ""
"Then click on <b>Add Credentials</b> and select the second option \n"
"                                        (OAuth 2.0 Client ID)."
msgstr ""

#. module: auth_oauth
#: model:ir.ui.view,arch_db:auth_oauth.view_general_configuration
msgid "Then click on <b>Create</b>."
msgstr ""
=======
>>>>>>> bc1a0a32

#. module: auth_oauth
#: model:ir.model.fields,help:auth_oauth.field_res_users_property_account_payable_id
#, fuzzy
msgid ""
"This account will be used instead of the default one as the payable account "
"for the current partner"
msgstr ""
"#-#-#-#-#  fr.po (Odoo 9.0)  #-#-#-#-#\n"
"Ce compte de tiers remplacera le compte par défaut.\n"
"#-#-#-#-#  fr.po (Odoo Server 10.0alpha1e)  #-#-#-#-#\n"
"Ce compte de tiers remplacera le compte par défaut du partenaire. "

#. module: auth_oauth
#: model:ir.model.fields,help:auth_oauth.field_res_users_property_account_receivable_id
#, fuzzy
msgid ""
"This account will be used instead of the default one as the receivable "
"account for the current partner"
msgstr ""
"#-#-#-#-#  fr.po (Odoo 9.0)  #-#-#-#-#\n"
"Ce compte remplacera le compte de tiers par défaut pour ce client.\n"
"#-#-#-#-#  fr.po (Odoo Server 10.0alpha1e)  #-#-#-#-#\n"
"Ce compte remplacera le compte de tiers par défaut pour ce partenaire."

#. module: auth_oauth
#: model:ir.model.fields,help:auth_oauth.field_res_users_property_supplier_payment_term_id
msgid ""
"This payment term will be used instead of the default one for purchase "
"orders and vendor bills"
msgstr ""
"Ce délai de paiement sera utilisé à la place de celui par défaut pour les "
"bons de commande et les factures fournisseurs"

#. module: auth_oauth
#: model:ir.model.fields,help:auth_oauth.field_res_users_property_payment_term_id
msgid ""
"This payment term will be used instead of the default one for sale orders "
"and customer invoices"
msgstr ""
"Ce délai de paiement sera utilisé à la place de celui par défaut pour les "
"commandes et les factures clients"

#. module: auth_oauth
#: model:ir.ui.view,arch_db:auth_oauth.view_general_configuration
msgid ""
<<<<<<< HEAD
"To achieve this, complete the field <b>Authorized redirect URIs</b>.\n"
"                                        Copy paste the following link in the "
"box"
msgstr ""

#. module: auth_oauth
#: model:ir.ui.view,arch_db:auth_oauth.view_general_configuration
msgid ""
"To setup the sign in process with Google, you have to perform \n"
"                                    the following steps first."
msgstr ""
=======
"To setup the signin process with Google, first you have to perform the "
"following steps:<br/>\n"
"                                    <br/>\n"
"                                    - Go to the"
msgstr ""
"Pour configurer la procédure d'inscription avec Google, vous devez d'abord "
"effectuer les étapes suivantes: <br/>\n"
"                                    <br/>\n"
"                                    - Allez sur le"
>>>>>>> bc1a0a32

#. module: auth_oauth
#: model:ir.model.fields,field_description:auth_oauth.field_res_users_total_invoiced
msgid "Total Invoiced"
msgstr "Total facturé"

#. module: auth_oauth
#: model:ir.model.fields,field_description:auth_oauth.field_res_users_debit
msgid "Total Payable"
msgstr "Total dû"

#. module: auth_oauth
#: model:ir.model.fields,field_description:auth_oauth.field_res_users_credit
#, fuzzy
msgid "Total Receivable"
msgstr ""
"#-#-#-#-#  fr.po (Odoo 9.0)  #-#-#-#-#\n"
"Total compte client\n"
"#-#-#-#-#  fr.po (Odoo Server 10.0alpha1e)  #-#-#-#-#\n"
"Total du compte client"

#. module: auth_oauth
#: model:ir.model.fields,help:auth_oauth.field_res_users_credit
msgid "Total amount this customer owes you."
msgstr "Montant total que ce client vous doit."

#. module: auth_oauth
#: model:ir.model.fields,help:auth_oauth.field_res_users_debit
msgid "Total amount you have to pay to this vendor."
msgstr "Montant total à payer au fournisseur."

#. module: auth_oauth
#: model:ir.model,name:auth_oauth.model_res_users
msgid "Users"
msgstr "Utilisateurs"

#. module: auth_oauth
#: model:ir.model.fields,help:auth_oauth.field_res_users_currency_id
#, fuzzy
msgid "Utility field to express amount currency"
msgstr ""
"#-#-#-#-#  fr.po (Odoo 9.0)  #-#-#-#-#\n"
"Champs utile pour indiquer le montant de la monnaie\n"
"#-#-#-#-#  fr.po (Odoo Server 10.0alpha1e)  #-#-#-#-#\n"
"Champ utile pour indiquer le montant de la monnaie"

#. module: auth_oauth
#: model:ir.model.fields,field_description:auth_oauth.field_auth_oauth_provider_validation_endpoint
msgid "Validation URL"
msgstr "URL de validation"

#. module: auth_oauth
#: model:ir.model.fields,field_description:auth_oauth.field_res_users_property_supplier_payment_term_id
msgid "Vendor Payment Term"
msgstr "Condition de règlement fournisseur"

#. module: auth_oauth
<<<<<<< HEAD
=======
#: model:ir.model.fields,field_description:auth_oauth.field_res_users_website_message_ids
msgid "Website Messages"
msgstr ""

#. module: auth_oauth
#: model:ir.model.fields,help:auth_oauth.field_res_users_website_message_ids
msgid "Website communication history"
msgstr ""

#. module: auth_oauth
>>>>>>> bc1a0a32
#: code:addons/auth_oauth/controllers/main.py:100
#, python-format
msgid ""
"You do not have access to this database or your invitation has expired. "
"Please ask for an invitation and be sure to follow the link in your "
"invitation email."
msgstr ""
"Vous n'avez pas le droit d'accéder à cette base de données, ou votre "
"invitation a expirée. Merci de faire une demande d'invitation, et de cliquer "
"sur le lien contenu dans le courriel d'invitation."

#. module: auth_oauth
#: model:ir.ui.view,arch_db:auth_oauth.view_oauth_provider_form
#: model:ir.ui.view,arch_db:auth_oauth.view_oauth_provider_list
msgid "arch"
msgstr "arch"

#. module: auth_oauth
#: model:ir.model,name:auth_oauth.model_base_config_settings
msgid "base.config.settings"
msgstr "base.config.settings"

#. module: auth_oauth
#: model:ir.ui.view,arch_db:auth_oauth.view_general_configuration
msgid "e.g. 1234-xyz.apps.googleusercontent.com"
msgstr "par exemple: 1234-xyz.apps.googleusercontent.com"

#. module: auth_oauth
#: model:ir.ui.view,arch_db:auth_oauth.view_general_configuration
msgid "https://console.developers.google.com/"
msgstr "https://console.developers.google.com/"

#. module: auth_oauth
#: model:ir.model,name:auth_oauth.model_ir_config_parameter
msgid "ir.config_parameter"
msgstr "ir.config_parameter"

#. module: auth_oauth
#: model:ir.model.fields,field_description:auth_oauth.field_auth_oauth_provider_sequence
msgid "unknown"
msgstr "inconnu"

<<<<<<< HEAD
#~ msgid ""
#~ "<br/>\n"
#~ "                                    - Ceate a new project<br/>\n"
#~ "                                    - Go to Api Access<br/>\n"
#~ "                                    - Create an oauth client_id<br/>\n"
#~ "                                    - Edit settings and set both "
#~ "Authorized Redirect URIs and Authorized JavaScript Origins to your "
#~ "hostname.<br/>\n"
#~ "                                    <br/>\n"
#~ "                                    Now copy paste the client_id here:"
#~ msgstr ""
#~ "<br/>\n"
#~ "                                    - Créez un nouveau projet<br/>\n"
#~ "                                    - Allez sur l'accès Api<br/>\n"
#~ "                                    - Créez un oauth client_id<br/>\n"
#~ "                                    - Modifiez les paramètres et "
#~ "configurez à la fois Authorized Redirect URIs et les Authorized "
#~ "JavaScript Origins vers votre hostname.<br/>\n"
#~ "                                    <br/>\n"
#~ "                                    Maintenant, copiez/collez le "
#~ "client_id ici:"

#~ msgid "Currency id"
#~ msgstr "ID de la monnaie"

#~ msgid "Google APIs console"
#~ msgstr "Console des APIs Google"

#~ msgid ""
#~ "To setup the signin process with Google, first you have to perform the "
#~ "following steps:<br/>\n"
#~ "                                    <br/>\n"
#~ "                                    - Go to the"
#~ msgstr ""
#~ "Pour configurer la procédure d'inscription avec Google, vous devez "
#~ "d'abord effectuer les étapes suivantes: <br/>\n"
#~ "                                    <br/>\n"
#~ "                                    - Allez sur le"

#~ msgid "Sequence"
#~ msgstr "Séquence"
=======
#~ msgid "Currency id"
#~ msgstr "ID de la monnaie"

#~ msgid "Authentication"
#~ msgstr "Authentification"

#~ msgid "Invoice"
#~ msgstr "Facture"

#~ msgid "Message for Invoice"
#~ msgstr "Message pour Facture"

#~ msgid ""
#~ "Selecting the \"Warning\" option will notify user with the message, "
#~ "Selecting \"Blocking Message\" will throw an exception with the message "
#~ "and block the flow. The Message has to be written in the next field."
#~ msgstr ""
#~ "Sélectionner l'option 'Avertissement' notifiera l'utilisateur avec le "
#~ "Message. Sélectionner 'Message Bloquant' lancera une exception avec le "
#~ "message et bloquera le flux. Le Message doit être encodé dans le champ "
#~ "suivant."

#~ msgid "Sequence"
#~ msgstr "Séquence"

#~ msgid "Show Tutorial"
#~ msgstr "Montrer le tutoriel"

#~ msgid "https://console.developers.google.com/"
#~ msgstr "https://console.developers.google.com/"
>>>>>>> bc1a0a32
<|MERGE_RESOLUTION|>--- conflicted
+++ resolved
@@ -30,11 +30,7 @@
 msgstr ""
 "Project-Id-Version: Odoo Server 10.0alpha1e\n"
 "Report-Msgid-Bugs-To: \n"
-<<<<<<< HEAD
-"POT-Creation-Date: 2016-08-19 10:24+0000\n"
-=======
 "POT-Creation-Date: 2016-08-18 14:07+0000\n"
->>>>>>> bc1a0a32
 "PO-Revision-Date: 2016-08-18 08:37+0000\n"
 "Last-Translator: Olivier Lenoir <olivier.lenoir@free.fr>, 2016\n"
 "Language-Team: French (https://www.transifex.com/odoo/teams/41243/fr/)\n"
@@ -48,8 +44,6 @@
 "Plural-Forms: nplurals=2; plural=(n > 1);\n"
 
 #. module: auth_oauth
-<<<<<<< HEAD
-=======
 #: model:ir.ui.view,arch_db:auth_oauth.view_general_configuration
 #, fuzzy
 msgid ""
@@ -74,7 +68,6 @@
 "ici:"
 
 #. module: auth_oauth
->>>>>>> bc1a0a32
 #: code:addons/auth_oauth/controllers/main.py:98
 #, python-format
 msgid "Access Denied"
@@ -92,7 +85,6 @@
 
 #. module: auth_oauth
 #: model:ir.model.fields,field_description:auth_oauth.field_base_config_settings_auth_oauth_google_enabled
-#: model:ir.ui.view,arch_db:auth_oauth.view_general_configuration
 msgid "Allow users to sign in with Google"
 msgstr "Autoriser les utilisateurs à se connecter avec Google"
 
@@ -102,11 +94,6 @@
 msgstr "Autorisé"
 
 #. module: auth_oauth
-#: model:ir.ui.view,arch_db:auth_oauth.view_general_configuration
-msgid "Authentication"
-msgstr "Authentification"
-
-#. module: auth_oauth
 #: model:ir.model.fields,field_description:auth_oauth.field_auth_oauth_provider_auth_endpoint
 msgid "Authentication URL"
 msgstr "URL d'authentification"
@@ -125,26 +112,6 @@
 #: model:ir.model.fields,field_description:auth_oauth.field_auth_oauth_provider_css_class
 msgid "CSS class"
 msgstr "Classe CSS"
-
-#. module: auth_oauth
-#: model:ir.ui.view,arch_db:auth_oauth.view_general_configuration
-msgid ""
-"Check that the application type is set on <b>Web Application</b>. \n"
-"                                        Now configure the allowed pages on "
-"which you will be redirected."
-msgstr ""
-
-#. module: auth_oauth
-#: model:ir.ui.view,arch_db:auth_oauth.view_general_configuration
-msgid ""
-"Click on <b>Create Project</b> and enter the project name and \n"
-"                                        other details."
-msgstr ""
-
-#. module: auth_oauth
-#: model:ir.ui.view,arch_db:auth_oauth.view_general_configuration
-msgid "Click on <b>Use Google APIs</b>"
-msgstr ""
 
 #. module: auth_oauth
 #: model:ir.model.fields,field_description:auth_oauth.field_auth_oauth_provider_client_id
@@ -158,11 +125,6 @@
 msgstr "Sociétés qui font réference au partenaire"
 
 #. module: auth_oauth
-#: model:ir.ui.view,arch_db:auth_oauth.view_general_configuration
-msgid "Connect to your Google account and go to"
-msgstr ""
-
-#. module: auth_oauth
 #: model:ir.model.fields,field_description:auth_oauth.field_res_users_contract_ids
 #: model:ir.model.fields,field_description:auth_oauth.field_res_users_contracts_count
 msgid "Contracts"
@@ -207,31 +169,21 @@
 "Nom affiché\n"
 "#-#-#-#-#  fr.po (Odoo Server 10.0alpha1e)  #-#-#-#-#\n"
 "Afficher le nom"
-<<<<<<< HEAD
+
+#. module: auth_oauth
+#: model:ir.model.fields,field_description:auth_oauth.field_res_users_property_account_position_id
+#, fuzzy
+msgid "Fiscal Position"
+msgstr ""
+"#-#-#-#-#  fr.po (Odoo 9.0)  #-#-#-#-#\n"
+"Régime fiscal\n"
+"#-#-#-#-#  fr.po (Odoo Server 10.0alpha1e)  #-#-#-#-#\n"
+"Position fiscale"
 
 #. module: auth_oauth
 #: model:ir.ui.view,arch_db:auth_oauth.view_general_configuration
-msgid ""
-"Fill in your address, email and the product name (for example odoo) \n"
-"                                        and then save."
-msgstr ""
-=======
->>>>>>> bc1a0a32
-
-#. module: auth_oauth
-#: model:ir.model.fields,field_description:auth_oauth.field_res_users_property_account_position_id
-#, fuzzy
-msgid "Fiscal Position"
-msgstr ""
-"#-#-#-#-#  fr.po (Odoo 9.0)  #-#-#-#-#\n"
-"Régime fiscal\n"
-"#-#-#-#-#  fr.po (Odoo Server 10.0alpha1e)  #-#-#-#-#\n"
-"Position fiscale"
-
-#. module: auth_oauth
-#: model:ir.ui.view,arch_db:auth_oauth.view_general_configuration
-msgid "Google Client ID:"
-msgstr ""
+msgid "Google APIs console"
+msgstr "Console des APIs Google"
 
 #. module: auth_oauth
 #: model:ir.model.fields,field_description:auth_oauth.field_res_users_has_unreconciled_entries
@@ -247,11 +199,6 @@
 #: model:ir.model.fields,field_description:auth_oauth.field_auth_oauth_provider_id
 msgid "ID"
 msgstr "ID"
-
-#. module: auth_oauth
-#: model:ir.model.fields,field_description:auth_oauth.field_res_users_invoice_warn
-msgid "Invoice"
-msgstr "Facture"
 
 #. module: auth_oauth
 #: model:ir.model.fields,field_description:auth_oauth.field_res_users_invoice_ids
@@ -311,11 +258,6 @@
 msgstr "Date de dernière correspondance des factures et paiements"
 
 #. module: auth_oauth
-#: model:ir.model.fields,field_description:auth_oauth.field_res_users_invoice_warn_msg
-msgid "Message for Invoice"
-msgstr "Message pour Facture"
-
-#. module: auth_oauth
 #: model:ir.model.fields,field_description:auth_oauth.field_res_users_oauth_access_token
 msgid "OAuth Access Token"
 msgstr "Jeton d'accès OAuth"
@@ -356,23 +298,6 @@
 msgstr "user_id du fournisseur OAuth"
 
 #. module: auth_oauth
-#: model:ir.ui.view,arch_db:auth_oauth.view_general_configuration
-msgid ""
-"On the left side menu, select the sub menu <b>Credentials</b> \n"
-"                                        (from <b>API Manager</b>) then "
-"select <b>OAuth consent screen</b>."
-msgstr ""
-
-#. module: auth_oauth
-#: model:ir.ui.view,arch_db:auth_oauth.view_general_configuration
-msgid ""
-"Once done, you receive two information (your <b>Client ID</b> and <b>\n"
-"                                        Client Secret</b>). You have to "
-"insert your <b>Client ID</b> in \n"
-"                                        the field below."
-msgstr ""
-
-#. module: auth_oauth
 #: model:ir.model.fields,field_description:auth_oauth.field_res_users_debit_limit
 #, fuzzy
 msgid "Payable Limit"
@@ -393,46 +318,11 @@
 msgstr "Fournisseurs"
 
 #. module: auth_oauth
-#: model:ir.ui.view,arch_db:auth_oauth.view_general_configuration
-msgid "Return to Top"
-msgstr ""
-
-#. module: auth_oauth
 #: model:ir.model.fields,field_description:auth_oauth.field_auth_oauth_provider_scope
 msgid "Scope"
 msgstr "Portée"
 
 #. module: auth_oauth
-<<<<<<< HEAD
-#: model:ir.model.fields,help:auth_oauth.field_res_users_invoice_warn
-msgid ""
-"Selecting the \"Warning\" option will notify user with the message, "
-"Selecting \"Blocking Message\" will throw an exception with the message and "
-"block the flow. The Message has to be written in the next field."
-msgstr ""
-"Sélectionner l'option 'Avertissement' notifiera l'utilisateur avec le "
-"Message. Sélectionner 'Message Bloquant' lancera une exception avec le "
-"message et bloquera le flux. Le Message doit être encodé dans le champ "
-"suivant."
-
-#. module: auth_oauth
-#: model:ir.model.fields,field_description:auth_oauth.field_base_config_settings_server_uri_google
-msgid "Server uri"
-msgstr ""
-
-#. module: auth_oauth
-#: model:ir.ui.view,arch_db:auth_oauth.view_general_configuration
-msgid "Show Tutorial"
-msgstr "Montrer le tutoriel"
-
-#. module: auth_oauth
-#: model:ir.model.fields,field_description:auth_oauth.field_base_config_settings_auth_oauth_tutorial_enabled
-msgid "Show tutorial"
-msgstr ""
-
-#. module: auth_oauth
-=======
->>>>>>> bc1a0a32
 #: code:addons/auth_oauth/controllers/main.py:96
 #, python-format
 msgid "Sign up is not allowed on this database."
@@ -459,21 +349,6 @@
 "#-#-#-#-#  fr.po (Odoo Server 10.0alpha1e)  #-#-#-#-#\n"
 "Le partenaire a au moins un débit et un crédit non lettré depuis le dernier "
 "lettrage des factures et des paiements."
-<<<<<<< HEAD
-
-#. module: auth_oauth
-#: model:ir.ui.view,arch_db:auth_oauth.view_general_configuration
-msgid ""
-"Then click on <b>Add Credentials</b> and select the second option \n"
-"                                        (OAuth 2.0 Client ID)."
-msgstr ""
-
-#. module: auth_oauth
-#: model:ir.ui.view,arch_db:auth_oauth.view_general_configuration
-msgid "Then click on <b>Create</b>."
-msgstr ""
-=======
->>>>>>> bc1a0a32
 
 #. module: auth_oauth
 #: model:ir.model.fields,help:auth_oauth.field_res_users_property_account_payable_id
@@ -520,19 +395,6 @@
 #. module: auth_oauth
 #: model:ir.ui.view,arch_db:auth_oauth.view_general_configuration
 msgid ""
-<<<<<<< HEAD
-"To achieve this, complete the field <b>Authorized redirect URIs</b>.\n"
-"                                        Copy paste the following link in the "
-"box"
-msgstr ""
-
-#. module: auth_oauth
-#: model:ir.ui.view,arch_db:auth_oauth.view_general_configuration
-msgid ""
-"To setup the sign in process with Google, you have to perform \n"
-"                                    the following steps first."
-msgstr ""
-=======
 "To setup the signin process with Google, first you have to perform the "
 "following steps:<br/>\n"
 "                                    <br/>\n"
@@ -542,7 +404,6 @@
 "effectuer les étapes suivantes: <br/>\n"
 "                                    <br/>\n"
 "                                    - Allez sur le"
->>>>>>> bc1a0a32
 
 #. module: auth_oauth
 #: model:ir.model.fields,field_description:auth_oauth.field_res_users_total_invoiced
@@ -600,8 +461,6 @@
 msgstr "Condition de règlement fournisseur"
 
 #. module: auth_oauth
-<<<<<<< HEAD
-=======
 #: model:ir.model.fields,field_description:auth_oauth.field_res_users_website_message_ids
 msgid "Website Messages"
 msgstr ""
@@ -612,7 +471,6 @@
 msgstr ""
 
 #. module: auth_oauth
->>>>>>> bc1a0a32
 #: code:addons/auth_oauth/controllers/main.py:100
 #, python-format
 msgid ""
@@ -641,11 +499,6 @@
 msgstr "par exemple: 1234-xyz.apps.googleusercontent.com"
 
 #. module: auth_oauth
-#: model:ir.ui.view,arch_db:auth_oauth.view_general_configuration
-msgid "https://console.developers.google.com/"
-msgstr "https://console.developers.google.com/"
-
-#. module: auth_oauth
 #: model:ir.model,name:auth_oauth.model_ir_config_parameter
 msgid "ir.config_parameter"
 msgstr "ir.config_parameter"
@@ -655,49 +508,6 @@
 msgid "unknown"
 msgstr "inconnu"
 
-<<<<<<< HEAD
-#~ msgid ""
-#~ "<br/>\n"
-#~ "                                    - Ceate a new project<br/>\n"
-#~ "                                    - Go to Api Access<br/>\n"
-#~ "                                    - Create an oauth client_id<br/>\n"
-#~ "                                    - Edit settings and set both "
-#~ "Authorized Redirect URIs and Authorized JavaScript Origins to your "
-#~ "hostname.<br/>\n"
-#~ "                                    <br/>\n"
-#~ "                                    Now copy paste the client_id here:"
-#~ msgstr ""
-#~ "<br/>\n"
-#~ "                                    - Créez un nouveau projet<br/>\n"
-#~ "                                    - Allez sur l'accès Api<br/>\n"
-#~ "                                    - Créez un oauth client_id<br/>\n"
-#~ "                                    - Modifiez les paramètres et "
-#~ "configurez à la fois Authorized Redirect URIs et les Authorized "
-#~ "JavaScript Origins vers votre hostname.<br/>\n"
-#~ "                                    <br/>\n"
-#~ "                                    Maintenant, copiez/collez le "
-#~ "client_id ici:"
-
-#~ msgid "Currency id"
-#~ msgstr "ID de la monnaie"
-
-#~ msgid "Google APIs console"
-#~ msgstr "Console des APIs Google"
-
-#~ msgid ""
-#~ "To setup the signin process with Google, first you have to perform the "
-#~ "following steps:<br/>\n"
-#~ "                                    <br/>\n"
-#~ "                                    - Go to the"
-#~ msgstr ""
-#~ "Pour configurer la procédure d'inscription avec Google, vous devez "
-#~ "d'abord effectuer les étapes suivantes: <br/>\n"
-#~ "                                    <br/>\n"
-#~ "                                    - Allez sur le"
-
-#~ msgid "Sequence"
-#~ msgstr "Séquence"
-=======
 #~ msgid "Currency id"
 #~ msgstr "ID de la monnaie"
 
@@ -727,5 +537,4 @@
 #~ msgstr "Montrer le tutoriel"
 
 #~ msgid "https://console.developers.google.com/"
-#~ msgstr "https://console.developers.google.com/"
->>>>>>> bc1a0a32
+#~ msgstr "https://console.developers.google.com/"