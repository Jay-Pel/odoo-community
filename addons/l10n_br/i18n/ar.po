# Arabic translation for openobject-addons
# Copyright (c) 2014 Rosetta Contributors and Canonical Ltd 2014
# This file is distributed under the same license as the openobject-addons package.
# FIRST AUTHOR <EMAIL@ADDRESS>, 2014.
#
msgid ""
msgstr ""
"Project-Id-Version: openobject-addons\n"
"Report-Msgid-Bugs-To: FULL NAME <EMAIL@ADDRESS>\n"
"POT-Creation-Date: 2012-11-24 02:53+0000\n"
<<<<<<< HEAD
"PO-Revision-Date: 2014-08-14 16:10+0000\n"
"Last-Translator: FULL NAME <EMAIL@ADDRESS>\n"
"Language-Team: Arabic <ar@li.org>\n"
=======
"PO-Revision-Date: 2016-05-10 15:26+0000\n"
"Last-Translator: hoxhe aits <hoxhe0@gmail.com>\n"
"Language-Team: Arabic (http://www.transifex.com/odoo/odoo-8/language/ar/)\n"
>>>>>>> 393c14d3
"MIME-Version: 1.0\n"
"Content-Type: text/plain; charset=UTF-8\n"
"Content-Transfer-Encoding: 8bit\n"
"X-Launchpad-Export-Date: 2014-08-15 07:21+0000\n"
"X-Generator: Launchpad (build 17156)\n"

#. module: l10n_br
#: field:account.tax,tax_discount:0
#: field:account.tax.code,tax_discount:0
#: field:account.tax.code.template,tax_discount:0
#: field:account.tax.template,tax_discount:0
msgid "Discount this Tax in Prince"
msgstr ""

#. module: l10n_br
#: model:ir.actions.act_window,name:l10n_br.action_l10n_br_cst_form
#: model:ir.model,name:l10n_br.model_l10n_br_account_cst
#: model:ir.ui.menu,name:l10n_br.menu_action_l10n_br_cst
#: view:l10n_br_account.cst:0
msgid "Tax Situation Code"
msgstr "رمز الوضع الضريبي"

#. module: l10n_br
#: model:account.account.type,name:l10n_br.despesa
msgid "Despesas"
msgstr "إنفاق"

#. module: l10n_br
#: model:ir.model,name:l10n_br.model_account_tax_code
#: field:l10n_br_account.cst,tax_code_id:0
msgid "Tax Code"
msgstr "رمز الضرائب"

#. module: l10n_br
#: help:account.tax.code,domain:0
#: help:account.tax.code.template,domain:0
msgid ""
"This field is only used if you develop your own module allowing developers "
"to create specific taxes in a custom domain."
msgstr ""
"يستخدم هذا الحقل فقط إذا كنت تطور الملحق الخاص بك الوحدة الخاصة بك مما يسمح "
"للمطورين لإنشاء ضرائب محددة في نطاقك."

#. module: l10n_br
#: model:account.account.type,name:l10n_br.resultado
msgid "Resultado"
msgstr "نتيجة"

#. module: l10n_br
#: model:ir.model,name:l10n_br.model_account_tax_template
msgid "account.tax.template"
msgstr "account.tax.template"

#. module: l10n_br
#: model:account.account.type,name:l10n_br.passivo
msgid "Passivo"
msgstr "المطلوبات"

#. module: l10n_br
#: field:l10n_br_account.cst,name:0
#: field:l10n_br_account.cst.template,name:0
msgid "Description"
msgstr "وصف"

#. module: l10n_br
#: constraint:account.tax.code:0
msgid ""
"Error!\n"
"You cannot create recursive accounts."
msgstr ""

#. module: l10n_br
#: field:account.tax,amount_mva:0
#: field:account.tax.template,amount_mva:0
msgid "MVA Percent"
msgstr "نسبة ضريبة القيمة المضافة"

#. module: l10n_br
#: help:account.tax.template,amount_mva:0
#: help:account.tax.template,base_reduction:0
msgid "For taxes of type percentage, enter % ratio between 0-1."
msgstr "للضرائب من نوع نسبة مئوية، ادخل نسبة % بين ٠‎ - ١."

#. module: l10n_br
#: field:account.tax,base_reduction:0
#: field:account.tax.template,base_reduction:0
msgid "Redution"
msgstr ""

#. module: l10n_br
#: sql_constraint:account.tax:0
msgid "Tax Name must be unique per company!"
msgstr ""

#. module: l10n_br
#: model:ir.model,name:l10n_br.model_account_tax
msgid "account.tax"
msgstr "account.tax"

#. module: l10n_br
#: model:account.account.type,name:l10n_br.receita
msgid "Receita"
msgstr "وصفة"

#. module: l10n_br
#: model:ir.actions.act_window,name:l10n_br.action_l10n_br_cst_template_form
#: model:ir.model,name:l10n_br.model_l10n_br_account_cst_template
#: model:ir.ui.menu,name:l10n_br.menu_action_l10n_br_cst_template
#: view:l10n_br_account.cst.template:0
msgid "Tax Situation Code Template"
msgstr "قالب رمز الوضع الضريبي"

#. module: l10n_br
#: model:ir.model,name:l10n_br.model_wizard_multi_charts_accounts
msgid "wizard.multi.charts.accounts"
msgstr "wizard.multi.charts.accounts"

#. module: l10n_br
#: model:ir.actions.todo,note:l10n_br.config_call_account_template_brazilian_localization
msgid ""
"Generate Chart of Accounts from a Chart Template. You will be asked to pass "
"the name of the company, the chart template to follow, the no. of digits to "
"generate the code for your accounts and Bank account, currency to create "
"Journals. Thus,the pure copy of chart Template is generated.\n"
"    This is the same wizard that runs from Financial "
"Management/Configuration/Financial Accounting/Financial Accounts/Generate "
"Chart of Accounts from a Chart Template."
msgstr ""

#. module: l10n_br
#: constraint:account.tax.code.template:0
msgid ""
"Error!\n"
"You cannot create recursive Tax Codes."
msgstr ""

#. module: l10n_br
#: help:account.tax,tax_discount:0
#: help:account.tax.code,tax_discount:0
#: help:account.tax.code.template,tax_discount:0
#: help:account.tax.template,tax_discount:0
msgid "Mark it for (ICMS, PIS e etc.)."
msgstr ""

#. module: l10n_br
#: model:account.account.type,name:l10n_br.ativo
msgid "Ativo"
msgstr "نشط"

#. module: l10n_br
#: field:account.tax.code,domain:0
#: field:account.tax.code.template,domain:0
msgid "Domain"
msgstr "نطاق"

#. module: l10n_br
#: field:l10n_br_account.cst,code:0
#: field:l10n_br_account.cst.template,code:0
msgid "Code"
msgstr "رمز"

#. module: l10n_br
#: help:account.tax,amount_mva:0
#: help:account.tax,base_reduction:0
msgid "Um percentual decimal em % entre 0-1."
msgstr ""

#. module: l10n_br
#: model:ir.model,name:l10n_br.model_account_tax_code_template
#: field:l10n_br_account.cst.template,tax_code_template_id:0
msgid "Tax Code Template"
msgstr "قالب رمز الضريبة"<|MERGE_RESOLUTION|>--- conflicted
+++ resolved
@@ -1,31 +1,26 @@
-# Arabic translation for openobject-addons
-# Copyright (c) 2014 Rosetta Contributors and Canonical Ltd 2014
-# This file is distributed under the same license as the openobject-addons package.
-# FIRST AUTHOR <EMAIL@ADDRESS>, 2014.
-#
+# Translation of OpenERP Server.
+# This file contains the translation of the following modules:
+# * l10n_br
+# 
+# Translators:
+# FIRST AUTHOR <EMAIL@ADDRESS>, 2014
+# hoxhe aits <hoxhe0@gmail.com>, 2015
 msgid ""
 msgstr ""
-"Project-Id-Version: openobject-addons\n"
-"Report-Msgid-Bugs-To: FULL NAME <EMAIL@ADDRESS>\n"
+"Project-Id-Version: Odoo 8.0\n"
+"Report-Msgid-Bugs-To: \n"
 "POT-Creation-Date: 2012-11-24 02:53+0000\n"
-<<<<<<< HEAD
-"PO-Revision-Date: 2014-08-14 16:10+0000\n"
-"Last-Translator: FULL NAME <EMAIL@ADDRESS>\n"
-"Language-Team: Arabic <ar@li.org>\n"
-=======
 "PO-Revision-Date: 2016-05-10 15:26+0000\n"
 "Last-Translator: hoxhe aits <hoxhe0@gmail.com>\n"
 "Language-Team: Arabic (http://www.transifex.com/odoo/odoo-8/language/ar/)\n"
->>>>>>> 393c14d3
 "MIME-Version: 1.0\n"
 "Content-Type: text/plain; charset=UTF-8\n"
-"Content-Transfer-Encoding: 8bit\n"
-"X-Launchpad-Export-Date: 2014-08-15 07:21+0000\n"
-"X-Generator: Launchpad (build 17156)\n"
+"Content-Transfer-Encoding: \n"
+"Language: ar\n"
+"Plural-Forms: nplurals=6; plural=n==0 ? 0 : n==1 ? 1 : n==2 ? 2 : n%100>=3 && n%100<=10 ? 3 : n%100>=11 && n%100<=99 ? 4 : 5;\n"
 
 #. module: l10n_br
-#: field:account.tax,tax_discount:0
-#: field:account.tax.code,tax_discount:0
+#: field:account.tax,tax_discount:0 field:account.tax.code,tax_discount:0
 #: field:account.tax.code.template,tax_discount:0
 #: field:account.tax.template,tax_discount:0
 msgid "Discount this Tax in Prince"
@@ -51,14 +46,11 @@
 msgstr "رمز الضرائب"
 
 #. module: l10n_br
-#: help:account.tax.code,domain:0
-#: help:account.tax.code.template,domain:0
+#: help:account.tax.code,domain:0 help:account.tax.code.template,domain:0
 msgid ""
 "This field is only used if you develop your own module allowing developers "
 "to create specific taxes in a custom domain."
-msgstr ""
-"يستخدم هذا الحقل فقط إذا كنت تطور الملحق الخاص بك الوحدة الخاصة بك مما يسمح "
-"للمطورين لإنشاء ضرائب محددة في نطاقك."
+msgstr "يستخدم هذا الحقل فقط إذا كنت تطور الملحق الخاص بك الوحدة الخاصة بك مما يسمح للمطورين لإنشاء ضرائب محددة في نطاقك."
 
 #. module: l10n_br
 #: model:account.account.type,name:l10n_br.resultado
@@ -76,8 +68,7 @@
 msgstr "المطلوبات"
 
 #. module: l10n_br
-#: field:l10n_br_account.cst,name:0
-#: field:l10n_br_account.cst.template,name:0
+#: field:l10n_br_account.cst,name:0 field:l10n_br_account.cst.template,name:0
 msgid "Description"
 msgstr "وصف"
 
@@ -86,11 +77,10 @@
 msgid ""
 "Error!\n"
 "You cannot create recursive accounts."
-msgstr ""
+msgstr "خطأ!\nلا يمكنك استخدام حسابات متداخلة."
 
 #. module: l10n_br
-#: field:account.tax,amount_mva:0
-#: field:account.tax.template,amount_mva:0
+#: field:account.tax,amount_mva:0 field:account.tax.template,amount_mva:0
 msgid "MVA Percent"
 msgstr "نسبة ضريبة القيمة المضافة"
 
@@ -109,7 +99,7 @@
 #. module: l10n_br
 #: sql_constraint:account.tax:0
 msgid "Tax Name must be unique per company!"
-msgstr ""
+msgstr "الاسم الضريبي لكل شركة يجب أن يكون غير متكرر!"
 
 #. module: l10n_br
 #: model:ir.model,name:l10n_br.model_account_tax
@@ -137,13 +127,8 @@
 #. module: l10n_br
 #: model:ir.actions.todo,note:l10n_br.config_call_account_template_brazilian_localization
 msgid ""
-"Generate Chart of Accounts from a Chart Template. You will be asked to pass "
-"the name of the company, the chart template to follow, the no. of digits to "
-"generate the code for your accounts and Bank account, currency to create "
-"Journals. Thus,the pure copy of chart Template is generated.\n"
-"    This is the same wizard that runs from Financial "
-"Management/Configuration/Financial Accounting/Financial Accounts/Generate "
-"Chart of Accounts from a Chart Template."
+"Generate Chart of Accounts from a Chart Template. You will be asked to pass the name of the company, the chart template to follow, the no. of digits to generate the code for your accounts and Bank account, currency to create Journals. Thus,the pure copy of chart Template is generated.\n"
+"    This is the same wizard that runs from Financial Management/Configuration/Financial Accounting/Financial Accounts/Generate Chart of Accounts from a Chart Template."
 msgstr ""
 
 #. module: l10n_br
@@ -151,11 +136,10 @@
 msgid ""
 "Error!\n"
 "You cannot create recursive Tax Codes."
-msgstr ""
+msgstr "خطأ!\nلا يمكنك انشاء رموز ضريبية متداخلة"
 
 #. module: l10n_br
-#: help:account.tax,tax_discount:0
-#: help:account.tax.code,tax_discount:0
+#: help:account.tax,tax_discount:0 help:account.tax.code,tax_discount:0
 #: help:account.tax.code.template,tax_discount:0
 #: help:account.tax.template,tax_discount:0
 msgid "Mark it for (ICMS, PIS e etc.)."
@@ -167,20 +151,17 @@
 msgstr "نشط"
 
 #. module: l10n_br
-#: field:account.tax.code,domain:0
-#: field:account.tax.code.template,domain:0
+#: field:account.tax.code,domain:0 field:account.tax.code.template,domain:0
 msgid "Domain"
 msgstr "نطاق"
 
 #. module: l10n_br
-#: field:l10n_br_account.cst,code:0
-#: field:l10n_br_account.cst.template,code:0
+#: field:l10n_br_account.cst,code:0 field:l10n_br_account.cst.template,code:0
 msgid "Code"
 msgstr "رمز"
 
 #. module: l10n_br
-#: help:account.tax,amount_mva:0
-#: help:account.tax,base_reduction:0
+#: help:account.tax,amount_mva:0 help:account.tax,base_reduction:0
 msgid "Um percentual decimal em % entre 0-1."
 msgstr ""
 
