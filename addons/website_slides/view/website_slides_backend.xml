--- conflicted
+++ resolved
@@ -40,14 +40,8 @@
             <field name="arch" type="xml">
                 <form string="Slide">
                     <sheet>
-<<<<<<< HEAD
                         <div class="oe_button_box" name="button_box">
-                            <button class="oe_stat_button" name="open_website_url"
-=======
-                        <field name="image" widget="image" class="oe_left oe_avatar" options='{"preview_image": "image_thumb"}'/>
-                        <div class="oe_right oe_button_box" name="buttons">
-                            <button class="oe_inline oe_stat_button" name="website_publish_button"
->>>>>>> 81b5c601
+                            <button class="oe_stat_button" name="website_publish_button"
                                     type="object" icon="fa-globe">
                                 <field name="website_published" widget="website_button"/>
                             </button>
@@ -201,7 +195,7 @@
                 <form string="Channels">
                     <sheet>
                         <div class="oe_button_box" name="button_box">
-                            <button class="oe_stat_button" name="open_website_url"
+                            <button class="oe_stat_button" name="website_publish_button"
                                     type="object" icon="fa-globe">
                                 <field name="website_published" widget="website_button"/>
                             </button>
@@ -214,15 +208,6 @@
                                 <field name="name" default_focus="1" placeholder="Name"/>
                             </h1>
                         </div>
-<<<<<<< HEAD
-=======
-                        <div class="oe_right oe_button_box" name="buttons">
-                            <button class="oe_inline oe_stat_button" name="website_publish_button"
-                                    type="object" icon="fa-globe">
-                                <field name="website_published" widget="website_button"/>
-                            </button>
-                        </div>
->>>>>>> 81b5c601
                         <field name="category_ids" widget="many2many_tags" placeholder="Categories" context="{'default_channel_id': active_id}"
                             domain="[('channel_id','=', active_id)]"/>
                         <notebook colspan="4">
