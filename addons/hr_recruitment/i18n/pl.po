--- conflicted
+++ resolved
@@ -1,30 +1,22 @@
-# Polish translation for openobject-addons
-# Copyright (c) 2014 Rosetta Contributors and Canonical Ltd 2014
-# This file is distributed under the same license as the openobject-addons package.
-# FIRST AUTHOR <EMAIL@ADDRESS>, 2014.
-#
+# Translation of Odoo Server.
+# This file contains the translation of the following modules:
+# * hr_recruitment
+# 
+# Translators:
+# FIRST AUTHOR <EMAIL@ADDRESS>, 2014
 msgid ""
 msgstr ""
-<<<<<<< HEAD
-"Project-Id-Version: openobject-addons\n"
-"Report-Msgid-Bugs-To: FULL NAME <EMAIL@ADDRESS>\n"
-"POT-Creation-Date: 2014-09-23 16:27+0000\n"
-"PO-Revision-Date: 2014-08-29 09:14+0000\n"
-"Last-Translator: Tobiasz Rozum (OpenGLOBE.pl) <tobiasz.rozum@openglobe.pl>\n"
-"Language-Team: Polish <pl@li.org>\n"
-=======
 "Project-Id-Version: Odoo 8.0\n"
 "Report-Msgid-Bugs-To: \n"
 "POT-Creation-Date: 2015-01-21 14:07+0000\n"
 "PO-Revision-Date: 2016-06-14 08:05+0000\n"
 "Last-Translator: Martin Trigaux\n"
 "Language-Team: Polish (http://www.transifex.com/odoo/odoo-8/language/pl/)\n"
->>>>>>> 5b1beec1
 "MIME-Version: 1.0\n"
 "Content-Type: text/plain; charset=UTF-8\n"
-"Content-Transfer-Encoding: 8bit\n"
-"X-Launchpad-Export-Date: 2014-09-24 09:12+0000\n"
-"X-Generator: Launchpad (build 17196)\n"
+"Content-Transfer-Encoding: \n"
+"Language: pl\n"
+"Plural-Forms: nplurals=3; plural=(n==1 ? 0 : n%10>=2 && n%10<=4 && (n%100<10 || n%100>=20) ? 1 : 2);\n"
 
 #. module: hr_recruitment
 #: view:hr.job:hr_recruitment.hr_job_survey
@@ -80,13 +72,10 @@
 #: model:ir.actions.act_window,help:hr_recruitment.action_hr_job
 msgid ""
 "<p class=\"oe_view_nocontent_create\">\n"
-"                 Click here to create a new job or remove the filter on \"In "
-"Recruitment\" to recruit for an on hold job.\n"
+"                 Click here to create a new job or remove the filter on \"In Recruitment\" to recruit for an on hold job.\n"
 "              </p>\n"
 "              <p>\n"
-"                Define job position profile and manage recruitment in a "
-"context of a particular job: print interview survey, define number of "
-"expected new employees, and manage its recruitment pipe\n"
+"                Define job position profile and manage recruitment in a context of a particular job: print interview survey, define number of expected new employees, and manage its recruitment pipe\n"
 "              </p>\n"
 "            "
 msgstr ""
@@ -97,8 +86,7 @@
 "<p class=\"oe_view_nocontent_create\">\n"
 "            Click to add a new stage in the recruitment process.\n"
 "          </p><p>\n"
-"            Define here your stages of the recruitment process, for "
-"example:\n"
+"            Define here your stages of the recruitment process, for example:\n"
 "            qualification call, first interview, second interview, refused,\n"
 "            hired.\n"
 "          </p>\n"
@@ -111,8 +99,7 @@
 "<p class=\"oe_view_nocontent_create\">\n"
 "            Click to add a new stage in the recruitment process.\n"
 "          </p><p>\n"
-"            Don't forget to specify the department if your recruitment "
-"process\n"
+"            Don't forget to specify the department if your recruitment process\n"
 "            is different according to the job position.\n"
 "          </p>\n"
 "        "
@@ -123,13 +110,10 @@
 msgid ""
 "<p>\n"
 "                Odoo helps you track applicants in the recruitment\n"
-"                process and follow up all operations: meetings, interviews, "
-"etc.\n"
+"                process and follow up all operations: meetings, interviews, etc.\n"
 "              </p><p>\n"
-"                Applicants and their attached CV are created automatically "
-"when an email is sent.\n"
-"                If you install the document management modules, all resumes "
-"are indexed automatically,\n"
+"                Applicants and their attached CV are created automatically when an email is sent.\n"
+"                If you install the document management modules, all resumes are indexed automatically,\n"
 "                so that you can easily search through their content.\n"
 "              </p>\n"
 "         "
@@ -140,13 +124,10 @@
 msgid ""
 "<p>\n"
 "                Odoo helps you track applicants in the recruitment\n"
-"                process and follow up all operations: meetings, interviews, "
-"etc.\n"
+"                process and follow up all operations: meetings, interviews, etc.\n"
 "              </p><p>\n"
-"                Applicants and their attached CV are created automatically "
-"when an email is sent.\n"
-"                If you install the document management modules, all resumes "
-"are indexed automatically, \n"
+"                Applicants and their attached CV are created automatically when an email is sent.\n"
+"                If you install the document management modules, all resumes are indexed automatically, \n"
 "                so that you can easily search through their content.\n"
 "              </p>\n"
 "            "
@@ -165,12 +146,9 @@
 msgid ""
 "<p>Dear ${object.partner_name or 'applicant'},</p>\n"
 "        <p>Congrats! Your resume's got our interest!\n"
-"        I will call you as soon as possible to make a 10 minutes phone "
-"interview and  plan a first meeting.</p>\n"
-"        <p>If we can’t reach you or if you miss our call, feel free to reach "
-"me back on the number 001 312 349 3030\n"
-"        If I do not answer, please let me a message with some schedules to "
-"call you back.</p>\n"
+"        I will call you as soon as possible to make a 10 minutes phone interview and  plan a first meeting.</p>\n"
+"        <p>If we can’t reach you or if you miss our call, feel free to reach me back on the number 001 312 349 3030\n"
+"        If I do not answer, please let me a message with some schedules to call you back.</p>\n"
 "        <p>Kind regards,</p>\n"
 "        <br/>\n"
 "         ${object.user_id.signature | safe}"
@@ -180,10 +158,8 @@
 #: model:email.template,body_html:hr_recruitment.applicant_refuse
 msgid ""
 "<p>Dear ${object.partner_name or 'applicant'},</p>\n"
-"        <p>We thank you for your interest in our company and for your "
-"application.\n"
-"        Unfortunately, your profile does not match with our needs or our "
-"recruitment\n"
+"        <p>We thank you for your interest in our company and for your application.\n"
+"        Unfortunately, your profile does not match with our needs or our recruitment\n"
 "        campaign has reached its term.</p>\n"
 "        <p>If you want more details, feel free to contact us by phone.</p>\n"
 "        <p>Kind regards,</p>\n"
@@ -307,8 +283,7 @@
 #. module: hr_recruitment
 #: view:hr.job:hr_recruitment.hr_job_survey
 #: view:hr.job:hr_recruitment.view_hr_job_kanban
-#: field:hr.job,application_count:0
-#: field:hr.job,application_ids:0
+#: field:hr.job,application_count:0 field:hr.job,application_ids:0
 #: field:hr.job,document_ids:0
 #: model:ir.actions.act_window,name:hr_recruitment.action_hr_job_applications
 #: model:ir.actions.act_window,name:hr_recruitment.crm_case_categ0_act_job
@@ -317,23 +292,19 @@
 msgstr "Aplikacje"
 
 #. module: hr_recruitment
-#: field:hr.applicant,job_id:0
-#: field:hr.recruitment.report,job_id:0
+#: field:hr.applicant,job_id:0 field:hr.recruitment.report,job_id:0
 msgid "Applied Job"
 msgstr "Zgłoszenia na stanowisko"
 
 #. module: hr_recruitment
-#: field:hr.applicant,priority:0
-#: field:hr.recruitment.report,priority:0
+#: field:hr.applicant,priority:0 field:hr.recruitment.report,priority:0
 msgid "Appreciation"
 msgstr "Oszacowana wartość"
 
 #. module: hr_recruitment
 #: view:hr.recruitment.partner.create:hr_recruitment.view_hr_recruitment_partner_create
 msgid "Are you sure you want to create a contact based on this job request ?"
-msgstr ""
-"Czy jesteś pewna/pewien, że chcesz utworzyć kontakt bazując na tym podaniu o "
-"pracę?"
+msgstr "Czy jesteś pewna/pewien, że chcesz utworzyć kontakt bazując na tym podaniu o pracę?"
 
 #. module: hr_recruitment
 #: field:hr.applicant,date_open:0
@@ -341,8 +312,7 @@
 msgstr "Przypisano"
 
 #. module: hr_recruitment
-#: field:hr.applicant,availability:0
-#: field:hr.recruitment.report,available:0
+#: field:hr.applicant,availability:0 field:hr.recruitment.report,available:0
 msgid "Availability"
 msgstr "Dostępność"
 
@@ -425,20 +395,14 @@
 "Check if the following stages are matching your recruitment process. Don't "
 "forget to specify the department if your recruitment process is different "
 "according to the job position."
-msgstr ""
-"Sprawdź czy następujące etapy pasują do twojego procesu rekrutacji. Nie "
-"zapomnij określić, który departament jeśli twoja rekrutacja jest odmienna od "
-"stanowiska pracy."
+msgstr "Sprawdź czy następujące etapy pasują do twojego procesu rekrutacji. Nie zapomnij określić, który departament jeśli twoja rekrutacja jest odmienna od stanowiska pracy."
 
 #. module: hr_recruitment
 #: help:hr.job,survey_id:0
 msgid ""
 "Choose an interview form for this job position and you will be able to "
 "print/answer this interview from all applicants who apply for this job"
-msgstr ""
-"Wybierz formularz wywiadu dla tego stanowiska pracy i będziesz miał "
-"możliwość wydrukować/odpowiedzieć na ten wywiad od wszystkich aplikantów, "
-"którzy ubiegają się o te stanowisko."
+msgstr "Wybierz formularz wywiadu dla tego stanowiska pracy i będziesz miał możliwość wydrukować/odpowiedzieć na ten wywiad od wszystkich aplikantów, którzy ubiegają się o te stanowisko."
 
 #. module: hr_recruitment
 #: field:hr.recruitment.partner.create,close:0
@@ -446,14 +410,12 @@
 msgstr "Zamknij zapotrzebowanie na stanowisko pracy"
 
 #. module: hr_recruitment
-#: field:hr.applicant,date_closed:0
-#: field:hr.recruitment.report,date_closed:0
+#: field:hr.applicant,date_closed:0 field:hr.recruitment.report,date_closed:0
 msgid "Closed"
 msgstr "Zamknięte"
 
 #. module: hr_recruitment
-#: field:hr.applicant,color:0
-#: field:hr.job,color:0
+#: field:hr.applicant,color:0 field:hr.job,color:0
 msgid "Color Index"
 msgstr "Indeks kolorów"
 
@@ -470,14 +432,14 @@
 msgstr "Strona www firmy"
 
 #. module: hr_recruitment
-#: code:addons/hr_recruitment/hr_recruitment.py:377
+#: code:addons/hr_recruitment/hr_recruitment.py:381
 #: field:hr.applicant,partner_id:0
 #, python-format
 msgid "Contact"
 msgstr "Kontakt"
 
 #. module: hr_recruitment
-#: code:addons/hr_recruitment/hr_recruitment.py:379
+#: code:addons/hr_recruitment/hr_recruitment.py:383
 #, python-format
 msgid "Contact Email"
 msgstr "Kontakt email"
@@ -529,8 +491,7 @@
 msgstr "Utwórz kontrahenta z aplikacji o pracę"
 
 #. module: hr_recruitment
-#: field:hr.applicant,create_uid:0
-#: field:hr.applicant_category,create_uid:0
+#: field:hr.applicant,create_uid:0 field:hr.applicant_category,create_uid:0
 #: field:hr.recruitment.degree,create_uid:0
 #: field:hr.recruitment.partner.create,create_uid:0
 #: field:hr.recruitment.source,create_uid:0
@@ -594,9 +555,7 @@
 "Define a specific contact address for this job position. If you keep it "
 "empty, the default email address will be used which is in human resources "
 "settings"
-msgstr ""
-"Ustaw adres kontaktowy dla tego stanowiska pracy. Jeśli zostawisz pusty, "
-"użyty zostanie adres z ustawień kadr."
+msgstr "Ustaw adres kontaktowy dla tego stanowiska pracy. Jeśli zostawisz pusty, użyty zostanie adres z ustawień kadr."
 
 #. module: hr_recruitment
 #: view:hr.applicant:hr_recruitment.crm_case_form_view_job
@@ -711,9 +670,7 @@
 msgid ""
 "Email alias for this job position. New emails will automatically create new "
 "applicants for this job position."
-msgstr ""
-"Alias emaila dla tego stanowiska pracy. Nowe emaile będą automatycznie "
-"tworzyły nowych aplikantów dla tego stanowiska pracy."
+msgstr "Alias emaila dla tego stanowiska pracy. Nowe emaile będą automatycznie tworzyły nowych aplikantów dla tego stanowiska pracy."
 
 #. module: hr_recruitment
 #: field:hr.applicant,emp_id:0
@@ -860,18 +817,12 @@
 msgid ""
 "Holds the Chatter summary (number of messages, ...). This summary is "
 "directly in html format in order to be inserted in kanban views."
-msgstr ""
-"Zawiera podsumowanie wypowiedzi (liczbę wiadomości, ...). To podsumowanie "
-"jest bezpośrednio w formacie html, aby można je było stosować w widokach "
-"kanban."
-
-#. module: hr_recruitment
-#: field:hr.applicant,id:0
-#: field:hr.applicant_category,id:0
-#: field:hr.recruitment.degree,id:0
-#: field:hr.recruitment.partner.create,id:0
-#: field:hr.recruitment.report,id:0
-#: field:hr.recruitment.source,id:0
+msgstr "Zawiera podsumowanie wypowiedzi (liczbę wiadomości, ...). To podsumowanie jest bezpośrednio w formacie html, aby można je było stosować w widokach kanban."
+
+#. module: hr_recruitment
+#: field:hr.applicant,id:0 field:hr.applicant_category,id:0
+#: field:hr.recruitment.degree,id:0 field:hr.recruitment.partner.create,id:0
+#: field:hr.recruitment.report,id:0 field:hr.recruitment.source,id:0
 #: field:hr.recruitment.stage,id:0
 msgid "ID"
 msgstr "ID"
@@ -903,18 +854,14 @@
 msgid ""
 "If set, a message is posted on the applicant using the template when the "
 "applicant is set to the stage."
-msgstr ""
-"Jeśli zaznaczone - wiadomość jest wysyłana do kandydata, z wykorzystaniem "
-"szablonu, gdy jest on przenoszony do etapu."
+msgstr "Jeśli zaznaczone - wiadomość jest wysyłana do kandydata, z wykorzystaniem szablonu, gdy jest on przenoszony do etapu."
 
 #. module: hr_recruitment
 #: help:hr.applicant,active:0
 msgid ""
 "If the active field is set to false, it will allow you to hide the case "
 "without removing it."
-msgstr ""
-"Jeśli aktywne pole jest ustawione do 'fałsz', to pozwoli to ukryć sprawę bez "
-"usuwania."
+msgstr "Jeśli aktywne pole jest ustawione do 'fałsz', to pozwoli to ukryć sprawę bez usuwania."
 
 #. module: hr_recruitment
 #: model:survey.page,title:hr_recruitment.recruitment_3
@@ -1002,8 +949,7 @@
 msgstr "Ostatnia zmiana etapu"
 
 #. module: hr_recruitment
-#: field:hr.applicant,write_uid:0
-#: field:hr.applicant_category,write_uid:0
+#: field:hr.applicant,write_uid:0 field:hr.applicant_category,write_uid:0
 #: field:hr.recruitment.degree,write_uid:0
 #: field:hr.recruitment.partner.create,write_uid:0
 #: field:hr.recruitment.source,write_uid:0
@@ -1039,9 +985,7 @@
 #: help:hr.config.settings,module_document:0
 msgid ""
 "Manage your CV's and motivation letter related to all applicants.\n"
-"-This installs the module document_ftp. This will install the knowledge "
-"management  module in order to allow you to search using specific keywords "
-"through  the content of all documents (PDF, .DOCx...)"
+"-This installs the module document_ftp. This will install the knowledge management  module in order to allow you to search using specific keywords through  the content of all documents (PDF, .DOCx...)"
 msgstr ""
 
 #. module: hr_recruitment
@@ -1095,8 +1039,7 @@
 msgstr "Najważniejsze"
 
 #. module: hr_recruitment
-#: field:hr.applicant_category,name:0
-#: field:hr.recruitment.degree,name:0
+#: field:hr.applicant_category,name:0 field:hr.recruitment.degree,name:0
 #: field:hr.recruitment.stage,name:0
 msgid "Name"
 msgstr "Nazwa"
@@ -1112,7 +1055,7 @@
 msgstr "Nowy aplikant"
 
 #. module: hr_recruitment
-#: code:addons/hr_recruitment/hr_recruitment.py:504
+#: code:addons/hr_recruitment/hr_recruitment.py:508
 #, python-format
 msgid "New Employee %s Hired"
 msgstr "Zatrudniono nowego pracownika %s"
@@ -1123,8 +1066,8 @@
 msgstr "Nowa wiadomość"
 
 #. module: hr_recruitment
-#: code:addons/hr_recruitment/hr_recruitment.py:421
-#: code:addons/hr_recruitment/hr_recruitment.py:449
+#: code:addons/hr_recruitment/hr_recruitment.py:425
+#: code:addons/hr_recruitment/hr_recruitment.py:453
 #, python-format
 msgid "New application from %s"
 msgstr "Nowy kandydat z %s"
@@ -1145,7 +1088,7 @@
 msgstr "Następne działania"
 
 #. module: hr_recruitment
-#: code:addons/hr_recruitment/hr_recruitment.py:391
+#: code:addons/hr_recruitment/hr_recruitment.py:395
 #, python-format
 msgid "No Subject"
 msgstr "Brak tematu"
@@ -1450,9 +1393,7 @@
 msgid ""
 "Stage of the applicant before being in the current stage. Used for lost "
 "cases analysis."
-msgstr ""
-"Etap kandydata przed obecnym etapem. Używane do analizy zgubionych "
-"przypadków."
+msgstr "Etap kandydata przed obecnym etapem. Używane do analizy zgubionych przypadków."
 
 #. module: hr_recruitment
 #: view:hr.recruitment.stage:hr_recruitment.hr_recruitment_stage_tree
@@ -1466,9 +1407,7 @@
 msgid ""
 "Stages of the recruitment process may be different per department. If this "
 "stage is common to all departments, keep this field empty."
-msgstr ""
-"Etapy rekrutacji na stanowisko mogą być inne dla wydziału. Jeśli ten etap "
-"jest powszechny dla wszystkich wydziałów, zostaw to pole puste."
+msgstr "Etapy rekrutacji na stanowisko mogą być inne dla wydziału. Jeśli ten etap jest powszechny dla wszystkich wydziałów, zostaw to pole puste."
 
 #. module: hr_recruitment
 #: view:hr.applicant:hr_recruitment.crm_case_form_view_job
@@ -1534,10 +1473,7 @@
 "These email addresses will be added to the CC field of all inbound and "
 "outbound emails for this record before being sent. Separate multiple email "
 "addresses with a comma"
-msgstr ""
-"Te adresy zostaną dodane do pola DW przy wysyłaniu i otrzymywaniu wiadomości "
-"dla tego rekordu przed wysłaniem. Przy wielu adresach oddzielaj je "
-"przecinkami."
+msgstr "Te adresy zostaną dodane do pola DW przy wysyłaniu i otrzymywaniu wiadomości dla tego rekordu przed wysłaniem. Przy wielu adresach oddzielaj je przecinkami."
 
 #. module: hr_recruitment
 #: help:hr.applicant,email_from:0
@@ -1566,9 +1502,7 @@
 msgid ""
 "This stage is folded in the kanban view whenthere are no records in that "
 "stage to display."
-msgstr ""
-"Ten etap jest zwinięty w widoku kanban, kiedy nie ma rekordów do "
-"wyświetlenia w tym etapie."
+msgstr "Ten etap jest zwinięty w widoku kanban, kiedy nie ma rekordów do wyświetlenia w tym etapie."
 
 #. module: hr_recruitment
 #: view:hr.applicant:hr_recruitment.view_crm_case_jobs_filter
@@ -1608,7 +1542,7 @@
 msgstr "Bardzo ważne"
 
 #. module: hr_recruitment
-#: code:addons/hr_recruitment/hr_recruitment.py:507
+#: code:addons/hr_recruitment/hr_recruitment.py:511
 #, python-format
 msgid "Warning!"
 msgstr "Ostrzeżenie !"
@@ -1644,7 +1578,7 @@
 msgstr "Ustnie"
 
 #. module: hr_recruitment
-#: code:addons/hr_recruitment/hr_recruitment.py:507
+#: code:addons/hr_recruitment/hr_recruitment.py:511
 #, python-format
 msgid "You must define an Applied Job and a Contact Name for this applicant."
 msgstr "Musisz podać Stanowisko i Nazwę kontaktu dla tego kandydata."
@@ -1660,7 +1594,7 @@
 msgstr "np. Telefon na rozmowę kwalifikacyjną"
 
 #. module: hr_recruitment
-#: code:addons/hr_recruitment/hr_recruitment.py:520
+#: code:addons/hr_recruitment/hr_recruitment.py:524
 #, python-format
 msgid "job applicants"
 msgstr ""
@@ -1668,11 +1602,9 @@
 #. module: hr_recruitment
 #: view:hr.applicant:hr_recruitment.hr_kanban_view_applicant
 msgid "oe_kanban_text_red"
-msgstr ""
-
-#~ msgid ""
-#~ "Match this group by with a specific stage filter in order to analyse the "
-#~ "recruitment process"
-#~ msgstr ""
-#~ "Dopasuj tę grupę używając filtru z określonym etapem w celu analizy procesu "
-#~ "rekrutacji"+msgstr "oe_kanban_text_red"
+
+#. module: hr_recruitment
+#: view:hr.recruitment.partner.create:hr_recruitment.view_hr_recruitment_partner_create
+msgid "or"
+msgstr "lub"