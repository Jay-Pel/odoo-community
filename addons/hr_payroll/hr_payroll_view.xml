--- conflicted
+++ resolved
@@ -2,13 +2,9 @@
 <openerp>
     <data>
         <!-- Root Menus -->
-<<<<<<< HEAD
-        <menuitem id="menu_hr_root_payroll" parent="hr.menu_hr_root" name="Payroll" sequence="9"/>
+
         <menuitem id="payroll_configure" parent="hr.menu_hr_configuration" name="Payroll" groups="base.group_no_one" sequence="45"/>
-=======
         <menuitem id="menu_hr_root_payroll" parent="hr.menu_hr_root" name="Payroll" sequence="30"/>
-        <menuitem id="payroll_configure" parent="hr.menu_hr_configuration" name="Payroll"/>
->>>>>>> b917267f
         <menuitem id="menu_hr_payroll_reporting" parent="hr.menu_hr_reporting" name="Payroll" groups="base.group_hr_manager"/>
 
         <!-- Employee View -->
@@ -554,7 +550,7 @@
         <menuitem
             id="menu_action_hr_contribution_register_form"
             action="action_contribution_register_form"
-            parent="payroll_configure" 
+            parent="payroll_configure"
             sequence="14"
         />
 
