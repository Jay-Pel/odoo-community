--- conflicted
+++ resolved
@@ -7,13 +7,8 @@
         <script type="text/javascript" src="/website_blog/static/src/js/website_blog.editor.js"></script>
         <script type="text/javascript" src="/website_blog/static/src/js/website.tour.blog.js"></script>
         <script type="text/javascript" src="/website_blog/static/lib/contentshare.js"></script>
-<<<<<<< HEAD
-        <script type="text/javascript" src="/website_blog/static/lib/page-transitions/js/app.js"></script>
         <script type="text/javascript" src="/website_blog/static/lib/inlineDisqussions/inlineDisqussions.js"></script>
-        
-=======
         <script type="text/javascript" src="/website_blog/static/src/js/website_blog.js"/>
->>>>>>> 4fa2b4ef
     </xpath>
 </template>
 
@@ -215,32 +210,6 @@
     </t>
 </template>
 
-<template id="blog_post_cover" name="Blog Cover" inherit_option_id="website_blog.blog_post_complete">
-        <xpath expr="//div[@id='title']" position="replace">
-            <div class='page hidden' id="title">
-                <div class='big-image'>
-                    <div class='inner'>
-                        <div class='fader'>
-                            <div class='text'>
-                                <a class='goto-next'>Read Next</a>
-                                <h1 class='title'></h1>
-                                <h2 class='description'></h2>
-                                <h4 class='byline'>
-                                    <span class="author_image"/>
-                                    <span class='author'></span>
-                                </h4>
-                                <p class="post-meta text-muted text-center" name="blog_post_data"/>
-                            </div>
-                        </div>
-                    </div>
-                </div>
-                <div class="content">
-                    <div class='text'></div>
-                </div>
-            </div>
-      </xpath>
-</template>
-
 <template id="blog_breadcrumb" name="Breadcrumb"
         inherit_option_id="website_blog.blog_post_complete">
     <xpath expr="//div[@id='title']" position="before">
@@ -261,64 +230,8 @@
     </xpath>
 </template>
 
-<<<<<<< HEAD
-<!--<template id="blog_background_cover" name="Blog Cover"-->
-<!--        inherit_option_id="website_blog.blog_post_complete">-->
-<!--    <xpath expr="//div[@id='title']" position="attributes">-->
-<!--        <attribute name="class">blog_cover</attribute>-->
-<!--        <attribute t-if="blog_post.content_image" name="t-attf-style">background : url('data:image/png;base64,#{blog_post.content_image}') center center no-repeat;</attribute>-->
-<!--        <attribute t-if="not blog_post.content_image" name="style">background : #34495E;</attribute>-->
-<!--    </xpath>-->
-<!--    <xpath expr="//div[@id='title']" position="inside">-->
-<!--        <div class="text-center blog_item">-->
-<!--            <img class="img-circle" t-att-src="'/website/image?model=res.partner&amp;field=image_small&amp;id='+str(blog_post.create_uid.id)" style="width: 50px; margin-right: 10px;"/>-->
-<!--            <small class="text-muted" id="blog_author" t-field="blog_post.create_uid.name"/>-->
-<!--        </div>-->
-<!--        <div class="text-center mt64">-->
-<!--            <a href="#blog_content"><span class="fa fa-angle-down fa-2x fa-inverse"/></a>-->
-<!--        </div>-->
-<!--    </xpath>-->
-<!--</template>-->
-
-<!--<template id="blog_footer" name="Blog Footer"-->
-<!--        inherit_option_id="website_blog.blog_post_complete">-->
-<!--    <xpath expr="//section[@id='comments']" position="before">-->
-<!--        <div class="container mt16 mb32">-->
-<!--            <div class="col-sm-12">-->
-<!--                <div class="col-sm-4 col-sm-offset-2">-->
-<!--                    <hr class="mt0 mb0"/>-->
-<!--                    <strong class="text-muted text-right">WRITTEN BY</strong>-->
-<!--                    <div class="media">-->
-<!--                        <a class="pull-left" href="#">-->
-<!--                            <img class="img-rounded" t-att-src="'/website/image?model=res.partner&amp;field=image_small&amp;id='+str(blog_post.create_uid.id)" style="width: 50px; margin-right: 10px;"/>-->
-<!--                        </a>-->
-<!--                        <div class="media-body">-->
-<!--                            <h4 class="media-heading"  t-field="blog_post.create_uid.name"></h4>-->
-<!--                            <p t-field="blog_post.create_uid.email"></p>-->
-<!--                            <small t-if="blog_post.website_published_datetime" class="text-right text-muted">Published on <t t-esc="blog_post.website_published_datetime"/></small>-->
-<!--                            <small t-if="not blog_post.website_published_datetime" class="text-right text-muted">Last Modified on <t t-esc="blog_post.write_date"/></small>-->
-<!--                        </div>-->
-<!--                    </div>-->
-<!--                </div>-->
-<!--                <div class="col-sm-4 col-sm-offset-2" t-if="blog_post.blog_id">-->
-<!--                    <hr class="mt0 mb0"/>-->
-<!--                    <strong class="text-muted text-right">PUBLISHED IN</strong>-->
-<!--                    <div class="media">-->
-<!--                        <a class="pull-left" href="#">-->
-<!--                            <img class="img-rounded" t-att-src="'/website/image?model=blog.blog&amp;field=image&amp;id='+str(blog_post.blog_id.id)" style="width: 50px; margin-right: 10px;"/>-->
-<!--                        </a>-->
-<!--                        <div class="media-body">-->
-<!--                            <h4 class="media-heading"  t-field="blog_post.blog_id.name"></h4>-->
-<!--                            <span t-field="blog_post.blog_id.description"/>-->
-<!--                        </div>-->
-<!--                    </div>-->
-<!--                </div>-->
-<!--            </div>-->
-<!--        </div>-->
-<!--    </xpath>-->
-<!--</template>-->
-=======
-<template id="blog_background_cover" name="Blog Cover"
+<!-- Options: Blog Post: Full Screen Background Image -->
+<template id="blog_post_background_cover" name="Blog Cover"
         inherit_option_id="website_blog.blog_post_complete">
     <xpath expr="//div[@id='title']" position="attributes">
         <attribute name="class">blog_cover</attribute>
@@ -345,7 +258,8 @@
     </xpath>
 </template>
 
-<template id="blog_footer" name="Blog Footer"
+<!-- Options: Blog Post: Footer author detail -->
+<template id="blog_post_footer" name="Blog Footer"
         inherit_option_id="website_blog.blog_post_complete">
     <xpath expr="//section[@id='comments']" position="before">
         <div class="container mt16 mb32">
@@ -382,7 +296,6 @@
         </div>
     </xpath>
 </template>
->>>>>>> 4fa2b4ef
 
 <!-- Options: Blog Post: user can reply -->
 <template id="opt_blog_post_complete_comment" name="Allow Comments"
