# Translation of Odoo Server.
# This file contains the translation of the following modules:
# * website_blog
#
# Translators:
msgid ""
msgstr ""
"Project-Id-Version: Odoo 9.0\n"
"Report-Msgid-Bugs-To: \n"
<<<<<<< HEAD
"POT-Creation-Date: 2016-08-19 10:26+0000\n"
=======
"POT-Creation-Date: 2016-08-18 14:08+0000\n"
>>>>>>> bc1a0a32
"PO-Revision-Date: 2015-09-19 08:26+0000\n"
"Last-Translator: Martin Trigaux\n"
"Language-Team: Kabyle (http://www.transifex.com/odoo/odoo-9/language/kab/)\n"
"Language: kab\n"
"MIME-Version: 1.0\n"
"Content-Type: text/plain; charset=UTF-8\n"
"Content-Transfer-Encoding: \n"
"Plural-Forms: nplurals=2; plural=(n != 1);\n"

#. module: website_blog
#. openerp-web
#: code:addons/website_blog/static/src/js/website.tour.blog.js:118
#, python-format
msgid " Click on this button to send your blog post online."
msgstr ""

#. module: website_blog
#: model:blog.post,content:website_blog.blog_post_2
msgid ""
"\"Finally, the leading edge is being brought to the masses.\n"
"                    It will now be the turn of the big players to catch up "
"to\n"
"                    the superior technologies of the SME.\""
msgstr ""

#. module: website_blog
#: model:blog.post,content:website_blog.blog_post_2
msgid ""
"\"Odoo now competes on many fronts, with no real\n"
"                competition out there to knock them off the top spot.\n"
"                With the launch of their integrated CMS and Ecommerce\n"
"                systems,it only elevates their position as one of the "
"leading\n"
"                lights in the open source revolution. It will be at least 5\n"
"                years before another ERP or CMS provider will be able to\n"
"                compete at this level due to the technology currently\n"
"                employed by most industry providers.\""
msgstr ""

#. module: website_blog
#: model:blog.post,content:website_blog.blog_post_2
msgid ""
"\"Odoo's latest launch will allow a business to go from\n"
"                zero to trading online quicker than ever before,” Stuart\n"
"                Mackintosh, MD of Open Source specialist and Odoo\n"
"                integration partner, OpusVL, explains. “The investment\n"
"                required to have a fully automated business system is\n"
"                dramatically reduced, enabling the small and medium\n"
"                enterprise to compete at a level of functionality and\n"
"                performance previously reserved for the big IT investors.\""
msgstr ""

#. module: website_blog
#: model:blog.post,content:website_blog.blog_post_2
msgid ""
"\"This is another clever and highly disruptive move by\n"
"                Odoo,which will force other technology providers to\n"
"                take another look at the value they are providing to ensure\n"
"                that their 'solutions' can still compete.\""
msgstr ""

#. module: website_blog
#: model:ir.ui.view,arch_db:website_blog.latest_blogs
msgid "&amp;times;"
msgstr ""

#. module: website_blog
#: model:ir.ui.view,arch_db:website_blog.blog_feed
msgid "&lt;?xml version=\"1.0\" encoding=\"utf-8\"?&gt;"
msgstr ""

#. module: website_blog
<<<<<<< HEAD
#: model:ir.ui.view,arch_db:website_blog.view_blog_blog_form
msgid ""
"(Un)archiving a blog automatically (un)archives its posts. Do you want to "
"proceed?"
msgstr ""

#. module: website_blog
=======
>>>>>>> bc1a0a32
#: model:blog.post,content:website_blog.blog_post_1
msgid ""
"A mix of push &amp; pull: Today, people\n"
"                    are victims of what others decide to push to them.\n"
"                    Odoo differentiates:"
msgstr ""

#. module: website_blog
#: model:ir.ui.view,arch_db:website_blog.blog_post_template_new_post
msgid "A new post"
msgstr ""

#. module: website_blog
#: model:ir.ui.view,arch_db:website_blog.opt_blog_rc_about_us
msgid "About us"
msgstr "Talɣut fella naɣ"

#. module: website_blog
#: model:ir.ui.view,arch_db:website_blog.blog_post_template_new_post
msgid "Access post"
<<<<<<< HEAD
msgstr ""

#. module: website_blog
#: model:ir.model.fields,field_description:website_blog.field_blog_blog_active
#: model:ir.model.fields,field_description:website_blog.field_blog_post_active
msgid "Active"
=======
>>>>>>> bc1a0a32
msgstr ""

#. module: website_blog
#. openerp-web
#: code:addons/website_blog/static/src/js/website.tour.blog.js:24
#, python-format
msgid "Add Content"
msgstr "Rnu Agbur"

#. module: website_blog
#: model:blog.post,content:website_blog.blog_post_2
msgid "Adding to industry leading technology"
msgstr ""

#. module: website_blog
<<<<<<< HEAD
#: model:ir.ui.view,arch_db:website_blog.blog_blog_view_search
#: model:ir.ui.view,arch_db:website_blog.view_blog_post_search
#, fuzzy
msgid "Archived"
msgstr "Iɣbaren"

#. module: website_blog
=======
>>>>>>> bc1a0a32
#: model:ir.ui.view,arch_db:website_blog.opt_blog_rc_history
msgid "Archives"
msgstr "Iɣbaren"

#. module: website_blog
#: model:blog.post,content:website_blog.blog_post_2
msgid ""
"As it comes, there is a default website based on Bootstrap\n"
"                3, the latest industry standard for rapid development of\n"
"                multi-device websites backed by Twitter, so can be directly\n"
"                integrated with many web tools and works across all devices\n"
"                by default."
msgstr ""

#. module: website_blog
#: model:blog.post,content:website_blog.blog_post_1
msgid ""
"At Odoo, we build tools to bring productivity to\n"
"                enterprises. As emails and information flows are one of\n"
"                the biggest wastes of time in companies, we have to fix\n"
"                this."
msgstr ""

#. module: website_blog
#: model:ir.ui.view,arch_db:website_blog.blog_post_short
msgid "Atom Feed"
msgstr ""

#. module: website_blog
#: model:ir.model.fields,field_description:website_blog.field_blog_post_author_id
#: model:ir.model.fields,field_description:website_blog.field_blog_post_create_uid
#: model:ir.ui.view,arch_db:website_blog.view_blog_post_search
msgid "Author"
msgstr "Ameskar"

#. module: website_blog
#: model:ir.model.fields,field_description:website_blog.field_blog_post_author_avatar
msgid "Avatar"
msgstr "Avatar"

#. module: website_blog
#: model:ir.model.fields,field_description:website_blog.field_blog_post_blog_id
#: model:ir.ui.menu,name:website_blog.menu_website_blog_root
#: model:ir.ui.view,arch_db:website_blog.blog_blog_view_search
#: model:ir.ui.view,arch_db:website_blog.view_blog_blog_form
#: model:ir.ui.view,arch_db:website_blog.view_blog_post_search
#: model:website.menu,name:website_blog.menu_news
msgid "Blog"
msgstr "Ablug"

#. module: website_blog
#: model:ir.model.fields,field_description:website_blog.field_blog_blog_name
msgid "Blog Name"
msgstr "Isem n ublug"

#. module: website_blog
<<<<<<< HEAD
#: code:addons/website_blog/models/website_blog.py:300
=======
#: code:addons/website_blog/models/website_blog.py:283
>>>>>>> bc1a0a32
#: model:ir.model,name:website_blog.model_blog_post
#: model:ir.ui.view,arch_db:website_blog.view_blog_post_form
#: model:ir.ui.view,arch_db:website_blog.view_blog_post_search
#, python-format
msgid "Blog Post"
msgstr "Awennit n ublug"

#. module: website_blog
<<<<<<< HEAD
#: code:addons/website_blog/models/website_blog.py:304
=======
#: code:addons/website_blog/models/website_blog.py:287
>>>>>>> bc1a0a32
#, python-format
msgid "Blog Post <b>%s</b> seems to have a link to this page !"
msgstr ""

#. module: website_blog
#. openerp-web
#: code:addons/website_blog/static/src/js/website.tour.blog.js:37
#, python-format
msgid "Blog Post Created"
msgstr "Awennit n ublug yerna"

#. module: website_blog
#: model:ir.ui.view,arch_db:website_blog.blog_post_complete
#: model:ir.ui.view,arch_db:website_blog.view_blog_post_form
msgid "Blog Post Title"
msgstr "Azwel n uwennit n ublug"

#. module: website_blog
#: model:ir.actions.act_window,name:website_blog.action_blog_post
#: model:ir.ui.menu,name:website_blog.menu_page
#: model:ir.ui.view,arch_db:website_blog.view_blog_post_list
msgid "Blog Posts"
msgstr "Iwenniten n ublug"

#. module: website_blog
#: model:ir.model.fields,field_description:website_blog.field_blog_blog_subtitle
#: model:ir.ui.view,arch_db:website_blog.view_blog_post_form
msgid "Blog Subtitle"
msgstr "Adazwel n ublug"

#. module: website_blog
#: model:ir.model,name:website_blog.model_blog_tag
msgid "Blog Tag"
msgstr "Tabzimt n ublug"

#. module: website_blog
#: model:ir.actions.act_window,name:website_blog.action_tags
#: model:ir.ui.menu,name:website_blog.menu_blog_tag
msgid "Blog Tags"
msgstr "Tibzimin n Ublug"

#. module: website_blog
#: model:ir.actions.act_window,name:website_blog.action_blog_blog
#: model:ir.model,name:website_blog.model_blog_blog
#: model:ir.ui.menu,name:website_blog.menu_blog
#: model:ir.ui.view,arch_db:website_blog.view_blog_blog_list
msgid "Blogs"
msgstr "Iblugen"

#. module: website_blog
#: model:ir.ui.view,arch_db:website_blog.website_blog
msgid "Blue"
msgstr "Amidadi"

#. module: website_blog
#: model:blog.post,subtitle:website_blog.blog_post_2
msgid "Building your company's website and selling your products online easy."
msgstr ""

#. module: website_blog
#. openerp-web
#: code:addons/website_blog/static/src/js/website.tour.blog.js:58
#: model:ir.ui.view,arch_db:website_blog.website_blog
#, python-format
msgid "Change Cover"
msgstr ""

#. module: website_blog
#. openerp-web
#: code:addons/website_blog/static/src/js/website.tour.blog.js:54
#, python-format
msgid "Change and customize your blog post cover."
msgstr ""

#. module: website_blog
#. openerp-web
#: code:addons/website_blog/static/src/js/website.tour.blog.js:109
#, python-format
msgid "Check Mobile Preview"
msgstr ""

#. module: website_blog
#. openerp-web
#: code:addons/website_blog/static/src/js/website.tour.blog.js:68
#, python-format
msgid "Choose an image"
msgstr ""

#. module: website_blog
#. openerp-web
#: code:addons/website_blog/static/src/js/website.tour.blog.js:69
#, python-format
msgid "Choose an image from the library."
msgstr ""

#. module: website_blog
#: model:ir.ui.view,arch_db:website_blog.blog_post_short
msgid "Click on \"Content\" on the top menu to write your first blog post."
msgstr "Sit ɣef \"Agbut\" deg umuɣ afellay i tira n wennit inek amaynut."

#. module: website_blog
#. openerp-web
#: code:addons/website_blog/static/src/js/website.tour.blog.js:94
#, python-format
msgid "Click on '<em>Save</em>' button to record changes on the page."
msgstr ""

#. module: website_blog
#. openerp-web
#: code:addons/website_blog/static/src/js/website.tour.blog.js:77
#, python-format
msgid "Click on '<em>Save</em>' to set the picture as cover."
msgstr ""

#. module: website_blog
#. openerp-web
#: code:addons/website_blog/static/src/js/website.tour.blog.js:102
#, python-format
msgid ""
"Click on the mobile icon to preview how your blog post will be displayed on "
"a mobile device."
msgstr ""

#. module: website_blog
#: model:ir.actions.act_window,help:website_blog.action_blog_post
msgid "Click to create a new blog post."
msgstr ""

#. module: website_blog
#. openerp-web
#: code:addons/website_blog/static/src/js/website.tour.blog.js:125
#, python-format
msgid "Close Tutorial"
msgstr "Mdel amnir n usileɣ"

#. module: website_blog
#: model:ir.ui.view,arch_db:website_blog.website_blog
msgid "Color"
msgstr "Ini"

#. module: website_blog
#: model:ir.ui.view,arch_db:website_blog.opt_blog_rc_about_us
msgid "Contact us"
msgstr "Nermes-aɣ-d"

#. module: website_blog
#. openerp-web
#: code:addons/website_blog/static/src/js/website.tour.blog.js:84
#: model:ir.model.fields,field_description:website_blog.field_blog_post_content
#: model:ir.ui.view,arch_db:website_blog.view_blog_post_search
#, python-format
msgid "Content"
msgstr "Agbur"

#. module: website_blog
#. openerp-web
#: code:addons/website_blog/static/src/js/website.tour.blog.js:39
#, python-format
msgid "Continue"
msgstr "ɣlel"

#. module: website_blog
#. openerp-web
#: code:addons/website_blog/static/src/js/website.tour.blog.js:60
#, python-format
msgid "Cover"
msgstr ""

#. module: website_blog
#: model:ir.model.fields,field_description:website_blog.field_blog_post_cover_properties
msgid "Cover Properties"
msgstr ""

#. module: website_blog
#. openerp-web
#: code:addons/website_blog/static/src/js/website.tour.blog.js:14
#, python-format
msgid "Create a blog post"
msgstr "Rnu asentel n wawal deg ublug"

#. module: website_blog
#: model:ir.model.fields,field_description:website_blog.field_blog_blog_create_uid
#: model:ir.model.fields,field_description:website_blog.field_blog_tag_create_uid
msgid "Created by"
msgstr "Yerna-t"

#. module: website_blog
#: model:ir.model.fields,field_description:website_blog.field_blog_blog_create_date
#: model:ir.model.fields,field_description:website_blog.field_blog_post_create_date
#: model:ir.model.fields,field_description:website_blog.field_blog_tag_create_date
msgid "Created on"
msgstr "Yerna di"

#. module: website_blog
#. openerp-web
#: code:addons/website_blog/static/src/js/website.tour.blog.js:53
#, python-format
msgid "Customize Cover"
msgstr ""

#. module: website_blog
#: model:ir.model.fields,field_description:website_blog.field_mail_compose_message_path
#: model:ir.model.fields,field_description:website_blog.field_mail_message_path
#: model:ir.model.fields,field_description:website_blog.field_survey_mail_compose_message_path
msgid "Discussion Path"
msgstr ""

#. module: website_blog
#: model:ir.model.fields,field_description:website_blog.field_blog_blog_display_name
#: model:ir.model.fields,field_description:website_blog.field_blog_post_display_name
#: model:ir.model.fields,field_description:website_blog.field_blog_tag_display_name
msgid "Display Name"
msgstr ""

#. module: website_blog
#: model:ir.ui.view,arch_db:website_blog.blog_post_complete
msgid "Duplicate"
msgstr "Sleg"

#. module: website_blog
#: model:ir.model,name:website_blog.model_mail_compose_message
msgid "Email composition wizard"
msgstr ""

#. module: website_blog
#: model:ir.model,name:website_blog.model_survey_mail_compose_message
msgid "Email composition wizard for Survey"
msgstr ""
<<<<<<< HEAD

#. module: website_blog
#: model:blog.post,content:website_blog.blog_post_1
msgid "Emails are broken."
msgstr ""

#. module: website_blog
#: model:blog.post,content:website_blog.blog_post_1
msgid ""
"Emails make me waste my time. But I need them.\n"
"                Given the importance that emails have in our lives,\n"
"                it's incredible it's still one of the only software\n"
"                areas that did not evolve in the past 20 years!"
msgstr ""

#. module: website_blog
#: model:blog.post,content:website_blog.blog_post_1
msgid ""
"Focus on the Content: Everything is\n"
"                    stripped to emphasize on the real message. No more\n"
"                    welcome introductions, greetings, signatures and legal\n"
"                    notes.We standardize the layout of each message.\n"
"                    (signatures are on the profile of a contact, not in\n"
"                    every message)"
=======

#. module: website_blog
#: model:blog.post,content:website_blog.blog_post_1
msgid "Emails are broken."
>>>>>>> bc1a0a32
msgstr ""

#. module: website_blog
#: model:blog.post,content:website_blog.blog_post_1
msgid ""
<<<<<<< HEAD
=======
"Emails make me waste my time. But I need them.\n"
"                Given the importance that emails have in our lives,\n"
"                it's incredible it's still one of the only software\n"
"                areas that did not evolve in the past 20 years!"
msgstr ""

#. module: website_blog
#: model:blog.post,content:website_blog.blog_post_1
msgid ""
"Focus on the Content: Everything is\n"
"                    stripped to emphasize on the real message. No more\n"
"                    welcome introductions, greetings, signatures and legal\n"
"                    notes.We standardize the layout of each message.\n"
"                    (signatures are on the profile of a contact, not in\n"
"                    every message)"
msgstr ""

#. module: website_blog
#: model:blog.post,content:website_blog.blog_post_1
msgid ""
>>>>>>> bc1a0a32
"Folders and mailing lists are great tools but too\n"
"                    complex in traditional email clients. In Odoo, a\n"
"                    group of contacts that share a discussion can be\n"
"                    created with one click. Every group should have it's\n"
"                    own email address."
msgstr ""

#. module: website_blog
#: model:ir.ui.view,arch_db:website_blog.opt_blog_rc_follow_us
msgid "Follow us"
msgstr "Ḍefreɣ-d"

#. module: website_blog
#: model:ir.ui.view,arch_db:website_blog.website_blog
msgid "Full Screen"
msgstr ""

#. module: website_blog
#: model:blog.post,content:website_blog.blog_post_1
msgid ""
"Get Things Done: your inbox is a\n"
"                    todo list. You should be able to process (not only\n"
"                    read) the inbox and easily mark messages for future\n"
"                    actions. Every inbox should be empty after having\n"
"                    been processed; no more overload of information."
msgstr ""

#. module: website_blog
#: model:blog.blog,subtitle:website_blog.blog_blog_1
msgid "Get in touch with us"
msgstr ""

#. module: website_blog
#: model:ir.ui.view,arch_db:website_blog.website_blog
msgid "Green"
msgstr ""

#. module: website_blog
#: model:ir.ui.view,arch_db:website_blog.view_blog_post_search
msgid "Group By"
msgstr "Sdukel s"

#. module: website_blog
#: model:blog.post,content:website_blog.blog_post_1
msgid "Here are the ideas behind the Odoo communication tools:"
msgstr ""

#. module: website_blog
#: model:ir.ui.view,arch_db:website_blog.website_blog
msgid "High"
msgstr ""

#. module: website_blog
#: model:blog.post,content:website_blog.blog_post_2
msgid ""
"However, unlike other web content management systems, it\n"
"                fully integrates into the back-end database. This means\n"
"                that when you edit a product description, image or price,\n"
"                it updates the product database in real time, providing a\n"
"                true self-service window into the business."
msgstr ""

#. module: website_blog
#: model:ir.model.fields,field_description:website_blog.field_blog_blog_id
#: model:ir.model.fields,field_description:website_blog.field_blog_post_id
#: model:ir.model.fields,field_description:website_blog.field_blog_tag_id
msgid "ID"
msgstr "Asulay"

#. module: website_blog
#: model:blog.post,subtitle:website_blog.blog_post_1
msgid "Ideas behind the Odoo communication tools."
msgstr ""

#. module: website_blog
#: model:ir.ui.view,arch_db:website_blog.latest_blogs
msgid "In"
msgstr ""

#. module: website_blog
#: model:blog.post,name:website_blog.blog_post_2
msgid "Integrating your CMS and E-Commerce"
msgstr ""

#. module: website_blog
#: model:blog.post,content:website_blog.blog_post_1
msgid ""
"Keep control of what you want to receive or don't want\n"
"                    to receive. People should never receive spam. You\n"
"                    should follow/unfollow any kind of information in one\n"
"                    click."
msgstr ""

#. module: website_blog
#: model:ir.model.fields,field_description:website_blog.field_blog_post_write_uid
#: model:ir.ui.view,arch_db:website_blog.view_blog_post_search
msgid "Last Contributor"
msgstr ""

#. module: website_blog
#: model:ir.model.fields,field_description:website_blog.field_blog_blog___last_update
#: model:ir.model.fields,field_description:website_blog.field_blog_post___last_update
#: model:ir.model.fields,field_description:website_blog.field_blog_post_write_date
#: model:ir.model.fields,field_description:website_blog.field_blog_tag___last_update
msgid "Last Modified on"
msgstr "Aleqqem aneggaru di"

#. module: website_blog
#: model:ir.model.fields,field_description:website_blog.field_blog_blog_write_uid
#: model:ir.model.fields,field_description:website_blog.field_blog_tag_write_uid
msgid "Last Updated by"
msgstr "Aleqqem aneggaru sɣuṛ"

#. module: website_blog
#: model:ir.model.fields,field_description:website_blog.field_blog_blog_write_date
#: model:ir.model.fields,field_description:website_blog.field_blog_tag_write_date
msgid "Last Updated on"
msgstr "Aleqqem aneggaru di"

#. module: website_blog
#: model:ir.ui.view,arch_db:website_blog.latest_blogs
msgid "Latest Posts"
msgstr "Iwenniten Ineggura"

#. module: website_blog
#. openerp-web
#: code:addons/website_blog/static/src/js/website.tour.blog.js:18
#, python-format
msgid "Let's go through the first steps to write beautiful blog posts."
msgstr ""

#. module: website_blog
#: model:blog.post,content:website_blog.blog_post_2
msgid ""
"Like many modern website editors, with Odoo you can edit\n"
"                content in-line, enabling you to see exactly what you are\n"
"                changing and ensure your changes suit the context."
msgstr ""

#. module: website_blog
#: model:ir.ui.view,arch_db:website_blog.website_blog
msgid "Low"
msgstr ""

#. module: website_blog
#: model:ir.ui.view,arch_db:website_blog.website_blog
msgid "Medium"
msgstr ""

#. module: website_blog
#: model:ir.model,name:website_blog.model_mail_message
msgid "Message"
msgstr "Izen"

#. module: website_blog
#: model:blog.post,content:website_blog.blog_post_1
msgid ""
"Messages \"for action\": they\n"
"                            require your immediate attention and you need\n"
"                            to process them all. This accounts for 10%\n"
"                            of your daily emails. Use the \"To: me\" menu\n"
"                            for these."
msgstr ""

#. module: website_blog
#: model:blog.post,content:website_blog.blog_post_1
msgid ""
"Messages \"for information\":\n"
"                            you can pull them when you need some specific\n"
"                            information; they are not required to be read\n"
"                            every day.You receive only what you decided\n"
"                            to follow.This accounts for 90% of your daily\n"
"                            emails.Use the \"Inbox\" menu for these."
msgstr ""

#. module: website_blog
#. openerp-web
#: code:addons/website_blog/static/src/js/website.tour.blog.js:101
#, python-format
msgid "Mobile Preview"
msgstr ""

#. module: website_blog
#: model:ir.model.fields,field_description:website_blog.field_blog_tag_name
msgid "Name"
msgstr "Isem"

#. module: website_blog
#: model:ir.ui.view,arch_db:website_blog.website_blog
msgid "Narrow"
msgstr ""

#. module: website_blog
#. openerp-web
#: code:addons/website_blog/static/src/js/website.tour.blog.js:17
#: code:addons/website_blog/static/src/js/website.tour.blog.js:31
#: code:addons/website_blog/static/src/js/website_blog.editor.js:21
#: model:ir.ui.view,arch_db:website_blog.content_new_blogpost
#, python-format
msgid "New Blog Post"
msgstr ""

#. module: website_blog
#: model:blog.post,content:website_blog.blog_post_2
msgid "New Features Launched"
msgstr ""

#. module: website_blog
#: model:ir.ui.view,arch_db:website_blog.header_footer_custom
msgid "News"
msgstr "Isalen"

#. module: website_blog
#: model:ir.ui.view,arch_db:website_blog.website_blog
msgid "No Cover"
msgstr ""

#. module: website_blog
#: model:ir.ui.view,arch_db:website_blog.blog_post_short
msgid "No blog post yet."
msgstr ""

#. module: website_blog
#: model:ir.ui.view,arch_db:website_blog.latest_blogs
msgid "No keywords defined!"
msgstr ""

#. module: website_blog
#: model:ir.model.fields,field_description:website_blog.field_blog_post_visits
msgid "No of Views"
msgstr "Amḍan n tmeẓriyin"

#. module: website_blog
#: model:ir.ui.view,arch_db:website_blog.website_blog
msgid "None"
msgstr "Ulac"

#. module: website_blog
#. openerp-web
#: code:addons/website_blog/static/src/xml/website_blog.inline.discussion.xml:9
#, python-format
msgid "Not Published"
msgstr ""

#. module: website_blog
#: model:blog.post,content:website_blog.blog_post_2
msgid ""
"Odoo claims to be 'the Open Source software that makes\n"
"                building your company's website and selling your products\n"
"                online easy'. So how true is this statement?"
msgstr ""

#. module: website_blog
#: model:blog.post,website_meta_keywords:website_blog.blog_post_1
msgid "Odoo, email"
msgstr "Odoo, imayl"

#. module: website_blog
#: model:ir.ui.view,arch_db:website_blog.website_blog
msgid "Opacity"
msgstr ""

#. module: website_blog
#: model:blog.blog,name:website_blog.blog_blog_1
msgid "Our Blog"
msgstr ""

#. module: website_blog
#: model:ir.ui.view,arch_db:website_blog.opt_blog_rc_blogs
msgid "Our Blogs"
msgstr "Iblugen-nneɣ"

#. module: website_blog
#: model:ir.ui.view,arch_db:website_blog.opt_blog_rc_follow_us
msgid "Participate on our social stream."
msgstr ""

#. module: website_blog
#. openerp-web
#: code:addons/website_blog/static/src/xml/website_blog.inline.discussion.xml:28
#, python-format
msgid "Please"
msgstr ""

#. module: website_blog
#. openerp-web
#: code:addons/website_blog/static/src/xml/website_blog.inline.discussion.xml:31
#, python-format
msgid "Post"
msgstr "Siḍen"

#. module: website_blog
#. openerp-web
#: code:addons/website_blog/static/src/js/website.tour.blog.js:44
#, python-format
msgid "Post Headline"
msgstr ""

#. module: website_blog
#: model:ir.model.fields,field_description:website_blog.field_blog_tag_post_ids
msgid "Posts"
msgstr "Isental n wawal"

#. module: website_blog
#: model:blog.post,content:website_blog.blog_post_1
msgid ""
"Productivity is key: our smart user\n"
"                    interface does not require you to click on every mail\n"
"                    to read a thread. Reading a full thread, replying,\n"
"                    attaching documents is super fast."
msgstr ""

#. module: website_blog
<<<<<<< HEAD
#: code:addons/website_blog/controllers/main.py:278
=======
#: code:addons/website_blog/controllers/main.py:268
>>>>>>> bc1a0a32
#, python-format
msgid "Public user cannot post comments on blog post."
msgstr ""

#. module: website_blog
#. openerp-web
#: code:addons/website_blog/static/src/xml/website_blog.inline.discussion.xml:10
#, python-format
msgid "Published"
msgstr ""

#. module: website_blog
#: model:mail.message.subtype,description:website_blog.mt_blog_blog_published
#: model:mail.message.subtype,name:website_blog.mt_blog_blog_published
msgid "Published Post"
msgstr "Asentel n wawal isegdedin"

#. module: website_blog
#. openerp-web
#: code:addons/website_blog/static/src/js/website.tour.blog.js:117
#, python-format
msgid "Publishing status"
msgstr ""

#. module: website_blog
#: model:ir.ui.view,arch_db:website_blog.website_blog
msgid "Purple"
msgstr ""

#. module: website_blog
#: model:ir.model.fields,field_description:website_blog.field_blog_post_ranking
msgid "Ranking"
msgstr ""

#. module: website_blog
#: model:ir.ui.view,arch_db:website_blog.blog_post_complete
msgid "Read Next <span class=\"fa fa-long-arrow-right\"/>"
msgstr ""

#. module: website_blog
#: model:blog.post,content:website_blog.blog_post_1
msgid ""
"Reading my inbox is the most unproductive task I do\n"
"                on a daily basis. I have to spend one full hour a\n"
"                day to process my emails. All the junk flows in the\n"
"                same inbox; spams, information that doesn't matter,\n"
"                quoted answers of quoted answers, etc. At the end\n"
"                of the hour, only 10 emails actually requested an\n"
"                answer from me. With a good tool, I could have done\n"
"                my job in 10 minutes!"
msgstr ""

#. module: website_blog
#: model:ir.ui.view,arch_db:website_blog.website_blog
msgid "Red"
msgstr ""

#. module: website_blog
#. openerp-web
#: code:addons/website_blog/static/src/js/website.tour.blog.js:76
#, python-format
msgid "Save"
msgstr "Kles"

#. module: website_blog
#. openerp-web
#: code:addons/website_blog/static/src/js/website.tour.blog.js:93
#, python-format
msgid "Save your modifications once you are done"
msgstr ""

#. module: website_blog
#. openerp-web
#: code:addons/website_blog/static/src/js/website.tour.blog.js:110
#, python-format
msgid "Scroll to check rendering and then close the mobile preview."
msgstr ""

#. module: website_blog
#. openerp-web
#: code:addons/website_blog/static/src/js/website.tour.blog.js:61
#, python-format
msgid "Select this menu item to change blog cover."
msgstr ""

#. module: website_blog
#. openerp-web
#: code:addons/website_blog/static/src/js/website.tour.blog.js:32
#, python-format
msgid "Select this menu item to create a new blog post."
msgstr ""

#. module: website_blog
#. openerp-web
#: code:addons/website_blog/static/src/xml/website_blog.inline.discussion.xml:29
#, python-format
msgid "Sign in"
msgstr "Kcem"

#. module: website_blog
#: model:ir.ui.view,arch_db:website_blog.website_blog
msgid "Size"
msgstr "Teɣzi"

#. module: website_blog
#. openerp-web
#: code:addons/website_blog/static/src/js/website.tour.blog.js:19
#, python-format
msgid "Skip"
msgstr "Zgel"

#. module: website_blog
#. openerp-web
#: code:addons/website_blog/static/src/js/website.tour.blog.js:19
#, python-format
msgid "Start Tutorial"
msgstr "Senker amnir n usileɣ"

#. module: website_blog
#. openerp-web
<<<<<<< HEAD
#: code:addons/website_blog/models/website_blog.py:106
=======
#: code:addons/website_blog/models/website_blog.py:91
>>>>>>> bc1a0a32
#: code:addons/website_blog/static/src/js/website.tour.blog.js:90
#, python-format
msgid "Start writing here..."
msgstr ""

#. module: website_blog
#. openerp-web
#: code:addons/website_blog/static/src/js/website.tour.blog.js:85
#, python-format
msgid "Start writing your story here."
msgstr ""

#. module: website_blog
#: model:ir.model.fields,field_description:website_blog.field_blog_post_subtitle
msgid "Sub Title"
msgstr "Adazwel "

#. module: website_blog
#: model:ir.ui.view,arch_db:website_blog.blog_post_complete
msgid "Subtitle"
msgstr "Adazwel "

#. module: website_blog
#: model:ir.ui.view,arch_db:website_blog.blog_tag_form
msgid "Tag Form"
msgstr ""

#. module: website_blog
#: model:ir.ui.view,arch_db:website_blog.blog_tag_tree
msgid "Tag List"
msgstr ""

#. module: website_blog
#: sql_constraint:blog.tag:0
msgid "Tag name already exists !"
msgstr ""

#. module: website_blog
#: model:ir.model.fields,field_description:website_blog.field_blog_post_tag_ids
#: model:ir.ui.view,arch_db:website_blog.opt_blog_rc_tags
msgid "Tags"
msgstr "Tibzimin"

#. module: website_blog
#: model:ir.ui.view,arch_db:website_blog.view_blog_post_form
msgid "Technical"
msgstr "Tiknik"

#. module: website_blog
#: model:blog.post,content:website_blog.blog_post_1
msgid "The Communication Mechanism of Odoo"
msgstr ""

#. module: website_blog
#: model:blog.post,name:website_blog.blog_post_1
#: model:blog.post,website_meta_description:website_blog.blog_post_1
msgid "The Future of Emails"
msgstr ""

#. module: website_blog
#. openerp-web
#: code:addons/website_blog/static/src/js/website.tour.blog.js:38
#, python-format
msgid "This is your new blog post. Let's edit it."
msgstr ""

#. module: website_blog
#: model:ir.ui.view,arch_db:website_blog.latest_blogs
msgid ""
"This page is great to improve your <strong>Search Engine Optimization</"
"strong>;\n"
"                   You can review titles, keywords and descriptions of all "
"blogs at once."
msgstr ""

#. module: website_blog
#: model:blog.post,content:website_blog.blog_post_2
msgid ""
"This provides a single source of data for your company and\n"
"                removes the need to create offline synchronisation between\n"
"                website and product database."
msgstr ""

#. module: website_blog
#. openerp-web
#: code:addons/website_blog/static/src/js/website.tour.blog.js:124
#, python-format
msgid ""
"This tutorial is over. To discover more features and improve the content of "
"this page, go to the upper left customize menu. You can also add some cool "
"content with your text in the edit mode with the upper right button."
msgstr ""

#. module: website_blog
#: model:ir.model.fields,field_description:website_blog.field_blog_post_name
msgid "Title"
msgstr "Tineɣremt"

#. module: website_blog
#: model:blog.post,content:website_blog.blog_post_2
msgid ""
"To add to an already comprehensive set of Odoo\n"
"                    features, a website content management system (CMS\n"
"                    or WMS) has been developed and a beta release is\n"
"                    available from today, 31st January 2014."
msgstr ""

#. module: website_blog
#: model:blog.post,content:website_blog.blog_post_1
msgid ""
"To disrupt emails, you need more than just another user\n"
"                interface. We need to rethink the whole communication flow."
msgstr ""

#. module: website_blog
#: model:ir.ui.view,arch_db:website_blog.blog_post_short
msgid "Untitled Post"
msgstr ""

#. module: website_blog
#. openerp-web
#: code:addons/website_blog/static/src/js/website.tour.blog.js:25
#, python-format
msgid ""
"Use this button to create a new blog post like any other document (page, "
"menu, products, event, ...)."
msgstr ""

#. module: website_blog
#: model:ir.ui.view,arch_db:website_blog.blog_tag_form
msgid "Used in:"
msgstr "Iţuseqdec di:"

#. module: website_blog
#: model:ir.model.fields,help:website_blog.field_mail_compose_message_path
#: model:ir.model.fields,help:website_blog.field_mail_message_path
#: model:ir.model.fields,help:website_blog.field_survey_mail_compose_message_path
msgid ""
"Used to display messages in a paragraph-based chatter using a unique path;"
msgstr ""

#. module: website_blog
<<<<<<< HEAD
#: code:addons/website_blog/models/website_blog.py:279
=======
#: code:addons/website_blog/models/website_blog.py:262
>>>>>>> bc1a0a32
#, python-format
msgid "View Blog Post"
msgstr ""

#. module: website_blog
#: model:ir.model,name:website_blog.model_website
msgid "Website"
msgstr "Asmel Web"

#. module: website_blog
#: model:ir.actions.act_url,name:website_blog.action_open_website
msgid "Website Blogs"
msgstr "Iblugen n usmel Web"

#. module: website_blog
#: model:ir.model.fields,field_description:website_blog.field_blog_post_website_message_ids
msgid "Website Messages"
msgstr "Iznan n n usmel  Web"

#. module: website_blog
#: model:ir.model.fields,help:website_blog.field_blog_post_website_message_ids
msgid "Website communication history"
msgstr "Amazray n Taywalt n usmel  Web"

#. module: website_blog
#. openerp-web
#: code:addons/website_blog/static/src/xml/website_blog.inline.discussion.xml:26
#, python-format
msgid "Write a comment..."
msgstr "Aru a wennit..."

#. module: website_blog
#: model:ir.ui.view,arch_db:website_blog.opt_blog_rc_about_us
msgid ""
"Write a small text here for when <b>new visitors</b> find your website\n"
"            through your <b>blog entries</b>, referenced in Google."
msgstr ""

#. module: website_blog
#. openerp-web
#: code:addons/website_blog/static/src/js/website.tour.blog.js:46
#, python-format
msgid "Write a title, the subtitle is optional."
msgstr ""

#. module: website_blog
#: model:ir.ui.view,arch_db:website_blog.website_blog
msgid "Yellow"
msgstr ""

#. module: website_blog
#: model:ir.ui.view,arch_db:website_blog.latest_blogs
msgid ""
"You should <strong>add a banner on the top</strong> as it is a frequent "
"landing page for new visitors.\n"
"                   <span class=\"text-muted\">This box will not be visible "
"to your visitors.</span>"
msgstr ""

#. module: website_blog
#: model:ir.ui.view,arch_db:website_blog.blog_post_template_new_post
#, fuzzy
msgid "blog. Click here to access the blog :"
msgstr "Sit dagi iwakken ad tkecmeḍ ɣer uwennit."

#. module: website_blog
#. openerp-web
#: code:addons/website_blog/static/src/xml/website_blog.inline.discussion.xml:14
#, python-format
msgid "by"
msgstr "s"

#. module: website_blog
#: model:ir.ui.view,arch_db:website_blog.blog_post_short
#: model:ir.ui.view,arch_db:website_blog.latest_blogs
msgid "comment"
msgstr "awennit"

#. module: website_blog
#: model:ir.ui.view,arch_db:website_blog.blog_post_short
#: model:ir.ui.view,arch_db:website_blog.latest_blogs
msgid "comments"
msgstr "iwenniten"

#. module: website_blog
#: model:ir.ui.view,arch_db:website_blog.blog_post_template_new_post
#, fuzzy
msgid "has been published on the"
msgstr "Asentel n wawal amaynut %s iţusegded ɣef  ublug %s. "

#. module: website_blog
#: model:ir.ui.view,arch_db:website_blog.blog_post_short
msgid "not published"
msgstr ""

#. module: website_blog
#: model:ir.ui.view,arch_db:website_blog.blog_post_short
#: model:ir.ui.view,arch_db:website_blog.latest_blogs
msgid "pull-right"
msgstr "pull-right"

#. module: website_blog
#. openerp-web
#: code:addons/website_blog/static/src/xml/website_blog.inline.discussion.xml:29
#, python-format
msgid "to comment."
msgstr ""

#. module: website_blog
#: model:ir.ui.view,arch_db:website_blog.blog_post_short
msgid "view"
msgstr ""

#. module: website_blog
#: model:ir.ui.view,arch_db:website_blog.blog_post_short
msgid "views"
msgstr ""

#~ msgid "Date of the last message posted on the record."
#~ msgstr "Azemz n yizen anegaru iţunefken ɣef ukalas agi"

#~ msgid "Followers"
#~ msgstr "Imeltaɣen"

#~ msgid "If checked new messages require your attention."
#~ msgstr "Ma yeṛcem, iznan imaynuten suturen tamuɣli leqqayen."

#~ msgid "Last Message Date"
#~ msgstr "Azemz n yizen aneggaru"

#~ msgid "Messages"
#~ msgstr "Iznan"

#~ msgid "Messages and communication history"
#~ msgstr "Amazray n iznan  d  teywalin"

#~ msgid "Save Your Blog"
#~ msgstr "Kles a Blug-ik"

#~ msgid "Unread Messages"
#~ msgstr "Iznan ur neţwaɣer-ara"

#~ msgid "Website URL"
#~ msgstr "URL n usmel WEB"

#~ msgid "Website meta description"
#~ msgstr "Aɣef-aglam n usmel Web"

#~ msgid "Website meta keywords"
#~ msgstr "Aɣef-awalen n tsura n usmel Web"

#~ msgid "on"
#~ msgstr "di"<|MERGE_RESOLUTION|>--- conflicted
+++ resolved
@@ -7,11 +7,7 @@
 msgstr ""
 "Project-Id-Version: Odoo 9.0\n"
 "Report-Msgid-Bugs-To: \n"
-<<<<<<< HEAD
-"POT-Creation-Date: 2016-08-19 10:26+0000\n"
-=======
 "POT-Creation-Date: 2016-08-18 14:08+0000\n"
->>>>>>> bc1a0a32
 "PO-Revision-Date: 2015-09-19 08:26+0000\n"
 "Last-Translator: Martin Trigaux\n"
 "Language-Team: Kabyle (http://www.transifex.com/odoo/odoo-9/language/kab/)\n"
@@ -23,7 +19,7 @@
 
 #. module: website_blog
 #. openerp-web
-#: code:addons/website_blog/static/src/js/website.tour.blog.js:118
+#: code:addons/website_blog/static/src/js/website.tour.blog.js:117
 #, python-format
 msgid " Click on this button to send your blog post online."
 msgstr ""
@@ -84,16 +80,6 @@
 msgstr ""
 
 #. module: website_blog
-<<<<<<< HEAD
-#: model:ir.ui.view,arch_db:website_blog.view_blog_blog_form
-msgid ""
-"(Un)archiving a blog automatically (un)archives its posts. Do you want to "
-"proceed?"
-msgstr ""
-
-#. module: website_blog
-=======
->>>>>>> bc1a0a32
 #: model:blog.post,content:website_blog.blog_post_1
 msgid ""
 "A mix of push &amp; pull: Today, people\n"
@@ -114,15 +100,6 @@
 #. module: website_blog
 #: model:ir.ui.view,arch_db:website_blog.blog_post_template_new_post
 msgid "Access post"
-<<<<<<< HEAD
-msgstr ""
-
-#. module: website_blog
-#: model:ir.model.fields,field_description:website_blog.field_blog_blog_active
-#: model:ir.model.fields,field_description:website_blog.field_blog_post_active
-msgid "Active"
-=======
->>>>>>> bc1a0a32
 msgstr ""
 
 #. module: website_blog
@@ -138,16 +115,6 @@
 msgstr ""
 
 #. module: website_blog
-<<<<<<< HEAD
-#: model:ir.ui.view,arch_db:website_blog.blog_blog_view_search
-#: model:ir.ui.view,arch_db:website_blog.view_blog_post_search
-#, fuzzy
-msgid "Archived"
-msgstr "Iɣbaren"
-
-#. module: website_blog
-=======
->>>>>>> bc1a0a32
 #: model:ir.ui.view,arch_db:website_blog.opt_blog_rc_history
 msgid "Archives"
 msgstr "Iɣbaren"
@@ -191,7 +158,6 @@
 #. module: website_blog
 #: model:ir.model.fields,field_description:website_blog.field_blog_post_blog_id
 #: model:ir.ui.menu,name:website_blog.menu_website_blog_root
-#: model:ir.ui.view,arch_db:website_blog.blog_blog_view_search
 #: model:ir.ui.view,arch_db:website_blog.view_blog_blog_form
 #: model:ir.ui.view,arch_db:website_blog.view_blog_post_search
 #: model:website.menu,name:website_blog.menu_news
@@ -204,11 +170,7 @@
 msgstr "Isem n ublug"
 
 #. module: website_blog
-<<<<<<< HEAD
-#: code:addons/website_blog/models/website_blog.py:300
-=======
 #: code:addons/website_blog/models/website_blog.py:283
->>>>>>> bc1a0a32
 #: model:ir.model,name:website_blog.model_blog_post
 #: model:ir.ui.view,arch_db:website_blog.view_blog_post_form
 #: model:ir.ui.view,arch_db:website_blog.view_blog_post_search
@@ -217,11 +179,7 @@
 msgstr "Awennit n ublug"
 
 #. module: website_blog
-<<<<<<< HEAD
-#: code:addons/website_blog/models/website_blog.py:304
-=======
 #: code:addons/website_blog/models/website_blog.py:287
->>>>>>> bc1a0a32
 #, python-format
 msgid "Blog Post <b>%s</b> seems to have a link to this page !"
 msgstr ""
@@ -298,7 +256,7 @@
 
 #. module: website_blog
 #. openerp-web
-#: code:addons/website_blog/static/src/js/website.tour.blog.js:109
+#: code:addons/website_blog/static/src/js/website.tour.blog.js:108
 #, python-format
 msgid "Check Mobile Preview"
 msgstr ""
@@ -352,7 +310,7 @@
 
 #. module: website_blog
 #. openerp-web
-#: code:addons/website_blog/static/src/js/website.tour.blog.js:125
+#: code:addons/website_blog/static/src/js/website.tour.blog.js:124
 #, python-format
 msgid "Close Tutorial"
 msgstr "Mdel amnir n usileɣ"
@@ -450,7 +408,6 @@
 #: model:ir.model,name:website_blog.model_survey_mail_compose_message
 msgid "Email composition wizard for Survey"
 msgstr ""
-<<<<<<< HEAD
 
 #. module: website_blog
 #: model:blog.post,content:website_blog.blog_post_1
@@ -475,40 +432,11 @@
 "                    notes.We standardize the layout of each message.\n"
 "                    (signatures are on the profile of a contact, not in\n"
 "                    every message)"
-=======
-
-#. module: website_blog
-#: model:blog.post,content:website_blog.blog_post_1
-msgid "Emails are broken."
->>>>>>> bc1a0a32
-msgstr ""
-
-#. module: website_blog
-#: model:blog.post,content:website_blog.blog_post_1
-msgid ""
-<<<<<<< HEAD
-=======
-"Emails make me waste my time. But I need them.\n"
-"                Given the importance that emails have in our lives,\n"
-"                it's incredible it's still one of the only software\n"
-"                areas that did not evolve in the past 20 years!"
-msgstr ""
-
-#. module: website_blog
-#: model:blog.post,content:website_blog.blog_post_1
-msgid ""
-"Focus on the Content: Everything is\n"
-"                    stripped to emphasize on the real message. No more\n"
-"                    welcome introductions, greetings, signatures and legal\n"
-"                    notes.We standardize the layout of each message.\n"
-"                    (signatures are on the profile of a contact, not in\n"
-"                    every message)"
-msgstr ""
-
-#. module: website_blog
-#: model:blog.post,content:website_blog.blog_post_1
-msgid ""
->>>>>>> bc1a0a32
+msgstr ""
+
+#. module: website_blog
+#: model:blog.post,content:website_blog.blog_post_1
+msgid ""
 "Folders and mailing lists are great tools but too\n"
 "                    complex in traditional email clients. In Odoo, a\n"
 "                    group of contacts that share a discussion can be\n"
@@ -822,11 +750,7 @@
 msgstr ""
 
 #. module: website_blog
-<<<<<<< HEAD
-#: code:addons/website_blog/controllers/main.py:278
-=======
 #: code:addons/website_blog/controllers/main.py:268
->>>>>>> bc1a0a32
 #, python-format
 msgid "Public user cannot post comments on blog post."
 msgstr ""
@@ -846,7 +770,7 @@
 
 #. module: website_blog
 #. openerp-web
-#: code:addons/website_blog/static/src/js/website.tour.blog.js:117
+#: code:addons/website_blog/static/src/js/website.tour.blog.js:116
 #, python-format
 msgid "Publishing status"
 msgstr ""
@@ -900,7 +824,7 @@
 
 #. module: website_blog
 #. openerp-web
-#: code:addons/website_blog/static/src/js/website.tour.blog.js:110
+#: code:addons/website_blog/static/src/js/website.tour.blog.js:109
 #, python-format
 msgid "Scroll to check rendering and then close the mobile preview."
 msgstr ""
@@ -947,11 +871,7 @@
 
 #. module: website_blog
 #. openerp-web
-<<<<<<< HEAD
-#: code:addons/website_blog/models/website_blog.py:106
-=======
 #: code:addons/website_blog/models/website_blog.py:91
->>>>>>> bc1a0a32
 #: code:addons/website_blog/static/src/js/website.tour.blog.js:90
 #, python-format
 msgid "Start writing here..."
@@ -1037,7 +957,7 @@
 
 #. module: website_blog
 #. openerp-web
-#: code:addons/website_blog/static/src/js/website.tour.blog.js:124
+#: code:addons/website_blog/static/src/js/website.tour.blog.js:123
 #, python-format
 msgid ""
 "This tutorial is over. To discover more features and improve the content of "
@@ -1094,11 +1014,7 @@
 msgstr ""
 
 #. module: website_blog
-<<<<<<< HEAD
-#: code:addons/website_blog/models/website_blog.py:279
-=======
 #: code:addons/website_blog/models/website_blog.py:262
->>>>>>> bc1a0a32
 #, python-format
 msgid "View Blog Post"
 msgstr ""
