<?xml version="1.0" encoding="utf-8"?>
<openerp>
    <data>

        <menuitem icon="terp-mrp" id="menu_mrp_root" name="Manufacturing"
            groups="group_mrp_user,group_mrp_manager"/>
        <menuitem id="menu_mrp_reordering" name="Automatic Procurements" parent="stock.menu_stock_root" sequence="4"/>

        <!--
    Property / Property Group
    -->

        <record id="mrp_property_group_form_view" model="ir.ui.view">
            <field name="name">mrp.property.group.form</field>
            <field name="model">mrp.property.group</field>
            <field name="type">form</field>
            <field name="arch" type="xml">
                <form string="Properties categories">
                    <separator colspan="4" string="General Information"/>
                    <field colspan="4" name="name" select="1"/>
                    <field colspan="4" name="description"/>
                </form>
            </field>
        </record>
        <record id="mrp_property_group_action" model="ir.actions.act_window">
            <field name="name">Property Categories</field>
            <field name="type">ir.actions.act_window</field>
            <field name="res_model">mrp.property.group</field>
            <field name="view_type">form</field>
            <field name="view_mode">tree,form</field>
        </record>
        <menuitem
            id="menu_mrp_configuration"
            name="Configuration"
            parent="menu_mrp_root"
            groups="group_mrp_manager"/>
        <menuitem
            id="menu_mrp_property_group_action_prop"
            name="Properties"
            parent="menu_mrp_configuration"
            groups="base.group_extended"/>
        <menuitem
            action="mrp_property_group_action"
            id="menu_mrp_property_group_action"
            parent="menu_mrp_property_group_action_prop"/>

        <record id="mrp_property_tree_view" model="ir.ui.view">
            <field name="name">mrp.property.tree</field>
            <field name="model">mrp.property</field>
            <field name="type">tree</field>
            <field name="arch" type="xml">
                <tree string="Properties">
                    <field name="name"/>
                    <field name="composition"/>
                    <field name="group_id"/>
                </tree>
            </field>
        </record>
        <record id="mrp_property_form_view" model="ir.ui.view">
            <field name="name">mrp.property.form</field>
            <field name="model">mrp.property</field>
            <field name="type">form</field>
            <field name="arch" type="xml">
                <form string="Properties">
                    <separator colspan="4" string="General Information"/>
                    <field colspan="4" name="name" select="1"/>
                    <field name="group_id" select="1"/>
                    <field name="composition" select="1"/>
                    <separator colspan="4" string="Description"/>
                    <field colspan="4" name="description"/>
                </form>
            </field>
        </record>
        <record id="mrp_property_action" model="ir.actions.act_window">
            <field name="name">Properties</field>
            <field name="type">ir.actions.act_window</field>
            <field name="res_model">mrp.property</field>
            <field name="view_type">form</field>
            <field name="view_mode">tree,form</field>
        </record>
        <menuitem
            action="mrp_property_action"
            id="menu_mrp_property_action"
            parent="menu_mrp_property_group_action_prop"/>

        <!--
    Workcenters
    -->

        <record id="mrp_workcenter_tree_view" model="ir.ui.view">
            <field name="name">mrp.workcenter.tree</field>
            <field name="model">mrp.workcenter</field>
            <field name="type">tree</field>
            <field name="arch" type="xml">
                <tree string="Workcenter">
                    <field name="code"/>
                    <field name="name"/>
                </tree>
            </field>
        </record>
        <record id="mrp_workcenter_view" model="ir.ui.view">
            <field name="name">mrp.workcenter.form</field>
            <field name="model">mrp.workcenter</field>
            <field name="type">form</field>
            <field name="arch" type="xml">
                <form string="Workcenter">
                    <group col="6" colspan="4">
                        <field name="name" select="1"/>
                        <field name="code" select="1"/>
                        <field name="active" select="2"/>
                    </group>
                    <notebook colspan="4">
                        <page string="Workcenter">
                            <field name="type"/>
                            <field name="timesheet_id"/>
                            <separator colspan="4" string="Description"/>
                            <field colspan="4" name="note" nolabel="1"/>
                            <separator colspan="4" string="Capacity Information"/>
                            <group col="4" colspan="4">
                                <field name="capacity_per_cycle"/>
                                <newline/>
                                <field name="time_cycle"/>
                                <field name="time_efficiency"/>
                                <field name="time_start"/>
                                <field name="time_stop"/>
                            </group>
                        </page>
                        <page string="Analytic Accounting">
                            <field name="costs_hour"/>
                            <field name="costs_hour_account_id"/>
                            <field name="costs_cycle"/>
                            <field name="costs_cycle_account_id"/>
                            <field name="costs_journal_id"/>
                            <field name="costs_general_account_id"/>
                        </page>
                    </notebook>
                </form>
            </field>
        </record>
        <record id="mrp_workcenter_action" model="ir.actions.act_window">
            <field name="name">Workcenters</field>
            <field name="type">ir.actions.act_window</field>
            <field name="res_model">mrp.workcenter</field>
            <field name="view_type">form</field>
            <field name="view_id" ref="mrp_workcenter_tree_view"/>
        </record>
        <menuitem action="mrp_workcenter_action" id="menu_mrp_workcenter_action" parent="menu_mrp_configuration"/>

        <!--
    Routings
    -->

        <record id="mrp_routing_workcenter_tree_view" model="ir.ui.view">
            <field name="name">mrp.routing.workcenter.tree</field>
            <field name="model">mrp.routing.workcenter</field>
            <field name="type">tree</field>
            <field name="arch" type="xml">
                <tree string="Routing Workcenters">
                    <field name="sequence"/>
                    <field name="workcenter_id" select="1"/>
                    <field name="cycle_nbr"/>
                    <field name="hour_nbr"/>
                </tree>
            </field>
        </record>

        <record id="mrp_routing_workcenter_form_view" model="ir.ui.view">
            <field name="name">mrp.routing.workcenter.form</field>
            <field name="model">mrp.routing.workcenter</field>
            <field name="type">form</field>
            <field name="arch" type="xml">
                <form string="Routing Workcenters">
                    <separator colspan="4" string="General Information"/>
                    <field colspan="4" name="name" select="1"/>
                    <field name="sequence" select="1"/>
                    <field name="workcenter_id" select="1"/>
                    <field name="cycle_nbr"/>
                    <field name="hour_nbr"/>
                    <field colspan="4" name="note"/>
                </form>
            </field>
        </record>

        <record id="mrp_routing_form_view" model="ir.ui.view">
            <field name="name">mrp.routing.form</field>
            <field name="model">mrp.routing</field>
            <field name="type">form</field>
            <field name="arch" type="xml">
                <form string="Routing">
                    <separator colspan="4" string="General Information"/>
                    <field name="name" select="1"/>
                    <field name="active" select="1"/>
                    <field name="code" select="1"/>
                    <field name="location_id"/>
                    <separator colspan="4" string="Description"/>
                    <field colspan="4" name="note" nolabel="1"/>
                    <separator colspan="4" string="Workcenter Operations"/>
                    <field colspan="4" name="workcenter_lines" nolabel="1" widget="one2many_list"/>
                </form>
            </field>
        </record>
        <record id="mrp_routing_tree_view" model="ir.ui.view">
            <field name="name">mrp.routing.tree</field>
            <field name="model">mrp.routing</field>
            <field name="type">tree</field>
            <field name="arch" type="xml">
                <tree string="Routing">
                    <field name="code"/>
                    <field name="name"/>
                    <field name="location_id"/>
                </tree>
            </field>
        </record>
        <record id="mrp_routing_action" model="ir.actions.act_window">
            <field name="name">Routings</field>
            <field name="type">ir.actions.act_window</field>
            <field name="res_model">mrp.routing</field>
            <field name="view_type">form</field>
            <field name="view_id" ref="mrp_routing_tree_view"/>
        </record>
        <menuitem action="mrp_routing_action" id="menu_mrp_routing_action" parent="menu_mrp_configuration"/>

        <!--
          Bill of Materials
        -->

        <record id="mrp_bom_form_view" model="ir.ui.view">
            <field name="name">mrp.bom.form</field>
            <field name="model">mrp.bom</field>
            <field name="type">form</field>
            <field name="arch" type="xml">
                <form string="Bill of Material">
                    <group colspan="4" col="6">
                      <field name="product_id" on_change="onchange_product_id(product_id, name)" select="1"/>
                      <field name="name" select="1"/>
                      <field name="code" select="1"/>
                    </group>
                    <newline/>
                    <field name="product_uom"/>
                    <field name="product_qty"/>
                    <newline/>
                    <field name="product_uos" groups="product.group_uos"/>
                    <field name="product_uos_qty" groups="product.group_uos"/>
                    <field name="routing_id" select="2" groups="base.group_extended"/>
                    <field name="type" groups="base.group_extended"/>
                    <notebook colspan="4">
                        <page string="General Information">
                            <field colspan="4" name="bom_lines" nolabel="1" widget="one2many_list"/>
                        </page>
                        <page string="Revisions" groups="base.group_extended">
                            <field colspan="4" name="revision_ids" nolabel="1" widget="one2many_list"/>
                        </page>
                        <page string="Properties">
                            <field name="position" select="2"/>
                            <field name="active" select="2"/>
                            <field name="sequence"/>
                            <field name="bom_id"/>

                            <field name="date_start" select="2"/>
                            <field name="date_stop" select="2"/>
                            <field name="product_rounding"/>
                            <field name="product_efficiency"/>
                            <field colspan="4" name="property_ids" nolabel="2" groups="base.group_extended"/>
                        </page>
                    </notebook>
                </form>
            </field>
        </record>

       <record id="mrp_bom_tree_view" model="ir.ui.view">
            <field name="name">mrp.bom.tree</field>
            <field name="model">mrp.bom</field>
            <field name="type">tree</field>
            <field name="field_parent">child_complete_ids</field>
            <field name="arch" type="xml">
                <tree string="BoM Structure" colors="blue:method">
                    <field name="name"/>
                    <field name="code"/>
                    <field name="product_id"/>
                    <field name="product_qty"/>
                    <field name="product_uom"/>
                    <field name="method"/>
                    <field name="routing_id" groups="base.group_extended"/>
                    <field name="date_start"/>
                    <field name="date_stop"/>
                </tree>
            </field>
        </record>
        <record id="mrp_bom_form_action" model="ir.actions.act_window">
            <field name="name">Bill of Materials</field>
            <field name="type">ir.actions.act_window</field>
            <field name="res_model">mrp.bom</field>
            <field name="view_type">form</field>
            <field name="domain">[('bom_id','=',False)]</field>
            <field name="view_id" ref="mrp_bom_tree_view"/>
        </record>
        <menuitem action="mrp_bom_form_action" id="menu_mrp_bom_form_action" parent="menu_mrp_configuration"/>

        <record id="mrp_bom_tree_action" model="ir.actions.act_window">
            <field name="name">Bill of Material Structure</field>
            <field name="type">ir.actions.act_window</field>
            <field name="res_model">mrp.bom</field>
            <field name="view_type">tree</field>
            <field name="domain">[('bom_id','=',False)]</field>
            <field name="view_id" ref="mrp_bom_tree_view"/>
        </record>
        <menuitem action="mrp_bom_tree_action" id="menu_bom_tree" parent="menu_mrp_bom_form_action"/>
        <record id="mrp_bom_form_action_new" model="ir.actions.act_window">
            <field name="name">New Bill of Materials</field>
            <field name="type">ir.actions.act_window</field>
            <field name="res_model">mrp.bom</field>
            <field name="view_type">form</field>
            <field name="view_mode">form,tree</field>
            <field name="domain">[('bom_id','=',False)]</field>
        </record>
        <menuitem action="mrp_bom_form_action_new" id="menu_mrp_bom_form_action_new" parent="menu_mrp_bom_form_action"/>

        <record id="mrp_bom_form_action2" model="ir.actions.act_window">
            <field name="name">Bill of Materials Components</field>
            <field name="type">ir.actions.act_window</field>
            <field name="res_model">mrp.bom</field>
            <field name="view_type">form</field>
            <field name="domain">[('bom_id','!=',False)]</field>
        </record>
        <menuitem action="mrp_bom_form_action2" id="menu_mrp_bom_form_action2" parent="menu_mrp_configuration"/>

        <record id="action2" model="ir.actions.act_window">
            <field name="name">Bill of Materials Structure</field>
            <field name="type">ir.actions.act_window</field>
            <field name="res_model">mrp.bom</field>
            <field name="domain">[('id','=',active_id)]</field>
            <field name="view_type">tree</field>
            <field name="view_id" ref="mrp_bom_tree_view"/>
        </record>
        <record id="ir_BOM_structure" model="ir.values">
            <field eval="'client_action_multi'" name="key2"/>
            <field eval="'mrp.bom'" name="model"/>
            <field name="name">Bill of Materials Structure</field>
            <field eval="'ir.actions.act_window,'+str(action2)" name="value"/>
            <field eval="True" name="object"/>
        </record>

        <record id="mrp_bom_revision_tree" model="ir.ui.view">
            <field name="name">mrp.bom.revision</field>
            <field name="model">mrp.bom.revision</field>
            <field name="type">tree</field>
            <field name="arch" type="xml">
                <tree string="BoM Revisions">
                    <field name="indice"/>
                    <field name="author_id"/>
                    <field name="date"/>
                    <field colspan="4" name="name"/>
                </tree>
            </field>
        </record>
        <record id="mrp_bom_revision_form" model="ir.ui.view">
            <field name="name">mrp.bom.revision</field>
            <field name="model">mrp.bom.revision</field>
            <field name="type">form</field>
            <field name="arch" type="xml">
                <form string="BoM Revisions">
                    <field colspan="4" name="name"/>
                    <field colspan="1" name="indice"/>
                    <field colspan="1" name="date"/>
                    <field name="author_id" readonly="1"/>
                    <field colspan="4" name="description"/>
                </form>
            </field>
        </record>

        <!--
    Production Management
    -->

        <record id="mrp_production_tree_view" model="ir.ui.view">
            <field name="name">mrp.production.tree</field>
            <field name="model">mrp.production</field>
            <field name="type">tree</field>
            <field name="arch" type="xml">
                <tree colors="red:date_planned&lt;current_date and state not in ('done','cancel')" string="Production orders">
                    <field name="name"/>
                    <field name="product_id"/>
                    <field name="product_qty" sum="Total Qty"/>
                    <field name="date_planned"/>
                    <field name="routing_id" groups="base.group_extended"/>
                    <field name="hour_total" sum="Total Hours" groups="base.group_extended"/>
                    <field name="cycle_total" sum="Total Cycles" groups="base.group_extended"/>
                    <field name="origin"/>
                    <field name="state"/>
                </tree>
            </field>
        </record>

        <record id="view_production_calendar" model="ir.ui.view">
            <field name="name">mrp.production.calendar</field>
            <field name="model">mrp.production</field>
            <field name="type">calendar</field>
            <field eval="2" name="priority"/>
            <field name="arch" type="xml">
                <calendar color="routing_id" date_start="date_planned" string="Production Orders">
                    <field name="origin"/>
                    <field name="product_id"/>
                    <field name="product_qty"/>
                </calendar>
            </field>
        </record>


        <record id="view_production_gantt" model="ir.ui.view">
            <field name="name">mrp.production.gantt</field>
            <field name="model">mrp.production</field>
            <field name="type">gantt</field>
            <field name="arch" type="xml">
                <gantt color="product_id" date_stop="date_finnished" date_start="date_start" string="Productions">
                    <level object="mrp.routing" link="routing_id" domain="[]">
                        <field name="name"/>
                        <field name="origin"/>
                    </level>
                </gantt>
            </field>
        </record>


        <record model="ir.ui.view" id="view_production_graph">
            <field name="name">mrp.production.graph</field>
            <field name="model">mrp.production</field>
            <field name="type">graph</field>
            <field name="arch" type="xml">
                <graph string="Production orders" type="bar">
                    <field name="date_planned_date"/>
                    <field name="hour_total" operator="+"/>
                    <field name="cycle_total" operator="+"/>
                </graph>
            </field>
        </record>
        <wizard
            string="Change Product Qty."
            model="mrp.production"
            name="change_production_qty"
            id="mrp.wizard_change_production_qty"
            keyword="client_action_multi"
            multi="True"/>

        <record id="mrp_production_form_view" model="ir.ui.view">
            <field name="name">mrp.production.form</field>
            <field name="model">mrp.production</field>
            <field name="type">form</field>
            <field name="arch" type="xml">
                <form string="Production orders">
                    <group colspan="4" col="7">
                        <field name="name" select="1"/>
                        <field name="date_planned" select="1"/>
                        <field name="origin" select="1"/>
                        <newline/>
                        <field name="product_id" on_change="product_id_change(product_id)" select="1"/>
                        <field name="product_qty"/>
                        <field name="product_uom"/>
                        <button type="action" name="%(mrp.wizard_change_production_qty)d" string="Change Qty" states="ready,confirmed,in_production" icon="gtk-ok"/>
                        <newline/>
                        <label string="" colspan="2"/>
                        <field name="product_uos_qty" groups="product.group_uos"/>
                        <field name="product_uos" groups="product.group_uos"/>
                    </group>

                    <notebook colspan="4">
                        <page string="Consumed Products">
                            <field name="location_src_id" select="2" domain="[('usage','=','internal')]" on_change="location_id_change(location_src_id,location_dest_id)"/>
                            <field name="location_dest_id" domain="[('usage','=','internal')]"/>
                            <field name="bom_id" select="2" domain="[('product_id','=',product_id),('bom_id','=',False)]" on_change="bom_id_change(bom_id)"/>
                            <field name="routing_id" groups="base.group_extended" select="1"/>
                            <newline/>
                            <field colspan="4" name="move_lines" nolabel="1" widget="one2many_list"/>
                            <group col="9" colspan="4">
                                <field name="state" select="2"/>
                                <button name="action_compute" states="draft" string="Compute Data" type="object" icon="gtk-execute"/>
                                <button name="button_confirm" states="draft" string="Confirm Production" icon="gtk-apply"/>
                                <button name="button_produce" states="ready" string="Start Production" icon="gtk-media-play"/>
                                <button name="button_produce_done" states="in_production" string="Production done" icon="gtk-ok"/>
                                <button name="force_production" states="confirmed,picking_except" string="Force Reservation" type="object" icon="gtk-jump-to"/>
                                <button name="button_cancel" states="draft,ready,confirmed,in_production,picking_except" string="Cancel" icon="gtk-cancel"/>
                                <button name="button_recreate" states="picking_except" string="Recreate Picking" icon="gtk-convert"/>
                            </group>
                        </page>
                        <page string="Scheduled Products">
                            <field colspan="4" name="product_lines" nolabel="1" widget="one2many_list"/>
                        </page>
                        <page string="Finished Products">
                            <field colspan="4" name="move_created_ids" nolabel="1"/>
                        </page>
                        <page string="Work Orders">
                            <field colspan="4" name="workcenter_lines" nolabel="1">
                                <form string="Production Workcenters">
                                    <field colspan="4" name="name" select="1"/>
                                    <field colspan="4" name="workcenter_id" select="1"/>
                                    <field name="sequence"/>
                                    <field name="cycle"/>
                                    <field name="hour"/>
                                </form>
                                <tree string="Production Workcenters">
                                    <field name="sequence"/>
                                    <field name="name"/>
                                    <field name="workcenter_id"/>
                                    <field name="cycle"/>
                                    <field name="hour"/>
                                </tree>
                            </field>

                        </page>
                        <page string="Extra Information">
                            <field name="priority" groups="base.group_extended"/>
                            <newline/>
                            <field name="date_start" select="2"/>
                            <field name="date_finnished"/>
                            <field name="picking_id"/>
                            <field name="move_prod_id"/>
                            <field name="sale_name"/>
                            <field name="sale_ref"/>
                        </page>
                    </notebook>
                </form>
            </field>
        </record>

        <record id="view_mrp_production_filter" model="ir.ui.view">
            <field name="name">mrp.production.select</field>
            <field name="model">mrp.production</field>
            <field name="type">search</field>
            <field name="arch" type="xml">
                <search string="Search Production">
                   <group col='8' colspan='4'>
                       <filter icon="terp-mrp" string="Ready" domain="[('state','=','ready')]" help="Production orders which are ready to produce"/>
                       <filter icon="terp-mrp" string="In Production" domain="[('state','=','in_production')]" help="Production orders which are in production"/>
                       <separator orientation="vertical"/>
                       <field name="name" select='1'/>
                       <field name="product_id" select='1'/>
                       <field name="routing_id" select='1'/>
                       <field name="origin" select='1'/>
                    </group>
               </search>
            </field>
        </record>

        <record id="mrp_production_action" model="ir.actions.act_window">
            <field name="name">Production Orders</field>
            <field name="type">ir.actions.act_window</field>
            <field name="res_model">mrp.production</field>
            <field name="view_type">form</field>
            <field name="view_mode">tree,form,calendar,graph,gantt</field>
            <field name="view_id" eval="False"/>
            <field name="search_view_id" ref="view_mrp_production_filter"/>
        </record>
        <menuitem action="mrp_production_action" id="menu_mrp_production_action" parent="menu_mrp_root"/>

        <record id="mrp_production_action2_gantt" model="ir.actions.act_window">
            <field name="name">Production Orders Planning</field>
            <field name="type">ir.actions.act_window</field>
            <field name="res_model">mrp.production</field>
            <field name="view_type">form</field>
            <field name="view_mode">gantt,tree,form,calendar,graph</field>
            <field name="domain">[('state','in',('ready','confirmed','in_production'))]</field>
        </record>

        <record id="mrp_production_action2" model="ir.actions.act_window">
            <field name="name">Production Orders To Start</field>
            <field name="type">ir.actions.act_window</field>
            <field name="res_model">mrp.production</field>
            <field name="view_type">form</field>
            <field name="view_mode">tree,form,calendar,graph,gantt</field>
            <field name="domain">[('state','=','ready')]</field>
            <field name="filter" eval="True"/>
            <field name="search_view_id" ref="view_mrp_production_filter"/>
        </record>
<<<<<<< HEAD
        <menuitem action="mrp_production_action2" id="menu_production_orders_start" parent="menu_mrp_production_action" groups="base.group_extended" />
=======
        
>>>>>>> 5062e644
        <record id="mrp_production_action3" model="ir.actions.act_window">
            <field name="name">Production Orders in Progress</field>
            <field name="type">ir.actions.act_window</field>
            <field name="res_model">mrp.production</field>
            <field name="view_type">form</field>
            <field name="view_mode">tree,form,calendar,graph,gantt</field>
            <field name="domain">[('state','=','in_production')]</field>
            <field name="filter" eval="True"/>
            <field name="search_view_id" ref="view_mrp_production_filter"/>
        </record>
<<<<<<< HEAD
        <menuitem action="mrp_production_action3" id="menu_mrp_production_action3" parent="menu_mrp_production_action" groups="base.group_extended"/>
=======
        
>>>>>>> 5062e644
        <record id="mrp_production_action4" model="ir.actions.act_window">
            <field name="name">Production Orders Waiting Products</field>
            <field name="type">ir.actions.act_window</field>
            <field name="res_model">mrp.production</field>
            <field name="view_type">form</field>
            <field name="view_mode">tree,form,calendar,graph,gantt</field>
            <field name="domain">[('state','=','confirmed')]</field>
            <field name="filter" eval="True"/>
            <field name="search_view_id" ref="view_mrp_production_filter"/>
        </record>
<<<<<<< HEAD
        <menuitem action="mrp_production_action4" id="menu_production_orders_waiting4" parent="mrp.menu_mrp_production_action" groups="base.group_extended"/>
=======
>>>>>>> 5062e644

         <record id="mrp_production_new" model="ir.actions.act_window">
            <field name="name">New Production Order</field>
            <field name="type">ir.actions.act_window</field>
            <field name="res_model">mrp.production</field>
            <field name="view_type">form</field>
            <field name="view_mode">form,tree,calendar,graph,gantt</field>
        </record>

        <record id="mrp_production_lot_form_view" model="ir.ui.view">
            <field name="name">mrp.production.lot.line.form</field>
            <field name="model">mrp.production.lot.line</field>
            <field name="type">form</field>
            <field name="arch" type="xml">
                <form string="Production Products">
                    <field colspan="4" name="move_id" on_change="onchange_lot_line_id(lot_id)"/>
                    <field name="name"/>
                    <field name="product_id"/>
                    <field name="product_qty"/>
                    <field name="product_uom"/>
                    <field name="product_uos_qty"/>
                    <field name="product_uos"/>
                    <field name="tracking_id"/>
                </form>
            </field>
        </record>
        <record id="mrp_production_lot_tree_view" model="ir.ui.view">
            <field name="name">mrp.production.lot.line.tree</field>
            <field name="model">mrp.production.lot.line</field>
            <field name="type">tree</field>
            <field name="arch" type="xml">
                <tree string="Production Products Consommation">
                    <field name="product_id"/>
                    <field name="product_qty"/>
                    <field name="product_uom"/>
                    <field name="product_uos_qty"/>
                    <field name="product_uos"/>
                    <field name="tracking_id"/>
                </tree>
            </field>
        </record>

        <record id="mrp_production_product_form_view" model="ir.ui.view">
            <field name="name">mrp.production.product.line.form</field>
            <field name="model">mrp.production.product.line</field>
            <field name="type">form</field>
            <field name="arch" type="xml">
                <form string="Scheduled Products">
                    <field name="name"/>
                    <field name="product_id"/>
                    <field name="product_qty"/>
                    <field name="product_uom"/>
                    <field name="product_uos_qty"/>
                    <field name="product_uos"/>
                </form>
            </field>
        </record>
        <record id="mrp_production_product_tree_view" model="ir.ui.view">
            <field name="name">mrp.production.product.line.tree</field>
            <field name="model">mrp.production.product.line</field>
            <field name="type">tree</field>
            <field name="arch" type="xml">
                <tree string="Scheduled Products">
                    <field name="product_id"/>
                    <field name="product_qty"/>
                    <field name="product_uom"/>
                    <field name="product_uos_qty"/>
                    <field name="product_uos"/>
                </tree>
            </field>
        </record>

        <!--
    Procurement
    -->

        <record id="mrp_procurement_tree_view" model="ir.ui.view">
            <field name="name">mrp.procurement.tree</field>
            <field name="model">mrp.procurement</field>
            <field name="type">tree</field>
            <field name="arch" type="xml">
                <tree string="Procurement Lines">
                    <field name="name"/>
                    <field name="product_id"/>
                    <field name="product_qty"/>
                    <field name="product_uom" string="UOM"/>
                    <field name="date_planned"/>
                    <field name="procure_method"/>
                    <field name="origin"/>
                    <field name="state"/>
                    <field name="message"/>
                </tree>
            </field>
        </record>
        <record id="mrp_procurement_form_view" model="ir.ui.view">
            <field name="name">mrp.procurement.form</field>
            <field name="model">mrp.procurement</field>
            <field name="type">form</field>
            <field name="arch" type="xml">
                <form string="Procurement">
                    <group col="2" colspan="2">
                        <separator colspan="2" string="References"/>
                        <field name="name" select="1" string="Procurement Reason"/>
                        <field name="origin" select="2"/>
                    </group>
                    <group col="2" colspan="2">
                        <separator colspan="2" string="Planification"/>
                        <field name="date_planned" select="1"/>
                        <field name="procure_method" select="2"/>
                        <field name="priority" groups="base.group_extended"/>
                    </group>
                    <notebook colspan="4">
                    <page string="Procurement Details">
                        <separator colspan="4" string="Product &amp; Location"/>
                        <field name="product_id" select="1" on_change="onchange_product_id(product_id)"/>
                        <field name="location_id" select="2"/>
                        <field name="product_qty"/>
                        <field name="product_uom"/>

                        <field name="product_uos_qty" groups="product.group_uos"/>
                        <field name="product_uos" groups="product.group_uos"/>

                        <separator colspan="4" string="Status"/>
                        <field colspan="4" name="message" readonly="1"/>
                        <field name="state" readonly="1" select="2"/>
                        <group col="7" colspan="2">
                            <button name="button_confirm" states="draft" string="Confirm" icon="gtk-apply"/>
                            <button name="button_restart" states="exception" string="Retry" icon="gtk-convert"/>
                            <button name="button_cancel" states="exception,waiting" string="Cancel" icon="gtk-cancel"/>
                            <button name="button_check" states="confirmed" string="Run procurement" icon="gtk-media-play"/>
                            <button name="button_cancel" states="draft,running" string="Cancel" icon="gtk-cancel"/>
                        </group>
                    </page>
                    <page string="Extra Information">
                        <separator colspan="4" string="Details"/>
                        <field name="bom_id" select="2" domain="[('product_id','=',product_id),('bom_id','=',False)]"/>
                        <field name="move_id" groups="base.group_extended"/>
                        <field name="date_close" select="2"/>
                        <field name="close_move" groups="base.group_extended"/>
                        <field name="purchase_id"/>
                        <separator colspan="4" string="Properties"/>
                        <field colspan="4" name="property_ids" nolabel="1" groups="base.group_extended"/>
                    </page>
                    <page string="Notes">
                        <separator colspan="4" string="Note" />
                        <field name="note" colspan="4" nolabel="1"/>
                    </page>
                    </notebook>
                </form>
            </field>
        </record>
        <record id="view_mrp_procurement_filter" model="ir.ui.view">
            <field name="name">mrp.procurement.select</field>
            <field name="model">mrp.procurement</field>
            <field name="type">search</field>
            <field name="arch" type="xml">
                <search string="Search Procurement">
                       <group col='8' colspan='4'>
                       <filter icon="terp-mrp" string="Exceptions" domain="[('state','=','exception')]" help="Procurement orders with exceptions"/>
                       <separator orientation="vertical"/>
                       <field name="name" select='1'/>
                       <field name="product_id" select='1'/>
                       <field name="date_planned" select='1'/>
                       <field name="state" select='1'/>
                    </group>
                </search>
            </field>
        </record>
        <record id="mrp_procurement_action" model="ir.actions.act_window">
            <field name="name">Procurement Orders</field>
            <field name="type">ir.actions.act_window</field>
            <field name="res_model">mrp.procurement</field>
            <field name="view_type">form</field>
            <field name="view_id" eval="False"/>
            <field name="search_view_id" ref="view_mrp_procurement_filter"/>
        </record>
        <menuitem action="mrp_procurement_action" id="menu_mrp_procurement_action" parent="mrp.menu_mrp_root" groups="base.group_extended" />

        <record id="mrp_procurement_action3" model="ir.actions.act_window">
            <field name="name">Unscheduled procurements</field>
            <field name="type">ir.actions.act_window</field>
            <field name="res_model">mrp.procurement</field>
            <field name="view_type">form</field>
            <field name="view_mode">tree,form</field>
            <field name="domain">[('state','=','confirmed')]</field>
        </record>
<<<<<<< HEAD
        <menuitem action="mrp_procurement_action3" id="menu_mrp_procurement_action3" parent="mrp.menu_mrp_procurement_action" groups="base.group_extended"/>
=======
>>>>>>> 5062e644

        <record id="mrp_procurement_action5" model="ir.actions.act_window">
            <field name="name">Exceptions Procurements</field>
            <field name="type">ir.actions.act_window</field>
            <field name="res_model">mrp.procurement</field>
            <field name="view_type">form</field>
            <field name="view_mode">tree,form</field>
            <field name="domain">[('state','=','exception')]</field>
        </record>
<<<<<<< HEAD
        <menuitem action="mrp_procurement_action5" id="menu_mrp_procurement_action5" parent="menu_mrp_reordering" groups="base.group_extended"/>
=======
>>>>>>> 5062e644

        <record id="mrp_procurement_action4" model="ir.actions.act_window">
            <field name="name">Exceptions Procurements to Fix</field>
            <field name="type">ir.actions.act_window</field>
            <field name="res_model">mrp.procurement</field>
            <field name="view_type">form</field>
            <field name="view_mode">tree,form</field>
            <field name="domain">[('state','=','exception'), ('message', '&lt;&gt;', '')]</field>
            <field name="filter" eval="True"/>
        </record>
<<<<<<< HEAD
        <menuitem action="mrp_procurement_action4" id="menu_mrp_procurement_action4" parent="mrp.menu_mrp_procurement_action5" groups="base.group_extended"/>
=======
>>>>>>> 5062e644

        <record id="mrp_procurement_action11" model="ir.actions.act_window">
            <field name="name">Temporary Procurement Exceptions</field>
            <field name="type">ir.actions.act_window</field>
            <field name="res_model">mrp.procurement</field>
            <field name="view_type">form</field>
            <field name="view_mode">tree,form</field>
            <field name="domain">[('state','=','exception'), ('message', '=', '')]</field>
        </record>
<<<<<<< HEAD
        <menuitem action="mrp_procurement_action11" id="menu_mrp_procurement_action11" parent="mrp.menu_mrp_procurement_action5" groups="base.group_extended"/>
=======
>>>>>>> 5062e644

         <record id="mrp_procurement_new" model="ir.actions.act_window">
            <field name="name">New Procurement</field>
            <field name="type">ir.actions.act_window</field>
            <field name="res_model">mrp.procurement</field>
            <field name="view_type">form</field>
            <field name="view_mode">form,tree</field>
        </record>

        <!-- Order Point -->
        <record id="view_warehouse_orderpoint_tree" model="ir.ui.view">
            <field name="name">stock.warehouse.orderpoint.tree</field>
            <field name="model">stock.warehouse.orderpoint</field>
            <field name="type">tree</field>
            <field name="arch" type="xml">
                <tree string="Minimum Stock Rules">
                    <field name="name"/>
                    <field name="warehouse_id"/>
                    <field name="product_id"/>
                    <field name="product_uom"/>
                    <field name="product_min_qty"/>
                    <field name="product_max_qty"/>
                </tree>
            </field>
        </record>
        <record id="view_warehouse_orderpoint_form" model="ir.ui.view">
            <field name="name">stock.warehouse.orderpoint.form</field>
            <field name="model">stock.warehouse.orderpoint</field>
            <field name="type">form</field>
            <field name="arch" type="xml">
                <form string="Minimum Stock Rules">
                    <field name="name" select="1"/>
                    <field name="active" select="1"/>
                    <field name="warehouse_id" on_change="onchange_warehouse_id(warehouse_id)" select="1" widget="selection"/>
                    <field name="location_id" select="2"/>
                    <field name="product_id" on_change="onchange_product_id(product_id)" select="1"/>
                    <field name="product_uom"/>
                    <field name="product_min_qty"/>
                    <field name="product_max_qty"/>
                    <field name="qty_multiple"/>
                    <field name="procurement_id" readonly="1"/>
                </form>
            </field>
        </record>
        <record id="action_orderpoint_form" model="ir.actions.act_window">
            <field name="name">Minimum Stock Rules</field>
            <field name="res_model">stock.warehouse.orderpoint</field>
            <field name="type">ir.actions.act_window</field>
            <field name="view_type">form</field>
            <field name="view_id" ref="view_warehouse_orderpoint_tree"/>
        </record>
        <menuitem action="action_orderpoint_form" id="menu_action_orderpoint_form" parent="menu_mrp_reordering"/>

        <act_window domain="[('warehouse_id', '=', active_id)]" id="act_stock_warehouse_2_stock_warehouse_orderpoint" name="Minimum Stock Rules" res_model="stock.warehouse.orderpoint" src_model="stock.warehouse"/>

        <!-- add product_uom to context to be the default value when adding new orderpoints -->
        <act_window
            context="{'product_uom': locals().has_key('uom_id') and uom_id}"
            domain="[('product_id', '=', active_id)]"
            id="act_product_product_2_stock_warehouse_orderpoint"
            name="Minimum Stock Rules"
            res_model="stock.warehouse.orderpoint"
            src_model="product.product"/>

        <act_window
            id="action_product_bom_structure"
            name="Product BoM Structure"
            domain="[('product_id', '=', active_id),('bom_id','=',False)]"
            view_type="tree"
            view_id="mrp_bom_tree_view"
            res_model="mrp.bom"
            src_model="product.product"/>

        <act_window
            domain="[('product_id', '=', active_id),('bom_id','=',False)]"
            id="act_product_product_2_mrp_bom"
            name="Bill of Materials"
            res_model="mrp.bom"
            src_model="product.product"/>
    </data>
</openerp><|MERGE_RESOLUTION|>--- conflicted
+++ resolved
@@ -570,11 +570,7 @@
             <field name="filter" eval="True"/>
             <field name="search_view_id" ref="view_mrp_production_filter"/>
         </record>
-<<<<<<< HEAD
-        <menuitem action="mrp_production_action2" id="menu_production_orders_start" parent="menu_mrp_production_action" groups="base.group_extended" />
-=======
         
->>>>>>> 5062e644
         <record id="mrp_production_action3" model="ir.actions.act_window">
             <field name="name">Production Orders in Progress</field>
             <field name="type">ir.actions.act_window</field>
@@ -585,11 +581,7 @@
             <field name="filter" eval="True"/>
             <field name="search_view_id" ref="view_mrp_production_filter"/>
         </record>
-<<<<<<< HEAD
-        <menuitem action="mrp_production_action3" id="menu_mrp_production_action3" parent="menu_mrp_production_action" groups="base.group_extended"/>
-=======
         
->>>>>>> 5062e644
         <record id="mrp_production_action4" model="ir.actions.act_window">
             <field name="name">Production Orders Waiting Products</field>
             <field name="type">ir.actions.act_window</field>
@@ -600,10 +592,6 @@
             <field name="filter" eval="True"/>
             <field name="search_view_id" ref="view_mrp_production_filter"/>
         </record>
-<<<<<<< HEAD
-        <menuitem action="mrp_production_action4" id="menu_production_orders_waiting4" parent="mrp.menu_mrp_production_action" groups="base.group_extended"/>
-=======
->>>>>>> 5062e644
 
          <record id="mrp_production_new" model="ir.actions.act_window">
             <field name="name">New Production Order</field>
@@ -790,10 +778,6 @@
             <field name="view_mode">tree,form</field>
             <field name="domain">[('state','=','confirmed')]</field>
         </record>
-<<<<<<< HEAD
-        <menuitem action="mrp_procurement_action3" id="menu_mrp_procurement_action3" parent="mrp.menu_mrp_procurement_action" groups="base.group_extended"/>
-=======
->>>>>>> 5062e644
 
         <record id="mrp_procurement_action5" model="ir.actions.act_window">
             <field name="name">Exceptions Procurements</field>
@@ -803,10 +787,6 @@
             <field name="view_mode">tree,form</field>
             <field name="domain">[('state','=','exception')]</field>
         </record>
-<<<<<<< HEAD
-        <menuitem action="mrp_procurement_action5" id="menu_mrp_procurement_action5" parent="menu_mrp_reordering" groups="base.group_extended"/>
-=======
->>>>>>> 5062e644
 
         <record id="mrp_procurement_action4" model="ir.actions.act_window">
             <field name="name">Exceptions Procurements to Fix</field>
@@ -817,10 +797,6 @@
             <field name="domain">[('state','=','exception'), ('message', '&lt;&gt;', '')]</field>
             <field name="filter" eval="True"/>
         </record>
-<<<<<<< HEAD
-        <menuitem action="mrp_procurement_action4" id="menu_mrp_procurement_action4" parent="mrp.menu_mrp_procurement_action5" groups="base.group_extended"/>
-=======
->>>>>>> 5062e644
 
         <record id="mrp_procurement_action11" model="ir.actions.act_window">
             <field name="name">Temporary Procurement Exceptions</field>
@@ -830,10 +806,6 @@
             <field name="view_mode">tree,form</field>
             <field name="domain">[('state','=','exception'), ('message', '=', '')]</field>
         </record>
-<<<<<<< HEAD
-        <menuitem action="mrp_procurement_action11" id="menu_mrp_procurement_action11" parent="mrp.menu_mrp_procurement_action5" groups="base.group_extended"/>
-=======
->>>>>>> 5062e644
 
          <record id="mrp_procurement_new" model="ir.actions.act_window">
             <field name="name">New Procurement</field>
