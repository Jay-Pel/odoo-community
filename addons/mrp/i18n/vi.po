# Translation of Odoo Server.
# This file contains the translation of the following modules:
# * mrp
#
# Translators:
msgid ""
msgstr ""
"Project-Id-Version: Odoo 9.0\n"
"Report-Msgid-Bugs-To: \n"
<<<<<<< HEAD
"POT-Creation-Date: 2016-08-19 10:24+0000\n"
=======
"POT-Creation-Date: 2016-08-18 14:06+0000\n"
>>>>>>> bc1a0a32
"PO-Revision-Date: 2016-07-20 03:11+0000\n"
"Last-Translator: Martin Trigaux\n"
"Language-Team: Vietnamese (http://www.transifex.com/odoo/odoo-9/language/"
"vi/)\n"
"Language: vi\n"
"MIME-Version: 1.0\n"
"Content-Type: text/plain; charset=UTF-8\n"
"Content-Transfer-Encoding: \n"
"Plural-Forms: nplurals=1; plural=0;\n"

#. module: mrp
<<<<<<< HEAD
#: code:addons/mrp/stock.py:250
=======
#: code:addons/mrp/stock.py:231
>>>>>>> bc1a0a32
#, python-format
msgid " Manufacture"
msgstr " Hợp lệ từ tháng"

#. module: mrp
#: model:ir.model.fields,field_description:mrp.field_product_product_bom_count
#: model:ir.model.fields,field_description:mrp.field_product_template_bom_count
msgid "# Bill of Material"
msgstr ""

#. module: mrp
#: model:ir.model.fields,field_description:mrp.field_product_product_mo_count
#: model:ir.model.fields,field_description:mrp.field_product_template_mo_count
msgid "# Manufacturing Orders"
msgstr "# Lệnh sản xuất"

#. module: mrp
<<<<<<< HEAD
#: code:addons/mrp/mrp.py:343
=======
#: code:addons/mrp/mrp.py:341
>>>>>>> bc1a0a32
#, python-format
msgid "%s (copy)"
msgstr "%s (bản sao)"

#. module: mrp
<<<<<<< HEAD
#: code:addons/mrp/mrp.py:1051
=======
#: code:addons/mrp/mrp.py:1052
>>>>>>> bc1a0a32
#, python-format
msgid "%s produced"
msgstr "%s đã sản xuất"

#. module: mrp
#: model:ir.model.fields,help:mrp.field_mrp_product_produce_mode
msgid ""
"'Consume only' mode will only consume the products with the quantity "
"selected.\n"
"'Consume & Produce' mode will consume as well as produce the products with "
"the quantity selected and it will finish the production order when total "
"ordered quantities are produced."
msgstr ""
"Cơ chế 'Chỉ tiêu thụ' sẽ chỉ tiêu thụ sản phẩm với số lượng đã chọn.\n"
"Cơ chế 'Tiêu thụ & Sản xuất' sẽ tiêu thụ cũng như sản xuất sản phẩm với số "
"lượng đã chọn và nó sẽ kết thúc lệnh sản xuất khi tổng số lượng sản phẩm đã "
"sản xuất xong."

#. module: mrp
#: model:ir.ui.view,arch_db:mrp.report_mrporder
msgid "<strong>Consumed Products</strong>"
msgstr ""

#. module: mrp
#: model:ir.ui.view,arch_db:mrp.report_mrporder
msgid "<strong>Destination Location</strong>"
msgstr ""

#. module: mrp
#: model:ir.ui.view,arch_db:mrp.report_mrporder
msgid "<strong>Name</strong>"
msgstr ""

#. module: mrp
#: model:ir.ui.view,arch_db:mrp.report_mrporder
msgid "<strong>No. Of Cycles</strong>"
msgstr ""

#. module: mrp
#: model:ir.ui.view,arch_db:mrp.report_mrporder
msgid "<strong>No. Of Hours</strong>"
msgstr ""

#. module: mrp
#: model:ir.ui.view,arch_db:mrp.report_mrporder
msgid "<strong>Partner Ref:</strong><br/>"
msgstr ""

#. module: mrp
#: model:ir.ui.view,arch_db:mrp.report_mrporder
msgid "<strong>Printing date:</strong><br/>"
msgstr ""

#. module: mrp
#: model:ir.ui.view,arch_db:mrp.report_mrporder
msgid "<strong>Product:</strong><br/>"
msgstr ""

#. module: mrp
#: model:ir.ui.view,arch_db:mrp.report_mrporder
msgid "<strong>Product</strong>"
msgstr ""

#. module: mrp
#: model:ir.ui.view,arch_db:mrp.report_mrporder
msgid "<strong>Products to Consume</strong>"
msgstr ""

#. module: mrp
#: model:ir.ui.view,arch_db:mrp.report_mrporder
msgid "<strong>Quantity:</strong><br/>"
msgstr ""

#. module: mrp
#: model:ir.ui.view,arch_db:mrp.report_mrporder
msgid "<strong>Quantity</strong>"
msgstr ""

#. module: mrp
#: model:ir.ui.view,arch_db:mrp.report_mrporder
msgid "<strong>SO Number:</strong><br/>"
msgstr ""

#. module: mrp
#: model:ir.ui.view,arch_db:mrp.report_mrporder
msgid "<strong>Scheduled Date:</strong><br/>"
msgstr ""

#. module: mrp
#: model:ir.ui.view,arch_db:mrp.report_mrporder
msgid "<strong>Sequence</strong>"
msgstr ""

#. module: mrp
#: model:ir.ui.view,arch_db:mrp.report_mrporder
msgid "<strong>Source Document:</strong><br/>"
msgstr ""

#. module: mrp
#: model:ir.ui.view,arch_db:mrp.report_mrporder
msgid "<strong>Source Location</strong>"
msgstr ""

#. module: mrp
#: model:ir.ui.view,arch_db:mrp.report_mrporder
msgid "<strong>Work Orders</strong>"
msgstr ""

#. module: mrp
#: model:ir.ui.view,arch_db:mrp.report_mrporder
msgid "<strong>WorkCenter</strong>"
msgstr ""

#. module: mrp
#: model:ir.model.fields,help:mrp.field_mrp_bom_product_efficiency
msgid "A factor of 0.9 means a loss of 10% during the production process."
msgstr ""
"Một hệ số là 0.9 có nghĩa là bạn mất 10% trong suốt quá trình sản xuất."

#. module: mrp
#: model:ir.model.fields,help:mrp.field_mrp_bom_line_product_efficiency
msgid "A factor of 0.9 means a loss of 10% within the production process."
msgstr "Một hệ số là 0.9 có nghĩa là bạn mất 10% trong quá trình sản xuất."

#. module: mrp
#: model:ir.actions.act_window,help:mrp.mrp_production_action
#: model:ir.actions.act_window,help:mrp.mrp_production_action_planning
msgid ""
"A manufacturing order, based on a bill of materials, will\n"
"                consume raw materials and produce finished products."
msgstr ""

#. module: mrp
#: model:ir.model.fields,field_description:mrp.field_mrp_bom_active
#: model:ir.model.fields,field_description:mrp.field_mrp_routing_active
#: model:ir.model.fields,field_description:mrp.field_mrp_workcenter_active
msgid "Active"
msgstr "Kích hoạt"

#. module: mrp
#: code:addons/mrp/wizard/change_production_qty.py:51
#, python-format
msgid "Active Id not found"
msgstr ""

#. module: mrp
#: sql_constraint:mrp.bom.line:0
msgid ""
"All product quantities must be greater than 0.\n"
"You should install the mrp_byproduct module if you want to manage extra "
"products on BoMs !"
msgstr ""
"Tất cả số lượng sản phẩm phải lớn hơn 0.\n"
"Bạn nên cài phân hệ mrp_product nếu bạn muốn quản lý sản phẩm thêm trong "
"định mức nguyên liệu !"

#. module: mrp
#: selection:mrp.config.settings,module_mrp_operations:0
msgid "Allow detailed planning of work orders"
msgstr ""

#. module: mrp
#: model:ir.model.fields,help:mrp.field_mrp_config_settings_group_rounding_efficiency
msgid ""
"Allow to manage product rounding on quantity and product efficiency during "
"production process"
msgstr ""

#. module: mrp
#: model:ir.ui.view,arch_db:mrp.view_mrp_config
msgid "Apply"
msgstr "Áp dụng"

#. module: mrp
#: model:ir.ui.view,arch_db:mrp.view_change_production_qty_wizard
msgid "Approve"
msgstr "Chấp thuận"

#. module: mrp
#: model:ir.ui.view,arch_db:mrp.mrp_routing_search_view
#: model:ir.ui.view,arch_db:mrp.view_mrp_bom_filter
#: model:ir.ui.view,arch_db:mrp.view_mrp_workcenter_search
msgid "Archived"
msgstr ""

#. module: mrp
#: model:ir.model.fields,help:mrp.field_product_product_produce_delay
#: model:ir.model.fields,help:mrp.field_product_template_produce_delay
msgid ""
"Average delay in days to produce this product. In the case of multi-level "
"BOM, the manufacturing lead times of the components will be added."
msgstr ""
"Thời gian chậm trễ trung bình tính theo ngày để sản xuất sản phẩm này. Trong "
"trường hợp đa cấp Định mức nguyên liệu, thời gian sản xuất của các thành "
"phần sẽ được công thêm vào."

#. module: mrp
#: selection:mrp.production,state:0
msgid "Awaiting Raw Materials"
msgstr "Chờ nguyên liệu thô"

#. module: mrp
#: model:ir.actions.report.xml,name:mrp.action_report_bom_price
msgid "BOM Cost"
msgstr ""

#. module: mrp
#: model:ir.ui.view,arch_db:mrp.report_mrpbomstructure
msgid "BOM Name"
msgstr ""

#. module: mrp
#: model:ir.model.fields,help:mrp.field_mrp_bom_line_attribute_value_ids
msgid "BOM Product Variants needed form apply this line."
msgstr ""

#. module: mrp
#: model:ir.ui.view,arch_db:mrp.report_mrpbomstructure
msgid "BOM Ref"
msgstr ""

#. module: mrp
#: model:ir.actions.report.xml,name:mrp.action_report_bom_structure
#: model:ir.ui.view,arch_db:mrp.report_mrpbomstructure
msgid "BOM Structure"
msgstr ""

#. module: mrp
#: model:ir.model.fields,field_description:mrp.field_mrp_bom_line_child_line_ids
msgid "BOM lines of the referred bom"
msgstr ""

#. module: mrp
#: code:addons/mrp/stock.py:44
#, python-format
msgid ""
"Because the product %s requires it, you must assign a serial number to your "
"raw material %s to proceed further in your production. Please use the "
"'Produce' button to do so."
msgstr ""
"Bởi vì sản phẩm %s yêu cầu nó, bạn phải gán một số sê-ri cho nguyên liệu thô "
"%s tiếp tục sản xuất. Vui lòng sử dụng nút 'Sản xuất' để thực hiện việc này."

#. module: mrp
#: model:ir.ui.view,arch_db:mrp.report_mrporder
#: model:ir.ui.view,arch_db:mrp.view_mrp_bom_line_filter
msgid "Bill Of Material"
msgstr "Định mức nguyên liệu"

#. module: mrp
#: model:ir.model,name:mrp.model_mrp_bom
#: model:ir.model.fields,field_description:mrp.field_mrp_production_bom_id
#: model:ir.ui.view,arch_db:mrp.mrp_bom_form_view
msgid "Bill of Material"
msgstr "Định mức nguyên liệu"

#. module: mrp
#: model:ir.actions.act_window,name:mrp.mrp_bom_form_action
#: model:ir.actions.act_window,name:mrp.product_open_bom
#: model:ir.actions.act_window,name:mrp.template_open_bom
#: model:ir.model.fields,field_description:mrp.field_product_product_bom_ids
#: model:ir.model.fields,field_description:mrp.field_product_template_bom_ids
#: model:ir.ui.menu,name:mrp.menu_mrp_bom_form_action
#: model:ir.ui.view,arch_db:mrp.mrp_bom_line_tree_view
#: model:ir.ui.view,arch_db:mrp.mrp_bom_tree_view
#: model:ir.ui.view,arch_db:mrp.product_product_form_view_bom_button
#: model:ir.ui.view,arch_db:mrp.product_template_form_view_bom_button
msgid "Bill of Materials"
msgstr "Định mức nguyên liệu"

#. module: mrp
#: model:ir.actions.act_window,name:mrp.action2
msgid "Bill of Materials Structure"
msgstr "Cấu trúc Định mức nguyên liệu"

#. module: mrp
#: model:ir.model.fields,help:mrp.field_mrp_production_bom_id
msgid ""
"Bill of Materials allow you to define the list of required raw materials to "
"make a finished product."
msgstr ""
"Định mức nguyên liệu cho phép định nghĩa danh sách nguyên liệu thô cần thiết "
"để làm ra một sản phẩm cuối cùng."

#. module: mrp
#: model:ir.actions.act_window,help:mrp.mrp_bom_form_action
msgid ""
"Bills of Materials allow you to define the list of required raw\n"
"                materials used to make a finished product; through a "
"manufacturing\n"
"                order or a pack of products."
msgstr ""

#. module: mrp
#: selection:mrp.config.settings,module_mrp_byproduct:0
msgid "Bills of materials may produce residual products (A + B --> C + D)"
msgstr ""

#. module: mrp
#: model:ir.model.fields,field_description:mrp.field_procurement_order_bom_id
msgid "BoM"
msgstr ""

#. module: mrp
<<<<<<< HEAD
#: code:addons/mrp/mrp.py:318
=======
#: code:addons/mrp/mrp.py:316
>>>>>>> bc1a0a32
#, python-format
msgid "BoM \"%s\" contains a BoM line with a product recursion: \"%s\"."
msgstr ""

#. module: mrp
#: model:ir.model.fields,field_description:mrp.field_mrp_bom_bom_line_ids
msgid "BoM Lines"
msgstr ""

#. module: mrp
#: model:ir.model.fields,field_description:mrp.field_mrp_bom_type
msgid "BoM Type"
msgstr ""

#. module: mrp
#: selection:mrp.product.produce,tracking:0
msgid "By Lots"
msgstr ""

#. module: mrp
#: selection:mrp.product.produce,tracking:0
msgid "By Unique Serial Number"
msgstr ""

#. module: mrp
#: model:ir.model.fields,field_description:mrp.field_mrp_config_settings_module_mrp_byproduct
msgid "By-Products"
msgstr ""

#. module: mrp
<<<<<<< HEAD
#: code:addons/mrp/stock.py:247
=======
#: code:addons/mrp/stock.py:228
>>>>>>> bc1a0a32
#, python-format
msgid "Can't find any generic Manufacture route."
msgstr "Không thể tìm thấy bất kỳ quy trình sản xuất nào."

#. module: mrp
#: model:ir.ui.view,arch_db:mrp.view_change_production_qty_wizard
#: model:ir.ui.view,arch_db:mrp.view_mrp_config
#: model:ir.ui.view,arch_db:mrp.view_mrp_product_produce_wizard
#: model:ir.ui.view,arch_db:mrp.view_stock_move_consume_wizard
msgid "Cancel"
msgstr "Hủy"

#. module: mrp
#: model:ir.ui.view,arch_db:mrp.mrp_production_form_view
msgid "Cancel Production"
msgstr "Hủy sản xuất"

#. module: mrp
#: selection:mrp.production,state:0
msgid "Cancelled"
msgstr "Đã hủy"

#. module: mrp
<<<<<<< HEAD
#: code:addons/mrp/stock.py:169
=======
#: code:addons/mrp/stock.py:150
>>>>>>> bc1a0a32
#, python-format
msgid "Cannot consume a move with negative or zero quantity."
msgstr "Không thể tiêu thụ một dịch chuyển với số lượng nhỏ hơn hoặc bằng 0"

#. module: mrp
<<<<<<< HEAD
#: code:addons/mrp/mrp.py:651
=======
#: code:addons/mrp/mrp.py:649
>>>>>>> bc1a0a32
#, python-format
msgid "Cannot delete a manufacturing order in state '%s'."
msgstr "Không thể xóa một lệnh sản xuất đang trong trạng thái '%s'."

#. module: mrp
<<<<<<< HEAD
#: code:addons/mrp/mrp.py:721
=======
#: code:addons/mrp/mrp.py:719
>>>>>>> bc1a0a32
#, python-format
msgid "Cannot find a bill of material for this product."
msgstr "Không tìm thấy một Định mức nguyên liệu cho sản phẩm này."

#. module: mrp
#: code:addons/mrp/wizard/change_production_qty.py:67
#: code:addons/mrp/wizard/change_production_qty.py:72
#, python-format
msgid "Cannot find bill of material for this product."
msgstr "Không thể tìm thấy Định mức nguyên liệu cho sản phẩm này."

#. module: mrp
#: model:ir.ui.view,arch_db:mrp.mrp_workcenter_view
msgid "Capacity Information"
msgstr "Thông tin Công suất"

#. module: mrp
#: model:ir.model.fields,field_description:mrp.field_mrp_workcenter_capacity_per_cycle
msgid "Capacity per Cycle"
msgstr "Công suất trên chu kỳ"

#. module: mrp
#: model:ir.actions.act_window,name:mrp.action_change_production_qty
#: model:ir.ui.view,arch_db:mrp.view_change_production_qty_wizard
msgid "Change Product Qty"
msgstr "Thay đổi số lượng sản phẩm"

#. module: mrp
#: model:ir.model,name:mrp.model_change_production_qty
msgid "Change Quantity of Products"
msgstr "Thay đổi số lượng sản phẩm"

#. module: mrp
#: model:ir.actions.act_window,help:mrp.mrp_workcenter_action
msgid "Click to add a work center."
msgstr ""

#. module: mrp
#: model:ir.actions.act_window,help:mrp.mrp_bom_form_action
msgid "Click to create a bill of material."
msgstr ""

#. module: mrp
#: model:ir.actions.act_window,help:mrp.mrp_property_group_action
msgid "Click to create a group of properties."
msgstr ""

#. module: mrp
#: model:ir.actions.act_window,help:mrp.mrp_production_action
msgid "Click to create a manufacturing order."
msgstr ""

#. module: mrp
#: model:ir.actions.act_window,help:mrp.mrp_property_action
msgid "Click to create a new property."
msgstr ""

#. module: mrp
#: model:ir.actions.act_window,help:mrp.mrp_routing_action
msgid "Click to create a new routing."
msgstr ""

#. module: mrp
#: model:ir.actions.act_window,help:mrp.mrp_production_action_planning
msgid "Click to start a new manufacturing order."
msgstr ""

#. module: mrp
#: model:ir.model.fields,field_description:mrp.field_mrp_routing_code
#: model:ir.model.fields,field_description:mrp.field_mrp_workcenter_code
msgid "Code"
msgstr "Mã"

#. module: mrp
#: model:ir.model,name:mrp.model_res_company
msgid "Companies"
msgstr "Công ty"

#. module: mrp
#: model:ir.model.fields,field_description:mrp.field_mrp_bom_company_id
#: model:ir.model.fields,field_description:mrp.field_mrp_production_company_id
#: model:ir.model.fields,field_description:mrp.field_mrp_routing_company_id
#: model:ir.model.fields,field_description:mrp.field_mrp_routing_workcenter_company_id
#: model:ir.model.fields,field_description:mrp.field_mrp_workcenter_company_id
#: model:ir.model.fields,field_description:mrp.field_report_mrp_inout_company_id
#: model:ir.ui.view,arch_db:mrp.view_mrp_workcenter_search
msgid "Company"
msgstr "Công ty"

#. module: mrp
#: model:ir.ui.view,arch_db:mrp.mrp_bom_component_tree_view
#: model:ir.ui.view,arch_db:mrp.mrp_bom_form_view
#: model:ir.ui.view,arch_db:mrp.product_template_search_view_procurment
#: model:ir.ui.view,arch_db:mrp.view_mrp_bom_filter
msgid "Components"
msgstr "Thành phần"

#. module: mrp
#: model:ir.ui.view,arch_db:mrp.mrp_production_form_view
msgid "Compute Data"
msgstr "Tính toán dữ liệu"

#. module: mrp
#: model:ir.ui.menu,name:mrp.menu_mrp_configuration
msgid "Configuration"
msgstr "Cấu hình"

#. module: mrp
#: model:ir.actions.act_window,name:mrp.action_mrp_configuration
#: model:ir.ui.view,arch_db:mrp.view_mrp_config
msgid "Configure Manufacturing"
msgstr "Cấu hình sản xuất"

#. module: mrp
#: model:ir.ui.view,arch_db:mrp.view_mrp_product_produce_wizard
msgid "Confirm"
msgstr "Xác nhận"

#. module: mrp
#: model:ir.ui.view,arch_db:mrp.mrp_production_form_view
msgid "Confirm Production"
msgstr "Xác nhận sản xuất"

#. module: mrp
#: selection:mrp.product.produce,mode:0
msgid "Consume & Produce"
msgstr "Tiêu thụ & Sản xuất"

#. module: mrp
#: model:ir.ui.view,arch_db:mrp.view_mrp_product_produce_wizard
msgid "Consume Lines"
msgstr ""

#. module: mrp
#: model:ir.actions.act_window,name:mrp.move_consume
#: model:ir.ui.view,arch_db:mrp.view_stock_move_consume_wizard
msgid "Consume Move"
msgstr ""

#. module: mrp
#: selection:mrp.product.produce,mode:0
msgid "Consume Only"
msgstr "Chỉ tiêu thụ"

#. module: mrp
#: model:ir.model,name:mrp.model_stock_move_consume
#: model:ir.ui.view,arch_db:mrp.mrp_production_form_view
#: model:ir.ui.view,arch_db:mrp.view_stock_move_consume_wizard
msgid "Consume Products"
msgstr ""

#. module: mrp
#: model:ir.model.fields,field_description:mrp.field_mrp_production_move_lines2
#: model:ir.ui.view,arch_db:mrp.mrp_production_form_view
msgid "Consumed Products"
msgstr ""

#. module: mrp
#: model:ir.model.fields,field_description:mrp.field_stock_move_consumed_for
msgid "Consumed for"
msgstr ""

#. module: mrp
#: model:ir.ui.view,arch_db:mrp.mrp_bom_cost
msgid "Cost Structure"
msgstr ""

#. module: mrp
#: model:ir.model.fields,field_description:mrp.field_mrp_workcenter_costs_cycle
msgid "Cost per cycle"
msgstr "Chi phí trên chu kỳ"

#. module: mrp
#: model:ir.model.fields,field_description:mrp.field_mrp_workcenter_costs_hour
msgid "Cost per hour"
msgstr "Chi phí trên giờ"

#. module: mrp
#: model:ir.ui.view,arch_db:mrp.mrp_workcenter_view
msgid "Costing Information"
msgstr "Thông tin chi phí"

#. module: mrp
#: model:ir.model.fields,field_description:mrp.field_change_production_qty_create_uid
#: model:ir.model.fields,field_description:mrp.field_mrp_bom_create_uid
#: model:ir.model.fields,field_description:mrp.field_mrp_bom_line_create_uid
#: model:ir.model.fields,field_description:mrp.field_mrp_config_settings_create_uid
#: model:ir.model.fields,field_description:mrp.field_mrp_product_produce_create_uid
#: model:ir.model.fields,field_description:mrp.field_mrp_product_produce_line_create_uid
#: model:ir.model.fields,field_description:mrp.field_mrp_production_create_uid
#: model:ir.model.fields,field_description:mrp.field_mrp_production_product_line_create_uid
#: model:ir.model.fields,field_description:mrp.field_mrp_production_workcenter_line_create_uid
#: model:ir.model.fields,field_description:mrp.field_mrp_property_create_uid
#: model:ir.model.fields,field_description:mrp.field_mrp_property_group_create_uid
#: model:ir.model.fields,field_description:mrp.field_mrp_routing_create_uid
#: model:ir.model.fields,field_description:mrp.field_mrp_routing_workcenter_create_uid
#: model:ir.model.fields,field_description:mrp.field_mrp_workcenter_create_uid
#: model:ir.model.fields,field_description:mrp.field_stock_move_consume_create_uid
msgid "Created by"
msgstr "Được tạo bởi"

#. module: mrp
#: model:ir.model.fields,field_description:mrp.field_change_production_qty_create_date
#: model:ir.model.fields,field_description:mrp.field_mrp_bom_create_date
#: model:ir.model.fields,field_description:mrp.field_mrp_bom_line_create_date
#: model:ir.model.fields,field_description:mrp.field_mrp_config_settings_create_date
#: model:ir.model.fields,field_description:mrp.field_mrp_product_produce_create_date
#: model:ir.model.fields,field_description:mrp.field_mrp_product_produce_line_create_date
#: model:ir.model.fields,field_description:mrp.field_mrp_production_create_date
#: model:ir.model.fields,field_description:mrp.field_mrp_production_product_line_create_date
#: model:ir.model.fields,field_description:mrp.field_mrp_production_workcenter_line_create_date
#: model:ir.model.fields,field_description:mrp.field_mrp_property_create_date
#: model:ir.model.fields,field_description:mrp.field_mrp_property_group_create_date
#: model:ir.model.fields,field_description:mrp.field_mrp_routing_create_date
#: model:ir.model.fields,field_description:mrp.field_mrp_routing_workcenter_create_date
#: model:ir.model.fields,field_description:mrp.field_mrp_workcenter_create_date
#: model:ir.model.fields,field_description:mrp.field_stock_move_consume_create_date
msgid "Created on"
msgstr "Được tạo vào"

#. module: mrp
#: model:ir.model.fields,field_description:mrp.field_mrp_workcenter_costs_cycle_account_id
msgid "Cycle Account"
msgstr "Tài khoản chu kỳ"

#. module: mrp
#: model:ir.ui.view,arch_db:mrp.view_mrp_bom_filter
#: model:ir.ui.view,arch_db:mrp.view_mrp_bom_line_filter
msgid "Default Unit of Measure"
msgstr "Đơn vị đo lường mặc định"

#. module: mrp
#: model:ir.actions.act_window,help:mrp.mrp_property_group_action
msgid ""
"Define specific property groups that can be assigned to your\n"
"                bill of materials and sales orders. Properties allows Odoo\n"
"                to automatically select the right bill of materials "
"according\n"
"                to properties selected in the sales order by salesperson."
msgstr ""

#. module: mrp
#: model:ir.model.fields,help:mrp.field_mrp_workcenter_calendar_id
msgid "Define the schedule of resource"
msgstr ""

#. module: mrp
#: model:ir.model.fields,field_description:mrp.field_mrp_property_description
#: model:ir.model.fields,field_description:mrp.field_mrp_property_group_description
#: model:ir.model.fields,field_description:mrp.field_mrp_routing_note
#: model:ir.model.fields,field_description:mrp.field_mrp_routing_workcenter_note
#: model:ir.model.fields,field_description:mrp.field_mrp_workcenter_note
#: model:ir.ui.view,arch_db:mrp.mrp_property_form_view
#: model:ir.ui.view,arch_db:mrp.mrp_property_group_form_view
#: model:ir.ui.view,arch_db:mrp.mrp_workcenter_view
msgid "Description"
msgstr "Miêu tả"

#. module: mrp
#: model:ir.model.fields,help:mrp.field_mrp_workcenter_note
msgid ""
"Description of the Work Center. Explain here what's a cycle according to "
"this Work Center."
msgstr ""

#. module: mrp
#: model:ir.ui.view,arch_db:mrp.mrp_production_form_view
msgid "Destination Loc."
msgstr ""

#. module: mrp
#: model:ir.model.fields,field_description:mrp.field_change_production_qty_display_name
#: model:ir.model.fields,field_description:mrp.field_mrp_bom_display_name
#: model:ir.model.fields,field_description:mrp.field_mrp_bom_line_display_name
#: model:ir.model.fields,field_description:mrp.field_mrp_config_settings_display_name
#: model:ir.model.fields,field_description:mrp.field_mrp_product_produce_display_name
#: model:ir.model.fields,field_description:mrp.field_mrp_product_produce_line_display_name
#: model:ir.model.fields,field_description:mrp.field_mrp_production_display_name
#: model:ir.model.fields,field_description:mrp.field_mrp_production_product_line_display_name
#: model:ir.model.fields,field_description:mrp.field_mrp_production_workcenter_line_display_name
#: model:ir.model.fields,field_description:mrp.field_mrp_property_display_name
#: model:ir.model.fields,field_description:mrp.field_mrp_property_group_display_name
#: model:ir.model.fields,field_description:mrp.field_mrp_routing_display_name
#: model:ir.model.fields,field_description:mrp.field_mrp_routing_workcenter_display_name
#: model:ir.model.fields,field_description:mrp.field_mrp_workcenter_display_name
#: model:ir.model.fields,field_description:mrp.field_report_mrp_bom_cost_display_name
#: model:ir.model.fields,field_description:mrp.field_report_mrp_inout_display_name
#: model:ir.model.fields,field_description:mrp.field_report_mrp_report_mrpbomstructure_display_name
#: model:ir.model.fields,field_description:mrp.field_report_workcenter_load_display_name
#: model:ir.model.fields,field_description:mrp.field_stock_move_consume_display_name
msgid "Display Name"
msgstr "Tên hiển thị"

#. module: mrp
#: selection:mrp.config.settings,module_mrp_operations:0
msgid "Do not use a planning for the work orders "
msgstr ""

#. module: mrp
#: selection:mrp.production,state:0
msgid "Done"
msgstr "Hoàn thành"

#. module: mrp
#: model:ir.model.fields,field_description:mrp.field_mrp_workcenter_time_efficiency
msgid "Efficiency Factor"
msgstr ""

#. module: mrp
#: model:ir.model.fields,field_description:mrp.field_mrp_production_date_finished
msgid "End Date"
msgstr "Ngày kết thúc"

#. module: mrp
#: model:ir.ui.view,arch_db:mrp.mrp_production_form_view
msgid "Extra Information"
msgstr "Thông tin bổ sung"

#. module: mrp
#: model:ir.model.fields,help:mrp.field_mrp_workcenter_costs_cycle_account_id
#: model:ir.model.fields,help:mrp.field_mrp_workcenter_costs_hour_account_id
msgid ""
"Fill this only if you want automatic analytic accounting entries on "
"production orders."
msgstr ""
"Chỉ điền nó nếu bạn muốn bút toán kế toán quản trị tự động trên lệnh sản "
"xuất."

#. module: mrp
#: model:ir.model.fields,help:mrp.field_mrp_workcenter_product_id
msgid ""
"Fill this product to easily track your production costs in the analytic "
"accounting."
msgstr ""
"Điền sản phẩm này để dễ dàng theo dõi chi phí sản xuất bằng kế toán quản trị."

#. module: mrp
#: model:ir.ui.view,arch_db:mrp.mrp_production_form_view
msgid "Finished Products"
msgstr "Thành phẩm"

#. module: mrp
#: model:ir.model.fields,field_description:mrp.field_mrp_production_location_dest_id
msgid "Finished Products Location"
msgstr "Địa điểm thành phẩm"

#. module: mrp
#: model:ir.actions.act_window,help:mrp.mrp_property_group_action
msgid ""
"For instance, in the property group \"Warranty\", you an have\n"
"                two properties: 1 year warranty, 3 years warranty. "
"Depending\n"
"                on the propoerties selected in the sales order, Odoo will\n"
"                schedule a production using the matching bill of materials."
msgstr ""

#. module: mrp
#: model:ir.ui.view,arch_db:mrp.mrp_production_form_view
msgid "Force Reservation"
msgstr ""

#. module: mrp
#: model:ir.model.fields,field_description:mrp.field_mrp_workcenter_costs_general_account_id
msgid "General Account"
msgstr "Tài khoản kế toán tài chính"

#. module: mrp
#: model:ir.ui.view,arch_db:mrp.mrp_workcenter_view
msgid "General Information"
msgstr "Thông tin chung"

#. module: mrp
#: model:ir.model.fields,help:mrp.field_mrp_bom_sequence
msgid "Gives the sequence order when displaying a list of bills of material."
msgstr ""
"Chỉ ra trình tự sắp xếp khi hiển thị một danh sách Định mức nguyên liệu."

#. module: mrp
#: model:ir.model.fields,help:mrp.field_mrp_routing_workcenter_sequence
msgid ""
"Gives the sequence order when displaying a list of routing Work Centers."
msgstr "Chỉ ra trình tự sắp xếp khi hiển thị một danh sách quy trình sản xuất."

#. module: mrp
#: model:ir.model.fields,help:mrp.field_mrp_production_workcenter_line_sequence
msgid "Gives the sequence order when displaying a list of work orders."
msgstr ""
"Chỉ ra trình tự sắp xếp khi hiển thị một danh sách Định mức nguyên liệu."

#. module: mrp
#: model:ir.model.fields,help:mrp.field_mrp_bom_line_sequence
msgid "Gives the sequence order when displaying."
msgstr "Chỉ ra trình tự sắp xếp khi hiển thị"

#. module: mrp
#: model:ir.ui.view,arch_db:mrp.view_mrp_property_search
msgid "Group By"
msgstr "Group By"

#. module: mrp
#: model:ir.ui.view,arch_db:mrp.mrp_routing_search_view
#: model:ir.ui.view,arch_db:mrp.view_mrp_bom_filter
#: model:ir.ui.view,arch_db:mrp.view_mrp_bom_line_filter
#: model:ir.ui.view,arch_db:mrp.view_mrp_production_filter
#: model:ir.ui.view,arch_db:mrp.view_mrp_workcenter_search
msgid "Group By..."
msgstr "Nhóm theo..."

#. module: mrp
#: model:ir.model.fields,field_description:mrp.field_mrp_workcenter_costs_hour_account_id
msgid "Hour Account"
msgstr ""

#. module: mrp
#: model:ir.model.fields,field_description:mrp.field_change_production_qty_id
#: model:ir.model.fields,field_description:mrp.field_mrp_bom_id
#: model:ir.model.fields,field_description:mrp.field_mrp_bom_line_id
#: model:ir.model.fields,field_description:mrp.field_mrp_config_settings_id
#: model:ir.model.fields,field_description:mrp.field_mrp_product_produce_id
#: model:ir.model.fields,field_description:mrp.field_mrp_product_produce_line_id
#: model:ir.model.fields,field_description:mrp.field_mrp_production_id
#: model:ir.model.fields,field_description:mrp.field_mrp_production_product_line_id
#: model:ir.model.fields,field_description:mrp.field_mrp_production_workcenter_line_id
#: model:ir.model.fields,field_description:mrp.field_mrp_property_group_id
#: model:ir.model.fields,field_description:mrp.field_mrp_property_id
#: model:ir.model.fields,field_description:mrp.field_mrp_routing_id
#: model:ir.model.fields,field_description:mrp.field_mrp_routing_workcenter_id
#: model:ir.model.fields,field_description:mrp.field_mrp_workcenter_id
#: model:ir.model.fields,field_description:mrp.field_report_mrp_bom_cost_id
#: model:ir.model.fields,field_description:mrp.field_report_mrp_inout_id
#: model:ir.model.fields,field_description:mrp.field_report_mrp_report_mrpbomstructure_id
#: model:ir.model.fields,field_description:mrp.field_report_workcenter_load_id
#: model:ir.model.fields,field_description:mrp.field_stock_move_consume_id
msgid "ID"
msgstr "ID"

#. module: mrp
#: model:ir.model.fields,help:mrp.field_mrp_bom_product_id
msgid ""
"If a product variant is defined the BOM is available only for this product."
msgstr ""

#. module: mrp
#: model:ir.model.fields,help:mrp.field_mrp_bom_active
msgid ""
"If the active field is set to False, it will allow you to hide the bills of "
"material without removing it."
<<<<<<< HEAD
=======
msgstr ""
"Nếu bỏ chọn trường Hiệu lực, nó sẽ cho phép bạn ẩn Định mức nguyên liệu mà "
"không cần xóa bỏ nó."

#. module: mrp
#: model:ir.model.fields,help:mrp.field_mrp_workcenter_active
msgid ""
"If the active field is set to False, it will allow you to hide the resource "
"record without removing it."
>>>>>>> bc1a0a32
msgstr ""
"Nếu bỏ chọn trường Hiệu lực, nó sẽ cho phép bạn ẩn Định mức nguyên liệu mà "
"không cần xóa bỏ nó."

#. module: mrp
#: model:ir.model.fields,help:mrp.field_mrp_routing_active
msgid ""
"If the active field is set to False, it will allow you to hide the routing "
"without removing it."
msgstr ""
"Nếu bỏ chọn trường Hiệu lực, nó sẽ cho phép bạn ẩn quy trình sản xuất mà "
"không cần xóa bỏ nó."

#. module: mrp
#: model:ir.ui.view,arch_db:mrp.view_mrp_production_filter
msgid "In Production"
msgstr "Đang sản xuất"

#. module: mrp
#: model:ir.model.fields,field_description:mrp.field_mrp_bom_position
msgid "Internal Reference"
msgstr "Tham chiếu nội bộ"

#. module: mrp
#: model:ir.model.fields,help:mrp.field_mrp_routing_location_id
msgid ""
"Keep empty if you produce at the location where the finished products are "
"needed.Set a location if you produce at a fixed location. This can be a "
"partner location if you subcontract the manufacturing operations."
msgstr ""
"Để trống nếu bạn sản xuất tại địa điểm mà một thành phẩm cần. Thiết lập một "
"địa điểm nếu bạn sản xuất tại một địa điểm cố định. Nó có thể là địa điểm "
"đối tác nếu bạn thuê thầu phụ trong hoạt động sản xuất."

#. module: mrp
#: model:ir.model.fields,field_description:mrp.field_change_production_qty___last_update
#: model:ir.model.fields,field_description:mrp.field_mrp_bom___last_update
#: model:ir.model.fields,field_description:mrp.field_mrp_bom_line___last_update
#: model:ir.model.fields,field_description:mrp.field_mrp_config_settings___last_update
#: model:ir.model.fields,field_description:mrp.field_mrp_product_produce___last_update
#: model:ir.model.fields,field_description:mrp.field_mrp_product_produce_line___last_update
#: model:ir.model.fields,field_description:mrp.field_mrp_production___last_update
#: model:ir.model.fields,field_description:mrp.field_mrp_production_product_line___last_update
#: model:ir.model.fields,field_description:mrp.field_mrp_production_workcenter_line___last_update
#: model:ir.model.fields,field_description:mrp.field_mrp_property___last_update
#: model:ir.model.fields,field_description:mrp.field_mrp_property_group___last_update
#: model:ir.model.fields,field_description:mrp.field_mrp_routing___last_update
#: model:ir.model.fields,field_description:mrp.field_mrp_routing_workcenter___last_update
#: model:ir.model.fields,field_description:mrp.field_mrp_workcenter___last_update
#: model:ir.model.fields,field_description:mrp.field_report_mrp_bom_cost___last_update
#: model:ir.model.fields,field_description:mrp.field_report_mrp_inout___last_update
#: model:ir.model.fields,field_description:mrp.field_report_mrp_report_mrpbomstructure___last_update
#: model:ir.model.fields,field_description:mrp.field_report_workcenter_load___last_update
#: model:ir.model.fields,field_description:mrp.field_stock_move_consume___last_update
msgid "Last Modified on"
msgstr "Sửa lần cuối vào"

#. module: mrp
#: model:ir.model.fields,field_description:mrp.field_change_production_qty_write_uid
#: model:ir.model.fields,field_description:mrp.field_mrp_bom_line_write_uid
#: model:ir.model.fields,field_description:mrp.field_mrp_bom_write_uid
#: model:ir.model.fields,field_description:mrp.field_mrp_config_settings_write_uid
#: model:ir.model.fields,field_description:mrp.field_mrp_product_produce_line_write_uid
#: model:ir.model.fields,field_description:mrp.field_mrp_product_produce_write_uid
#: model:ir.model.fields,field_description:mrp.field_mrp_production_product_line_write_uid
#: model:ir.model.fields,field_description:mrp.field_mrp_production_workcenter_line_write_uid
#: model:ir.model.fields,field_description:mrp.field_mrp_production_write_uid
#: model:ir.model.fields,field_description:mrp.field_mrp_property_group_write_uid
#: model:ir.model.fields,field_description:mrp.field_mrp_property_write_uid
#: model:ir.model.fields,field_description:mrp.field_mrp_routing_workcenter_write_uid
#: model:ir.model.fields,field_description:mrp.field_mrp_routing_write_uid
#: model:ir.model.fields,field_description:mrp.field_mrp_workcenter_write_uid
#: model:ir.model.fields,field_description:mrp.field_stock_move_consume_write_uid
msgid "Last Updated by"
msgstr "Last Updated by"

#. module: mrp
#: model:ir.model.fields,field_description:mrp.field_change_production_qty_write_date
#: model:ir.model.fields,field_description:mrp.field_mrp_bom_line_write_date
#: model:ir.model.fields,field_description:mrp.field_mrp_bom_write_date
#: model:ir.model.fields,field_description:mrp.field_mrp_config_settings_write_date
#: model:ir.model.fields,field_description:mrp.field_mrp_product_produce_line_write_date
#: model:ir.model.fields,field_description:mrp.field_mrp_product_produce_write_date
#: model:ir.model.fields,field_description:mrp.field_mrp_production_product_line_write_date
#: model:ir.model.fields,field_description:mrp.field_mrp_production_workcenter_line_write_date
#: model:ir.model.fields,field_description:mrp.field_mrp_production_write_date
#: model:ir.model.fields,field_description:mrp.field_mrp_property_group_write_date
#: model:ir.model.fields,field_description:mrp.field_mrp_property_write_date
#: model:ir.model.fields,field_description:mrp.field_mrp_routing_workcenter_write_date
#: model:ir.model.fields,field_description:mrp.field_mrp_routing_write_date
#: model:ir.model.fields,field_description:mrp.field_mrp_workcenter_write_date
#: model:ir.model.fields,field_description:mrp.field_stock_move_consume_write_date
msgid "Last Updated on"
msgstr "Cập nhật lần cuối vào"

#. module: mrp
#: model:ir.ui.view,arch_db:mrp.view_mrp_production_filter
msgid "Late"
msgstr "Trễ"

#. module: mrp
#: model:ir.model.fields,field_description:mrp.field_stock_move_consume_location_id
msgid "Location"
msgstr "Địa điểm"

#. module: mrp
#: model:ir.model.fields,help:mrp.field_mrp_production_location_src_id
msgid "Location where the system will look for components."
msgstr "Địa điểm nơi mà hệ thống sẽ tìm kiếm các thành phần."

#. module: mrp
#: model:ir.model.fields,help:mrp.field_mrp_production_location_dest_id
msgid "Location where the system will stock the finished products."
msgstr "Địa điểm lưu trữ thành phẩm."

#. module: mrp
#: model:ir.model.fields,field_description:mrp.field_mrp_product_produce_line_lot_id
#: model:ir.model.fields,field_description:mrp.field_mrp_product_produce_lot_id
#: model:ir.model.fields,field_description:mrp.field_stock_move_consume_restrict_lot_id
msgid "Lot"
msgstr "Lot"

#. module: mrp
#: model:res.groups,name:mrp.group_mrp_routings
msgid "Manage Work Order Operations"
msgstr ""

#. module: mrp
#: selection:mrp.config.settings,group_mrp_routings:0
msgid "Manage production by manufacturing orders"
msgstr ""

#. module: mrp
#: selection:mrp.config.settings,group_mrp_routings:0
msgid "Manage production by work orders"
msgstr ""

#. module: mrp
#: model:res.groups,name:mrp.group_rounding_efficiency
msgid "Manage rounding and efficiency of BoM components"
msgstr ""

#. module: mrp
#: selection:mrp.config.settings,group_rounding_efficiency:0
msgid "Manage rounding and efficiency of bills of materials components"
msgstr ""

#. module: mrp
#: model:res.groups,name:mrp.group_mrp_manager
msgid "Manager"
msgstr "Quản trị dự án"

#. module: mrp
<<<<<<< HEAD
#: code:addons/mrp/procurement.py:15 code:addons/mrp/stock.py:244
=======
#: code:addons/mrp/procurement.py:15 code:addons/mrp/stock.py:225
>>>>>>> bc1a0a32
#: model:stock.location.route,name:mrp.route_warehouse0_manufacture
#, python-format
msgid "Manufacture"
msgstr ""

#. module: mrp
#: model:ir.model.fields,field_description:mrp.field_stock_warehouse_manufacture_pull_id
msgid "Manufacture Rule"
msgstr "Quy tắc sản xuất"

#. module: mrp
#: model:ir.model.fields,field_description:mrp.field_stock_warehouse_manufacture_to_resupply
msgid "Manufacture in this Warehouse"
msgstr "Sản xuất trong Kho hàng này"

#. module: mrp
#: selection:mrp.bom,type:0
msgid "Manufacture this product"
msgstr ""

#. module: mrp
#: model:ir.ui.menu,name:mrp.menu_mrp_manufacturing
#: model:ir.ui.view,arch_db:mrp.product_product_form_view_bom_button
#: model:ir.ui.view,arch_db:mrp.product_template_form_view_bom_button
msgid "Manufacturing"
msgstr "Sản xuất"

#. module: mrp
#: model:ir.model.fields,field_description:mrp.field_mrp_bom_line_product_efficiency
#: model:ir.model.fields,field_description:mrp.field_mrp_bom_product_efficiency
msgid "Manufacturing Efficiency"
msgstr "Hiệu quả sản xuất"

#. module: mrp
#: model:ir.model.fields,field_description:mrp.field_product_product_produce_delay
#: model:ir.model.fields,field_description:mrp.field_product_template_produce_delay
#: model:ir.model.fields,field_description:mrp.field_res_company_manufacturing_lead
msgid "Manufacturing Lead Time"
msgstr "Thời gian sản xuất sản phẩm"

#. module: mrp
#: model:ir.model.fields,field_description:mrp.field_mrp_production_workcenter_line_production_id
#: model:ir.model.fields,field_description:mrp.field_procurement_order_production_id
#: model:ir.ui.view,arch_db:mrp.view_mrp_config
msgid "Manufacturing Order"
msgstr "Lệnh sản xuất"

#. module: mrp
#: code:addons/mrp/procurement.py:114
#, python-format
msgid "Manufacturing Order <em>%s</em> created."
msgstr "Lệnh sản xuất <em>%s</em> đã được tạo."

#. module: mrp
#: model:ir.actions.act_window,name:mrp.act_product_mrp_production
#: model:ir.actions.act_window,name:mrp.mrp_production_action
#: model:ir.actions.act_window,name:mrp.mrp_production_action_planning
#: model:ir.ui.menu,name:mrp.menu_mrp_production_action
#: model:ir.ui.view,arch_db:mrp.mrp_production_form_view
#: model:ir.ui.view,arch_db:mrp.mrp_production_tree_view
#: model:ir.ui.view,arch_db:mrp.view_production_calendar
#: model:ir.ui.view,arch_db:mrp.view_production_graph
#: model:ir.ui.view,arch_db:mrp.view_production_pivot
msgid "Manufacturing Orders"
msgstr "Lệnh sản xuất"

#. module: mrp
#: model:ir.ui.view,arch_db:mrp.view_mrp_production_filter
msgid "Manufacturing Orders which are currently in production."
msgstr ""

#. module: mrp
#: model:ir.ui.view,arch_db:mrp.view_mrp_production_filter
msgid "Manufacturing Orders which are ready to start production."
msgstr "Lệnh sản xuất sẵn sàng để bắt đầu sẳn xuất."

#. module: mrp
#: model:ir.ui.view,arch_db:mrp.view_mrp_production_filter
msgid "Manufacturing Orders which are waiting for raw materials."
msgstr "Lệnh sản xuất đang chờ nguyên liệu thô."

#. module: mrp
#: model:ir.ui.view,arch_db:mrp.mrp_production_form_view
msgid "Manufacturing Reference"
msgstr ""

#. module: mrp
<<<<<<< HEAD
#: code:addons/mrp/mrp.py:786
=======
#: code:addons/mrp/mrp.py:784
>>>>>>> bc1a0a32
#, python-format
msgid "Manufacturing order cancelled."
msgstr ""

#. module: mrp
#: model:ir.actions.act_window,help:mrp.mrp_production_action
#: model:ir.actions.act_window,help:mrp.mrp_production_action_planning
msgid ""
"Manufacturing orders are usually proposed automatically based\n"
"                on customer requirements or automated rules like the "
"minimum\n"
"                stock rule."
msgstr ""

#. module: mrp
#: model:ir.ui.view,arch_db:mrp.mrp_production_form_view
msgid "Mark as Started"
msgstr "Đánh dấu là bắt đầu"

#. module: mrp
#: model:ir.ui.view,arch_db:mrp.view_mrp_config
msgid "Master Data"
msgstr ""

#. module: mrp
#: model:ir.model.fields,field_description:mrp.field_mrp_product_produce_mode
msgid "Mode"
msgstr "Chế độ"

#. module: mrp
#: model:ir.ui.view,arch_db:mrp.view_mrp_workcenter_search
msgid "Mrp Workcenter"
msgstr ""

#. module: mrp
#: model:ir.model.fields,field_description:mrp.field_mrp_production_product_line_name
#: model:ir.model.fields,field_description:mrp.field_mrp_property_name
#: model:ir.model.fields,field_description:mrp.field_mrp_routing_name
#: model:ir.model.fields,field_description:mrp.field_mrp_routing_workcenter_name
#: model:ir.model.fields,field_description:mrp.field_mrp_workcenter_name
#: model:ir.ui.view,arch_db:mrp.view_mrp_property_search
msgid "Name"
msgstr "Tên"

#. module: mrp
#: selection:mrp.production,state:0
msgid "New"
msgstr "Mới"

#. module: mrp
#: code:addons/mrp/procurement.py:110
#, python-format
msgid "No BoM exists for this product!"
msgstr ""

#. module: mrp
#: selection:mrp.product.produce,tracking:0
msgid "No Tracking"
msgstr ""

#. module: mrp
#: selection:mrp.config.settings,module_mrp_byproduct:0
msgid "No by-products in bills of materials (A + B --> C)"
msgstr ""

#. module: mrp
#: selection:mrp.config.settings,group_rounding_efficiency:0
msgid "No rounding and efficiency on bills of materials"
msgstr ""

#. module: mrp
#: selection:mrp.config.settings,group_product_variant:0
msgid "No variants on products"
msgstr ""

#. module: mrp
#: selection:mrp.production,priority:0
msgid "Normal"
msgstr "Thông thường"

#. module: mrp
#: selection:mrp.production,priority:0
msgid "Not urgent"
msgstr "Không gấp"

#. module: mrp
#: model:ir.model.fields,help:mrp.field_mrp_property_composition
msgid "Not used in computations, for information purpose only."
msgstr ""
"Không được sử dụng trong việc tính toán, chỉ sử dụng với mục đích thông tin."

#. module: mrp
#: model:ir.ui.view,arch_db:mrp.mrp_routing_form_view
msgid "Notes"
msgstr "Ghi chú"

#. module: mrp
#: model:ir.model.fields,field_description:mrp.field_mrp_production_workcenter_line_cycle
#: model:ir.model.fields,field_description:mrp.field_mrp_routing_workcenter_cycle_nbr
#: model:ir.model.fields,field_description:mrp.field_report_workcenter_load_cycle
msgid "Number of Cycles"
msgstr "số vòng của sản phẩm sản xuất"

#. module: mrp
#: model:ir.model.fields,field_description:mrp.field_mrp_production_workcenter_line_hour
#: model:ir.model.fields,field_description:mrp.field_mrp_routing_workcenter_hour_nbr
#: model:ir.model.fields,field_description:mrp.field_report_workcenter_load_hour
msgid "Number of Hours"
msgstr "Số giờ"

#. module: mrp
#: model:ir.model.fields,help:mrp.field_mrp_routing_workcenter_cycle_nbr
msgid ""
"Number of iterations this work center has to do in the specified operation "
"of the routing."
msgstr ""
"Sô lần lặp lại năng lực sản xuất này đã làm trong một hoạt động cụ thể của "
"quy trình sản xuất."

#. module: mrp
#: model:ir.model.fields,help:mrp.field_mrp_workcenter_capacity_per_cycle
msgid ""
"Number of operations this Work Center can do in parallel. If this Work "
"Center represents a team of 5 workers, the capacity per cycle is 5."
msgstr ""
"Số hoạt động mà năng lực sản xuất này có thể làm việc cùng lúc. Nếu năng lực "
"sản xuất này đại diện cho một nhóm 5 công nhân, hiệu suất trên vòng đơi là 5."

#. module: mrp
#: model:ir.actions.act_window,help:mrp.mrp_bom_form_action
msgid ""
"Odoo uses these BoMs to automatically propose manufacturing\n"
"                orders according to procurement needs."
msgstr ""

#. module: mrp
#: model:ir.ui.view,arch_db:mrp.view_stock_move_consume_wizard
msgid "Ok"
msgstr "Đồng ý"

#. module: mrp
#: model:ir.ui.view,arch_db:mrp.mrp_routing_form_view
msgid "Operation"
msgstr "Thao tác"

#. module: mrp
#: model:ir.ui.menu,name:mrp.menu_mrp_production_order_action
msgid "Order Planning"
msgstr "Lập kế hoạch sản xuất"

#. module: mrp
#: constraint:mrp.production:0
msgid "Order quantity cannot be negative or zero!"
msgstr "Số lượng đặt hàng không thể nhở hơn hoặc bằng 0!"

#. module: mrp
#: model:ir.model.fields,field_description:mrp.field_mrp_bom_line_bom_id
msgid "Parent BoM"
msgstr "Định mức nguyên liệu cha"

#. module: mrp
#: model:ir.model.fields,field_description:mrp.field_mrp_routing_workcenter_routing_id
msgid "Parent Routing"
msgstr ""

#. module: mrp
#: model:ir.ui.view,arch_db:mrp.view_mrp_production_filter
msgid "Pending"
msgstr "Đang chờ"

#. module: mrp
#: model:ir.ui.menu,name:mrp.menu_mrp_planning
msgid "Planning"
msgstr "Kế hoạch"

#. module: mrp
<<<<<<< HEAD
#: code:addons/mrp/stock.py:155
=======
#: code:addons/mrp/stock.py:136
>>>>>>> bc1a0a32
#, python-format
msgid "Please provide proper quantity."
msgstr "Vui lòng cung cấp số lượng thích hợp."

#. module: mrp
#: model:ir.model.fields,field_description:mrp.field_mrp_production_priority
msgid "Priority"
msgstr "Mức độ ưu tiên"

#. module: mrp
#: model:ir.model,name:mrp.model_procurement_order
msgid "Procurement"
msgstr "Mua sắm"

#. module: mrp
#: model:ir.model,name:mrp.model_procurement_rule
msgid "Procurement Rule"
msgstr "Quy tắc mua sắm"

#. module: mrp
#: model:ir.actions.act_window,name:mrp.act_mrp_product_produce
#: model:ir.model.fields,field_description:mrp.field_mrp_product_produce_line_produce_id
#: model:ir.ui.view,arch_db:mrp.mrp_production_form_view
#: model:ir.ui.view,arch_db:mrp.view_mrp_product_produce_wizard
msgid "Produce"
msgstr "Sản xuất"

#. module: mrp
#: model:ir.model.fields,field_description:mrp.field_mrp_production_move_created_ids2
#: model:ir.ui.view,arch_db:mrp.mrp_production_form_view
msgid "Produced Products"
msgstr "Sản phẩm đã sản xuất"

#. module: mrp
#: model:ir.model,name:mrp.model_product_product
#: model:ir.model.fields,field_description:mrp.field_mrp_bom_line_product_id
#: model:ir.model.fields,field_description:mrp.field_mrp_bom_product_tmpl_id
#: model:ir.model.fields,field_description:mrp.field_mrp_product_produce_line_product_id
#: model:ir.model.fields,field_description:mrp.field_mrp_production_product_id
#: model:ir.model.fields,field_description:mrp.field_mrp_production_product_line_product_id
#: model:ir.model.fields,field_description:mrp.field_mrp_production_product_tmpl_id
#: model:ir.model.fields,field_description:mrp.field_stock_move_consume_product_id
#: model:ir.ui.view,arch_db:mrp.view_mrp_bom_filter
#: model:ir.ui.view,arch_db:mrp.view_mrp_bom_line_filter
#: model:ir.ui.view,arch_db:mrp.view_mrp_production_filter
msgid "Product"
msgstr "Sản phẩm"

#. module: mrp
#: model:ir.model.fields,field_description:mrp.field_mrp_production_move_prod_id
msgid "Product Move"
msgstr ""

#. module: mrp
#: model:ir.model,name:mrp.model_mrp_product_produce
msgid "Product Produce"
msgstr "Sản xuất sản phẩm"

#. module: mrp
#: model:ir.model,name:mrp.model_mrp_product_produce_line
msgid "Product Produce Consume lines"
msgstr ""

#. module: mrp
#: model:ir.model.fields,field_description:mrp.field_change_production_qty_product_qty
msgid "Product Qty"
msgstr "Số lượng sản phẩm"

#. module: mrp
#: model:ir.model.fields,field_description:mrp.field_mrp_bom_line_product_qty
#: model:ir.model.fields,field_description:mrp.field_mrp_bom_product_qty
#: model:ir.model.fields,field_description:mrp.field_mrp_production_product_line_product_qty
#: model:ir.model.fields,field_description:mrp.field_mrp_production_product_qty
msgid "Product Quantity"
msgstr "Số lượng sản phẩm"

#. module: mrp
#: model:ir.model.fields,field_description:mrp.field_mrp_bom_line_product_rounding
#: model:ir.model.fields,field_description:mrp.field_mrp_bom_product_rounding
msgid "Product Rounding"
msgstr "Làm tròn sản phẩm"

#. module: mrp
#: model:ir.model,name:mrp.model_product_template
msgid "Product Template"
msgstr "Mẫu sản phẩm"

#. module: mrp
#: model:ir.model.fields,field_description:mrp.field_mrp_bom_line_product_uom
#: model:ir.model.fields,field_description:mrp.field_mrp_bom_product_uom
#: model:ir.model.fields,field_description:mrp.field_mrp_production_product_line_product_uom
#: model:ir.model.fields,field_description:mrp.field_mrp_production_product_uom
#: model:ir.model.fields,field_description:mrp.field_stock_move_consume_product_uom
msgid "Product Unit of Measure"
msgstr "Đơn vị tính của sản phẩm"

#. module: mrp
#: model:ir.model.fields,field_description:mrp.field_mrp_bom_product_id
msgid "Product Variant"
msgstr "Biến thể sản phẩm"

#. module: mrp
#: model:ir.model.fields,field_description:mrp.field_mrp_config_settings_group_product_variant
msgid "Product Variants"
msgstr "Biến thể sản phẩm"

#. module: mrp
#: model:ir.model,name:mrp.model_mrp_production
#: model:ir.ui.view,arch_db:mrp.view_mrp_production_filter
msgid "Production"
msgstr "Sản xuất"

#. module: mrp
#: model:ir.model.fields,field_description:mrp.field_mrp_routing_location_id
#: model:ir.ui.view,arch_db:mrp.mrp_routing_search_view
msgid "Production Location"
msgstr "Địa điểm sản xuất"

#. module: mrp
#: model:ir.actions.report.xml,name:mrp.action_report_production_order
#: model:ir.model.fields,field_description:mrp.field_mrp_production_product_line_production_id
msgid "Production Order"
msgstr "Lệnh sản xuất"

#. module: mrp
#: model:ir.ui.view,arch_db:mrp.report_mrporder
msgid "Production Order # :"
msgstr ""

#. module: mrp
#: model:ir.model.fields,field_description:mrp.field_stock_move_production_id
msgid "Production Order for Produced Products"
msgstr "Lệnh sản xuất cho sản phẩm đã sản xuất"

#. module: mrp
#: model:ir.model.fields,field_description:mrp.field_stock_move_raw_material_production_id
msgid "Production Order for Raw Materials"
msgstr "Lệnh sản xuất cho nguyên liệu thô"

#. module: mrp
#: model:ir.model,name:mrp.model_mrp_production_product_line
msgid "Production Scheduled Product"
msgstr ""

#. module: mrp
#: selection:mrp.production,state:0
msgid "Production Started"
msgstr "Sản xuất được bắt đầu"

#. module: mrp
#: model:ir.ui.view,arch_db:mrp.mrp_production_form_view
msgid "Production Work Centers"
msgstr ""

#. module: mrp
#: model:ir.model.fields,field_description:mrp.field_mrp_production_progress
msgid "Production progress"
msgstr ""

#. module: mrp
#: model:ir.ui.view,arch_db:mrp.view_mrp_production_filter
msgid "Production started late"
msgstr "Sản xuất được bắt đầu muộn"

#. module: mrp
#: model:ir.ui.view,arch_db:mrp.view_production_gantt
msgid "Productions"
msgstr "Sản xuất"

#. module: mrp
#: model:ir.actions.act_window,name:mrp.product_template_action
#: model:ir.ui.menu,name:mrp.menu_mrp_bom
#: model:ir.ui.menu,name:mrp.menu_mrp_product_form
msgid "Products"
msgstr "Sản phẩm"

#. module: mrp
#: model:ir.model.fields,field_description:mrp.field_mrp_product_produce_consume_lines
msgid "Products Consumed"
msgstr ""

#. module: mrp
#: selection:mrp.config.settings,group_product_variant:0
msgid ""
"Products can have several attributes, defining variants (Example: size, "
"color,...)"
msgstr ""

#. module: mrp
#: model:ir.model.fields,field_description:mrp.field_mrp_production_move_lines
#: model:ir.ui.view,arch_db:mrp.mrp_production_form_view
msgid "Products to Consume"
msgstr ""

#. module: mrp
#: model:ir.ui.view,arch_db:mrp.mrp_production_form_view
msgid "Products to Finish"
msgstr "Thành phẩm"

#. module: mrp
#: model:ir.model.fields,field_description:mrp.field_mrp_production_move_created_ids
#: model:ir.ui.view,arch_db:mrp.mrp_production_form_view
msgid "Products to Produce"
msgstr "Sản phẩm để sản xuất"

#. module: mrp
#: model:ir.actions.act_window,name:mrp.mrp_property_action
#: model:ir.model.fields,field_description:mrp.field_mrp_bom_line_property_ids
#: model:ir.model.fields,field_description:mrp.field_mrp_bom_property_ids
#: model:ir.model.fields,field_description:mrp.field_procurement_order_property_ids
#: model:ir.ui.menu,name:mrp.menu_mrp_property_action
#: model:ir.ui.view,arch_db:mrp.mrp_bom_form_view
#: model:ir.ui.view,arch_db:mrp.mrp_property_form_view
#: model:ir.ui.view,arch_db:mrp.mrp_property_tree_view
msgid "Properties"
msgstr "Thuộc tính"

#. module: mrp
#: model:ir.ui.view,arch_db:mrp.mrp_property_group_form_view
msgid "Properties categories"
msgstr "Nhóm thuộc tính"

#. module: mrp
#: model:ir.model.fields,field_description:mrp.field_mrp_property_composition
msgid "Properties composition"
msgstr "Thành phần thuộc tính"

#. module: mrp
#: model:ir.model,name:mrp.model_mrp_property
msgid "Property"
msgstr "Thuộc tính"

#. module: mrp
#: model:ir.model,name:mrp.model_mrp_property_group
<<<<<<< HEAD
#: model:ir.model.fields,field_description:mrp.field_mrp_property_group_id_9622
=======
#: model:ir.model.fields,field_description:mrp.field_mrp_property_group_id_9665
>>>>>>> bc1a0a32
#: model:ir.model.fields,field_description:mrp.field_mrp_property_group_name
#: model:ir.ui.view,arch_db:mrp.view_mrp_property_search
msgid "Property Group"
msgstr "Nhóm thuộc tính"

#. module: mrp
#: model:ir.actions.act_window,name:mrp.mrp_property_group_action
#: model:ir.ui.menu,name:mrp.menu_mrp_property_group_action
msgid "Property Groups"
msgstr "Nhóm thuộc tính"

#. module: mrp
#: model:ir.model.fields,field_description:mrp.field_stock_move_consume_product_qty
#: model:ir.ui.view,arch_db:mrp.mrp_bom_cost
#: model:ir.ui.view,arch_db:mrp.mrp_bom_form_view
#: model:ir.ui.view,arch_db:mrp.mrp_production_form_view
#: model:ir.ui.view,arch_db:mrp.report_mrpbomstructure
msgid "Quantity"
msgstr "Số lượng"

#. module: mrp
#: model:ir.model.fields,field_description:mrp.field_mrp_product_produce_line_product_qty
msgid "Quantity (in default UoM)"
msgstr "Số lượng (theo đơn vị đo lường mặc định)"

#. module: mrp
#: model:ir.ui.view,arch_db:mrp.mrp_bom_cost
msgid "Raw Materials"
msgstr ""

#. module: mrp
#: model:ir.model.fields,field_description:mrp.field_mrp_production_location_src_id
msgid "Raw Materials Location"
msgstr "Địa điểm nguyên liệu thô"

#. module: mrp
#: model:ir.ui.view,arch_db:mrp.view_mrp_production_filter
msgid "Ready"
msgstr "Sẵn sàng"

#. module: mrp
#: model:ir.model.fields,field_description:mrp.field_mrp_production_ready_production
msgid "Ready for production"
msgstr ""

#. module: mrp
#: selection:mrp.production,state:0
msgid "Ready to Produce"
msgstr "Sẵn sàng sản xuất"

#. module: mrp
#: model:ir.model.fields,field_description:mrp.field_mrp_bom_code
#: model:ir.model.fields,field_description:mrp.field_mrp_production_name
msgid "Reference"
msgstr "Tham chiếu"

#. module: mrp
#: sql_constraint:mrp.production:0
msgid "Reference must be unique per Company!"
msgstr "Tham chiếu phải là duy nhất đối với một công ty!"

#. module: mrp
#: model:ir.model.fields,help:mrp.field_mrp_production_origin
msgid "Reference of the document that generated this production order request."
msgstr "Tham chiếu của tài liệu tạo ra yêu cầu sản xuất này."

#. module: mrp
#: model:ir.model.fields,help:mrp.field_mrp_bom_position
msgid "Reference to a position in an external plan."
msgstr ""

#. module: mrp
#: model:ir.model.fields,help:mrp.field_mrp_workcenter_user_id
msgid "Related user name for the resource to manage its access."
msgstr ""

#. module: mrp
#: model:ir.ui.view,arch_db:mrp.mrp_production_form_view
msgid "Reserve"
msgstr ""

#. module: mrp
#: model:ir.model.fields,field_description:mrp.field_mrp_workcenter_resource_id
msgid "Resource"
msgstr "Tài nguyên"

#. module: mrp
#: model:ir.ui.menu,name:mrp.menu_view_resource_calendar_leaves_search_mrp
msgid "Resource Leaves"
msgstr ""

#. module: mrp
#: model:ir.model.fields,field_description:mrp.field_mrp_workcenter_resource_type
msgid "Resource Type"
msgstr "Kiểu tài nguyên"

#. module: mrp
#: model:ir.ui.menu,name:mrp.menu_pm_resources_config
msgid "Resources"
msgstr "Tài nguyên"

#. module: mrp
#: model:ir.model.fields,field_description:mrp.field_mrp_production_user_id
msgid "Responsible"
msgstr "Người phụ trách"

#. module: mrp
#: model:ir.model.fields,help:mrp.field_mrp_bom_line_product_rounding
#: model:ir.model.fields,help:mrp.field_mrp_bom_product_rounding
msgid "Rounding applied on the product quantity."
msgstr "Làm trón được áp dụng trên số lượng sản phẩm."

#. module: mrp
#: model:ir.model.fields,field_description:mrp.field_mrp_config_settings_group_rounding_efficiency
msgid "Rounding efficiency"
msgstr ""

#. module: mrp
#: model:ir.model.fields,field_description:mrp.field_mrp_bom_line_routing_id
#: model:ir.model.fields,field_description:mrp.field_mrp_bom_routing_id
#: model:ir.model.fields,field_description:mrp.field_mrp_production_routing_id
#: model:ir.ui.view,arch_db:mrp.mrp_routing_form_view
#: model:ir.ui.view,arch_db:mrp.mrp_routing_search_view
#: model:ir.ui.view,arch_db:mrp.mrp_routing_tree_view
#: model:ir.ui.view,arch_db:mrp.view_mrp_production_filter
msgid "Routing"
msgstr ""

#. module: mrp
#: model:ir.ui.view,arch_db:mrp.mrp_routing_workcenter_form_view
#: model:ir.ui.view,arch_db:mrp.mrp_routing_workcenter_tree_view
msgid "Routing Work Centers"
msgstr "định hướng trung tâm làm việc"

#. module: mrp
#: model:ir.actions.act_window,name:mrp.mrp_routing_action
#: model:ir.model,name:mrp.model_mrp_routing
#: model:ir.model.fields,field_description:mrp.field_mrp_config_settings_group_mrp_routings
#: model:ir.ui.menu,name:mrp.menu_mrp_routing_action
#: model:ir.ui.view,arch_db:mrp.view_mrp_bom_filter
#: model:ir.ui.view,arch_db:mrp.view_mrp_bom_line_filter
msgid "Routings"
msgstr "Quy trình sản xuất"

#. module: mrp
#: model:ir.actions.act_window,help:mrp.mrp_routing_action
msgid ""
"Routings allow you to create and manage the manufacturing\n"
"                operations that should be followed within your work centers "
"in\n"
"                order to produce a product.  They are attached to bills of\n"
"                materials that will define the required raw materials."
msgstr ""

#. module: mrp
#: model:ir.model.fields,help:mrp.field_mrp_routing_workcenter_routing_id
msgid ""
"Routings indicates all the Work Centers used, for how long and/or cycles.If "
"Routings is set then,the third tab of a production order (Work Centers) will "
"be automatically pre-completed."
msgstr ""

#. module: mrp
#: model:ir.model.fields,field_description:mrp.field_mrp_production_date_planned
msgid "Scheduled Date"
msgstr "Ngày theo kế hoạch"

#. module: mrp
#: model:ir.ui.view,arch_db:mrp.view_mrp_production_filter
msgid "Scheduled Date by Month"
msgstr ""

#. module: mrp
#: model:ir.ui.view,arch_db:mrp.view_mrp_production_filter
msgid "Scheduled Month"
msgstr "Tháng theo kế hoạch"

#. module: mrp
#: model:ir.ui.view,arch_db:mrp.mrp_production_form_view
#: model:ir.ui.view,arch_db:mrp.mrp_production_product_form_view
#: model:ir.ui.view,arch_db:mrp.mrp_production_product_tree_view
msgid "Scheduled Products"
msgstr "Sản phẩm theo kế hoạch"

#. module: mrp
#: model:ir.model.fields,field_description:mrp.field_mrp_production_product_lines
msgid "Scheduled goods"
msgstr "Hàng hóa theo kế hoạch"

#. module: mrp
#: model:ir.ui.view,arch_db:mrp.mrp_production_form_view
msgid "Scrap Products"
msgstr "Sản phẩm phế liệu"

#. module: mrp
#: model:ir.ui.view,arch_db:mrp.view_mrp_property_search
msgid "Search"
msgstr "Search"

#. module: mrp
#: model:ir.ui.view,arch_db:mrp.view_mrp_bom_filter
msgid "Search Bill Of Material"
msgstr "Tìm kiếm Định mức nguyên liệu"

#. module: mrp
#: model:ir.ui.view,arch_db:mrp.view_mrp_bom_line_filter
msgid "Search Bill Of Material Components"
msgstr "Tìm kiếm thành phần Định mức nguyên liệu"

#. module: mrp
#: model:ir.ui.view,arch_db:mrp.view_mrp_production_filter
msgid "Search Production"
msgstr "Tìm kiếm sản xuất"

#. module: mrp
#: model:ir.ui.view,arch_db:mrp.view_mrp_workcenter_search
msgid "Search for mrp workcenter"
msgstr ""

#. module: mrp
#: model:ir.model.fields,help:mrp.field_res_company_manufacturing_lead
msgid "Security days for each manufacturing operation."
msgstr ""

#. module: mrp
#: model:ir.model.fields,field_description:mrp.field_mrp_product_produce_product_qty
msgid "Select Quantity"
msgstr "Chọn số lượng"

#. module: mrp
#: model:ir.model.fields,field_description:mrp.field_mrp_bom_line_sequence
#: model:ir.model.fields,field_description:mrp.field_mrp_bom_sequence
#: model:ir.model.fields,field_description:mrp.field_mrp_production_workcenter_line_sequence
#: model:ir.model.fields,field_description:mrp.field_mrp_routing_workcenter_sequence
msgid "Sequence"
msgstr "Trình tự"

#. module: mrp
#: model:ir.model.fields,help:mrp.field_mrp_bom_type
msgid ""
"Set: When processing a sales order for this product, the delivery order will "
"contain the raw materials, instead of the finished product."
msgstr ""
"Bộ: Khi xử lý một đơn hàng cho sản phẩm này, lệnh giao hàng sẽ bao gồm các "
"nguyên liệu thô, thay cho thành phẩm."

#. module: mrp
#: selection:mrp.bom,type:0
msgid "Ship this product as a set of components (kit)"
msgstr ""

#. module: mrp
#: model:ir.model.fields,field_description:mrp.field_mrp_production_origin
msgid "Source Document"
msgstr "Tài liệu nguồn"

#. module: mrp
#: model:ir.model.fields,help:mrp.field_mrp_workcenter_costs_cycle
msgid "Specify Cost of Work Center per cycle."
msgstr ""

#. module: mrp
#: model:ir.model.fields,help:mrp.field_mrp_workcenter_costs_hour
msgid "Specify Cost of Work Center per hour."
msgstr ""

#. module: mrp
#: model:ir.model.fields,field_description:mrp.field_mrp_production_date_start
msgid "Start Date"
msgstr "Ngày bắt đầu"

#. module: mrp
#: model:ir.model.fields,field_description:mrp.field_mrp_production_state
#: model:ir.ui.view,arch_db:mrp.view_mrp_production_filter
msgid "Status"
msgstr "Trạng thái"

#. module: mrp
#: model:ir.model,name:mrp.model_stock_move
msgid "Stock Move"
msgstr "Dịch chuyển kho"

#. module: mrp
#: model:ir.model.fields,field_description:mrp.field_report_mrp_inout_value
msgid "Stock value"
msgstr "Giá trị tồn kho"

#. module: mrp
#: model:ir.model,name:mrp.model_report_mrp_inout
#: model:ir.ui.view,arch_db:mrp.view_report_in_out_picking_form
#: model:ir.ui.view,arch_db:mrp.view_report_in_out_picking_graph
#: model:ir.ui.view,arch_db:mrp.view_report_in_out_picking_tree
msgid "Stock value variation"
msgstr "Biến động giá trị tồn kho"

#. module: mrp
#: model:ir.model.fields,help:mrp.field_stock_move_consumed_for
msgid "Technical field used to make the traceability of produced products"
msgstr ""

#. module: mrp
<<<<<<< HEAD
#: code:addons/mrp/mrp.py:353 code:addons/mrp/mrp.py:452
=======
#: code:addons/mrp/mrp.py:351 code:addons/mrp/mrp.py:450
>>>>>>> bc1a0a32
#, python-format
msgid ""
"The Product Unit of Measure you chose has a different category than in the "
"product form."
msgstr ""
"Đơn vị đo lường sản phẩm mà bạn chọn có một nhóm khác với đơn vị trên form "
"sản phẩm."

#. module: mrp
#: model:ir.actions.act_window,help:mrp.mrp_property_action
msgid ""
"The Properties in Odoo are used to select the right bill of\n"
"                materials for manufacturing a product when you have "
"different\n"
"                ways of building the same product.  You can assign several\n"
"                properties to each bill of materials.  When a salesperson\n"
"                creates a sales order, they can relate it to several "
"properties\n"
"                and Odoo will automatically select the BoM to use according\n"
"                the needs."
msgstr ""

#. module: mrp
#: constraint:mrp.workcenter:0
msgid "The capacity per cycle must be strictly positive."
msgstr ""

#. module: mrp
#: model:ir.model.fields,help:mrp.field_mrp_production_routing_id
msgid ""
"The list of operations (list of work centers) to produce the finished "
"product. The routing is mainly used to compute work center costs during "
"operations and to plan future loads on work centers based on production "
"plannification."
msgstr ""
"Danh sách các hoạt động (danh sách năng lực sản xuất) để sản xuất thành "
"phẩm. Quy trình sản xuất chủ yếu được sử dụng để tính toán chi phí năng lực "
"sản xuất trong suốt các hoạt động."

#. module: mrp
#: model:ir.model.fields,help:mrp.field_mrp_bom_line_routing_id
#: model:ir.model.fields,help:mrp.field_mrp_bom_routing_id
msgid ""
"The list of operations (list of work centers) to produce the finished "
"product. The routing is mainly used to compute work center costs during "
"operations and to plan future loads on work centers based on production "
"planning."
msgstr ""
"Danh sách các hoạt động (danh sách năng lực sản xuất) để sản xuất thành "
"phẩm. Quy trình sản xuất chủ yếu được sử dụng để tính toán chi phí năng lực "
"sản xuất trong suốt các hoạt động."

#. module: mrp
#: model:ir.model.fields,help:mrp.field_mrp_config_settings_module_mrp_operations
msgid ""
"This allows to add state, date_start,date_stop in production order operation "
"lines (in the \"Work Centers\" tab).\n"
"-This installs the module mrp_operations."
msgstr ""

#. module: mrp
#: model:ir.model.fields,help:mrp.field_mrp_workcenter_time_efficiency
msgid ""
"This field depict the efficiency of the resource to complete tasks. e.g  "
"resource put alone on a phase of 5 days with 5 tasks assigned to him, will "
"show a load of 100% for this phase by default, but if we put a efficiency of "
"200%, then his load will only be 50%."
msgstr ""

#. module: mrp
#: model:ir.model.fields,field_description:mrp.field_mrp_workcenter_time_stop
msgid "Time after prod."
msgstr "Thời gian sau sản xuất."

#. module: mrp
#: model:ir.model.fields,field_description:mrp.field_mrp_workcenter_time_start
msgid "Time before prod."
msgstr "Thời gian trước sản xuất."

#. module: mrp
#: model:ir.model.fields,field_description:mrp.field_mrp_workcenter_time_cycle
msgid "Time for 1 cycle (hour)"
msgstr "Thời gian cho một vòng đời (giờ)"

#. module: mrp
#: model:ir.model.fields,help:mrp.field_mrp_workcenter_time_cycle
msgid "Time in hours for doing one cycle."
msgstr "Thời gian tính theo giờ để hoàn thành một vòng đời."

#. module: mrp
#: model:ir.model.fields,help:mrp.field_mrp_workcenter_time_stop
msgid "Time in hours for the cleaning."
msgstr "Thời gian tính theo giờ để dọn dẹp."

#. module: mrp
#: model:ir.model.fields,help:mrp.field_mrp_workcenter_time_start
msgid "Time in hours for the setup."
msgstr "Thời gian tính theo giờ để chuẩn bị."

#. module: mrp
#: model:ir.model.fields,help:mrp.field_mrp_routing_workcenter_hour_nbr
msgid ""
"Time in hours for this Work Center to achieve the operation of the specified "
"routing."
msgstr ""
"Thời gian tính theo giờ cho năng lực sản xuất này để đạt được các hoạt động "
"của một quy trình sản xuất cụ thể."

#. module: mrp
#: model:ir.ui.view,arch_db:mrp.view_mrp_product_produce_wizard
msgid "To Consume"
msgstr "Để tiêu thụ"

#. module: mrp
#: model:ir.ui.view,arch_db:mrp.mrp_bom_cost
msgid "Total Cost"
msgstr ""

#. module: mrp
#: model:ir.ui.view,arch_db:mrp.mrp_bom_cost
msgid "Total Cost of Raw Materials"
msgstr ""

#. module: mrp
#: model:ir.model.fields,field_description:mrp.field_mrp_production_cycle_total
#: model:ir.ui.view,arch_db:mrp.mrp_production_tree_view
msgid "Total Cycles"
msgstr "Tổng số vòng đời"

#. module: mrp
#: model:ir.model.fields,field_description:mrp.field_mrp_production_hour_total
#: model:ir.ui.view,arch_db:mrp.mrp_production_tree_view
msgid "Total Hours"
msgstr "Tổng số giờ"

#. module: mrp
#: model:ir.ui.view,arch_db:mrp.mrp_production_tree_view
msgid "Total Qty"
msgstr "Tổng số lượng"

#. module: mrp
#: model:ir.ui.view,arch_db:mrp.view_mrp_workcenter_search
msgid "Type"
msgstr "Loại"

#. module: mrp
#: model:ir.ui.view,arch_db:mrp.mrp_bom_cost
msgid "Unit Cost"
msgstr ""

#. module: mrp
#: model:ir.ui.view,arch_db:mrp.mrp_production_form_view
msgid "Unit of Measure"
msgstr "Đơn vị tính"

#. module: mrp
#: model:ir.model.fields,help:mrp.field_mrp_bom_line_product_uom
#: model:ir.model.fields,help:mrp.field_mrp_bom_product_uom
msgid ""
"Unit of Measure (Unit of Measure) is the unit of measurement for the "
"inventory control"
msgstr ""

#. module: mrp
#: model:ir.ui.view,arch_db:mrp.mrp_production_form_view
msgid "Update"
msgstr "Cập nhật"

#. module: mrp
#: selection:mrp.production,priority:0
msgid "Urgent"
msgstr "Khẩn cấp"

#. module: mrp
#: model:ir.model.fields,field_description:mrp.field_mrp_workcenter_user_id
#: model:res.groups,name:mrp.group_mrp_user
msgid "User"
msgstr "Người dùng"

#. module: mrp
#: model:ir.model.fields,field_description:mrp.field_mrp_bom_date_start
#: model:ir.model.fields,field_description:mrp.field_mrp_bom_line_date_start
msgid "Valid From"
msgstr "Hợp lệ từ"

#. module: mrp
#: model:ir.ui.view,arch_db:mrp.view_mrp_bom_filter
#: model:ir.ui.view,arch_db:mrp.view_mrp_bom_line_filter
msgid "Valid From Date by Month"
msgstr "Hợp lệ từ Ngày (theo tháng)"

#. module: mrp
#: model:ir.ui.view,arch_db:mrp.view_mrp_bom_filter
#: model:ir.ui.view,arch_db:mrp.view_mrp_bom_line_filter
msgid "Valid From Month"
msgstr ""

#. module: mrp
#: model:ir.model.fields,field_description:mrp.field_mrp_bom_date_stop
#: model:ir.model.fields,field_description:mrp.field_mrp_bom_line_date_stop
msgid "Valid Until"
msgstr "Hợp lệ đến"

#. module: mrp
#: model:ir.model.fields,help:mrp.field_mrp_bom_line_date_start
#: model:ir.model.fields,help:mrp.field_mrp_bom_line_date_stop
msgid "Validity of component. Keep empty if it's always valid."
msgstr ""

#. module: mrp
#: model:ir.model.fields,help:mrp.field_mrp_bom_date_start
#: model:ir.model.fields,help:mrp.field_mrp_bom_date_stop
msgid "Validity of this BoM. Keep empty if it's always valid."
msgstr ""

#. module: mrp
#: model:ir.model.fields,field_description:mrp.field_mrp_bom_line_attribute_value_ids
msgid "Variants"
msgstr "Variants"

#. module: mrp
#: selection:mrp.production,priority:0
msgid "Very Urgent"
msgstr "Rất khẩn cấp"

#. module: mrp
#: model:ir.model,name:mrp.model_stock_warehouse
msgid "Warehouse"
msgstr "Kho hàng"

#. module: mrp
<<<<<<< HEAD
#: code:addons/mrp/mrp.py:353 code:addons/mrp/mrp.py:452
=======
#: code:addons/mrp/mrp.py:351 code:addons/mrp/mrp.py:450
>>>>>>> bc1a0a32
#, python-format
msgid "Warning"
msgstr "Cảnh báo"

#. module: mrp
#: model:ir.model.fields,field_description:mrp.field_report_mrp_inout_date
#: model:ir.model.fields,field_description:mrp.field_report_workcenter_load_name
#: model:ir.ui.view,arch_db:mrp.view_workcenter_load_search
msgid "Week"
msgstr "Tuần"

#. module: mrp
#: model:ir.actions.act_window,name:mrp.action_report_in_out_picking_tree
msgid "Weekly Stock Value Variation"
msgstr "Biến động giá trị tồn kho hàng tuần"

#. module: mrp
#: model:ir.actions.act_window,help:mrp.action_report_in_out_picking_tree
msgid ""
"Weekly Stock Value Variation enables you to track the stock value evolution "
"linked to manufacturing activities, receipts of products and delivery orders."
msgstr ""
"Biến động giá trị tồn kho hàng tuần cho phép bạn theo dõi sự tiến triển của "
"giá trị tồn kho liên kết tới các hoạt động sản xuất, nhận hàng và giao hàng."

#. module: mrp
#: model:ir.model.fields,help:mrp.field_stock_warehouse_manufacture_to_resupply
msgid ""
"When products are manufactured, they can be manufactured in this warehouse."
msgstr ""
"Khi sản phẩm được sản xuất, chúng có thể được sản xuất trong kho hàng này."

#. module: mrp
#: model:ir.model.fields,help:mrp.field_mrp_production_state
msgid ""
"When the production order is created the status is set to 'Draft'.\n"
"If the order is confirmed the status is set to 'Waiting Goods.\n"
"If any exceptions are there, the status is set to 'Picking Exception.\n"
"If the stock is available then the status is set to 'Ready to Produce.\n"
"When the production gets started then the status is set to 'In Production.\n"
"When the production is over, the status is set to 'Done'."
msgstr ""

#. module: mrp
#: model:ir.model,name:mrp.model_mrp_workcenter
#: model:ir.model.fields,field_description:mrp.field_mrp_production_workcenter_line_workcenter_id
#: model:ir.model.fields,field_description:mrp.field_mrp_routing_workcenter_workcenter_id
#: model:ir.model.fields,field_description:mrp.field_report_workcenter_load_workcenter_id
#: model:ir.ui.view,arch_db:mrp.mrp_workcenter_tree_view
#: model:ir.ui.view,arch_db:mrp.mrp_workcenter_view
msgid "Work Center"
msgstr ""

#. module: mrp
#: model:ir.model,name:mrp.model_report_workcenter_load
msgid "Work Center Load"
msgstr ""

#. module: mrp
#: model:ir.ui.view,arch_db:mrp.view_workcenter_load_tree
msgid "Work Center Loads"
msgstr ""

#. module: mrp
#: model:ir.ui.view,arch_db:mrp.mrp_routing_form_view
msgid "Work Center Operations"
msgstr ""

#. module: mrp
#: model:ir.model.fields,field_description:mrp.field_mrp_workcenter_product_id
msgid "Work Center Product"
msgstr ""

#. module: mrp
#: model:ir.model,name:mrp.model_mrp_routing_workcenter
msgid "Work Center Usage"
msgstr ""

#. module: mrp
#: model:ir.ui.view,arch_db:mrp.view_workcenter_load_graph
#: model:ir.ui.view,arch_db:mrp.view_workcenter_load_search
msgid "Work Center load"
msgstr ""

#. module: mrp
#: model:ir.actions.act_window,name:mrp.mrp_workcenter_action
#: model:ir.model.fields,field_description:mrp.field_mrp_routing_workcenter_lines
#: model:ir.ui.menu,name:mrp.menu_view_resource_search_mrp
msgid "Work Centers"
msgstr ""

#. module: mrp
#: model:ir.model.fields,field_description:mrp.field_mrp_production_workcenter_lines
msgid "Work Centers Utilisation"
msgstr "Trung tâm làm việc Utilisation"

#. module: mrp
#: model:ir.actions.act_window,help:mrp.mrp_workcenter_action
msgid ""
"Work Centers allow you to create and manage manufacturing\n"
"                units. They consist of workers and/or machines, which are\n"
"                considered as units for task assignation as well as "
"capacity\n"
"                and planning forecast."
msgstr ""

#. module: mrp
#: model:ir.model,name:mrp.model_mrp_production_workcenter_line
#: model:ir.model.fields,field_description:mrp.field_mrp_production_workcenter_line_name
msgid "Work Order"
msgstr ""

#. module: mrp
#: model:ir.model.fields,help:mrp.field_mrp_config_settings_group_mrp_routings
msgid ""
"Work Order Operations allow you to create and manage the manufacturing "
"operations that should be followed within your work centers in order to "
"produce a product. They are attached to bills of materials that will define "
"the required raw materials."
msgstr ""

#. module: mrp
#: model:ir.model.fields,field_description:mrp.field_mrp_config_settings_module_mrp_operations
msgid "Work Order Planning"
msgstr ""

#. module: mrp
#: model:ir.ui.view,arch_db:mrp.mrp_production_form_view
msgid "Work Orders"
msgstr ""

#. module: mrp
#: model:ir.model.fields,help:mrp.field_mrp_config_settings_group_product_variant
msgid ""
"Work with product variant allows you to define some variant of the same "
"products, an ease the product management in the ecommerce for example"
msgstr ""

#. module: mrp
#: model:ir.model.fields,field_description:mrp.field_mrp_workcenter_calendar_id
#: model:ir.ui.menu,name:mrp.menu_view_resource_calendar_search_mrp
msgid "Working Time"
msgstr "Giờ làm việc"

#. module: mrp
#: model:ir.model.fields,help:mrp.field_mrp_config_settings_module_mrp_byproduct
msgid ""
"You can configure by-products in the bill of material.\n"
"Without this module: A + B + C -> D.\n"
"With this module: A + B + C -> D + E.\n"
"-This installs the module mrp_byproduct."
msgstr ""
"Bạn có thể cấu hình sản phẩm phụ trong một Định mức nguyên liệu.\n"
"Không có phân hệ này: A + B + C -> D.\n"
"Với phân hệ này: A + B + C -> D + E.\n"
"-Việc này sẽ cài đặt phân hệ mrp_byproduct."

#. module: mrp
<<<<<<< HEAD
#: code:addons/mrp/mrp.py:359
=======
#: code:addons/mrp/mrp.py:357
>>>>>>> bc1a0a32
#, python-format
msgid ""
"You can not delete a Bill of Material with running manufacturing orders.\n"
"Please close or cancel it first."
msgstr ""

#. module: mrp
#: model:ir.ui.view,arch_db:mrp.view_mrp_product_template_form_inherited
msgid "days"
msgstr "ngày"

#. module: mrp
#: selection:mrp.property,composition:0
msgid "max"
msgstr "tối đa"

#. module: mrp
#: selection:mrp.property,composition:0
msgid "min"
msgstr "tối thiểu"

#. module: mrp
#: model:ir.model,name:mrp.model_mrp_bom_line
msgid "mrp.bom.line"
msgstr ""

#. module: mrp
#: model:ir.model,name:mrp.model_mrp_config_settings
msgid "mrp.config.settings"
msgstr ""

#. module: mrp
#: selection:mrp.property,composition:0
msgid "plus"
msgstr "cộng"

#. module: mrp
#: model:ir.model,name:mrp.model_report_mrp_report_mrpbomstructure
msgid "report.mrp.report_mrpbomstructure"
msgstr ""

#. module: mrp
#: model:ir.model,name:mrp.model_report_mrp_bom_cost
msgid "report.mrp_bom_cost"
msgstr ""

#. module: mrp
#: model:ir.model.fields,field_description:mrp.field_mrp_product_produce_product_id
#: model:ir.model.fields,field_description:mrp.field_mrp_product_produce_tracking
msgid "unknown"
msgstr "chưa rõ"

#~ msgid "Change Quantity"
#~ msgstr "Thay đổi số lượng"

#~ msgid "Date of the last message posted on the record."
#~ msgstr "Ngày của thông điệp gần nhất được ghi nhận trên một bản ghi"

#~ msgid "Followers"
#~ msgstr "Người dõi theo"

#~ msgid "Followers (Channels)"
#~ msgstr "Người theo dõi (Các kênh)"

#~ msgid "Followers (Partners)"
#~ msgstr "Người theo dõi (Các đối tác)"

#~ msgid "If checked new messages require your attention."
#~ msgstr "Nếu đánh dấu kiểm, các thông điệp mới yêu cầu sự có mặt của bạn."

<<<<<<< HEAD
#~ msgid "Inactive"
#~ msgstr "Không hiệu lực"

=======
>>>>>>> bc1a0a32
#~ msgid "Is Follower"
#~ msgstr "Trở thành người theo dõi"

#~ msgid "Last Message Date"
#~ msgstr "Ngày thông điệp cuối cùng"

#~ msgid "Messages"
#~ msgstr "Thông điệp"

#~ msgid "Messages and communication history"
#~ msgstr "Lịch sử trao đổi"

#~ msgid "Unread Messages"
#~ msgstr "Thông điệp chưa đọc"

#~ msgid "Website Messages"
#~ msgstr "Thông điệp Website"

#~ msgid "Website communication history"
#~ msgstr "Lịch sử thông tin liên lạc website"<|MERGE_RESOLUTION|>--- conflicted
+++ resolved
@@ -7,11 +7,7 @@
 msgstr ""
 "Project-Id-Version: Odoo 9.0\n"
 "Report-Msgid-Bugs-To: \n"
-<<<<<<< HEAD
-"POT-Creation-Date: 2016-08-19 10:24+0000\n"
-=======
 "POT-Creation-Date: 2016-08-18 14:06+0000\n"
->>>>>>> bc1a0a32
 "PO-Revision-Date: 2016-07-20 03:11+0000\n"
 "Last-Translator: Martin Trigaux\n"
 "Language-Team: Vietnamese (http://www.transifex.com/odoo/odoo-9/language/"
@@ -23,11 +19,7 @@
 "Plural-Forms: nplurals=1; plural=0;\n"
 
 #. module: mrp
-<<<<<<< HEAD
-#: code:addons/mrp/stock.py:250
-=======
 #: code:addons/mrp/stock.py:231
->>>>>>> bc1a0a32
 #, python-format
 msgid " Manufacture"
 msgstr " Hợp lệ từ tháng"
@@ -45,21 +37,13 @@
 msgstr "# Lệnh sản xuất"
 
 #. module: mrp
-<<<<<<< HEAD
-#: code:addons/mrp/mrp.py:343
-=======
 #: code:addons/mrp/mrp.py:341
->>>>>>> bc1a0a32
 #, python-format
 msgid "%s (copy)"
 msgstr "%s (bản sao)"
 
 #. module: mrp
-<<<<<<< HEAD
-#: code:addons/mrp/mrp.py:1051
-=======
 #: code:addons/mrp/mrp.py:1052
->>>>>>> bc1a0a32
 #, python-format
 msgid "%s produced"
 msgstr "%s đã sản xuất"
@@ -239,13 +223,6 @@
 msgstr "Chấp thuận"
 
 #. module: mrp
-#: model:ir.ui.view,arch_db:mrp.mrp_routing_search_view
-#: model:ir.ui.view,arch_db:mrp.view_mrp_bom_filter
-#: model:ir.ui.view,arch_db:mrp.view_mrp_workcenter_search
-msgid "Archived"
-msgstr ""
-
-#. module: mrp
 #: model:ir.model.fields,help:mrp.field_product_product_produce_delay
 #: model:ir.model.fields,help:mrp.field_product_template_produce_delay
 msgid ""
@@ -293,7 +270,7 @@
 msgstr ""
 
 #. module: mrp
-#: code:addons/mrp/stock.py:44
+#: code:addons/mrp/stock.py:25
 #, python-format
 msgid ""
 "Because the product %s requires it, you must assign a serial number to your "
@@ -364,11 +341,7 @@
 msgstr ""
 
 #. module: mrp
-<<<<<<< HEAD
-#: code:addons/mrp/mrp.py:318
-=======
 #: code:addons/mrp/mrp.py:316
->>>>>>> bc1a0a32
 #, python-format
 msgid "BoM \"%s\" contains a BoM line with a product recursion: \"%s\"."
 msgstr ""
@@ -399,11 +372,7 @@
 msgstr ""
 
 #. module: mrp
-<<<<<<< HEAD
-#: code:addons/mrp/stock.py:247
-=======
 #: code:addons/mrp/stock.py:228
->>>>>>> bc1a0a32
 #, python-format
 msgid "Can't find any generic Manufacture route."
 msgstr "Không thể tìm thấy bất kỳ quy trình sản xuất nào."
@@ -427,31 +396,19 @@
 msgstr "Đã hủy"
 
 #. module: mrp
-<<<<<<< HEAD
-#: code:addons/mrp/stock.py:169
-=======
 #: code:addons/mrp/stock.py:150
->>>>>>> bc1a0a32
 #, python-format
 msgid "Cannot consume a move with negative or zero quantity."
 msgstr "Không thể tiêu thụ một dịch chuyển với số lượng nhỏ hơn hoặc bằng 0"
 
 #. module: mrp
-<<<<<<< HEAD
-#: code:addons/mrp/mrp.py:651
-=======
 #: code:addons/mrp/mrp.py:649
->>>>>>> bc1a0a32
 #, python-format
 msgid "Cannot delete a manufacturing order in state '%s'."
 msgstr "Không thể xóa một lệnh sản xuất đang trong trạng thái '%s'."
 
 #. module: mrp
-<<<<<<< HEAD
-#: code:addons/mrp/mrp.py:721
-=======
 #: code:addons/mrp/mrp.py:719
->>>>>>> bc1a0a32
 #, python-format
 msgid "Cannot find a bill of material for this product."
 msgstr "Không tìm thấy một Định mức nguyên liệu cho sản phẩm này."
@@ -899,8 +856,6 @@
 msgid ""
 "If the active field is set to False, it will allow you to hide the bills of "
 "material without removing it."
-<<<<<<< HEAD
-=======
 msgstr ""
 "Nếu bỏ chọn trường Hiệu lực, nó sẽ cho phép bạn ẩn Định mức nguyên liệu mà "
 "không cần xóa bỏ nó."
@@ -910,10 +865,7 @@
 msgid ""
 "If the active field is set to False, it will allow you to hide the resource "
 "record without removing it."
->>>>>>> bc1a0a32
-msgstr ""
-"Nếu bỏ chọn trường Hiệu lực, nó sẽ cho phép bạn ẩn Định mức nguyên liệu mà "
-"không cần xóa bỏ nó."
+msgstr ""
 
 #. module: mrp
 #: model:ir.model.fields,help:mrp.field_mrp_routing_active
@@ -928,6 +880,12 @@
 #: model:ir.ui.view,arch_db:mrp.view_mrp_production_filter
 msgid "In Production"
 msgstr "Đang sản xuất"
+
+#. module: mrp
+#: model:ir.ui.view,arch_db:mrp.mrp_routing_search_view
+#: model:ir.ui.view,arch_db:mrp.view_mrp_workcenter_search
+msgid "Inactive"
+msgstr "Không hiệu lực"
 
 #. module: mrp
 #: model:ir.model.fields,field_description:mrp.field_mrp_bom_position
@@ -1064,11 +1022,7 @@
 msgstr "Quản trị dự án"
 
 #. module: mrp
-<<<<<<< HEAD
-#: code:addons/mrp/procurement.py:15 code:addons/mrp/stock.py:244
-=======
 #: code:addons/mrp/procurement.py:15 code:addons/mrp/stock.py:225
->>>>>>> bc1a0a32
 #: model:stock.location.route,name:mrp.route_warehouse0_manufacture
 #, python-format
 msgid "Manufacture"
@@ -1117,7 +1071,7 @@
 msgstr "Lệnh sản xuất"
 
 #. module: mrp
-#: code:addons/mrp/procurement.py:114
+#: code:addons/mrp/procurement.py:112
 #, python-format
 msgid "Manufacturing Order <em>%s</em> created."
 msgstr "Lệnh sản xuất <em>%s</em> đã được tạo."
@@ -1156,11 +1110,7 @@
 msgstr ""
 
 #. module: mrp
-<<<<<<< HEAD
-#: code:addons/mrp/mrp.py:786
-=======
 #: code:addons/mrp/mrp.py:784
->>>>>>> bc1a0a32
 #, python-format
 msgid "Manufacturing order cancelled."
 msgstr ""
@@ -1211,7 +1161,7 @@
 msgstr "Mới"
 
 #. module: mrp
-#: code:addons/mrp/procurement.py:110
+#: code:addons/mrp/procurement.py:108
 #, python-format
 msgid "No BoM exists for this product!"
 msgstr ""
@@ -1337,11 +1287,7 @@
 msgstr "Kế hoạch"
 
 #. module: mrp
-<<<<<<< HEAD
-#: code:addons/mrp/stock.py:155
-=======
 #: code:addons/mrp/stock.py:136
->>>>>>> bc1a0a32
 #, python-format
 msgid "Please provide proper quantity."
 msgstr "Vui lòng cung cấp số lượng thích hợp."
@@ -1576,11 +1522,7 @@
 
 #. module: mrp
 #: model:ir.model,name:mrp.model_mrp_property_group
-<<<<<<< HEAD
-#: model:ir.model.fields,field_description:mrp.field_mrp_property_group_id_9622
-=======
 #: model:ir.model.fields,field_description:mrp.field_mrp_property_group_id_9665
->>>>>>> bc1a0a32
 #: model:ir.model.fields,field_description:mrp.field_mrp_property_group_name
 #: model:ir.ui.view,arch_db:mrp.view_mrp_property_search
 msgid "Property Group"
@@ -1882,11 +1824,7 @@
 msgstr ""
 
 #. module: mrp
-<<<<<<< HEAD
-#: code:addons/mrp/mrp.py:353 code:addons/mrp/mrp.py:452
-=======
 #: code:addons/mrp/mrp.py:351 code:addons/mrp/mrp.py:450
->>>>>>> bc1a0a32
 #, python-format
 msgid ""
 "The Product Unit of Measure you chose has a different category than in the "
@@ -2118,11 +2056,7 @@
 msgstr "Kho hàng"
 
 #. module: mrp
-<<<<<<< HEAD
-#: code:addons/mrp/mrp.py:353 code:addons/mrp/mrp.py:452
-=======
 #: code:addons/mrp/mrp.py:351 code:addons/mrp/mrp.py:450
->>>>>>> bc1a0a32
 #, python-format
 msgid "Warning"
 msgstr "Cảnh báo"
@@ -2281,11 +2215,7 @@
 "-Việc này sẽ cài đặt phân hệ mrp_byproduct."
 
 #. module: mrp
-<<<<<<< HEAD
-#: code:addons/mrp/mrp.py:359
-=======
 #: code:addons/mrp/mrp.py:357
->>>>>>> bc1a0a32
 #, python-format
 msgid ""
 "You can not delete a Bill of Material with running manufacturing orders.\n"
@@ -2356,12 +2286,6 @@
 #~ msgid "If checked new messages require your attention."
 #~ msgstr "Nếu đánh dấu kiểm, các thông điệp mới yêu cầu sự có mặt của bạn."
 
-<<<<<<< HEAD
-#~ msgid "Inactive"
-#~ msgstr "Không hiệu lực"
-
-=======
->>>>>>> bc1a0a32
 #~ msgid "Is Follower"
 #~ msgstr "Trở thành người theo dõi"
 
