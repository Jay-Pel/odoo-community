<?xml version="1.0" encoding="utf-8"?>
<odoo>
    <data>
        <record id="res_config_settings_view_form" model="ir.ui.view">
            <field name="name">res.config.settings.view.form.inherit.mrp</field>
            <field name="model">res.config.settings</field>
            <field name="priority" eval="35"/>
            <field name="inherit_id" ref="base.res_config_settings_view_form" />
            <field name="arch" type="xml">
                <xpath expr="//div[hasclass('settings')]" position="inside">
                    <div class="app_settings_block" data-string="Manufacturing" string="Manufacturing" data-key="mrp" groups="mrp.group_mrp_manager">
                        <h2>Operations</h2>
                        <div class="row mt16 o_settings_container">
                            <div class="col-md-6 col-xs-12 o_setting_box" id="work_order" title="Work Order Operations allow you to create and manage the manufacturing operations that should be followed within your work centers in order to produce a product. They are attached to bills of materials that will define the required raw materials.">
                                <div class="o_setting_left_pane">
<<<<<<< HEAD
                                    <field name="group_mrp_routings" widget="upgrade_boolean"/>
                                    <field name="module_mrp_workorder" invisible="1"/>
=======
                                    <field name="group_mrp_routings"/>
                                    <field name="module_quality_mrp" invisible="1"/>
>>>>>>> 84500c27
                                </div>
                                <div class="o_setting_right_pane">
                                    <label for="group_mrp_routings" string="Work Orders"/>
                                    <div class="text-muted">
                                        Process operations at specific work centers based on the routing
                                    </div>
                                    <div class="content-group" attrs="{'invisible': [('group_mrp_routings','=',False)]}">
                                        <div class="mt16">
                                            <div>
                                                <button name="%(mrp.mrp_routing_action)d" icon="fa-arrow-right" type="action" string="Routings" class="btn-link"/>
                                            </div>
                                            <div>
                                                <button name="%(mrp.mrp_workcenter_action)d" icon="fa-arrow-right" type="action" string="Work Centers" class="btn-link"/>
                                            </div>
                                        </div>
                                    </div>
                                </div>
                            </div>
                            <div class="col-md-6 col-xs-12 o_setting_box" attrs="{'invisible': [('group_mrp_routings', '=', False)]}" id="quality_control">
                                <div class="o_setting_left_pane">
                                    <field name="module_quality_control" widget="upgrade_boolean"/>
                                </div>
                                <div class="o_setting_right_pane">
                                    <label for="module_quality_control"/>
                                    <div class="text-muted">
                                        Add quality checks to your work orders
                                    </div>
                                </div>
                            </div>
                            <div class="col-md-6 col-xs-12 o_setting_box" id="repair">
                                <div class="o_setting_left_pane">
                                    <field name="module_repair"/>
                                </div>
                                <div class="o_setting_right_pane">
                                    <label for="module_repair"/>
                                    <div class="text-muted">
                                        Repair products and invoice the repair orders
                                    </div>
                                </div>
                            </div>
                            <div class="col-md-6 col-xs-12 o_setting_box" id="mrp_maintenance">
                                <div class="o_setting_left_pane">
                                    <field name="module_mrp_maintenance" widget="upgrade_boolean"/>
                                </div>
                                <div class="o_setting_right_pane">
                                    <label for="module_mrp_maintenance"/>
                                    <div class="text-muted">
                                        Schedule the maintenance of your equipment
                                    </div>
                                </div>
                            </div>
                        </div>
                        <h2>Products</h2>
                        <div class="row mt16 o_settings_container">
                            <div class="col-md-6 col-xs-12 o_setting_box" id="mrp_byproduct" title="Add by-products to bills of materials. This can be used to get several finished products as well. Without this option you only do: A + B = C. With the option: A + B = C + D.">
                                <div class="o_setting_left_pane">
                                    <field name="module_mrp_byproduct"/>
                                </div>
                                <div class="o_setting_right_pane">
                                    <label for="module_mrp_byproduct"/>
                                    <div class="text-muted">
                                        Produce residual products (A + B -> C + D)
                                    </div>
                                </div>
                            </div>
                        </div>
                        <h2>Planning</h2>
                        <div class="row mt16 o_settings_container">
                            <div class="col-md-6 col-xs-12 o_setting_box" id="mrp_mps" title="Using a MPS report to schedule your reordering and manufacturing operations is useful if you have long lead time and if you produce based on sales forecasts.">
                                <div class="o_setting_left_pane">
                                    <field name="module_mrp_mps" widget="upgrade_boolean"/>
                                </div>
                                <div class="o_setting_right_pane">
                                    <label for="module_mrp_mps"/>
                                    <div class="text-muted">
                                        Plan manufacturing or purchase orders based on forecasts
                                    </div>
                                    <div class="content-group" id="content_mrp_mps"/>
                                </div>
                            </div>
                            <div class="col-md-6 col-xs-12 o_setting_box" id="security_lead_time">
                                <div class="o_setting_left_pane">
                                    <field name="use_manufacturing_lead"/>
                                </div>
                                <div class="o_setting_right_pane">
                                    <label string="Security Lead Time" for="use_manufacturing_lead"/>
                                    <span class="fa fa-lg fa-building-o" title="Values set here are company-specific." groups="base.group_multi_company"/>
                                    <div class="text-muted">
                                        Schedule manufacturing orders earlier to avoid delays
                                     </div>
                                     <div class="content-group" attrs="{'invisible': [('use_manufacturing_lead','=',False)]}">
                                        <div class="mt16" >
                                            Move forward deadline start dates by
                                            <field name="manufacturing_lead" class="oe_inline"/> days
                                        </div>
                                    </div>
                                </div>
                            </div>
                        </div>
                    </div>
                </xpath>
            </field>
        </record>

        <record id="action_mrp_configuration" model="ir.actions.act_window">
            <field name="name">Settings</field>
            <field name="type">ir.actions.act_window</field>
            <field name="res_model">res.config.settings</field>
            <field name="view_mode">form</field>
            <field name="target">inline</field>
            <field name="context">{'module' : 'mrp'}</field>
        </record>

        <menuitem id="menu_mrp_config" name="Settings" parent="menu_mrp_configuration"
            sequence="0" action="action_mrp_configuration" groups="base.group_system"/>
    </data>
</odoo><|MERGE_RESOLUTION|>--- conflicted
+++ resolved
@@ -13,13 +13,8 @@
                         <div class="row mt16 o_settings_container">
                             <div class="col-md-6 col-xs-12 o_setting_box" id="work_order" title="Work Order Operations allow you to create and manage the manufacturing operations that should be followed within your work centers in order to produce a product. They are attached to bills of materials that will define the required raw materials.">
                                 <div class="o_setting_left_pane">
-<<<<<<< HEAD
-                                    <field name="group_mrp_routings" widget="upgrade_boolean"/>
+                                    <field name="group_mrp_routings"/>
                                     <field name="module_mrp_workorder" invisible="1"/>
-=======
-                                    <field name="group_mrp_routings"/>
-                                    <field name="module_quality_mrp" invisible="1"/>
->>>>>>> 84500c27
                                 </div>
                                 <div class="o_setting_right_pane">
                                     <label for="group_mrp_routings" string="Work Orders"/>
