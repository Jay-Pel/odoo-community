--- conflicted
+++ resolved
@@ -8,22 +8,13 @@
 "Project-Id-Version: openobject-addons\n"
 "Report-Msgid-Bugs-To: FULL NAME <EMAIL@ADDRESS>\n"
 "POT-Creation-Date: 2010-11-18 16:11+0000\n"
-<<<<<<< HEAD
-"PO-Revision-Date: 2010-11-20 19:59+0000\n"
-"Last-Translator: Grzegorz Grzelak (Cirrus.pl) <Unknown>\n"
-=======
 "PO-Revision-Date: 2010-11-22 07:13+0000\n"
 "Last-Translator: OpenERP Administrators <Unknown>\n"
->>>>>>> 192810c7
 "Language-Team: Polish <pl@li.org>\n"
 "MIME-Version: 1.0\n"
 "Content-Type: text/plain; charset=UTF-8\n"
 "Content-Transfer-Encoding: 8bit\n"
-<<<<<<< HEAD
-"X-Launchpad-Export-Date: 2010-11-21 04:50+0000\n"
-=======
 "X-Launchpad-Export-Date: 2010-11-23 05:04+0000\n"
->>>>>>> 192810c7
 "X-Generator: Launchpad (build Unknown)\n"
 
 #. module: caldav
@@ -146,7 +137,7 @@
 #: view:calendar.event.import:0
 #: view:calendar.event.subscribe:0
 msgid "_Cancel"
-msgstr ""
+msgstr "_Anuluj"
 
 #. module: caldav
 #: model:ir.model,name:caldav.model_basic_calendar_event
@@ -159,22 +150,22 @@
 #: selection:basic.calendar.attributes,type:0
 #: selection:basic.calendar.lines,name:0
 msgid "Event"
-msgstr ""
+msgstr "Zdarzenie"
 
 #. module: caldav
 #: field:document.directory,calendar_collection:0
 msgid "Calendar Collection"
-msgstr ""
+msgstr "Kolekcja kalendarzy"
 
 #. module: caldav
 #: constraint:document.directory:0
 msgid "Error! You can not create recursive Directories."
-msgstr ""
+msgstr "Błąd! Nie możesz tworzyć rekurencyjnych katalogów."
 
 #. module: caldav
 #: sql_constraint:ir.module.module:0
 msgid "The name of the module must be unique !"
-msgstr ""
+msgstr "Nazwa modułu musi być unikalna !"
 
 #. module: caldav
 #: field:basic.calendar,type:0
@@ -182,17 +173,17 @@
 #: field:basic.calendar.fields,type_id:0
 #: field:basic.calendar.lines,name:0
 msgid "Type"
-msgstr ""
+msgstr "Typ"
 
 #. module: caldav
 #: field:basic.calendar,description:0
 msgid "description"
-msgstr ""
+msgstr "opis"
 
 #. module: caldav
 #: sql_constraint:ir.module.module:0
 msgid "The certificate ID of the module must be unique !"
-msgstr ""
+msgstr "ID certyfikatu modułu musi być unikalne !"
 
 #. module: caldav
 #: help:calendar.event.export,name:0
