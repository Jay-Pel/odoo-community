<<<<<<< HEAD
# Chinese (Simplified) translation for openobject-addons
# Copyright (c) 2014 Rosetta Contributors and Canonical Ltd 2014
# This file is distributed under the same license as the openobject-addons package.
# FIRST AUTHOR <EMAIL@ADDRESS>, 2014.
#
msgid ""
msgstr ""
"Project-Id-Version: openobject-addons\n"
"Report-Msgid-Bugs-To: FULL NAME <EMAIL@ADDRESS>\n"
"POT-Creation-Date: 2014-08-14 13:09+0000\n"
"PO-Revision-Date: 2014-08-14 16:10+0000\n"
"Last-Translator: FULL NAME <EMAIL@ADDRESS>\n"
"Language-Team: Chinese (Simplified) <zh_CN@li.org>\n"
=======
# Translation of Odoo Server.
# This file contains the translation of the following modules:
# * google_calendar
# 
# Translators:
# asdfly <asdfly@hotmail.com>, 2015
# Jeffery Chenn <jeffery9@gmail.com>, 2016
# liAnGjiA <liangjia@qq.com>, 2015
# liAnGjiA <liangjia@qq.com>, 2015
# Michael Chong <michaelchong2005@gmail.com>, 2015
# mrshelly <mrshelly@hotmail.com>, 2015
# liAnGjiA <liangjia@qq.com>, 2015
msgid ""
msgstr ""
"Project-Id-Version: Odoo 8.0\n"
"Report-Msgid-Bugs-To: \n"
"POT-Creation-Date: 2015-09-07 12:39+0000\n"
"PO-Revision-Date: 2016-06-17 12:41+0000\n"
"Last-Translator: Jeffery Chenn <jeffery9@gmail.com>\n"
"Language-Team: Chinese (China) (http://www.transifex.com/odoo/odoo-8/language/zh_CN/)\n"
>>>>>>> 5b1beec1
"MIME-Version: 1.0\n"
"Content-Type: text/plain; charset=UTF-8\n"
"Content-Transfer-Encoding: 8bit\n"
"X-Launchpad-Export-Date: 2014-08-15 07:09+0000\n"
"X-Generator: Launchpad (build 17156)\n"

#. module: google_calendar
#: view:base.config.settings:google_calendar.view_calendar_config_settings
msgid "\"/google_account/authentication\""
msgstr ""

#. module: google_calendar
#: view:base.config.settings:google_calendar.view_calendar_config_settings
msgid "\"Calendar API\""
msgstr ""

#. module: google_calendar
#: view:base.config.settings:google_calendar.view_calendar_config_settings
msgid "\"Consent Screen\""
msgstr ""

#. module: google_calendar
#: view:base.config.settings:google_calendar.view_calendar_config_settings
msgid "\"Create Project\""
msgstr ""

#. module: google_calendar
#: view:base.config.settings:google_calendar.view_calendar_config_settings
msgid "\"Redirect RI\""
msgstr ""

#. module: google_calendar
#: view:base.config.settings:google_calendar.view_calendar_config_settings
msgid "'Create Client ID'"
msgstr ""

#. module: google_calendar
#: view:base.config.settings:google_calendar.view_calendar_config_settings
msgid "'Create New Client ID'"
msgstr ""

#. module: google_calendar
#: view:base.config.settings:google_calendar.view_calendar_config_settings
msgid "'Credentials'"
msgstr ""

#. module: google_calendar
#: view:base.config.settings:google_calendar.view_calendar_config_settings
msgid "'Web Application'"
msgstr ""

#. module: google_calendar
#: view:base.config.settings:google_calendar.view_calendar_config_settings
msgid "(from menu APIs and auth) and click on button"
<<<<<<< HEAD
msgstr ""
=======
msgstr "点击-- 菜单-- APIs 授权认证"

#. module: google_calendar
#: view:base.config.settings:google_calendar.view_calendar_config_settings
msgid ") that you need to insert in the 2 fields below!"
msgstr ")你需要插入在2个字段下面！"
>>>>>>> 5b1beec1

#. module: google_calendar
#: view:base.config.settings:google_calendar.view_calendar_config_settings
msgid ") that you need to insert in the 2 fields below !"
msgstr ""

#. module: google_calendar
#: model:ir.actions.act_window,name:google_calendar.action_config_settings_google_calendar
msgid "API Configuration"
msgstr ""

#. module: google_calendar
#: model:ir.ui.menu,name:google_calendar.menu_calendar_google_tech_config
msgid "API Credentials"
msgstr ""

#. module: google_calendar
#. openerp-web
#: code:addons/google_calendar/static/src/js/calendar_sync.js:55
#, python-format
msgid ""
"All events have been disconnected from your previous account. You can now "
"restart the synchronization"
msgstr ""

#. module: google_calendar
#. openerp-web
#: code:addons/google_calendar/static/src/js/calendar_sync.js:38
#, python-format
msgid ""
"An administrator needs to configure Google Synchronization before you can "
"use it!"
msgstr ""

#. module: google_calendar
#. openerp-web
#: code:addons/google_calendar/static/src/js/calendar_sync.js:58
#, python-format
msgid ""
"An error occured while disconnecting events from your previous account. "
"Please retry or contact your administrator."
msgstr ""

#. module: google_calendar
#: model:ir.model,name:google_calendar.model_calendar_attendee
msgid "Attendee information"
msgstr ""

#. module: google_calendar
#: view:res.users:google_calendar.view_users_form
msgid "Calendar"
msgstr ""

#. module: google_calendar
#: field:res.users,google_calendar_cal_id:0
msgid "Calendar ID"
msgstr ""

#. module: google_calendar
#: view:base.config.settings:google_calendar.view_calendar_config_settings
msgid "Click on"
msgstr ""

#. module: google_calendar
#: view:base.config.settings:google_calendar.view_calendar_config_settings
msgid "Client ID"
msgstr ""

#. module: google_calendar
#: view:base.config.settings:google_calendar.view_calendar_config_settings
msgid "Client Secret"
msgstr ""

#. module: google_calendar
#: field:base.config.settings,cal_client_id:0
msgid "Client_id"
msgstr ""

#. module: google_calendar
#: field:base.config.settings,cal_client_secret:0
msgid "Client_key"
msgstr ""

#. module: google_calendar
#: view:base.config.settings:google_calendar.view_calendar_config_settings
msgid "Connect on your google account and go to"
msgstr ""

#. module: google_calendar
#. openerp-web
#: code:addons/google_calendar/static/src/js/calendar_sync.js:47
#, python-format
msgid "Do you want to do this now?"
msgstr ""

#. module: google_calendar
#: model:ir.model,name:google_calendar.model_calendar_event
msgid "Event"
msgstr ""

#. module: google_calendar
#: view:base.config.settings:google_calendar.view_calendar_config_settings
msgid ""
"Fill in the Name of application and check that the platform is well on"
msgstr ""

#. module: google_calendar
#. openerp-web
#: code:addons/google_calendar/static/src/xml/web_calendar.xml:8
#, python-format
msgid "Google"
msgstr ""

#. module: google_calendar
#: field:calendar.attendee,google_internal_event_id:0
msgid "Google Calendar Event Id"
msgstr ""

#. module: google_calendar
#: view:base.config.settings:google_calendar.view_calendar_config_settings
msgid "Google Client ID"
msgstr ""

#. module: google_calendar
#: view:base.config.settings:google_calendar.view_calendar_config_settings
msgid "Google Client Secret"
msgstr ""

#. module: google_calendar
#: sql_constraint:calendar.attendee:0
msgid "Google ID should be unique!"
msgstr ""

#. module: google_calendar
#: field:google.calendar,id:0
msgid "ID"
msgstr ""

#. module: google_calendar
#. openerp-web
#: code:addons/google_calendar/static/src/js/calendar_sync.js:46
#, python-format
msgid ""
"In order to do this, you first need to disconnect all existing events from "
"the old account."
msgstr ""

#. module: google_calendar
#: view:base.config.settings:google_calendar.view_calendar_config_settings
msgid "In the menu on left side, select the sub menu"
msgstr ""

#. module: google_calendar
#: view:base.config.settings:google_calendar.view_calendar_config_settings
msgid ""
"In the menu on left side, select the sub menu APIs (from menu APIs and auth) "
"and activate"
msgstr ""

#. module: google_calendar
#: help:res.users,google_calendar_cal_id:0
msgid ""
"Last Calendar ID who has been synchronized. If it is changed, we remove all "
"links between GoogleID and Odoo Google Internal ID"
msgstr ""

#. module: google_calendar
#: field:res.users,google_calendar_last_sync_date:0
msgid "Last synchro date"
msgstr ""

#. module: google_calendar
#: field:calendar.attendee,oe_synchro_date:0
msgid "Odoo Synchro Date"
msgstr ""

#. module: google_calendar
#: field:calendar.event,oe_update_date:0
msgid "Odoo Update Date"
msgstr ""

#. module: google_calendar
#: view:base.config.settings:google_calendar.view_calendar_config_settings
msgid "Once done, you will have the both informations ("
msgstr ""

#. module: google_calendar
#: field:res.users,google_calendar_rtoken:0
msgid "Refresh Token"
msgstr ""

#. module: google_calendar
#: view:base.config.settings:google_calendar.view_calendar_config_settings
msgid ""
"Remark : You can, if you want, personalize the consent screen that your "
"users will see by clicking on"
msgstr ""

#. module: google_calendar
#: view:base.config.settings:google_calendar.view_calendar_config_settings
msgid "Return at Top"
msgstr ""

#. module: google_calendar
#: field:base.config.settings,google_cal_sync:0
msgid ""
"Show tutorial to know how to get my 'Client ID' and my 'Client Secret'"
msgstr ""

#. module: google_calendar
#. openerp-web
#: code:addons/google_calendar/static/src/xml/web_calendar.xml:8
#, python-format
msgid "Sync with"
msgstr ""

#. module: google_calendar
#. openerp-web
#: code:addons/google_calendar/static/src/js/calendar_sync.js:33
#, python-format
msgid ""
"The Google Synchronization needs to be configured before you can use it, do "
"you want to do it now?"
msgstr ""

#. module: google_calendar
#. openerp-web
#: code:addons/google_calendar/static/src/js/calendar_sync.js:45
#, python-format
msgid ""
"The account you are trying to synchronize (%s) is not the same as the last "
"one used (%s)!"
msgstr ""

#. module: google_calendar
#: view:base.config.settings:google_calendar.view_calendar_config_settings
msgid ""
"To setup the signin process with Google, first you have to perform the "
"following steps"
msgstr ""

#. module: google_calendar
#: field:res.users,google_calendar_token_validity:0
msgid "Token Validity"
msgstr ""

#. module: google_calendar
#: field:base.config.settings,server_uri:0
msgid "URI for tuto"
msgstr ""

#. module: google_calendar
#: field:res.users,google_calendar_token:0
msgid "User token"
msgstr ""

#. module: google_calendar
#: model:ir.model,name:google_calendar.model_res_users
msgid "Users"
msgstr ""

#. module: google_calendar
#: view:base.config.settings:google_calendar.view_calendar_config_settings
msgid "When it's done, check that the button of"
msgstr ""

#. module: google_calendar
#: view:base.config.settings:google_calendar.view_calendar_config_settings
msgid "You can now click on"
msgstr ""

#. module: google_calendar
#: view:base.config.settings:google_calendar.view_calendar_config_settings
msgid ""
"You should now configure the allowed pages on which you will be redirected. "
"To do it, you need to complete the field"
msgstr ""

#. module: google_calendar
#. openerp-web
#: code:addons/google_calendar/static/src/js/calendar_sync.js:28
#, python-format
msgid ""
"You will be redirected to Google to authorize access to your calendar!"
msgstr ""

#. module: google_calendar
#: view:base.config.settings:google_calendar.view_calendar_config_settings
msgid ""
"You will need to accept again the \"Google APIs Terms of services\" and "
"\"Calendar API Terms of service\""
msgstr ""

#. module: google_calendar
#: view:base.config.settings:google_calendar.view_calendar_config_settings
msgid "and"
msgstr ""

#. module: google_calendar
#: view:base.config.settings:google_calendar.view_calendar_config_settings
msgid ""
"and enter a project name and change your id if you want. Don't forget to "
"accept the Terms of Services"
msgstr ""

#. module: google_calendar
#: view:base.config.settings:google_calendar.view_calendar_config_settings
msgid "and set as value  (your own domain followed by"
msgstr ""

#. module: google_calendar
#: view:base.config.settings:google_calendar.view_calendar_config_settings
msgid "by clicking on button \"OFF\"."
msgstr ""

#. module: google_calendar
#: view:base.config.settings:google_calendar.view_calendar_config_settings
msgid "https://cloud.google.com/console"
msgstr ""

#. module: google_calendar
#: view:base.config.settings:google_calendar.view_calendar_config_settings
msgid "in the left menu."
msgstr ""

#. module: google_calendar
#: view:base.config.settings:google_calendar.view_calendar_config_settings
msgid "is well in green and with text \"ON\""
msgstr ""<|MERGE_RESOLUTION|>--- conflicted
+++ resolved
@@ -1,18 +1,3 @@
-<<<<<<< HEAD
-# Chinese (Simplified) translation for openobject-addons
-# Copyright (c) 2014 Rosetta Contributors and Canonical Ltd 2014
-# This file is distributed under the same license as the openobject-addons package.
-# FIRST AUTHOR <EMAIL@ADDRESS>, 2014.
-#
-msgid ""
-msgstr ""
-"Project-Id-Version: openobject-addons\n"
-"Report-Msgid-Bugs-To: FULL NAME <EMAIL@ADDRESS>\n"
-"POT-Creation-Date: 2014-08-14 13:09+0000\n"
-"PO-Revision-Date: 2014-08-14 16:10+0000\n"
-"Last-Translator: FULL NAME <EMAIL@ADDRESS>\n"
-"Language-Team: Chinese (Simplified) <zh_CN@li.org>\n"
-=======
 # Translation of Odoo Server.
 # This file contains the translation of the following modules:
 # * google_calendar
@@ -33,86 +18,91 @@
 "PO-Revision-Date: 2016-06-17 12:41+0000\n"
 "Last-Translator: Jeffery Chenn <jeffery9@gmail.com>\n"
 "Language-Team: Chinese (China) (http://www.transifex.com/odoo/odoo-8/language/zh_CN/)\n"
->>>>>>> 5b1beec1
 "MIME-Version: 1.0\n"
 "Content-Type: text/plain; charset=UTF-8\n"
-"Content-Transfer-Encoding: 8bit\n"
-"X-Launchpad-Export-Date: 2014-08-15 07:09+0000\n"
-"X-Generator: Launchpad (build 17156)\n"
-
-#. module: google_calendar
-#: view:base.config.settings:google_calendar.view_calendar_config_settings
-msgid "\"/google_account/authentication\""
-msgstr ""
-
-#. module: google_calendar
-#: view:base.config.settings:google_calendar.view_calendar_config_settings
-msgid "\"Calendar API\""
-msgstr ""
-
-#. module: google_calendar
-#: view:base.config.settings:google_calendar.view_calendar_config_settings
-msgid "\"Consent Screen\""
-msgstr ""
-
-#. module: google_calendar
-#: view:base.config.settings:google_calendar.view_calendar_config_settings
-msgid "\"Create Project\""
-msgstr ""
-
-#. module: google_calendar
-#: view:base.config.settings:google_calendar.view_calendar_config_settings
-msgid "\"Redirect RI\""
-msgstr ""
+"Content-Transfer-Encoding: \n"
+"Language: zh_CN\n"
+"Plural-Forms: nplurals=1; plural=0;\n"
+
+#. module: google_calendar
+#: view:base.config.settings:google_calendar.view_calendar_config_settings
+msgid "\"Authorized redirect URI\""
+msgstr "“授权的重定向URI\""
+
+#. module: google_calendar
+#: view:base.config.settings:google_calendar.view_calendar_config_settings
+msgid "'/google_account/authentication'"
+msgstr "'/google_account/authentication'"
+
+#. module: google_calendar
+#: view:base.config.settings:google_calendar.view_calendar_config_settings
+msgid "'Calendar API'"
+msgstr "日历 API"
+
+#. module: google_calendar
+#: view:base.config.settings:google_calendar.view_calendar_config_settings
+msgid "'Configure consent screen'"
+msgstr "配置同意窗口"
 
 #. module: google_calendar
 #: view:base.config.settings:google_calendar.view_calendar_config_settings
 msgid "'Create Client ID'"
-msgstr ""
-
-#. module: google_calendar
-#: view:base.config.settings:google_calendar.view_calendar_config_settings
-msgid "'Create New Client ID'"
-msgstr ""
+msgstr "'创建客户 ID'"
+
+#. module: google_calendar
+#: view:base.config.settings:google_calendar.view_calendar_config_settings
+msgid "'Create Project'"
+msgstr "创建项目"
+
+#. module: google_calendar
+#: view:base.config.settings:google_calendar.view_calendar_config_settings
+msgid "'Create new Client ID'"
+msgstr "新建客户"
 
 #. module: google_calendar
 #: view:base.config.settings:google_calendar.view_calendar_config_settings
 msgid "'Credentials'"
-msgstr ""
+msgstr "'授权认证'"
+
+#. module: google_calendar
+#: view:base.config.settings:google_calendar.view_calendar_config_settings
+msgid "'Enable API'"
+msgstr "可用 API"
 
 #. module: google_calendar
 #: view:base.config.settings:google_calendar.view_calendar_config_settings
 msgid "'Web Application'"
-msgstr ""
+msgstr "'Web 应用'"
 
 #. module: google_calendar
 #: view:base.config.settings:google_calendar.view_calendar_config_settings
 msgid "(from menu APIs and auth) and click on button"
-<<<<<<< HEAD
-msgstr ""
-=======
 msgstr "点击-- 菜单-- APIs 授权认证"
 
 #. module: google_calendar
 #: view:base.config.settings:google_calendar.view_calendar_config_settings
 msgid ") that you need to insert in the 2 fields below!"
 msgstr ")你需要插入在2个字段下面！"
->>>>>>> 5b1beec1
-
-#. module: google_calendar
-#: view:base.config.settings:google_calendar.view_calendar_config_settings
-msgid ") that you need to insert in the 2 fields below !"
-msgstr ""
+
+#. module: google_calendar
+#: view:base.config.settings:google_calendar.view_calendar_config_settings
+msgid ", then click on"
+msgstr "，再点击"
 
 #. module: google_calendar
 #: model:ir.actions.act_window,name:google_calendar.action_config_settings_google_calendar
 msgid "API Configuration"
-msgstr ""
+msgstr "API 配置"
 
 #. module: google_calendar
 #: model:ir.ui.menu,name:google_calendar.menu_calendar_google_tech_config
 msgid "API Credentials"
-msgstr ""
+msgstr "API 授权认证"
+
+#. module: google_calendar
+#: view:base.config.settings:google_calendar.view_calendar_config_settings
+msgid "Activate the Calendar API by clicking on the blue button"
+msgstr "点击蓝色按钮启用日历API"
 
 #. module: google_calendar
 #. openerp-web
@@ -121,7 +111,7 @@
 msgid ""
 "All events have been disconnected from your previous account. You can now "
 "restart the synchronization"
-msgstr ""
+msgstr "已从所有已存在的账号中的事件断开，现在你可以重新同步。"
 
 #. module: google_calendar
 #. openerp-web
@@ -130,7 +120,7 @@
 msgid ""
 "An administrator needs to configure Google Synchronization before you can "
 "use it!"
-msgstr ""
+msgstr "使用前需要管理员配置 Google 同步项目!"
 
 #. module: google_calendar
 #. openerp-web
@@ -139,102 +129,101 @@
 msgid ""
 "An error occured while disconnecting events from your previous account. "
 "Please retry or contact your administrator."
-msgstr ""
+msgstr "在从所有已存在账户中的事件断开时有错误发生，请重试或联系系统管理员。"
 
 #. module: google_calendar
 #: model:ir.model,name:google_calendar.model_calendar_attendee
 msgid "Attendee information"
-msgstr ""
+msgstr "与会人员信息"
 
 #. module: google_calendar
 #: view:res.users:google_calendar.view_users_form
 msgid "Calendar"
-msgstr ""
+msgstr "日历"
 
 #. module: google_calendar
 #: field:res.users,google_calendar_cal_id:0
 msgid "Calendar ID"
-msgstr ""
+msgstr "日历 ID"
+
+#. module: google_calendar
+#: view:base.config.settings:google_calendar.view_calendar_config_settings
+msgid "Check that the Application type is set on"
+msgstr "确认应用类型设置为可用"
 
 #. module: google_calendar
 #: view:base.config.settings:google_calendar.view_calendar_config_settings
 msgid "Click on"
-msgstr ""
+msgstr "点击"
 
 #. module: google_calendar
 #: view:base.config.settings:google_calendar.view_calendar_config_settings
 msgid "Client ID"
-msgstr ""
+msgstr "Client ID"
 
 #. module: google_calendar
 #: view:base.config.settings:google_calendar.view_calendar_config_settings
 msgid "Client Secret"
-msgstr ""
+msgstr "客户隐私"
 
 #. module: google_calendar
 #: field:base.config.settings,cal_client_id:0
 msgid "Client_id"
-msgstr ""
+msgstr "Client_id"
 
 #. module: google_calendar
 #: field:base.config.settings,cal_client_secret:0
 msgid "Client_key"
-msgstr ""
+msgstr "Client_key"
 
 #. module: google_calendar
 #: view:base.config.settings:google_calendar.view_calendar_config_settings
 msgid "Connect on your google account and go to"
-msgstr ""
+msgstr "连接到你的google帐号并继续"
 
 #. module: google_calendar
 #. openerp-web
 #: code:addons/google_calendar/static/src/js/calendar_sync.js:47
 #, python-format
 msgid "Do you want to do this now?"
-msgstr ""
+msgstr "你要现在开始吗？"
 
 #. module: google_calendar
 #: model:ir.model,name:google_calendar.model_calendar_event
 msgid "Event"
-msgstr ""
-
-#. module: google_calendar
-#: view:base.config.settings:google_calendar.view_calendar_config_settings
-msgid ""
-"Fill in the Name of application and check that the platform is well on"
-msgstr ""
+msgstr "事件"
 
 #. module: google_calendar
 #. openerp-web
 #: code:addons/google_calendar/static/src/xml/web_calendar.xml:8
 #, python-format
 msgid "Google"
-msgstr ""
+msgstr "Google"
 
 #. module: google_calendar
 #: field:calendar.attendee,google_internal_event_id:0
 msgid "Google Calendar Event Id"
-msgstr ""
+msgstr "Google 日历 事件 Id"
 
 #. module: google_calendar
 #: view:base.config.settings:google_calendar.view_calendar_config_settings
 msgid "Google Client ID"
-msgstr ""
+msgstr "Google 客户 ID"
 
 #. module: google_calendar
 #: view:base.config.settings:google_calendar.view_calendar_config_settings
 msgid "Google Client Secret"
-msgstr ""
+msgstr "Google 客户隐私"
 
 #. module: google_calendar
 #: sql_constraint:calendar.attendee:0
 msgid "Google ID should be unique!"
-msgstr ""
+msgstr "Google ID 必须是唯一的!"
 
 #. module: google_calendar
 #: field:google.calendar,id:0
 msgid "ID"
-msgstr ""
+msgstr "标识"
 
 #. module: google_calendar
 #. openerp-web
@@ -243,76 +232,73 @@
 msgid ""
 "In order to do this, you first need to disconnect all existing events from "
 "the old account."
-msgstr ""
+msgstr "为了完成这个，你首先需要断开旧的账号中所有已存在的事件。"
 
 #. module: google_calendar
 #: view:base.config.settings:google_calendar.view_calendar_config_settings
 msgid "In the menu on left side, select the sub menu"
-msgstr ""
-
-#. module: google_calendar
-#: view:base.config.settings:google_calendar.view_calendar_config_settings
-msgid ""
-"In the menu on left side, select the sub menu APIs (from menu APIs and auth) "
-"and activate"
-msgstr ""
+msgstr "在左边的菜单中选择子菜单"
+
+#. module: google_calendar
+#: view:base.config.settings:google_calendar.view_calendar_config_settings
+msgid ""
+"In the menu on left side, select the sub menu APIs (from menu APIs and auth)"
+" and click on"
+msgstr "在左边的菜单中选择接口子菜单(从接口与认证菜单)然后点击"
 
 #. module: google_calendar
 #: help:res.users,google_calendar_cal_id:0
 msgid ""
 "Last Calendar ID who has been synchronized. If it is changed, we remove all "
 "links between GoogleID and Odoo Google Internal ID"
-msgstr ""
+msgstr "已经被同步的最后一个日历ID。如果它发生改变， 将清除全部在 GoogleID 和 Odoo Google Internal ID之间的连接"
 
 #. module: google_calendar
 #: field:res.users,google_calendar_last_sync_date:0
 msgid "Last synchro date"
-msgstr ""
+msgstr "最后同步的日期"
 
 #. module: google_calendar
 #: field:calendar.attendee,oe_synchro_date:0
 msgid "Odoo Synchro Date"
-msgstr ""
+msgstr "Odoo 同步日期"
 
 #. module: google_calendar
 #: field:calendar.event,oe_update_date:0
 msgid "Odoo Update Date"
-msgstr ""
+msgstr "Odoo 更新日期"
 
 #. module: google_calendar
 #: view:base.config.settings:google_calendar.view_calendar_config_settings
 msgid "Once done, you will have the both informations ("
-msgstr ""
+msgstr "一旦完成，你将有两个消息("
 
 #. module: google_calendar
 #: field:res.users,google_calendar_rtoken:0
 msgid "Refresh Token"
-msgstr ""
-
-#. module: google_calendar
-#: view:base.config.settings:google_calendar.view_calendar_config_settings
-msgid ""
-"Remark : You can, if you want, personalize the consent screen that your "
-"users will see by clicking on"
-msgstr ""
+msgstr "更新 Token"
 
 #. module: google_calendar
 #: view:base.config.settings:google_calendar.view_calendar_config_settings
 msgid "Return at Top"
-msgstr ""
+msgstr "回到顶部"
 
 #. module: google_calendar
 #: field:base.config.settings,google_cal_sync:0
-msgid ""
-"Show tutorial to know how to get my 'Client ID' and my 'Client Secret'"
-msgstr ""
+msgid "Show tutorial to know how to get my 'Client ID' and my 'Client Secret'"
+msgstr "显示如何获得自身“客户 ID” 和 “客户隐私”的教程"
+
+#. module: google_calendar
+#: view:base.config.settings:google_calendar.view_calendar_config_settings
+msgid "Specify an email address and a product name, then save."
+msgstr "指定一个邮件地址和产品名称，然后保存。"
 
 #. module: google_calendar
 #. openerp-web
 #: code:addons/google_calendar/static/src/xml/web_calendar.xml:8
 #, python-format
 msgid "Sync with"
-msgstr ""
+msgstr "同步使用"
 
 #. module: google_calendar
 #. openerp-web
@@ -321,7 +307,7 @@
 msgid ""
 "The Google Synchronization needs to be configured before you can use it, do "
 "you want to do it now?"
-msgstr ""
+msgstr "使用前需要管理员配置 Google 同步项目, 你想现在配置吗 ? !"
 
 #. module: google_calendar
 #. openerp-web
@@ -330,100 +316,77 @@
 msgid ""
 "The account you are trying to synchronize (%s) is not the same as the last "
 "one used (%s)!"
-msgstr ""
+msgstr "你尝试要同步的账号 (%s)和最后一个使用的帐户 (%s)是不同的！"
 
 #. module: google_calendar
 #: view:base.config.settings:google_calendar.view_calendar_config_settings
 msgid ""
 "To setup the signin process with Google, first you have to perform the "
 "following steps"
-msgstr ""
+msgstr "设置使用Google认证，首先你必须执行以下步骤"
 
 #. module: google_calendar
 #: field:res.users,google_calendar_token_validity:0
 msgid "Token Validity"
-msgstr ""
+msgstr "认证有效"
 
 #. module: google_calendar
 #: field:base.config.settings,server_uri:0
 msgid "URI for tuto"
-msgstr ""
+msgstr "URI 教程"
 
 #. module: google_calendar
 #: field:res.users,google_calendar_token:0
 msgid "User token"
-msgstr ""
+msgstr "用户教程"
 
 #. module: google_calendar
 #: model:ir.model,name:google_calendar.model_res_users
 msgid "Users"
-msgstr ""
-
-#. module: google_calendar
-#: view:base.config.settings:google_calendar.view_calendar_config_settings
-msgid "When it's done, check that the button of"
-msgstr ""
+msgstr "用户"
+
+#. module: google_calendar
+#: view:base.config.settings:google_calendar.view_calendar_config_settings
+msgid "When it's done, the Calendar API overview will be available"
+msgstr "当完成后，日历API概述将变为可用"
 
 #. module: google_calendar
 #: view:base.config.settings:google_calendar.view_calendar_config_settings
 msgid "You can now click on"
-msgstr ""
+msgstr "现在你可以点击"
 
 #. module: google_calendar
 #: view:base.config.settings:google_calendar.view_calendar_config_settings
 msgid ""
 "You should now configure the allowed pages on which you will be redirected. "
 "To do it, you need to complete the field"
-msgstr ""
+msgstr "你现在应该配置重定向的页面，你需要填写在输入框内。"
 
 #. module: google_calendar
 #. openerp-web
 #: code:addons/google_calendar/static/src/js/calendar_sync.js:28
 #, python-format
-msgid ""
-"You will be redirected to Google to authorize access to your calendar!"
-msgstr ""
-
-#. module: google_calendar
-#: view:base.config.settings:google_calendar.view_calendar_config_settings
-msgid ""
-"You will need to accept again the \"Google APIs Terms of services\" and "
-"\"Calendar API Terms of service\""
-msgstr ""
+msgid "You will be redirected to Google to authorize access to your calendar!"
+msgstr "您将被重定向到Google来授权Odoo访问你的日历!"
 
 #. module: google_calendar
 #: view:base.config.settings:google_calendar.view_calendar_config_settings
 msgid "and"
-msgstr ""
+msgstr "and"
 
 #. module: google_calendar
 #: view:base.config.settings:google_calendar.view_calendar_config_settings
 msgid ""
 "and enter a project name and change your id if you want. Don't forget to "
 "accept the Terms of Services"
-msgstr ""
+msgstr "输入你想要的项目名称，并且不要忘记同意服务条款。"
 
 #. module: google_calendar
 #: view:base.config.settings:google_calendar.view_calendar_config_settings
 msgid "and set as value  (your own domain followed by"
-msgstr ""
-
-#. module: google_calendar
-#: view:base.config.settings:google_calendar.view_calendar_config_settings
-msgid "by clicking on button \"OFF\"."
-msgstr ""
-
-#. module: google_calendar
-#: view:base.config.settings:google_calendar.view_calendar_config_settings
-msgid "https://cloud.google.com/console"
-msgstr ""
-
-#. module: google_calendar
-#: view:base.config.settings:google_calendar.view_calendar_config_settings
-msgid "in the left menu."
-msgstr ""
-
-#. module: google_calendar
-#: view:base.config.settings:google_calendar.view_calendar_config_settings
-msgid "is well in green and with text \"ON\""
-msgstr ""+msgstr "并设置一个值（你的域名后缀"
+
+#. module: google_calendar
+#: view:base.config.settings:google_calendar.view_calendar_config_settings
+msgid "https://console.developers.google.com/"
+msgstr "https://console.developers.google.com/"