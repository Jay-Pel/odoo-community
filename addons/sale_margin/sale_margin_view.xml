--- conflicted
+++ resolved
@@ -8,15 +8,9 @@
         <field name="model">sale.order</field>
         <field name="inherit_id" ref="sale.view_order_form"/>
         <field name="arch" type="xml">
-<<<<<<< HEAD
-            <field name="amount_total" position="after">
-                <field name="margin" groups="base.group_user"/>
-            </field>
-=======
             <xpath expr="//group[@name='sale_total']" position="inside">
                 <field name="margin"/>
             </xpath>
->>>>>>> 2b85a687
         </field>
     </record>
 
