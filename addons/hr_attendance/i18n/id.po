# Translation of OpenERP Server.
# This file contains the translation of the following modules:
#	* hr_attendance
#
msgid ""
msgstr ""
"Project-Id-Version: OpenERP Server 6.0dev\n"
"Report-Msgid-Bugs-To: support@openerp.com\n"
"POT-Creation-Date: 2011-01-11 11:15+0000\n"
<<<<<<< HEAD
"PO-Revision-Date: 2009-11-09 13:49+0000\n"
"Last-Translator: <>\n"
=======
"PO-Revision-Date: 2011-02-07 06:35+0000\n"
"Last-Translator: moelyana <Unknown>\n"
>>>>>>> 7b6e366a
"Language-Team: \n"
"MIME-Version: 1.0\n"
"Content-Type: text/plain; charset=UTF-8\n"
"Content-Transfer-Encoding: 8bit\n"
<<<<<<< HEAD
"X-Launchpad-Export-Date: 2011-01-15 05:43+0000\n"
=======
"X-Launchpad-Export-Date: 2011-02-08 04:36+0000\n"
>>>>>>> 7b6e366a
"X-Generator: Launchpad (build 12177)\n"

#. module: hr_attendance
#: model:ir.ui.menu,name:hr_attendance.menu_hr_time_tracking
msgid "Time Tracking"
msgstr ""

#. module: hr_attendance
#: view:hr.attendance:0
msgid "Group By..."
msgstr ""

#. module: hr_attendance
#: view:hr.attendance:0
msgid "Today"
msgstr ""

#. module: hr_attendance
#: selection:hr.attendance.month,month:0
msgid "March"
msgstr ""

#. module: hr_attendance
#: view:hr.sign.in.out.ask:0
msgid ""
"You did not sign out the last time. Please enter the date and time you "
"signed out."
msgstr ""

#. module: hr_attendance
#: report:report.hr.timesheet.attendance.error:0
msgid "Total period:"
msgstr ""

#. module: hr_attendance
#: field:hr.action.reason,name:0
msgid "Reason"
msgstr ""

#. module: hr_attendance
#: view:hr.attendance.error:0
msgid "Print Attendance Report Error"
msgstr ""

#. module: hr_attendance
#: code:addons/hr_attendance/wizard/hr_attendance_sign_in_out.py:156
#, python-format
msgid "The sign-out date must be in the past"
msgstr ""

#. module: hr_attendance
#: report:report.hr.timesheet.attendance.error:0
msgid "Date Signed"
msgstr ""

#. module: hr_attendance
#: model:ir.actions.act_window,help:hr_attendance.open_view_attendance
msgid ""
"The Time Tracking functionality aims to manage employee attendances from "
"Sign in/Sign out actions. You can also link this feature to an attendance "
"device using OpenERP's web service features."
msgstr ""

#. module: hr_attendance
#: view:hr.action.reason:0
msgid "Attendance reasons"
msgstr ""

#. module: hr_attendance
#: view:hr.attendance:0
#: field:hr.attendance,day:0
msgid "Day"
msgstr ""

#. module: hr_attendance
#: selection:hr.employee,state:0
msgid "Present"
msgstr ""

#. module: hr_attendance
#: model:ir.model,name:hr_attendance.model_hr_sign_in_out_ask
msgid "Ask for Sign In Out"
msgstr ""

#. module: hr_attendance
#: field:hr.attendance,action_desc:0
#: model:ir.model,name:hr_attendance.model_hr_action_reason
msgid "Action Reason"
msgstr ""

#. module: hr_attendance
#: view:hr.sign.in.out:0
msgid "Ok"
msgstr ""

#. module: hr_attendance
#: view:hr.action.reason:0
msgid "Define attendance reason"
msgstr ""

#. module: hr_attendance
#: constraint:hr.employee:0
msgid ""
"Error ! You cannot select a department for which the employee is the manager."
msgstr ""

#. module: hr_attendance
#: model:ir.actions.act_window,name:hr_attendance.action_hr_attendance_month
msgid "Attendances By Month"
msgstr ""

#. module: hr_attendance
#: field:hr.sign.in.out,name:0
#: field:hr.sign.in.out.ask,name:0
msgid "Employees name"
msgstr "Nama Karyawan"

#. module: hr_attendance
#: model:ir.actions.act_window,name:hr_attendance.open_view_attendance_reason
#: model:ir.ui.menu,name:hr_attendance.menu_open_view_attendance_reason
msgid "Attendance Reasons"
msgstr "Alasan Kehadiran"

#. module: hr_attendance
#: code:addons/hr_attendance/wizard/hr_attendance_sign_in_out.py:156
#: code:addons/hr_attendance/wizard/hr_attendance_sign_in_out.py:162
#: code:addons/hr_attendance/wizard/hr_attendance_sign_in_out.py:169
#: code:addons/hr_attendance/wizard/hr_attendance_sign_in_out.py:174
#, python-format
msgid "UserError"
msgstr "Kesalahan Pengguna"

#. module: hr_attendance
#: field:hr.attendance.error,end_date:0
#: field:hr.attendance.week,end_date:0
msgid "Ending Date"
msgstr "Tanggal Akhir"

#. module: hr_attendance
#: view:hr.attendance:0
msgid "Employee attendance"
msgstr "Kehaduran Karyawan"

#. module: hr_attendance
#: code:addons/hr_attendance/hr_attendance.py:136
#, python-format
msgid "Warning"
msgstr "Peringatan"

#. module: hr_attendance
#: code:addons/hr_attendance/wizard/hr_attendance_sign_in_out.py:169
#, python-format
msgid "The Sign-in date must be in the past"
msgstr "Daftar-Tanggal masuk harus pada masa lampau"

#. module: hr_attendance
#: code:addons/hr_attendance/wizard/hr_attendance_sign_in_out.py:162
#, python-format
msgid "A sign-in must be right after a sign-out !"
msgstr "Sign-in harus benar setelah sign-out!"

#. module: hr_attendance
#: field:hr.employee,state:0
#: model:ir.model,name:hr_attendance.model_hr_attendance
msgid "Attendance"
msgstr "Kehadiran"

#. module: hr_attendance
#: field:hr.attendance.error,max_delay:0
msgid "Max. Delay (Min)"
msgstr "Max.Keterlambatan (Min)"

#. module: hr_attendance
#: view:hr.attendance.error:0
#: view:hr.attendance.month:0
msgid "Print"
msgstr "Cetak"

#. module: hr_attendance
#: view:hr.attendance:0
msgid "Hr Attendance Search"
msgstr "Cari Hr Kehadiran"

#. module: hr_attendance
#: model:ir.module.module,description:hr_attendance.module_meta_information
msgid ""
"\n"
"    This module aims to manage employee's attendances.\n"
"    Keeps account of the attendances of the employees on the basis of the\n"
"    actions(Sign in/Sign out) performed by them.\n"
"       "
msgstr ""

#. module: hr_attendance
#: constraint:hr.attendance:0
msgid "Error: Sign in (resp. Sign out) must follow Sign out (resp. Sign in)"
msgstr ""

#. module: hr_attendance
#: selection:hr.attendance.month,month:0
msgid "July"
msgstr "Juli"

#. module: hr_attendance
#: model:ir.actions.act_window,name:hr_attendance.action_hr_attendance_error
#: model:ir.actions.report.xml,name:hr_attendance.attendance_error_report
msgid "Attendance Error Report"
msgstr ""

#. module: hr_attendance
#: field:hr.attendance.error,init_date:0
#: field:hr.attendance.week,init_date:0
msgid "Starting Date"
msgstr ""

#. module: hr_attendance
#: report:report.hr.timesheet.attendance.error:0
msgid "Min Delay"
msgstr ""

#. module: hr_attendance
#: selection:hr.attendance,action:0
#: view:hr.employee:0
msgid "Sign In"
msgstr "Login"

#. module: hr_attendance
#: report:report.hr.timesheet.attendance.error:0
msgid "Operation"
msgstr "Operasi"

#. module: hr_attendance
#: code:addons/hr_attendance/wizard/hr_attendance_error.py:49
#, python-format
msgid "No Data Available"
msgstr "Tidak Ada Data Tersedia"

#. module: hr_attendance
#: selection:hr.attendance.month,month:0
msgid "September"
msgstr "September"

#. module: hr_attendance
#: selection:hr.attendance.month,month:0
msgid "December"
msgstr "Desember"

#. module: hr_attendance
#: field:hr.attendance.month,month:0
msgid "Month"
msgstr "Bulan"

#. module: hr_attendance
#: report:report.hr.timesheet.attendance.error:0
msgid ""
"(*) A negative delay means that the employee worked more than encoded."
msgstr ""
"(*) Keterlambatan negatif berarti bahwa karyawan telah bekerja lebih dari  "
"dikodekan."

#. module: hr_attendance
#: help:hr.attendance,action_desc:0
msgid ""
"Specifies the reason for Signing In/Signing Out in case of extra hours."
msgstr ""
"Menspesifikasikan alasan untuk Masuk / Sign Out pada kasus jam tambahan."

#. module: hr_attendance
#: model:ir.model,name:hr_attendance.model_hr_attendance_month
msgid "Print Monthly Attendance Report"
msgstr "Cetak Laporan Bulanan Kehadiran"

#. module: hr_attendance
#: model:ir.model,name:hr_attendance.model_hr_sign_in_out
msgid "Sign In Sign Out"
msgstr ""

#. module: hr_attendance
#: code:addons/hr_attendance/wizard/hr_attendance_sign_in_out.py:103
#: code:addons/hr_attendance/wizard/hr_attendance_sign_in_out.py:125
#: code:addons/hr_attendance/wizard/hr_attendance_sign_in_out.py:141
#: view:hr.sign.in.out:0
#: model:ir.actions.act_window,name:hr_attendance.action_hr_attendance_sigh_in_out
#: model:ir.ui.menu,name:hr_attendance.menu_hr_attendance_sigh_in_out
#, python-format
msgid "Sign in / Sign out"
msgstr ""

#. module: hr_attendance
#: view:hr.sign.in.out.ask:0
msgid "hr.sign.out.ask"
msgstr ""

#. module: hr_attendance
#: selection:hr.attendance.month,month:0
msgid "August"
msgstr "Agustus"

#. module: hr_attendance
#: code:addons/hr_attendance/wizard/hr_attendance_sign_in_out.py:174
#, python-format
msgid "A sign-out must be right after a sign-in !"
msgstr ""

#. module: hr_attendance
#: selection:hr.attendance.month,month:0
msgid "June"
msgstr "Juni"

#. module: hr_attendance
#: model:ir.model,name:hr_attendance.model_hr_attendance_error
msgid "Print Error Attendance Report"
msgstr ""

#. module: hr_attendance
#: model:ir.module.module,shortdesc:hr_attendance.module_meta_information
msgid "Attendances Of Employees"
msgstr "Kehadiran Karyawan"

#. module: hr_attendance
#: field:hr.attendance,name:0
msgid "Date"
msgstr "Tanggal"

#. module: hr_attendance
#: selection:hr.attendance.month,month:0
msgid "November"
msgstr "November"

#. module: hr_attendance
#: constraint:hr.employee:0
msgid "Error ! You cannot create recursive Hierarchy of Employees."
msgstr ""
"Error! Anda tidak dapat  membuat  Hirarki Karyawan secara rekursif  ."

#. module: hr_attendance
#: selection:hr.attendance.month,month:0
msgid "October"
msgstr "Oktober"

#. module: hr_attendance
#: view:hr.attendance:0
msgid "My Attendances"
msgstr "Kehadiran Saya"

#. module: hr_attendance
#: selection:hr.attendance.month,month:0
msgid "January"
msgstr "Januari"

#. module: hr_attendance
#: selection:hr.action.reason,action_type:0
#: view:hr.sign.in.out:0
#: view:hr.sign.in.out.ask:0
msgid "Sign in"
msgstr "Login"

#. module: hr_attendance
#: view:hr.attendance.error:0
msgid "Analysis Information"
msgstr "Informasi Analisa"

#. module: hr_attendance
#: view:hr.sign.in.out:0
msgid "Sign-Out Entry must follow Sign-In."
msgstr ""

#. module: hr_attendance
#: report:report.hr.timesheet.attendance.error:0
msgid "Attendance Errors"
msgstr "Kesalahan pada Kehadiran"

#. module: hr_attendance
#: field:hr.attendance,action:0
#: selection:hr.attendance,action:0
msgid "Action"
msgstr "Tindakan"

#. module: hr_attendance
#: view:hr.sign.in.out:0
msgid ""
"If you need your staff to sign in when they arrive at work and sign out "
"again at the end of the day, OpenERP allows you to manage this with this "
"tool. If each employee has been linked to a system user, then they can "
"encode their time with this action button."
msgstr ""
"Jika Anda perlu staf Anda dapat masuk saat mereka tiba di tempat kerja  dan "
"sign-out lagi di pada akhir hari, OpenERP memungkinkan  Anda untuk  "
"pengelolaan  ini dengan alat ini. Jika setiap karyawan  telah  dihubungkan  "
"ke user  sistem, maka mereka dapat mengkodekan  waktu mereka  dengan tombol "
"aksi  ini"

#. module: hr_attendance
#: field:hr.sign.in.out,emp_id:0
msgid "Employee ID"
msgstr "ID Karyawan"

#. module: hr_attendance
#: model:ir.model,name:hr_attendance.model_hr_attendance_week
msgid "Print Week Attendance Report"
msgstr "Cetak Laporan Kehadiran Mingguan"

#. module: hr_attendance
#: field:hr.sign.in.out.ask,emp_id:0
msgid "Empoyee ID"
msgstr "ID Karyawan"

#. module: hr_attendance
#: view:hr.attendance.error:0
#: view:hr.attendance.month:0
#: view:hr.sign.in.out:0
#: view:hr.sign.in.out.ask:0
msgid "Cancel"
msgstr "Batal"

#. module: hr_attendance
#: help:hr.action.reason,name:0
msgid "Specifies the reason for Signing In/Signing Out."
msgstr "Alasan Spesifik untuk Login/logout"

#. module: hr_attendance
#: report:report.hr.timesheet.attendance.error:0
msgid ""
"(*) A positive delay means that the employee worked less than recorded."
msgstr ""
"(*) Keterlambatan positif berarti bahwa karyawan yang bekerja kurang  dari "
"yang tercatat."

#. module: hr_attendance
#: view:hr.attendance.month:0
msgid "Print Attendance Report Monthly"
msgstr "Cetak Kehadiran Laporan Bulanan"

#. module: hr_attendance
#: selection:hr.action.reason,action_type:0
#: view:hr.sign.in.out:0
#: view:hr.sign.in.out.ask:0
msgid "Sign out"
msgstr "Log out"

#. module: hr_attendance
#: report:report.hr.timesheet.attendance.error:0
msgid "Delay"
msgstr "Tunda"

#. module: hr_attendance
#: view:hr.attendance:0
#: model:ir.model,name:hr_attendance.model_hr_employee
msgid "Employee"
msgstr "Karyawan"

#. module: hr_attendance
#: code:addons/hr_attendance/hr_attendance.py:136
#, python-format
msgid ""
"You tried to %s with a date anterior to another event !\n"
"Try to contact the administrator to correct attendances."
msgstr ""
"Anda mencoba ke% s dengan anterior tanggal untuk hal lain!\n"
"Cobalah untuk menghubungi administrator untuk memperbaiki kehadiran."

#. module: hr_attendance
#: view:hr.sign.in.out.ask:0
#: field:hr.sign.in.out.ask,last_time:0
msgid "Your last sign out"
msgstr "Logout Terakhir Anda"

#. module: hr_attendance
#: report:report.hr.timesheet.attendance.error:0
msgid "Date Recorded"
msgstr "Tanggal Pencatatan"

#. module: hr_attendance
#: model:ir.actions.act_window,name:hr_attendance.open_view_attendance
#: model:ir.ui.menu,name:hr_attendance.menu_hr_attendance
#: model:ir.ui.menu,name:hr_attendance.menu_open_view_attendance
msgid "Attendances"
msgstr "Kehadiran"

#. module: hr_attendance
#: selection:hr.attendance.month,month:0
msgid "May"
msgstr "Mei"

#. module: hr_attendance
#: view:hr.sign.in.out.ask:0
msgid "Your last sign in"
msgstr "Terakhir Login Anda"

#. module: hr_attendance
#: selection:hr.attendance,action:0
#: view:hr.employee:0
msgid "Sign Out"
msgstr "Log Out"

#. module: hr_attendance
#: model:ir.actions.act_window,help:hr_attendance.action_hr_attendance_sigh_in_out
msgid ""
"Sign in / Sign out. In some companies, staff have to sign in when they "
"arrive at work and sign out again at the end of the day. If each employee "
"has been linked to a system user, then they can encode their time with this "
"action button."
msgstr ""
"Sign in / Sign out. Di beberapa perusahaan, staf harus masuk saat mereka "
"tiba di tempat kerja  dan sign-out lagi di pada akhir hari. Jika setiap "
"karyawan telah dihubungkan ke user sistem, maka mereka dapat mengkodekan "
"waktu mereka  dengan  tombol tindakan ini."

#. module: hr_attendance
#: field:hr.attendance,employee_id:0
msgid "Employee's Name"
msgstr "Nama Karyawan"

#. module: hr_attendance
#: selection:hr.employee,state:0
msgid "Absent"
msgstr "Absen"

#. module: hr_attendance
#: selection:hr.attendance.month,month:0
msgid "February"
msgstr "Februari"

#. module: hr_attendance
#: field:hr.action.reason,action_type:0
msgid "Action's type"
msgstr "Jenis Tindakan"

#. module: hr_attendance
#: view:hr.attendance:0
msgid "Employee attendances"
msgstr "Kehadiran Karyawan"

#. module: hr_attendance
#: field:hr.sign.in.out,state:0
msgid "Current state"
msgstr "Status Saat ini"

#. module: hr_attendance
#: selection:hr.attendance.month,month:0
msgid "April"
msgstr "April"

#. module: hr_attendance
#: view:hr.attendance.error:0
msgid "Bellow this delay, the error is considered to be voluntary"
msgstr "Di bawah keterlambatan ini, kesalahan dianggap sebagai  sukarela"

#. module: hr_attendance
#: code:addons/hr_attendance/wizard/hr_attendance_error.py:49
#, python-format
msgid "No records found for your selection!"
msgstr "Tidak ada catatan yang ditemukan  untuk pilihan Anda!"

#. module: hr_attendance
#: view:hr.sign.in.out.ask:0
msgid ""
"You did not sign in the last time. Please enter the date and time you signed "
"in."
msgstr ""
"Anda tidak masuk terakhir kali. Harap masukkan tanggal dan waktu  sign in"

#. module: hr_attendance
#: field:hr.attendance.month,year:0
msgid "Year"
msgstr "Tahun"

#. module: hr_attendance
#: view:hr.sign.in.out.ask:0
msgid "hr.sign.in.out.ask"
msgstr ""<|MERGE_RESOLUTION|>--- conflicted
+++ resolved
@@ -7,43 +7,34 @@
 "Project-Id-Version: OpenERP Server 6.0dev\n"
 "Report-Msgid-Bugs-To: support@openerp.com\n"
 "POT-Creation-Date: 2011-01-11 11:15+0000\n"
-<<<<<<< HEAD
-"PO-Revision-Date: 2009-11-09 13:49+0000\n"
-"Last-Translator: <>\n"
-=======
 "PO-Revision-Date: 2011-02-07 06:35+0000\n"
 "Last-Translator: moelyana <Unknown>\n"
->>>>>>> 7b6e366a
 "Language-Team: \n"
 "MIME-Version: 1.0\n"
 "Content-Type: text/plain; charset=UTF-8\n"
 "Content-Transfer-Encoding: 8bit\n"
-<<<<<<< HEAD
-"X-Launchpad-Export-Date: 2011-01-15 05:43+0000\n"
-=======
 "X-Launchpad-Export-Date: 2011-02-08 04:36+0000\n"
->>>>>>> 7b6e366a
 "X-Generator: Launchpad (build 12177)\n"
 
 #. module: hr_attendance
 #: model:ir.ui.menu,name:hr_attendance.menu_hr_time_tracking
 msgid "Time Tracking"
-msgstr ""
+msgstr "Waktu Pelenusuran"
 
 #. module: hr_attendance
 #: view:hr.attendance:0
 msgid "Group By..."
-msgstr ""
+msgstr "Dikelompokan berdasarkan ..."
 
 #. module: hr_attendance
 #: view:hr.attendance:0
 msgid "Today"
-msgstr ""
+msgstr "Hari Ini"
 
 #. module: hr_attendance
 #: selection:hr.attendance.month,month:0
 msgid "March"
-msgstr ""
+msgstr "Maret"
 
 #. module: hr_attendance
 #: view:hr.sign.in.out.ask:0
@@ -51,6 +42,8 @@
 "You did not sign out the last time. Please enter the date and time you "
 "signed out."
 msgstr ""
+"Anda tidak sign out terakhir kali. Harap masukkan tanggal dan waktu  Anda "
+"sign out."
 
 #. module: hr_attendance
 #: report:report.hr.timesheet.attendance.error:0
@@ -60,23 +53,23 @@
 #. module: hr_attendance
 #: field:hr.action.reason,name:0
 msgid "Reason"
-msgstr ""
+msgstr "Alasan"
 
 #. module: hr_attendance
 #: view:hr.attendance.error:0
 msgid "Print Attendance Report Error"
-msgstr ""
+msgstr "Cetak Laporan Eror Kehadiran"
 
 #. module: hr_attendance
 #: code:addons/hr_attendance/wizard/hr_attendance_sign_in_out.py:156
 #, python-format
 msgid "The sign-out date must be in the past"
-msgstr ""
+msgstr "Tanggal sign-out harus di terakhir"
 
 #. module: hr_attendance
 #: report:report.hr.timesheet.attendance.error:0
 msgid "Date Signed"
-msgstr ""
+msgstr "Tanggal Ditandatangani"
 
 #. module: hr_attendance
 #: model:ir.actions.act_window,help:hr_attendance.open_view_attendance
@@ -85,22 +78,26 @@
 "Sign in/Sign out actions. You can also link this feature to an attendance "
 "device using OpenERP's web service features."
 msgstr ""
+"Fungsionalitas Time Pelacakan bertujuan kepada pengelolaan  kehadiran  "
+"karyawan  dari Daftar di / Sign out tindakan. Anda juga dapat membuat link  "
+"fitur  ini kepada perangkat kehadiran menggunakan  web OpenERP's fitur "
+"layanan."
 
 #. module: hr_attendance
 #: view:hr.action.reason:0
 msgid "Attendance reasons"
-msgstr ""
+msgstr "Alasan Kehadiran"
 
 #. module: hr_attendance
 #: view:hr.attendance:0
 #: field:hr.attendance,day:0
 msgid "Day"
-msgstr ""
+msgstr "Hari"
 
 #. module: hr_attendance
 #: selection:hr.employee,state:0
 msgid "Present"
-msgstr ""
+msgstr "Hadir"
 
 #. module: hr_attendance
 #: model:ir.model,name:hr_attendance.model_hr_sign_in_out_ask
@@ -116,23 +113,24 @@
 #. module: hr_attendance
 #: view:hr.sign.in.out:0
 msgid "Ok"
-msgstr ""
+msgstr "Ok"
 
 #. module: hr_attendance
 #: view:hr.action.reason:0
 msgid "Define attendance reason"
-msgstr ""
+msgstr "Tentukan alasan kehadiran"
 
 #. module: hr_attendance
 #: constraint:hr.employee:0
 msgid ""
 "Error ! You cannot select a department for which the employee is the manager."
 msgstr ""
+"Error! Anda tidak dapat memilih  departemen  yang karyawan adalah manajer."
 
 #. module: hr_attendance
 #: model:ir.actions.act_window,name:hr_attendance.action_hr_attendance_month
 msgid "Attendances By Month"
-msgstr ""
+msgstr "Kehadiran berdasarkan bulan"
 
 #. module: hr_attendance
 #: field:hr.sign.in.out,name:0
