<?xml version="1.0" encoding="utf-8"?>
<<<<<<< HEAD
<openerp>
    <data>
        <record id="view_asset_depreciation_confirmation_wizard" model="ir.ui.view">
            <field name="name">asset.depreciation.confirmation.wizard</field>
            <field name="model">asset.depreciation.confirmation.wizard</field>
            <field name="arch" type="xml">
                <form string="Compute Asset">
                    <group>
                        <field name="date"/>
                    </group>
                    <footer>
                        <button string="Compute" name="asset_compute" type="object" class="oe_highlight"/>
                        or
                        <button string="Cancel" class="oe_link" special="cancel"/>
                    </footer>
                </form>
             </field>
        </record>

        <record id="action_asset_depreciation_confirmation_wizard" model="ir.actions.act_window">
            <field name="name">Generate Depreciation Entries</field>
            <field name="res_model">asset.depreciation.confirmation.wizard</field>
            <field name="view_type">form</field>
            <field name="view_mode">tree,form</field>
            <field name="view_id" ref="view_asset_depreciation_confirmation_wizard"/>
            <field name="target">new</field>
        </record>

        <record model="ir.values" id="action_asset_depreciation_confirmation_wizard_multi">
            <field name="model_id" ref="account_asset.model_account_asset_asset" />
            <field name="name">Generate Depreciation Entries</field>
            <field name="key2">client_action_multi</field>
            <field name="value" eval="'ir.actions.act_window,' +str(ref('action_asset_depreciation_confirmation_wizard'))" />
            <field name="key">action</field>
            <field name="model">account.asset.asset</field>
        </record>
=======
<odoo>
    <record id="view_asset_depreciation_confirmation_wizard" model="ir.ui.view">
        <field name="name">asset.depreciation.confirmation.wizard</field>
        <field name="model">asset.depreciation.confirmation.wizard</field>
        <field name="arch" type="xml">
            <form string="Compute Asset">
                <div>
                    <p>
                        This wizard will post installment/depreciation lines for the selected month.<br/>
                        This will generate journal entries for all related installment lines on this period of asset/revenue recognition as well.
                    </p> 
                </div>
                <group>
                    <field name="period_id"/>
                </group>
                <footer>
                    <button string="Generate Entries" name="asset_compute" type="object" class="oe_highlight"/>
                    or
                    <button string="Cancel" class="oe_link" special="cancel"/>
                </footer>
            </form>
         </field>
    </record>

    <record id="action_asset_depreciation_confirmation_wizard" model="ir.actions.act_window">
        <field name="name">Post Depreciation Lines</field>
        <field name="res_model">asset.depreciation.confirmation.wizard</field>
        <field name="view_type">form</field>
        <field name="view_mode">tree,form</field>
        <field name="view_id" ref="view_asset_depreciation_confirmation_wizard"/>
        <field name="target">new</field>
        <field name="context">{'asset_type': 'purchase'}</field>
    </record>

    <record id="action_recognition_depreciation_confirmation_wizard" model="ir.actions.act_window">
        <field name="name">Post Installment Lines</field>
        <field name="res_model">asset.depreciation.confirmation.wizard</field>
        <field name="view_type">form</field>
        <field name="view_mode">tree,form</field>
        <field name="view_id" ref="view_asset_depreciation_confirmation_wizard"/>
        <field name="target">new</field>
        <field name="context">{'asset_type': 'sale'}</field>
    </record>
>>>>>>> bf1e9996

    <menuitem name="Deferred Revenue Entries" action="action_recognition_depreciation_confirmation_wizard"
        id="menu_recognition_depreciation_confirmation_wizard"
        parent="account.periodical_processing_journal_entries_validation" sequence="2"/>

    <menuitem name="Assets Entries" action="action_asset_depreciation_confirmation_wizard"
        id="menu_asset_depreciation_confirmation_wizard"
        parent="account.periodical_processing_journal_entries_validation" sequence="1"/>

</odoo><|MERGE_RESOLUTION|>--- conflicted
+++ resolved
@@ -1,42 +1,4 @@
 <?xml version="1.0" encoding="utf-8"?>
-<<<<<<< HEAD
-<openerp>
-    <data>
-        <record id="view_asset_depreciation_confirmation_wizard" model="ir.ui.view">
-            <field name="name">asset.depreciation.confirmation.wizard</field>
-            <field name="model">asset.depreciation.confirmation.wizard</field>
-            <field name="arch" type="xml">
-                <form string="Compute Asset">
-                    <group>
-                        <field name="date"/>
-                    </group>
-                    <footer>
-                        <button string="Compute" name="asset_compute" type="object" class="oe_highlight"/>
-                        or
-                        <button string="Cancel" class="oe_link" special="cancel"/>
-                    </footer>
-                </form>
-             </field>
-        </record>
-
-        <record id="action_asset_depreciation_confirmation_wizard" model="ir.actions.act_window">
-            <field name="name">Generate Depreciation Entries</field>
-            <field name="res_model">asset.depreciation.confirmation.wizard</field>
-            <field name="view_type">form</field>
-            <field name="view_mode">tree,form</field>
-            <field name="view_id" ref="view_asset_depreciation_confirmation_wizard"/>
-            <field name="target">new</field>
-        </record>
-
-        <record model="ir.values" id="action_asset_depreciation_confirmation_wizard_multi">
-            <field name="model_id" ref="account_asset.model_account_asset_asset" />
-            <field name="name">Generate Depreciation Entries</field>
-            <field name="key2">client_action_multi</field>
-            <field name="value" eval="'ir.actions.act_window,' +str(ref('action_asset_depreciation_confirmation_wizard'))" />
-            <field name="key">action</field>
-            <field name="model">account.asset.asset</field>
-        </record>
-=======
 <odoo>
     <record id="view_asset_depreciation_confirmation_wizard" model="ir.ui.view">
         <field name="name">asset.depreciation.confirmation.wizard</field>
@@ -50,7 +12,7 @@
                     </p> 
                 </div>
                 <group>
-                    <field name="period_id"/>
+                    <field name="date"/>
                 </group>
                 <footer>
                     <button string="Generate Entries" name="asset_compute" type="object" class="oe_highlight"/>
@@ -80,14 +42,13 @@
         <field name="target">new</field>
         <field name="context">{'asset_type': 'sale'}</field>
     </record>
->>>>>>> bf1e9996
 
     <menuitem name="Deferred Revenue Entries" action="action_recognition_depreciation_confirmation_wizard"
         id="menu_recognition_depreciation_confirmation_wizard"
-        parent="account.periodical_processing_journal_entries_validation" sequence="2"/>
+        parent="account.menu_finance_payables" sequence="2"/>
 
     <menuitem name="Assets Entries" action="action_asset_depreciation_confirmation_wizard"
         id="menu_asset_depreciation_confirmation_wizard"
-        parent="account.periodical_processing_journal_entries_validation" sequence="1"/>
+        parent="account.menu_finance_receivables" sequence="1"/>
 
 </odoo>