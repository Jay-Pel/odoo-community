--- conflicted
+++ resolved
@@ -31,14 +31,9 @@
             <search string="Assets Analysis">
                 <field name="date"/>
                 <field name="depreciation_date"/>
-<<<<<<< HEAD
                 <filter string="Draft" name="draft" domain="[('state','=','draft')]" help="Assets in draft state"/>
                 <filter string="Running" name="running" domain="[('state','=','open')]" help="Assets in running state"/>
-=======
-                <filter string="Draft" domain="[('state','=','draft')]" help="Assets in draft state"/>
-                <filter string="Running" domain="[('state','=','open')]" help="Assets in running state"/>
                 <filter string="Not archived" name="only_active" domain="[('asset_id.active','=', True)]"/>
->>>>>>> d5a1ad56
                 <separator/>
                 <filter string="Posted" name="posted" domain="[('move_check','=',True)]" help="Posted depreciation lines" context="{'unposted_value_visible': 0}"/>
                 <field name="asset_id"/>
