# -*- coding: utf-8 -*-

from datetime import date, datetime
from dateutil.relativedelta import relativedelta

import openerp.addons.decimal_precision as dp
from openerp import api, fields, models, _
from openerp.exceptions import UserError, ValidationError
from openerp.tools import DEFAULT_SERVER_DATE_FORMAT as DF


class AccountAssetCategory(models.Model):
    _name = 'account.asset.category'
    _description = 'Asset category'

    active = fields.Boolean(default=True)
    name = fields.Char(required=True, index=True)
    note = fields.Text()
    account_analytic_id = fields.Many2one('account.analytic.account', string='Analytic Account')
    account_asset_id = fields.Many2one('account.account', string='Asset Account', required=True, domain=[('type', '=', 'other')])
    account_income_recognition_id = fields.Many2one('account.account', string='Recognition Income Account', domain=[('type', '=', 'other')], oldname='account_expense_depreciation_id')
    account_depreciation_id = fields.Many2one('account.account', string='Depreciation Account', required=True, domain=[('type', '=', 'other')])
    journal_id = fields.Many2one('account.journal', string='Journal', required=True)
    company_id = fields.Many2one('res.company', string='Company', required=True, default=lambda self: self.env['res.company']._company_default_get('account.asset.category'))
    method = fields.Selection([('linear', 'Linear'), ('degressive', 'Degressive')], string='Computation Method', required=True, default='linear',
        help="Choose the method to use to compute the amount of depreciation lines.\n"
            "  * Linear: Calculated on basis of: Gross Value / Number of Depreciations\n"
            "  * Degressive: Calculated on basis of: Residual Value * Degressive Factor")
    method_number = fields.Integer(string='Number of Depreciations', default=5, help="The number of depreciations needed to depreciate your asset")
    method_period = fields.Integer(string='Period Length', default=1, help="State here the time between 2 depreciations, in months", required=True)
    method_progress_factor = fields.Float('Degressive Factor', default=0.3)
    method_time = fields.Selection([('number', 'Number of Depreciations'), ('end', 'Ending Date')], string='Time Method', required=True, default='number',
        help="Choose the method to use to compute the dates and number of depreciation lines.\n"
           "  * Number of Depreciations: Fix the number of depreciation lines and the time between 2 depreciations.\n"
           "  * Ending Date: Choose the time between 2 depreciations and the date the depreciations won't go beyond.")
    method_end = fields.Date('Ending date')
    prorata = fields.Boolean(string='Prorata Temporis', help='Indicates that the first depreciation entry for this asset have to be done from the purchase date instead of the first of January')
    open_asset = fields.Boolean(string='Skip Draft State', help="Check this if you want to automatically confirm the assets of this category when created by invoices.")
    type = fields.Selection([('sale', 'Sale: Revenue Recognition'), ('purchase', 'Purchase: Asset')], required=True, index=True, default='purchase')

    @api.onchange('account_asset_id')
    def onchange_account_asset(self):
        self.account_depreciation_id = self.account_asset_id

    @api.onchange('type')
    def onchange_type(self):
        if self.type == 'sale':
            self.prorata = True
            self.method_period = 1
        else:
            self.method_period = 12


class AccountAssetAsset(models.Model):
    _name = 'account.asset.asset'
    _description = 'Asset/Revenue Recognition'
    _inherit = ['mail.thread', 'ir.needaction_mixin']

    account_move_line_ids = fields.One2many('account.move.line', 'asset_id', string='Entries', readonly=True, states={'draft': [('readonly', False)]})
    entry_count = fields.Integer(compute='_entry_count', string='# Asset Entries')
    name = fields.Char(string='Asset/Deferred Revenue Name', required=True, readonly=True, states={'draft': [('readonly', False)]})
    code = fields.Char(string='Reference', size=32, readonly=True, states={'draft': [('readonly', False)]}, default=lambda self: self.env['ir.sequence'].next_by_code('account.asset.code'))
    value = fields.Float(string='Gross Value', required=True, readonly=True, digits=dp.get_precision('Account'), states={'draft': [('readonly', False)]}, oldname='purchase_value')
    currency_id = fields.Many2one('res.currency', string='Currency', required=True, readonly=True, states={'draft': [('readonly', False)]},
        default=lambda self: self.env.user.company_id.currency_id.id)
    company_id = fields.Many2one('res.company', string='Company', required=True, readonly=True, states={'draft': [('readonly', False)]},
        default=lambda self: self.env['res.company']._company_default_get('account.asset.asset'))
    note = fields.Text()
    category_id = fields.Many2one('account.asset.category', string='Category', required=True, change_default=True, readonly=True, states={'draft': [('readonly', False)]})
    date = fields.Date(string='Date', required=True, readonly=True, states={'draft': [('readonly', False)]}, default=fields.Date.context_today, oldname="purchase_date")
    state = fields.Selection([('draft', 'Draft'), ('open', 'Running'), ('close', 'Close')], 'Status', required=True, copy=False, default='draft',
        help="When an asset is created, the status is 'Draft'.\n"
            "If the asset is confirmed, the status goes in 'Running' and the depreciation lines can be posted in the accounting.\n"
            "You can manually close an asset when the depreciation is over. If the last line of depreciation is posted, the asset automatically goes in that status.")
    active = fields.Boolean(default=True)
    partner_id = fields.Many2one('res.partner', string='Partner', readonly=True, states={'draft': [('readonly', False)]})
    method = fields.Selection([('linear', 'Linear'), ('degressive', 'Degressive')], string='Computation Method', required=True, readonly=True, states={'draft': [('readonly', False)]}, default='linear',
        help="Choose the method to use to compute the amount of depreciation lines.\n  * Linear: Calculated on basis of: Gross Value / Number of Depreciations\n"
            "  * Degressive: Calculated on basis of: Residual Value * Degressive Factor")
    method_number = fields.Integer(string='Number of Depreciations', readonly=True, states={'draft': [('readonly', False)]}, default=5, help="The number of depreciations needed to depreciate your asset")
    method_period = fields.Integer(string='Number of Months in a Period', required=True, readonly=True, default=12, states={'draft': [('readonly', False)]},
        help="The amount of time between two depreciations, in months")
    method_end = fields.Date(string='Ending Date', readonly=True, states={'draft': [('readonly', False)]})
    method_progress_factor = fields.Float(string='Degressive Factor', readonly=True, default=0.3, states={'draft': [('readonly', False)]})
    value_residual = fields.Float(compute='_amount_residual', method=True, digits=dp.get_precision('Account'), string='Residual Value')
    method_time = fields.Selection([('number', 'Number of Depreciations'), ('end', 'Ending Date')], string='Time Method', required=True, readonly=True, default='number', states={'draft': [('readonly', False)]},
        help="Choose the method to use to compute the dates and number of depreciation lines.\n"
             "  * Number of Depreciations: Fix the number of depreciation lines and the time between 2 depreciations.\n"
             "  * Ending Date: Choose the time between 2 depreciations and the date the depreciations won't go beyond.")
    prorata = fields.Boolean(string='Prorata Temporis', readonly=True, states={'draft': [('readonly', False)]},
        help='Indicates that the first depreciation entry for this asset have to be done from the purchase date instead of the first January / Start date of fiscal year')
    history_ids = fields.One2many('account.asset.history', 'asset_id', string='History', readonly=True)
    depreciation_line_ids = fields.One2many('account.asset.depreciation.line', 'asset_id', string='Depreciation Lines', readonly=True, states={'draft': [('readonly', False)], 'open': [('readonly', False)]})
    salvage_value = fields.Float(string='Salvage Value', digits=dp.get_precision('Account'), readonly=True, states={'draft': [('readonly', False)]},
        help="It is the amount you plan to have that you cannot depreciate.")
    invoice_id = fields.Many2one('account.invoice', string='Invoice', states={'draft': [('readonly', False)]}, copy=False)
    type = fields.Selection(related="category_id.type", string='Type', required=True, default='purchase')

    @api.multi
    def unlink(self):
        for asset in self:
            if asset.state in ['open', 'close']:
                raise UserError(_('You cannot delete a document is in %s state.') % (asset.state,))
            if asset.account_move_line_ids:
                raise UserError(_('You cannot delete a document that contains posted lines.'))
        return super(AccountAssetAsset, self).unlink()

    @api.multi
    def _get_last_depreciation_date(self):
        """
        @param id: ids of a account.asset.asset objects
        @return: Returns a dictionary of the effective dates of the last depreciation entry made for given asset ids. If there isn't any, return the purchase date of this asset
        """
        self.env.cr.execute("""
            SELECT a.id as id, COALESCE(MAX(l.date),a.date) AS date
            FROM account_asset_asset a
            LEFT JOIN account_move_line l ON (l.asset_id = a.id)
            WHERE a.id IN %s
            GROUP BY a.id, a.date """, (tuple(self.ids),))
        result = dict(self.env.cr.fetchall())
        return result

    def _compute_board_amount(self, sequence, residual_amount, amount_to_depr, undone_dotation_number, posted_depreciation_line_ids, total_days, depreciation_date):
        amount = 0
        if sequence == undone_dotation_number:
            amount = residual_amount
        else:
            if self.method == 'linear':
                amount = amount_to_depr / (undone_dotation_number - len(posted_depreciation_line_ids))
                if self.prorata and self.category_id.type == 'purchase':
                    amount = amount_to_depr / self.method_number
                    days = total_days - float(depreciation_date.strftime('%j'))
                    if sequence == 1:
                        amount = (amount_to_depr / self.method_number) / total_days * days
                    elif sequence == undone_dotation_number:
                        amount = (amount_to_depr / self.method_number) / total_days * (total_days - days)
            elif self.method == 'degressive':
                amount = residual_amount * self.method_progress_factor
                if self.prorata:
                    days = total_days - float(depreciation_date.strftime('%j'))
                    if sequence == 1:
                        amount = (residual_amount * self.method_progress_factor) / total_days * days
                    elif sequence == undone_dotation_number:
                        amount = (residual_amount * self.method_progress_factor) / total_days * (total_days - days)
        return amount

    def _compute_board_undone_dotation_nb(self, depreciation_date, total_days):
        undone_dotation_number = self.method_number
        if self.method_time == 'end':
            end_date = datetime.strptime(self.method_end, DF).date()
            undone_dotation_number = 0
            while depreciation_date <= end_date:
                depreciation_date = date(depreciation_date.year, depreciation_date.month, depreciation_date.day) + relativedelta(months=+self.method_period)
                undone_dotation_number += 1
        if self.prorata and self.category_id.type == 'purchase':
            undone_dotation_number += 1
        return undone_dotation_number

    @api.multi
    def compute_depreciation_board(self):
        self.ensure_one()

        posted_depreciation_line_ids = self.depreciation_line_ids.filtered(lambda x: x.move_check)
        unposted_depreciation_line_ids = self.depreciation_line_ids.filtered(lambda x: not x.move_check)

        # Remove old unposted depreciation lines. We cannot use unlink() with One2many field
        commands = [(2, line_id.id, False) for line_id in unposted_depreciation_line_ids]

        if self.value != 0.0:
            amount_to_depr = residual_amount = self.value_residual
            if self.prorata:
                depreciation_date = datetime.strptime(self._get_last_depreciation_date()[self.id], DF).date()
            else:
                # depreciation_date = 1st of January of purchase year
                asset_date = datetime.strptime(self.date, DF).date()
                # if we already have some previous validated entries, starting date isn't 1st January but last entry + method period
                if posted_depreciation_line_ids and posted_depreciation_line_ids[0].depreciation_date:
                    last_depreciation_date = datetime.strptime(posted_depreciation_line_ids[0].depreciation_date, DF).date()
                    depreciation_date = last_depreciation_date + relativedelta(months=+self.method_period)
                else:
                    depreciation_date = asset_date
            day = depreciation_date.day
            month = depreciation_date.month
            year = depreciation_date.year
            total_days = (year % 4) and 365 or 366

            undone_dotation_number = self._compute_board_undone_dotation_nb(depreciation_date, total_days)
            for x in range(len(posted_depreciation_line_ids), undone_dotation_number):
                sequence = x + 1
                amount = self._compute_board_amount(sequence, residual_amount, amount_to_depr, undone_dotation_number, posted_depreciation_line_ids, total_days, depreciation_date)
                amount = self.currency_id.round(amount)
                residual_amount -= amount
                vals = {
                    'amount': amount,
                    'asset_id': self.id,
                    'sequence': sequence,
                    'name': (self.code or str(self.id)) + '/' + str(sequence),
                    'remaining_value': residual_amount,
                    'depreciated_value': (self.value - self.salvage_value) - (residual_amount + amount),
                    'depreciation_date': depreciation_date.strftime(DF),
                }
                commands.append((0, False, vals))
                # Considering Depr. Period as months
                depreciation_date = date(year, month, day) + relativedelta(months=+self.method_period)
                day = depreciation_date.day
                month = depreciation_date.month
                year = depreciation_date.year

        self.write({'depreciation_line_ids': commands})

        return True

    @api.multi
    def validate(self):
        self.write({'state': 'open'})

    @api.multi
    def set_to_close(self):
        unposted_dep_line = self.env['account.asset.depreciation.line'].search_count(
            [('asset_id', 'in', self.ids), ('move_check', '=', False)])
        if unposted_dep_line:
            raise UserError(_('You cannot close a document which has unposted lines.'))
        self.message_post(body=_("Document closed."))
        self.write({'state': 'close'})

    @api.multi
    def set_to_draft(self):
        self.write({'state': 'draft'})

    @api.one
    @api.depends('value', 'salvage_value', 'depreciation_line_ids')
    def _amount_residual(self):
        total_amount = 0.0
        for line in self.depreciation_line_ids:
            if line.move_check:
                total_amount += line.amount
        self.value_residual = self.value - total_amount - self.salvage_value

    @api.onchange('company_id')
    def onchange_company_id(self):
        if self.company_id.currency_id.company_id and self.company_id.currency_id.company_id.id != self.company_id.id:
            self.currency_id = False
        else:
            self.currency_id = self.company_id.currency_id.id

    @api.multi
    @api.depends('account_move_line_ids')
    def _entry_count(self):
        for asset in self:
            asset.entry_count = self.env['account.move.line'].search_count([('asset_id', '=', asset.id)])

    @api.one
    @api.constrains('prorata', 'method_time')
    def _check_prorata(self):
        if self.prorata and self.method_time != 'number':
            raise ValidationError(_('Prorata temporis can be applied only for time method "number of depreciations".'))

    @api.onchange('category_id')
    def onchange_category_id(self):
        vals = self.onchange_category_id_values(self.category_id.id)
        # We cannot use 'write' on an object that doesn't exist yet
        if vals:
            for k, v in vals['value'].iteritems():
                setattr(self, k, v)

    def onchange_category_id_values(self, category_id):
        if category_id:
            category = self.env['account.asset.category'].browse(category_id)
            return {
                'value': {
                    'method': category.method,
                    'method_number': category.method_number,
                    'method_time': category.method_time,
                    'method_period': category.method_period,
                    'method_progress_factor': category.method_progress_factor,
                    'method_end': category.method_end,
                    'prorata': category.prorata,
                }
            }

    @api.onchange('method_time')
    def onchange_method_time(self):
        if self.method_time != 'number':
            self.prorata = False

    @api.multi
    def copy_data(self, default=None):
        if default is None:
            default = {}
        default['name'] = self.name + _(' (copy)')
        return super(AccountAssetAsset, self).copy_data(default)[0]

    @api.multi
    def _compute_entries(self, period_id):
        period = self.env['account.period'].browse(period_id)
        depreciation_ids = self.env['account.asset.depreciation.line'].search([
            ('asset_id', 'in', self.ids), ('depreciation_date', '<=', period.date_stop),
            ('depreciation_date', '>=', period.date_start), ('move_check', '=', False)])
        return depreciation_ids.create_move()

    @api.model
    def create(self, vals):
        asset = super(AccountAssetAsset, self.with_context(mail_create_nolog=True)).create(vals)
        asset.compute_depreciation_board()
        return asset

    @api.multi
    def write(self, vals):
        res = super(AccountAssetAsset, self).write(vals)
        if 'depreciation_line_ids' not in vals:
            self.compute_depreciation_board()
        return res

    @api.multi
    def open_entries(self):
        return {
            'name': _('Journal Items'),
            'view_type': 'form',
            'view_mode': 'tree,form',
            'res_model': 'account.move.line',
            'view_id': False,
            'type': 'ir.actions.act_window',
            'context': dict(self.env.context or {}, search_default_asset_id=self.id, default_asset_id=self.id),
        }


class AccountAssetDepreciationLine(models.Model):
    _name = 'account.asset.depreciation.line'
    _description = 'Asset depreciation line'

    name = fields.Char(string='Depreciation Name', required=True, index=True)
    sequence = fields.Integer(required=True)
    asset_id = fields.Many2one('account.asset.asset', string='Asset', required=True, ondelete='cascade')
    parent_state = fields.Selection(related='asset_id.state', string='State of Asset')
    amount = fields.Float(string='Current Depreciation', digits=dp.get_precision('Account'), required=True)
    remaining_value = fields.Float(string='Next Period Depreciation', digits=dp.get_precision('Account'), required=True)
    depreciated_value = fields.Float(string='Amount Already Depreciated', required=True)
    depreciation_date = fields.Date('Depreciation Date', index=True)
    move_id = fields.Many2one('account.move', string='Depreciation Entry')
    move_check = fields.Boolean(compute='_get_move_check', string='Posted', track_visibility='always', store=True)

    @api.one
    @api.depends('move_id')
    def _get_move_check(self):
        self.move_check = bool(self.move_id)

    @api.multi
    def create_move(self):
        created_move_ids = []
        asset_ids = []
<<<<<<< HEAD
        for line in self:
            depreciation_date = self.env.context.get('depreciation_date') or line.depreciation_date or fields.Date.context_today(self)
            periods = self.env['account.period'].find(depreciation_date)
            company_currency = line.asset_id.company_id.currency_id
            current_currency = line.asset_id.currency_id
            amount = company_currency.compute(line.amount, current_currency)
            sign = (line.asset_id.category_id.journal_id.type == 'purchase' or line.asset_id.category_id.journal_id.type == 'sale' and 1) or -1
            asset_name = line.asset_id.name
            reference = line.name
=======
        for line in self.browse(cr, uid, ids, context=context):
            depreciation_date = context.get('depreciation_date') or line.depreciation_date or time.strftime('%Y-%m-%d')
            period_ids = period_obj.find(cr, uid, depreciation_date, context=context)
            company_currency = line.asset_id.company_id.currency_id.id
            current_currency = line.asset_id.currency_id.id
            context.update({'date': depreciation_date})
            amount = currency_obj.compute(cr, uid, current_currency, company_currency, line.amount, context=context)
            sign = (line.asset_id.category_id.journal_id.type == 'purchase' and 1) or -1
            asset_name = "/"
            reference = line.asset_id.name
>>>>>>> 9fe05902
            move_vals = {
                'name': asset_name,
                'date': depreciation_date,
                'ref': reference,
                'period_id': periods and periods[0].id or False,
                'journal_id': line.asset_id.category_id.journal_id.id,
            }
            move = self.env['account.move'].create(move_vals)
            journal_id = line.asset_id.category_id.journal_id.id
            partner_id = line.asset_id.partner_id.id
            categ_type = line.asset_id.category_id.type
            debit_account = line.asset_id.category_id.account_asset_id.id
            credit_account = line.asset_id.category_id.account_depreciation_id.id
            self.env['account.move.line'].create({
                'name': asset_name or reference,
                'ref': reference,
                'move_id': move.id,
                'account_id': credit_account,
                'debit': 0.0,
                'credit': amount,
                'period_id': periods.id or False,
                'journal_id': journal_id,
                'partner_id': partner_id,
                'currency_id': company_currency != current_currency and current_currency or False,
                'amount_currency': company_currency != current_currency and - sign * line.amount or 0.0,
                'analytic_account_id': line.asset_id.category_id.account_analytic_id.id if categ_type == 'sale' else False,
                'date': depreciation_date,
                'asset_id': line.asset_id.id if categ_type == 'sale' else False,
            })
            self.env['account.move.line'].create({
                'name': asset_name or reference,
                'ref': reference,
                'move_id': move.id,
                'account_id': debit_account,
                'credit': 0.0,
                'debit': amount,
                'period_id': periods.id or False,
                'journal_id': journal_id,
                'partner_id': partner_id,
                'currency_id': company_currency != current_currency and current_currency or False,
                'amount_currency': company_currency != current_currency and sign * line.amount or 0.0,
                'analytic_account_id': line.asset_id.category_id.account_analytic_id.id if categ_type == 'purchase' else False,
                'date': depreciation_date,
                'asset_id': line.asset_id.id if categ_type == 'purchase' else False
            })
            line.write({'move_id': move.id, 'move_check': True})
            created_move_ids.append(move.id)
            asset_ids.append(line.asset_id)
            partner_name = line.asset_id.partner_id.name
            currency_name = line.asset_id.currency_id.name

            def _format_message(message_description, tracked_values):
                message = ''
                if message_description:
                    message = '<span>%s</span>' % message_description
                for name, values in tracked_values.iteritems():
                    message += '<div> &nbsp; &nbsp; &bull; <b>%s</b>: ' % name
                    message += '%s</div>' % values
                return message

            msg_values = {_('Currency'): currency_name, _('Amount'): line.amount}
            if partner_name:
                msg_values[_('Partner')] = partner_name
            msg = _format_message(_('Depreciation line posted.'), msg_values)
            line.asset_id.message_post(body=msg)
        # we re-evaluate the assets to determine whether we can close them
        for asset in asset_ids:
            if asset.currency_id.is_zero(asset.value_residual):
                asset.message_post(body=_("Document closed."))
                asset.write({'state': 'close'})
                asset.compute_depreciation_board()
        return created_move_ids

    @api.multi
    def unlink(self):
        for record in self:
            if record.move_check:
                if record.asset_id.category_id.type == 'purchase':
                    msg = _("You cannot delete posted depreciation lines.")
                else:
                    msg = _("You cannot delete posted installment lines.")
                raise UserError(msg)
        return super(AccountAssetDepreciationLine, self).unlink()


class AccountMoveLine(models.Model):
    _inherit = 'account.move.line'
    asset_id = fields.Many2one('account.asset.asset', string='Asset', ondelete="restrict")


class AccountAssetHistory(models.Model):
    _name = 'account.asset.history'
    _description = 'Asset history'
    _order = 'date desc'

    name = fields.Char(string='History name', index=True)
    user_id = fields.Many2one('res.users', string='User', required=True, default=lambda self: self.env.user)
    date = fields.Date(required=True, default=fields.Date.context_today)
    asset_id = fields.Many2one('account.asset.asset', string='Asset', required=True)
    method_time = fields.Selection([('number', 'Number of Depreciations'), ('end', 'Ending Date')], string='Time Method', required=True,
        help="The method to use to compute the dates and number of depreciation lines.\n"
             "Number of Depreciations: Fix the number of depreciation lines and the time between 2 depreciations.\n"
             "Ending Date: Choose the time between 2 depreciations and the date the depreciations won't go beyond.")
    method_number = fields.Integer(string='Number of Depreciations', help="The number of depreciations needed to depreciate your asset")
    method_period = fields.Integer(string='Period Length', help="Time in months between two depreciations")
    method_end = fields.Date(string='Ending date')
    note = fields.Text()<|MERGE_RESOLUTION|>--- conflicted
+++ resolved
@@ -348,7 +348,6 @@
     def create_move(self):
         created_move_ids = []
         asset_ids = []
-<<<<<<< HEAD
         for line in self:
             depreciation_date = self.env.context.get('depreciation_date') or line.depreciation_date or fields.Date.context_today(self)
             periods = self.env['account.period'].find(depreciation_date)
@@ -356,20 +355,8 @@
             current_currency = line.asset_id.currency_id
             amount = company_currency.compute(line.amount, current_currency)
             sign = (line.asset_id.category_id.journal_id.type == 'purchase' or line.asset_id.category_id.journal_id.type == 'sale' and 1) or -1
-            asset_name = line.asset_id.name
-            reference = line.name
-=======
-        for line in self.browse(cr, uid, ids, context=context):
-            depreciation_date = context.get('depreciation_date') or line.depreciation_date or time.strftime('%Y-%m-%d')
-            period_ids = period_obj.find(cr, uid, depreciation_date, context=context)
-            company_currency = line.asset_id.company_id.currency_id.id
-            current_currency = line.asset_id.currency_id.id
-            context.update({'date': depreciation_date})
-            amount = currency_obj.compute(cr, uid, current_currency, company_currency, line.amount, context=context)
-            sign = (line.asset_id.category_id.journal_id.type == 'purchase' and 1) or -1
             asset_name = "/"
             reference = line.asset_id.name
->>>>>>> 9fe05902
             move_vals = {
                 'name': asset_name,
                 'date': depreciation_date,
