--- conflicted
+++ resolved
@@ -13,53 +13,13 @@
     _name = 'account.asset.category'
     _description = 'Asset category'
 
-<<<<<<< HEAD
-    _columns = {
-        'name': fields.char('Name', required=True, select=1),
-        'note': fields.text('Note'),
-        'account_analytic_id': fields.many2one('account.analytic.account', 'Analytic account'),
-        'account_asset_id': fields.many2one('account.account', 'Asset Account', required=True, domain=[('internal_type','=','other'), ('deprecated', '=', False)]),
-        'account_depreciation_id': fields.many2one('account.account', 'Depreciation Account', required=True, domain=[('internal_type','=','other'), ('deprecated', '=', False)]),
-        'account_expense_depreciation_id': fields.many2one('account.account', 'Depr. Expense Account', required=True, domain=[('internal_type','=','other'), ('deprecated', '=', False)]),
-        'journal_id': fields.many2one('account.journal', 'Journal', required=True),
-        'company_id': fields.many2one('res.company', 'Company', required=True),
-        'method': fields.selection([('linear','Linear: Computed on basis of Gross Value / Number of Depreciations'),('degressive','Degressive: Computed on basis of Residual Value * Degressive Factor')], 'Computation Method', required=True, help="Choose the method to use to compute the amount of depreciation lines.\n"\
-            "  * Linear: Calculated on basis of: Gross Value / Number of Depreciations\n" \
-            "  * Degressive: Calculated on basis of: Residual Value * Degressive Factor"),
-        'method_number': fields.integer('Number of Depreciations', help="The number of depreciations needed to depreciate your asset"),
-        'method_period': fields.integer('Period Length', help="State here the time between 2 depreciations, in months", required=True),
-        'method_progress_factor': fields.float('Degressive Factor'),
-        'method_time': fields.selection([('number','Number of Depreciations'),('end','Ending Date')], 'Time Method', required=True,
-                                  help="Choose the method to use to compute the dates and number of depreciation lines.\n"\
-                                       "  * Number of Depreciations: Fix the number of depreciation lines and the time between 2 depreciations.\n" \
-                                       "  * Ending Date: Choose the time between 2 depreciations and the date the depreciations won't go beyond."),
-        'method_end': fields.date('Ending date'),
-        'prorata':fields.boolean('Prorata Temporis', help='Indicates that the first depreciation entry for this asset have to be done from the purchase date instead of the first January'),
-        'open_asset': fields.boolean('Skip Draft State', help="Check this if you want to automatically confirm the assets of this category when created by invoices."),
-    }
-
-    _defaults = {
-        'company_id': lambda self, cr, uid, context: self.pool.get('res.company')._company_default_get(cr, uid, 'account.asset.category', context=context),
-        'method': 'linear',
-        'method_number': 5,
-        'method_time': 'number',
-        'method_period': 12,
-        'method_progress_factor': 0.3,
-    }
-
-    def onchange_account_asset(self, cr, uid, ids, account_asset_id, context=None):
-        res = {'value':{}}
-        if account_asset_id:
-           res['value'] = {'account_depreciation_id': account_asset_id}
-        return res
-=======
     active = fields.Boolean(default=True)
     name = fields.Char(required=True, index=True)
     note = fields.Text()
     account_analytic_id = fields.Many2one('account.analytic.account', string='Analytic Account')
-    account_asset_id = fields.Many2one('account.account', string='Asset Account', required=True, domain=[('type', '=', 'other')])
-    account_income_recognition_id = fields.Many2one('account.account', string='Recognition Income Account', domain=[('type', '=', 'other')], oldname='account_expense_depreciation_id')
-    account_depreciation_id = fields.Many2one('account.account', string='Depreciation Account', required=True, domain=[('type', '=', 'other')])
+    account_asset_id = fields.Many2one('account.account', string='Asset Account', required=True, domain=[('internal_type','=','other'), ('deprecated', '=', False)])
+    account_income_recognition_id = fields.Many2one('account.account', string='Recognition Income Account', domain=[('internal_type','=','other'), ('deprecated', '=', False)], oldname='account_expense_depreciation_id')
+    account_depreciation_id = fields.Many2one('account.account', string='Depreciation Account', required=True, domain=[('internal_type','=','other'), ('deprecated', '=', False)])
     journal_id = fields.Many2one('account.journal', string='Journal', required=True)
     company_id = fields.Many2one('res.company', string='Company', required=True, default=lambda self: self.env['res.company']._company_default_get('account.asset.category'))
     method = fields.Selection([('linear', 'Linear'), ('degressive', 'Degressive')], string='Computation Method', required=True, default='linear',
@@ -89,22 +49,10 @@
             self.method_period = 1
         else:
             self.method_period = 12
->>>>>>> bf1e9996
 
 
 class AccountAssetAsset(models.Model):
     _name = 'account.asset.asset'
-<<<<<<< HEAD
-    _description = 'Asset'
-
-    def unlink(self, cr, uid, ids, context=None):
-        for asset in self.browse(cr, uid, ids, context=context):
-            if asset.account_move_line_ids: 
-                raise UserError(_('You cannot delete an asset that contains posted depreciation lines.'))
-        return super(account_asset_asset, self).unlink(cr, uid, ids, context=context)
-
-    def _get_last_depreciation_date(self, cr, uid, ids, context=None):
-=======
     _description = 'Asset/Revenue Recognition'
     _inherit = ['mail.thread', 'ir.needaction_mixin']
 
@@ -112,7 +60,7 @@
     entry_count = fields.Integer(compute='_entry_count', string='# Asset Entries')
     name = fields.Char(string='Asset/Deferred Revenue Name', required=True, readonly=True, states={'draft': [('readonly', False)]})
     code = fields.Char(string='Reference', size=32, readonly=True, states={'draft': [('readonly', False)]}, default=lambda self: self.env['ir.sequence'].next_by_code('account.asset.code'))
-    value = fields.Float(string='Gross Value', required=True, readonly=True, digits=dp.get_precision('Account'), states={'draft': [('readonly', False)]}, oldname='purchase_value')
+    value = fields.Float(string='Gross Value', required=True, readonly=True, digits=0, states={'draft': [('readonly', False)]}, oldname='purchase_value')
     currency_id = fields.Many2one('res.currency', string='Currency', required=True, readonly=True, states={'draft': [('readonly', False)]},
         default=lambda self: self.env.user.company_id.currency_id.id)
     company_id = fields.Many2one('res.company', string='Company', required=True, readonly=True, states={'draft': [('readonly', False)]},
@@ -134,7 +82,7 @@
         help="The amount of time between two depreciations, in months")
     method_end = fields.Date(string='Ending Date', readonly=True, states={'draft': [('readonly', False)]})
     method_progress_factor = fields.Float(string='Degressive Factor', readonly=True, default=0.3, states={'draft': [('readonly', False)]})
-    value_residual = fields.Float(compute='_amount_residual', method=True, digits=dp.get_precision('Account'), string='Residual Value')
+    value_residual = fields.Float(compute='_amount_residual', method=True, digits=0, string='Residual Value')
     method_time = fields.Selection([('number', 'Number of Depreciations'), ('end', 'Ending Date')], string='Time Method', required=True, readonly=True, default='number', states={'draft': [('readonly', False)]},
         help="Choose the method to use to compute the dates and number of depreciation lines.\n"
              "  * Number of Depreciations: Fix the number of depreciation lines and the time between 2 depreciations.\n"
@@ -143,7 +91,7 @@
         help='Indicates that the first depreciation entry for this asset have to be done from the purchase date instead of the first January / Start date of fiscal year')
     history_ids = fields.One2many('account.asset.history', 'asset_id', string='History', readonly=True)
     depreciation_line_ids = fields.One2many('account.asset.depreciation.line', 'asset_id', string='Depreciation Lines', readonly=True, states={'draft': [('readonly', False)], 'open': [('readonly', False)]})
-    salvage_value = fields.Float(string='Salvage Value', digits=dp.get_precision('Account'), readonly=True, states={'draft': [('readonly', False)]},
+    salvage_value = fields.Float(string='Salvage Value', digits=0, readonly=True, states={'draft': [('readonly', False)]},
         help="It is the amount you plan to have that you cannot depreciate.")
     invoice_id = fields.Many2one('account.invoice', string='Invoice', states={'draft': [('readonly', False)]}, copy=False)
     type = fields.Selection(related="category_id.type", string='Type', required=True, default='purchase')
@@ -156,10 +104,8 @@
             if asset.account_move_line_ids:
                 raise UserError(_('You cannot delete a document that contains posted lines.'))
         return super(AccountAssetAsset, self).unlink()
-
     @api.multi
     def _get_last_depreciation_date(self):
->>>>>>> bf1e9996
         """
         @param id: ids of a account.asset.asset objects
         @return: Returns a dictionary of the effective dates of the last depreciation entry made for given asset ids. If there isn't any, return the purchase date of this asset
@@ -261,93 +207,6 @@
 
         self.write({'depreciation_line_ids': commands})
 
-<<<<<<< HEAD
-    def onchange_company_id(self, cr, uid, ids, company_id=False, context=None):
-        val = {}
-        if company_id:
-            company = self.pool.get('res.company').browse(cr, uid, company_id, context=context)
-            val['currency_id'] = company.currency_id.id
-        return {'value': val}
-    
-    def onchange_purchase_salvage_value(self, cr, uid, ids, purchase_value, salvage_value, context=None):
-        val = {}
-        for asset in self.browse(cr, uid, ids, context=context):
-            if purchase_value:
-                val['value_residual'] = purchase_value - salvage_value
-            if salvage_value:
-                val['value_residual'] = purchase_value - salvage_value
-        return {'value': val}    
-    def _entry_count(self, cr, uid, ids, field_name, arg, context=None):
-        MoveLine = self.pool('account.move.line')
-        return {
-            asset_id: MoveLine.search_count(cr, uid, [('asset_id', '=', asset_id)], context=context)
-            for asset_id in ids
-        }
-    _columns = {
-        'account_move_line_ids': fields.one2many('account.move.line', 'asset_id', 'Entries', readonly=True, states={'draft':[('readonly',False)]}),
-        'entry_count': fields.function(_entry_count, string='# Asset Entries', type='integer'),
-        'name': fields.char('Asset Name', required=True, readonly=True, states={'draft':[('readonly',False)]}),
-        'code': fields.char('Reference', size=32, readonly=True, states={'draft':[('readonly',False)]}),
-        'purchase_value': fields.float('Gross Value', required=True, readonly=True, states={'draft':[('readonly',False)]}),
-        'currency_id': fields.many2one('res.currency','Currency',required=True, readonly=True, states={'draft':[('readonly',False)]}),
-        'company_id': fields.many2one('res.company', 'Company', required=True, readonly=True, states={'draft':[('readonly',False)]}),
-        'note': fields.text('Note'),
-        'category_id': fields.many2one('account.asset.category', 'Asset Category', required=True, change_default=True, readonly=True, states={'draft':[('readonly',False)]}),
-        'purchase_date': fields.date('Purchase Date', required=True, readonly=True, states={'draft':[('readonly',False)]}),
-        'state': fields.selection([('draft','Draft'),('open','Running'),('close','Close')], 'Status', required=True, copy=False,
-                                  help="When an asset is created, the status is 'Draft'.\n" \
-                                       "If the asset is confirmed, the status goes in 'Running' and the depreciation lines can be posted in the accounting.\n" \
-                                       "You can manually close an asset when the depreciation is over. If the last line of depreciation is posted, the asset automatically goes in that status."),
-        'active': fields.boolean('Active'),
-        'partner_id': fields.many2one('res.partner', 'Supplier', readonly=True, states={'draft':[('readonly',False)]}),
-        'method': fields.selection([('linear','Linear'),('degressive','Degressive')], 'Computation Method', required=True, readonly=True, states={'draft':[('readonly',False)]}, help="Choose the method to use to compute the amount of depreciation lines.\n"\
-            "  * Linear: Calculated on basis of: Gross Value / Number of Depreciations\n" \
-            "  * Degressive: Calculated on basis of: Residual Value * Degressive Factor"),
-        'method_number': fields.integer('Number of Depreciations', readonly=True, states={'draft':[('readonly',False)]}, help="The number of depreciations needed to depreciate your asset"),
-        'method_period': fields.integer('Number of Months in a Period', required=True, readonly=True, states={'draft':[('readonly',False)]}, help="The amount of time between two depreciations, in months"),
-        'method_end': fields.date('Ending Date', readonly=True, states={'draft':[('readonly',False)]}),
-        'method_progress_factor': fields.float('Degressive Factor', readonly=True, states={'draft':[('readonly',False)]}),
-        'value_residual': fields.function(_amount_residual, method=True, digits=0, string='Residual Value'),
-        'method_time': fields.selection([('number','Number of Depreciations'),('end','Ending Date')], 'Time Method', required=True, readonly=True, states={'draft':[('readonly',False)]},
-                                  help="Choose the method to use to compute the dates and number of depreciation lines.\n"\
-                                       "  * Number of Depreciations: Fix the number of depreciation lines and the time between 2 depreciations.\n" \
-                                       "  * Ending Date: Choose the time between 2 depreciations and the date the depreciations won't go beyond."),
-        'prorata':fields.boolean('Prorata Temporis', readonly=True, states={'draft':[('readonly',False)]}, help='Indicates that the first depreciation entry for this asset have to be done from the purchase date instead of the first January'),
-        'history_ids': fields.one2many('account.asset.history', 'asset_id', 'History', readonly=True),
-        'depreciation_line_ids': fields.one2many('account.asset.depreciation.line', 'asset_id', 'Depreciation Lines', readonly=True, states={'draft':[('readonly',False)],'open':[('readonly',False)]}),
-        'salvage_value': fields.float('Salvage Value', digits=0, help="It is the amount you plan to have that you cannot depreciate.", readonly=True, states={'draft':[('readonly',False)]}),
-    }
-    _defaults = {
-        'code': lambda obj, cr, uid, context: obj.pool.get('ir.sequence').next_by_code(cr, uid, 'account.asset.code'),
-        'purchase_date': lambda obj, cr, uid, context: time.strftime('%Y-%m-%d'),
-        'active': True,
-        'state': 'draft',
-        'method': 'linear',
-        'method_number': 5,
-        'method_time': 'number',
-        'method_period': 12,
-        'method_progress_factor': 0.3,
-        'currency_id': lambda self,cr,uid,c: self.pool.get('res.users').browse(cr, uid, uid, c).company_id.currency_id.id,
-        'company_id': lambda self, cr, uid, context: self.pool.get('res.company')._company_default_get(cr, uid, 'account.asset.asset',context=context),
-    }
-
-    def _check_recursion(self, cr, uid, ids, context=None, parent=None):
-        return super(account_asset_asset, self)._check_recursion(cr, uid, ids, context=context, parent=parent)
-
-    def _check_prorata(self, cr, uid, ids, context=None):
-        for asset in self.browse(cr, uid, ids, context=context):
-            if asset.prorata and asset.method_time != 'number':
-                return False
-        return True
-
-    _constraints = [
-        (_check_prorata, 'Prorata temporis can be applied only for time method "number of depreciations".', ['prorata']),
-    ]
-
-    def onchange_category_id(self, cr, uid, ids, category_id, context=None):
-        res = {'value':{}}
-        asset_categ_obj = self.pool.get('account.asset.category')
-=======
         return True
 
     @api.multi
@@ -378,10 +237,7 @@
 
     @api.onchange('company_id')
     def onchange_company_id(self):
-        if self.company_id.currency_id.company_id and self.company_id.currency_id.company_id.id != self.company_id.id:
-            self.currency_id = False
-        else:
-            self.currency_id = self.company_id.currency_id.id
+        self.currency_id = self.company_id.currency_id.id
 
     @api.multi
     @api.depends('account_move_line_ids')
@@ -404,7 +260,6 @@
                 setattr(self, k, v)
 
     def onchange_category_id_values(self, category_id):
->>>>>>> bf1e9996
         if category_id:
             category = self.env['account.asset.category'].browse(category_id)
             return {
@@ -432,11 +287,10 @@
         return super(AccountAssetAsset, self).copy_data(default)[0]
 
     @api.multi
-    def _compute_entries(self, period_id):
-        period = self.env['account.period'].browse(period_id)
+    def _compute_entries(self, date):
         depreciation_ids = self.env['account.asset.depreciation.line'].search([
-            ('asset_id', 'in', self.ids), ('depreciation_date', '<=', period.date_stop),
-            ('depreciation_date', '>=', period.date_start), ('move_check', '=', False)])
+            ('asset_id', 'in', self.ids), ('depreciation_date', '<=', date),
+            ('move_check', '=', False)])
         return depreciation_ids.create_move()
 
     @api.model
@@ -452,25 +306,8 @@
             self.compute_depreciation_board()
         return res
 
-<<<<<<< HEAD
-    def _compute_entries(self, cr, uid, ids, date, context=None):
-        result = []
-        depreciation_obj = self.pool.get('account.asset.depreciation.line')
-        depreciation_ids = depreciation_obj.search(cr, uid, [('asset_id', 'in', ids), ('depreciation_date', '<=', date), ('move_check', '=', False)], context=context)
-        context = dict(context or {}, depreciation_date=time.strftime('%Y-%m-%d'))
-        return depreciation_obj.create_move(cr, uid, depreciation_ids, context=context)
-
-    def create(self, cr, uid, vals, context=None):
-        asset_id = super(account_asset_asset, self).create(cr, uid, vals, context=context)
-        self.compute_depreciation_board(cr, uid, [asset_id], context=context)
-        return asset_id
-    
-    def open_entries(self, cr, uid, ids, context=None):
-        context = dict(context or {}, search_default_asset_id=ids, default_asset_id=ids)
-=======
     @api.multi
     def open_entries(self):
->>>>>>> bf1e9996
         return {
             'name': _('Journal Items'),
             'view_type': 'form',
@@ -486,59 +323,12 @@
     _name = 'account.asset.depreciation.line'
     _description = 'Asset depreciation line'
 
-<<<<<<< HEAD
-    def _get_move_check(self, cr, uid, ids, name, args, context=None):
-        res = {}
-        for line in self.browse(cr, uid, ids, context=context):
-            res[line.id] = bool(line.move_id)
-        return res
-
-    _columns = {
-        'name': fields.char('Depreciation Name', required=True, select=1),
-        'sequence': fields.integer('Sequence', required=True),
-        'asset_id': fields.many2one('account.asset.asset', 'Asset', required=True, ondelete='cascade'),
-        'parent_state': fields.related('asset_id', 'state', type='char', string='State of Asset'),
-        'amount': fields.float('Current Depreciation', digits=0, required=True),
-        'remaining_value': fields.float('Next Period Depreciation', digits=0, required=True),
-        'depreciated_value': fields.float('Amount Already Depreciated', required=True),
-        'depreciation_date': fields.date('Depreciation Date', select=1),
-        'move_id': fields.many2one('account.move', 'Depreciation Entry'),
-        'move_check': fields.function(_get_move_check, method=True, type='boolean', string='Posted', store=True)
-    }
-
-    def create_move(self, cr, uid, ids, context=None):
-        context = dict(context or {})
-        can_close = False
-        asset_obj = self.pool.get('account.asset.asset')
-        move_obj = self.pool.get('account.move')
-        move_line_obj = self.pool.get('account.move.line')
-        currency_obj = self.pool.get('res.currency')
-        created_move_ids = []
-        asset_ids = []
-        for line in self.browse(cr, uid, ids, context=context):
-            depreciation_date = context.get('depreciation_date') or line.depreciation_date or time.strftime('%Y-%m-%d')
-            company_currency = line.asset_id.company_id.currency_id.id
-            current_currency = line.asset_id.currency_id.id
-            context.update({'date': depreciation_date})
-            amount = currency_obj.compute(cr, uid, current_currency, company_currency, line.amount, context=context)
-            sign = (line.asset_id.category_id.journal_id.type == 'purchase' and 1) or -1
-            asset_name = line.asset_id.name
-            reference = line.name
-            journal_id = line.asset_id.category_id.journal_id.id
-            partner_id = line.asset_id.partner_id.id
-            move_line_1 = {
-                'name': asset_name,
-                'ref': reference,
-                'account_id': line.asset_id.category_id.account_depreciation_id.id,
-                'debit': 0.0,
-                'credit': amount,
-=======
     name = fields.Char(string='Depreciation Name', required=True, index=True)
     sequence = fields.Integer(required=True)
     asset_id = fields.Many2one('account.asset.asset', string='Asset', required=True, ondelete='cascade')
     parent_state = fields.Selection(related='asset_id.state', string='State of Asset')
-    amount = fields.Float(string='Current Depreciation', digits=dp.get_precision('Account'), required=True)
-    remaining_value = fields.Float(string='Next Period Depreciation', digits=dp.get_precision('Account'), required=True)
+    amount = fields.Float(string='Current Depreciation', digits=0, required=True)
+    remaining_value = fields.Float(string='Next Period Depreciation', digits=0, required=True)
     depreciated_value = fields.Float(string='Amount Already Depreciated', required=True)
     depreciation_date = fields.Date('Depreciation Date', index=True)
     move_id = fields.Many2one('account.move', string='Depreciation Entry')
@@ -555,69 +345,44 @@
         asset_ids = []
         for line in self:
             depreciation_date = self.env.context.get('depreciation_date') or line.depreciation_date or fields.Date.context_today(self)
-            periods = self.env['account.period'].find(depreciation_date)
             company_currency = line.asset_id.company_id.currency_id
             current_currency = line.asset_id.currency_id
             amount = company_currency.compute(line.amount, current_currency)
             sign = (line.asset_id.category_id.journal_id.type == 'purchase' or line.asset_id.category_id.journal_id.type == 'sale' and 1) or -1
             asset_name = line.asset_id.name
             reference = line.name
-            move_vals = {
-                'name': asset_name,
-                'date': depreciation_date,
-                'ref': reference,
-                'period_id': periods and periods[0].id or False,
-                'journal_id': line.asset_id.category_id.journal_id.id,
-            }
-            move = self.env['account.move'].create(move_vals)
             journal_id = line.asset_id.category_id.journal_id.id
             partner_id = line.asset_id.partner_id.id
             categ_type = line.asset_id.category_id.type
             debit_account = line.asset_id.category_id.account_asset_id.id
             credit_account = line.asset_id.category_id.account_depreciation_id.id
-            self.env['account.move.line'].create({
+            move_line_1 = {
                 'name': asset_name or reference,
                 'ref': reference,
-                'move_id': move.id,
                 'account_id': credit_account,
                 'debit': 0.0,
                 'credit': amount,
-                'period_id': periods.id or False,
->>>>>>> bf1e9996
                 'journal_id': journal_id,
                 'partner_id': partner_id,
                 'currency_id': company_currency != current_currency and current_currency or False,
                 'amount_currency': company_currency != current_currency and - sign * line.amount or 0.0,
                 'analytic_account_id': line.asset_id.category_id.account_analytic_id.id if categ_type == 'sale' else False,
                 'date': depreciation_date,
-<<<<<<< HEAD
+                'asset_id': line.asset_id.id if categ_type == 'sale' else False,
             }
             move_line_2 = {
-                'name': asset_name,
-                'ref': reference,
-                'account_id': line.asset_id.category_id.account_expense_depreciation_id.id,
-                'credit': 0.0,
-                'debit': amount,
-=======
-                'asset_id': line.asset_id.id if categ_type == 'sale' else False,
-            })
-            self.env['account.move.line'].create({
                 'name': asset_name or reference,
                 'ref': reference,
-                'move_id': move.id,
                 'account_id': debit_account,
                 'credit': 0.0,
                 'debit': amount,
-                'period_id': periods.id or False,
->>>>>>> bf1e9996
                 'journal_id': journal_id,
                 'partner_id': partner_id,
                 'currency_id': company_currency != current_currency and current_currency or False,
                 'amount_currency': company_currency != current_currency and sign * line.amount or 0.0,
                 'analytic_account_id': line.asset_id.category_id.account_analytic_id.id if categ_type == 'purchase' else False,
                 'date': depreciation_date,
-<<<<<<< HEAD
-                'asset_id': line.asset_id.id
+                'asset_id': line.asset_id.id if categ_type == 'purchase' else False
             }
             move_vals = {
                 'name': asset_name,
@@ -626,16 +391,10 @@
                 'journal_id': line.asset_id.category_id.journal_id.id,
                 'line_ids': [(0, 0, move_line_1), (0, 0, move_line_2)],
                 }
-            move_id = move_obj.create(cr, uid, move_vals, context=context)
-            self.write(cr, uid, line.id, {'move_id': move_id}, context=context)
-            created_move_ids.append(move_id)
-            move_obj.post(cr, uid, [move_id], context=context)
-            asset_ids.append(line.asset_id.id)
-=======
-                'asset_id': line.asset_id.id if categ_type == 'purchase' else False
-            })
+            move = self.env['account.move'].create(move_vals)
             line.write({'move_id': move.id, 'move_check': True})
             created_move_ids.append(move.id)
+            move.post()
             asset_ids.append(line.asset_id)
             partner_name = line.asset_id.partner_id.name
             currency_name = line.asset_id.currency_id.name
@@ -654,7 +413,6 @@
                 msg_values[_('Partner')] = partner_name
             msg = _format_message(_('Depreciation line posted.'), msg_values)
             line.asset_id.message_post(body=msg)
->>>>>>> bf1e9996
         # we re-evaluate the assets to determine whether we can close them
         for asset in asset_ids:
             if asset.currency_id.is_zero(asset.value_residual):
