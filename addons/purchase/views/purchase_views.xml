--- conflicted
+++ resolved
@@ -228,11 +228,7 @@
                                         </page>
                                         <page string="Invoices and Incoming Shipments">
                                             <field name="invoice_lines"/>
-<<<<<<< HEAD
-=======
-                                            <field name="move_ids"/>
                                             <field name="move_dest_ids" invisible="1"/>
->>>>>>> 83cc046e
                                         </page>
                                         </notebook>
                                     </sheet>
