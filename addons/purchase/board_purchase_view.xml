--- conflicted
+++ resolved
@@ -85,13 +85,7 @@
                   icon="terp-graph"
                   id="menu_board_purchase"
                   parent="base.menu_reporting_dashboard"
-<<<<<<< HEAD
-                  groups="group_purchase_user"
-                  sequence="20"/>
-=======
                   sequence="20"
                   groups="purchase.group_purchase_user"/>
->>>>>>> 74df8d01
-
     </data>
 </openerp>