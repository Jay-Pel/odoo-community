# -*- coding: utf-8 -*-
##############################################################################
#
#    OpenERP, Open Source Management Solution
#    Copyright (C) 2004-2010 Tiny SPRL (<http://tiny.be>).
#
#    This program is free software: you can redistribute it and/or modify
#    it under the terms of the GNU Affero General Public License as
#    published by the Free Software Foundation, either version 3 of the
#    License, or (at your option) any later version.
#
#    This program is distributed in the hope that it will be useful,
#    but WITHOUT ANY WARRANTY; without even the implied warranty of
#    MERCHANTABILITY or FITNESS FOR A PARTICULAR PURPOSE.  See the
#    GNU Affero General Public License for more details.
#
#    You should have received a copy of the GNU Affero General Public License
#    along with this program.  If not, see <http://www.gnu.org/licenses/>.
#
##############################################################################

import pytz
from openerp import SUPERUSER_ID, workflow
from datetime import datetime
from dateutil.relativedelta import relativedelta
from operator import attrgetter
from openerp.tools.safe_eval import safe_eval as eval
from openerp.osv import fields, osv
from openerp.tools.translate import _
import openerp.addons.decimal_precision as dp
from openerp.osv.orm import browse_record_list, browse_record, browse_null
from openerp.tools import DEFAULT_SERVER_DATE_FORMAT, DEFAULT_SERVER_DATETIME_FORMAT, DATETIME_FORMATS_MAP
from openerp.tools.float_utils import float_compare
from openerp.exceptions import UserError

class purchase_order(osv.osv):

    def _amount_all(self, cr, uid, ids, field_name, arg, context=None):
        res = {}
        cur_obj=self.pool.get('res.currency')
        for order in self.browse(cr, uid, ids, context=context):
            res[order.id] = {
                'amount_untaxed': 0.0,
                'amount_tax': 0.0,
                'amount_total': 0.0,
            }
            val = val1 = 0.0
            cur = order.pricelist_id.currency_id
            for line in order.order_line:
               taxes = self.pool.get('account.tax').compute_all(cr, uid, line.taxes_id, line.price_unit, line.product_qty, line.product_id, order.partner_id)
               val1 += cur_obj.round(cr, uid, cur, taxes['total']) #Decimal precision?
               for c in taxes['taxes']:
                   val += c.get('amount', 0.0)

            res[order.id]['amount_tax']=cur_obj.round(cr, uid, cur, val)
            res[order.id]['amount_untaxed']=cur_obj.round(cr, uid, cur, val1)
            res[order.id]['amount_total']=res[order.id]['amount_untaxed'] + res[order.id]['amount_tax']
        return res

    def _set_minimum_planned_date(self, cr, uid, ids, name, value, arg, context=None):
        if not value: return False
        if type(ids)!=type([]):
            ids=[ids]
        pol_obj = self.pool.get('purchase.order.line')
        for po in self.browse(cr, uid, ids, context=context):
            if po.order_line:
                pol_ids = pol_obj.search(cr, uid, [
                    ('order_id', '=', po.id), '|', ('date_planned', '=', po.minimum_planned_date), ('date_planned', '<', value)
                ], context=context)
                pol_obj.write(cr, uid, pol_ids, {'date_planned': value}, context=context)
        self.invalidate_cache(cr, uid, context=context)
        return True

    def _minimum_planned_date(self, cr, uid, ids, field_name, arg, context=None):
        res={}
        purchase_obj=self.browse(cr, uid, ids, context=context)
        for purchase in purchase_obj:
            res[purchase.id] = False
            if purchase.order_line:
                min_date=purchase.order_line[0].date_planned
                for line in purchase.order_line:
                    if line.date_planned < min_date:
                        min_date=line.date_planned
                res[purchase.id]=min_date
        return res


    def _invoiced_rate(self, cursor, user, ids, name, arg, context=None):
        res = {}
        for purchase in self.browse(cursor, user, ids, context=context):
            tot = 0.0
            for invoice in purchase.invoice_ids:
                if invoice.state not in ('draft','cancel'):
                    tot += invoice.amount_untaxed
            if purchase.amount_untaxed:
                res[purchase.id] = tot * 100.0 / purchase.amount_untaxed
            else:
                res[purchase.id] = 0.0
        return res

    def _shipped_rate(self, cr, uid, ids, name, arg, context=None):
        if not ids: return {}
        res = {}
        for id in ids:
            res[id] = [0.0,0.0]
        cr.execute('''SELECT
                p.order_id, sum(m.product_qty), m.state
            FROM
                stock_move m
            LEFT JOIN
                purchase_order_line p on (p.id=m.purchase_line_id)
            WHERE
                p.order_id IN %s GROUP BY m.state, p.order_id''',(tuple(ids),))
        for oid,nbr,state in cr.fetchall():
            if state=='cancel':
                continue
            if state=='done':
                res[oid][0] += nbr or 0.0
                res[oid][1] += nbr or 0.0
            else:
                res[oid][1] += nbr or 0.0
        for r in res:
            if not res[r][1]:
                res[r] = 0.0
            else:
                res[r] = 100.0 * res[r][0] / res[r][1]
        return res

    def _get_order(self, cr, uid, ids, context=None):
        result = {}
        for line in self.pool.get('purchase.order.line').browse(cr, uid, ids, context=context):
            result[line.order_id.id] = True
        return result.keys()

    def _invoiced(self, cursor, user, ids, name, arg, context=None):
        res = {}
        for purchase in self.browse(cursor, user, ids, context=context):
            res[purchase.id] = all(line.invoiced for line in purchase.order_line)
        return res
    
    def _get_journal(self, cr, uid, context=None):
        if context is None:
            context = {}
        user = self.pool.get('res.users').browse(cr, uid, uid, context=context)
        company_id = context.get('company_id', user.company_id.id)
        journal_obj = self.pool.get('account.journal')
        res = journal_obj.search(cr, uid, [('type', '=', 'purchase'),
                                            ('company_id', '=', company_id)],
                                                limit=1)
        return res and res[0] or False  

    def _get_picking_in(self, cr, uid, context=None):
        obj_data = self.pool.get('ir.model.data')
        type_obj = self.pool.get('stock.picking.type')
        user_obj = self.pool.get('res.users')
        company_id = user_obj.browse(cr, uid, uid, context=context).company_id.id
        types = type_obj.search(cr, uid, [('code', '=', 'incoming'), ('warehouse_id.company_id', '=', company_id)], context=context)
        if not types:
            types = type_obj.search(cr, uid, [('code', '=', 'incoming'), ('warehouse_id', '=', False)], context=context)
            if not types:
                raise UserError(_("Make sure you have at least an incoming picking type defined"))
        return types[0]

    def _get_picking_ids(self, cr, uid, ids, field_names, args, context=None):
        res = {}
        for po_id in ids:
            res[po_id] = []
        query = """
        SELECT picking_id, po.id FROM stock_picking p, stock_move m, purchase_order_line pol, purchase_order po
            WHERE po.id in %s and po.id = pol.order_id and pol.id = m.purchase_line_id and m.picking_id = p.id
            GROUP BY picking_id, po.id
             
        """
        cr.execute(query, (tuple(ids), ))
        picks = cr.fetchall()
        for pick_id, po_id in picks:
            res[po_id].append(pick_id)
        return res

    def _count_all(self, cr, uid, ids, field_name, arg, context=None):
        return {
            purchase.id: {
                'shipment_count': len(purchase.picking_ids),
                'invoice_count': len(purchase.invoice_ids),                
            }
            for purchase in self.browse(cr, uid, ids, context=context)
        }

    STATE_SELECTION = [
        ('draft', 'Draft PO'),
        ('sent', 'RFQ'),
        ('bid', 'Bid Received'),
        ('confirmed', 'Waiting Approval'),
        ('approved', 'Purchase Confirmed'),
        ('except_picking', 'Shipping Exception'),
        ('except_invoice', 'Invoice Exception'),
        ('done', 'Done'),
        ('cancel', 'Cancelled')
    ]

    READONLY_STATES = {
        'confirmed': [('readonly', True)],
        'approved': [('readonly', True)],
        'done': [('readonly', True)]
    }

    _track = {
        'state': {
            'purchase.mt_rfq_confirmed': lambda self, cr, uid, obj, ctx=None: obj.state == 'confirmed',
            'purchase.mt_rfq_approved': lambda self, cr, uid, obj, ctx=None: obj.state == 'approved',
            'purchase.mt_rfq_done': lambda self, cr, uid, obj, ctx=None: obj.state == 'done',
        },
    }
    _columns = {
        'name': fields.char('Order Reference', required=True, select=True, copy=False,
                            help="Unique number of the purchase order, "
                                 "computed automatically when the purchase order is created."),
        'origin': fields.char('Source Document', copy=False,
                              help="Reference of the document that generated this purchase order "
                                   "request; a sales order or an internal procurement request."),
        'partner_ref': fields.char('Supplier Reference', states={'confirmed':[('readonly',True)],
                                                                 'approved':[('readonly',True)],
                                                                 'done':[('readonly',True)]},
                                   copy=False,
                                   help="Reference of the sales order or bid sent by your supplier. "
                                        "It's mainly used to do the matching when you receive the "
                                        "products as this reference is usually written on the "
                                        "delivery order sent by your supplier."),
        'date_order':fields.datetime('Order Date', required=True, states={'confirmed':[('readonly',True)],
                                                                      'approved':[('readonly',True)]},
                                 select=True, help="Depicts the date where the Quotation should be validated and converted into a Purchase Order, by default it's the creation date.",
                                 copy=False),
        'date_approve':fields.date('Date Approved', readonly=1, select=True, copy=False,
                                   help="Date on which purchase order has been approved"),
        'partner_id':fields.many2one('res.partner', 'Supplier', required=True, states=READONLY_STATES,
            change_default=True, track_visibility='always'),
        'dest_address_id':fields.many2one('res.partner', 'Customer Address (Direct Delivery)',
            states=READONLY_STATES,
            help="Put an address if you want to deliver directly from the supplier to the customer. " \
                "Otherwise, keep empty to deliver to your own company."
        ),
        'location_id': fields.many2one('stock.location', 'Destination', required=True, domain=[('usage','<>','view')], states=READONLY_STATES),
        'pricelist_id':fields.many2one('product.pricelist', 'Pricelist', required=True, states=READONLY_STATES, help="The pricelist sets the currency used for this purchase order. It also computes the supplier price for the selected products/quantities."),
        'currency_id': fields.many2one('res.currency','Currency', required=True, states=READONLY_STATES),
        'state': fields.selection(STATE_SELECTION, 'Status', readonly=True,
                                  help="The status of the purchase order or the quotation request. "
                                       "A request for quotation is a purchase order in a 'Draft' status. "
                                       "Then the order has to be confirmed by the user, the status switch "
                                       "to 'Confirmed'. Then the supplier must confirm the order to change "
                                       "the status to 'Approved'. When the purchase order is paid and "
                                       "received, the status becomes 'Done'. If a cancel action occurs in "
                                       "the invoice or in the receipt of goods, the status becomes "
                                       "in exception.",
                                  select=True, copy=False),
        'order_line': fields.one2many('purchase.order.line', 'order_id', 'Order Lines',
                                      states={'approved':[('readonly',True)],
                                              'done':[('readonly',True)]},
                                      copy=True),
        'validator' : fields.many2one('res.users', 'Validated by', readonly=True, copy=False),
        'notes': fields.text('Terms and Conditions'),
        'invoice_ids': fields.many2many('account.invoice', 'purchase_invoice_rel', 'purchase_id',
                                        'invoice_id', 'Invoices', copy=False,
                                        help="Invoices generated for a purchase order"),
        'picking_ids': fields.function(_get_picking_ids, method=True, type='one2many', relation='stock.picking', string='Picking List', help="This is the list of receipts that have been generated for this purchase order."),
        'shipped':fields.boolean('Received', readonly=True, select=True, copy=False,
                                 help="It indicates that a picking has been done"),
        'shipped_rate': fields.function(_shipped_rate, string='Received Ratio', type='float'),
        'invoiced': fields.function(_invoiced, string='Invoice Received', type='boolean', copy=False,
                                    help="It indicates that an invoice has been validated"),
        'invoiced_rate': fields.function(_invoiced_rate, string='Invoiced', type='float'),
        'invoice_method': fields.selection([('manual','Based on Purchase Order lines'),('order','Based on generated draft invoice'),('picking','Based on incoming shipments')], 'Invoicing Control', required=True,
            readonly=True, states={'draft':[('readonly',False)], 'sent':[('readonly',False)],'bid':[('readonly',False)]},
            help="Based on Purchase Order lines: place individual lines in 'Invoice Control / On Purchase Order lines' from where you can selectively create an invoice.\n" \
                "Based on generated invoice: create a draft invoice you can validate later.\n" \
                "Based on incoming shipments: let you create an invoice when receipts are validated."
        ),
        'minimum_planned_date':fields.function(_minimum_planned_date, fnct_inv=_set_minimum_planned_date, string='Expected Date', type='datetime', select=True, help="This is computed as the minimum scheduled date of all purchase order lines' products.",
            store = {
                'purchase.order.line': (_get_order, ['date_planned'], 10),
            }
        ),
        'amount_untaxed': fields.function(_amount_all, digits_compute=dp.get_precision('Account'), string='Untaxed Amount',
            store={
                'purchase.order.line': (_get_order, None, 10),
            }, multi="sums", help="The amount without tax", track_visibility='always'),
        'amount_tax': fields.function(_amount_all, digits_compute=dp.get_precision('Account'), string='Taxes',
            store={
                'purchase.order.line': (_get_order, None, 10),
            }, multi="sums", help="The tax amount"),
        'amount_total': fields.function(_amount_all, digits_compute=dp.get_precision('Account'), string='Total',
            store={
                'purchase.order.line': (_get_order, None, 10),
            }, multi="sums", help="The total amount"),
        'fiscal_position': fields.many2one('account.fiscal.position', 'Fiscal Position'),
        'payment_term_id': fields.many2one('account.payment.term', 'Payment Term'),
        'incoterm_id': fields.many2one('stock.incoterms', 'Incoterm', help="International Commercial Terms are a series of predefined commercial terms used in international transactions."),
        'product_id': fields.related('order_line', 'product_id', type='many2one', relation='product.product', string='Product'),
        'create_uid': fields.many2one('res.users', 'Responsible'),
        'company_id': fields.many2one('res.company', 'Company', required=True, select=1, states={'confirmed': [('readonly', True)], 'approved': [('readonly', True)]}),
        'journal_id': fields.many2one('account.journal', 'Journal'),
        'bid_date': fields.date('Bid Received On', readonly=True, help="Date on which the bid was received"),
        'bid_validity': fields.date('Bid Valid Until', help="Date on which the bid expired"),
        'picking_type_id': fields.many2one('stock.picking.type', 'Deliver To', help="This will determine picking type of incoming shipment", required=True,
                                           states={'confirmed': [('readonly', True)], 'approved': [('readonly', True)], 'done': [('readonly', True)]}),
        'related_location_id': fields.related('picking_type_id', 'default_location_dest_id', type='many2one', relation='stock.location', string="Related location", store=True),
        'related_usage': fields.related('location_id', 'usage', type='char'),
        'shipment_count': fields.function(_count_all, type='integer', string='Incoming Shipments', multi=True),
        'invoice_count': fields.function(_count_all, type='integer', string='Invoices', multi=True),
        'group_id': fields.many2one('procurement.group', string="Procurement Group"),
    }
    _defaults = {
        'date_order': fields.datetime.now,
        'state': 'draft',
        'name': lambda obj, cr, uid, context: '/',
        'shipped': 0,
        'invoice_method': 'order',
        'invoiced': 0,
        'pricelist_id': lambda self, cr, uid, context: context.get('partner_id', False) and self.pool.get('res.partner').browse(cr, uid, context['partner_id']).property_product_pricelist_purchase.id,
        'company_id': lambda self, cr, uid, c: self.pool.get('res.company')._company_default_get(cr, uid, 'purchase.order', context=c),
        'journal_id': _get_journal,
        'currency_id': lambda self, cr, uid, context: self.pool.get('res.users').browse(cr, uid, uid, context=context).company_id.currency_id.id,
        'picking_type_id': _get_picking_in,
    }
    _sql_constraints = [
        ('name_uniq', 'unique(name, company_id)', 'Order Reference must be unique per Company!'),
    ]
    _name = "purchase.order"
    _inherit = ['mail.thread', 'ir.needaction_mixin']
    _description = "Purchase Order"
    _order = 'date_order desc, id desc'

    def create(self, cr, uid, vals, context=None):
        if vals.get('name','/')=='/':
            vals['name'] = self.pool.get('ir.sequence').next_by_code(cr, uid, 'purchase.order') or '/'
        context = dict(context or {}, mail_create_nolog=True)
        order =  super(purchase_order, self).create(cr, uid, vals, context=context)
        self.message_post(cr, uid, [order], body=_("RFQ created"), context=context)
        return order

    def unlink(self, cr, uid, ids, context=None):
        purchase_orders = self.read(cr, uid, ids, ['state'], context=context)
        unlink_ids = []
        for s in purchase_orders:
            if s['state'] in ['draft','cancel']:
                unlink_ids.append(s['id'])
            else:
                raise UserError(_('In order to delete a purchase order, you must cancel it first.'))

        # automatically sending subflow.delete upon deletion
        self.signal_workflow(cr, uid, unlink_ids, 'purchase_cancel')

        return super(purchase_order, self).unlink(cr, uid, unlink_ids, context=context)

    def set_order_line_status(self, cr, uid, ids, status, context=None):
        line = self.pool.get('purchase.order.line')
        order_line_ids = []
        proc_obj = self.pool.get('procurement.order')
        for order in self.browse(cr, uid, ids, context=context):
            order_line_ids += [po_line.id for po_line in order.order_line]
        if order_line_ids:
            line.write(cr, uid, order_line_ids, {'state': status}, context=context)
        if order_line_ids and status == 'cancel':
            procs = proc_obj.search(cr, uid, [('purchase_line_id', 'in', order_line_ids)], context=context)
            if procs:
                proc_obj.write(cr, uid, procs, {'state': 'exception'}, context=context)
        return True

    def button_dummy(self, cr, uid, ids, context=None):
        return True

    def onchange_pricelist(self, cr, uid, ids, pricelist_id, context=None):
        if not pricelist_id:
            return {}
        return {'value': {'currency_id': self.pool.get('product.pricelist').browse(cr, uid, pricelist_id, context=context).currency_id.id}}

    #Destination address is used when dropshipping
    def onchange_dest_address_id(self, cr, uid, ids, address_id, context=None):
        if not address_id:
            return {}
        address = self.pool.get('res.partner')
        values = {}
        supplier = address.browse(cr, uid, address_id, context=context)
        if supplier:
            location_id = supplier.property_stock_customer.id
            values.update({'location_id': location_id})
        return {'value':values}

    def onchange_picking_type_id(self, cr, uid, ids, picking_type_id, context=None):
        value = {}
        if picking_type_id:
            picktype = self.pool.get("stock.picking.type").browse(cr, uid, picking_type_id, context=context)
            if picktype.default_location_dest_id:
                value.update({'location_id': picktype.default_location_dest_id.id, 'related_usage': picktype.default_location_dest_id.usage})
            value.update({'related_location_id': picktype.default_location_dest_id.id})
        return {'value': value}

    def onchange_partner_id(self, cr, uid, ids, partner_id, context=None):
        partner = self.pool.get('res.partner')
        if not partner_id:
            return {'value': {
                'fiscal_position': False,
                'payment_term_id': False,
                }}
        supplier_address = partner.address_get(cr, uid, [partner_id], ['default'], context=context)
        supplier = partner.browse(cr, uid, partner_id, context=context)
        return {'value': {
            'pricelist_id': supplier.property_product_pricelist_purchase.id,
            'fiscal_position': supplier.property_account_position and supplier.property_account_position.id or False,
            'payment_term_id': supplier.property_supplier_payment_term.id or False,
            }}

    def invoice_open(self, cr, uid, ids, context=None):
        mod_obj = self.pool.get('ir.model.data')
        act_obj = self.pool.get('ir.actions.act_window')

        result = mod_obj.get_object_reference(cr, uid, 'account', 'action_invoice_tree2')
        id = result and result[1] or False
        result = act_obj.read(cr, uid, [id], context=context)[0]
        inv_ids = []
        for po in self.browse(cr, uid, ids, context=context):
            inv_ids+= [invoice.id for invoice in po.invoice_ids]
        if not inv_ids:
            raise UserError(_('Please create Invoices.'))
        result['domain'] = [('id', 'in', inv_ids)]

    def view_invoice(self, cr, uid, ids, context=None):
        '''
        This function returns an action that display existing invoices of given sales order ids. It can either be a in a list or in a form view, if there is only one invoice to show.
        '''
        context = dict(context or {})
        mod_obj = self.pool.get('ir.model.data')
        wizard_obj = self.pool.get('purchase.order.line_invoice')
        #compute the number of invoices to display
        inv_ids = []
        for po in self.browse(cr, uid, ids, context=context):
            if po.invoice_method == 'manual':
                if not po.invoice_ids:
                    context.update({'active_ids' :  [line.id for line in po.order_line]})
                    wizard_obj.makeInvoices(cr, uid, [], context=context)

        for po in self.browse(cr, uid, ids, context=context):
            inv_ids+= [invoice.id for invoice in po.invoice_ids]
        res = mod_obj.get_object_reference(cr, uid, 'account', 'invoice_supplier_form')
        res_id = res and res[1] or False

        return {
            'name': _('Supplier Invoices'),
            'view_type': 'form',
            'view_mode': 'form',
            'view_id': [res_id],
            'res_model': 'account.invoice',
            'context': "{'type':'in_invoice', 'journal_type': 'purchase'}",
            'type': 'ir.actions.act_window',
            'nodestroy': True,
            'target': 'current',
            'res_id': inv_ids and inv_ids[0] or False,
        }

    def view_picking(self, cr, uid, ids, context=None):
        '''
        This function returns an action that display existing picking orders of given purchase order ids.
        '''
        if context is None:
            context = {}
        mod_obj = self.pool.get('ir.model.data')
        dummy, action_id = tuple(mod_obj.get_object_reference(cr, uid, 'stock', 'action_picking_tree'))
        action = self.pool.get('ir.actions.act_window').read(cr, uid, action_id, context=context)

        pick_ids = []
        for po in self.browse(cr, uid, ids, context=context):
            pick_ids += [picking.id for picking in po.picking_ids]

        #override the context to get rid of the default filtering on picking type
        action['context'] = {}
        #choose the view_mode accordingly
        if len(pick_ids) > 1:
            action['domain'] = "[('id','in',[" + ','.join(map(str, pick_ids)) + "])]"
        else:
            res = mod_obj.get_object_reference(cr, uid, 'stock', 'view_picking_form')
            action['views'] = [(res and res[1] or False, 'form')]
            action['res_id'] = pick_ids and pick_ids[0] or False
        return action


    def wkf_approve_order(self, cr, uid, ids, context=None):
        self.write(cr, uid, ids, {'state': 'approved', 'date_approve': fields.date.context_today(self,cr,uid,context=context)})
        return True

    def wkf_bid_received(self, cr, uid, ids, context=None):
        return self.write(cr, uid, ids, {'state':'bid', 'bid_date': fields.date.context_today(self,cr,uid,context=context)})

    def wkf_send_rfq(self, cr, uid, ids, context=None):
        '''
        This function opens a window to compose an email, with the edi purchase template message loaded by default
        '''
        if not context:
            context= {}
        ir_model_data = self.pool.get('ir.model.data')
        try:
            if context.get('send_rfq', False):
                template_id = ir_model_data.get_object_reference(cr, uid, 'purchase', 'email_template_edi_purchase')[1]
            else:
                template_id = ir_model_data.get_object_reference(cr, uid, 'purchase', 'email_template_edi_purchase_done')[1]
        except ValueError:
            template_id = False
        try:
            compose_form_id = ir_model_data.get_object_reference(cr, uid, 'mail', 'email_compose_message_wizard_form')[1]
        except ValueError:
            compose_form_id = False 
        ctx = dict(context)
        ctx.update({
            'default_model': 'purchase.order',
            'default_res_id': ids[0],
            'default_use_template': bool(template_id),
            'default_template_id': template_id,
            'default_composition_mode': 'comment',
        })
        return {
            'name': _('Compose Email'),
            'type': 'ir.actions.act_window',
            'view_type': 'form',
            'view_mode': 'form',
            'res_model': 'mail.compose.message',
            'views': [(compose_form_id, 'form')],
            'view_id': compose_form_id,
            'target': 'new',
            'context': ctx,
        }

    def print_quotation(self, cr, uid, ids, context=None):
        '''
        This function prints the request for quotation and mark it as sent, so that we can see more easily the next step of the workflow
        '''
        assert len(ids) == 1, 'This option should only be used for a single id at a time'
        self.signal_workflow(cr, uid, ids, 'send_rfq')
        return self.pool['report'].get_action(cr, uid, ids, 'purchase.report_purchasequotation', context=context)

    def wkf_confirm_order(self, cr, uid, ids, context=None):
        todo = []
        for po in self.browse(cr, uid, ids, context=context):
            if not po.order_line:
<<<<<<< HEAD
                raise UserError(_('You cannot confirm a purchase order without any purchase order line.'))
            if po.invoice_method == 'picking' and po.has_non_stockable_item is True:
=======
                raise osv.except_osv(_('Error!'),_('You cannot confirm a purchase order without any purchase order line.'))
            if po.invoice_method == 'picking' and not any([l.product_id and l.product_id.type in ('product', 'consu') for l in po.order_line]):
>>>>>>> c0496ed0
                raise osv.except_osv(
                    _('Error!'),
                    _("You cannot confirm a purchase order with Invoice Control Method 'Based on incoming shipments' that doesn't contain any stockable item."))
            for line in po.order_line:
                if line.state=='draft':
                    todo.append(line.id)        
        self.pool.get('purchase.order.line').action_confirm(cr, uid, todo, context)
        for id in ids:
            self.write(cr, uid, [id], {'state' : 'confirmed', 'validator' : uid})
        return True

    def _choose_account_from_po_line(self, cr, uid, po_line, context=None):
        fiscal_obj = self.pool.get('account.fiscal.position')
        property_obj = self.pool.get('ir.property')
        if po_line.product_id:
            acc_id = po_line.product_id.property_account_expense.id
            if not acc_id:
                acc_id = po_line.product_id.categ_id.property_account_expense_categ.id
            if not acc_id:
                raise UserError(_('Define an expense account for this product: "%s" (id:%d).') % (po_line.product_id.name, po_line.product_id.id,))
        else:
            acc_id = property_obj.get(cr, uid, 'property_account_expense_categ', 'product.category', context=context).id
        fpos = po_line.order_id.fiscal_position or False
        return fiscal_obj.map_account(cr, uid, fpos, acc_id)

    def _prepare_inv_line(self, cr, uid, account_id, order_line, context=None):
        """Collects require data from purchase order line that is used to create invoice line
        for that purchase order line
        :param account_id: Expense account of the product of PO line if any.
        :param browse_record order_line: Purchase order line browse record
        :return: Value for fields of invoice lines.
        :rtype: dict
        """
        return {
            'name': order_line.name,
            'account_id': account_id,
            'price_unit': order_line.price_unit or 0.0,
            'quantity': order_line.product_qty,
            'product_id': order_line.product_id.id or False,
            'uos_id': order_line.product_uom.id or False,
            'invoice_line_tax_id': [(6, 0, [x.id for x in order_line.taxes_id])],
            'account_analytic_id': order_line.account_analytic_id.id or False,
            'purchase_line_id': order_line.id,
        }

    def _prepare_invoice(self, cr, uid, order, line_ids, context=None):
        """Prepare the dict of values to create the new invoice for a
           purchase order. This method may be overridden to implement custom
           invoice generation (making sure to call super() to establish
           a clean extension chain).

           :param browse_record order: purchase.order record to invoice
           :param list(int) line_ids: list of invoice line IDs that must be
                                      attached to the invoice
           :return: dict of value to create() the invoice
        """
        journal_ids = self.pool['account.journal'].search(
                            cr, uid, [('type', '=', 'purchase'),
                                      ('company_id', '=', order.company_id.id)],
                            limit=1)
        if not journal_ids:
            raise UserError(_('Define purchase journal for this company: "%s" (id:%d).') % (order.company_id.name, order.company_id.id))
        return {
            'name': order.partner_ref or order.name,
            'reference': order.partner_ref or order.name,
            'account_id': order.partner_id.property_account_payable.id,
            'type': 'in_invoice',
            'partner_id': order.partner_id.id,
            'currency_id': order.currency_id.id,
            'journal_id': len(journal_ids) and journal_ids[0] or False,
            'invoice_line': [(6, 0, line_ids)],
            'origin': order.name,
            'fiscal_position': order.fiscal_position.id or False,
            'payment_term': order.payment_term_id.id or False,
            'company_id': order.company_id.id,
        }

    def action_cancel_draft(self, cr, uid, ids, context=None):
        if not len(ids):
            return False
        self.write(cr, uid, ids, {'state':'draft','shipped':0})
        self.set_order_line_status(cr, uid, ids, 'draft', context=context)
        for p_id in ids:
            # Deleting the existing instance of workflow for PO
            self.delete_workflow(cr, uid, [p_id]) # TODO is it necessary to interleave the calls?
            self.create_workflow(cr, uid, [p_id])
        return True

    def wkf_po_done(self, cr, uid, ids, context=None):
        self.write(cr, uid, ids, {'state': 'done'}, context=context)
        self.set_order_line_status(cr, uid, ids, 'done', context=context)

    def action_invoice_create(self, cr, uid, ids, context=None):
        """Generates invoice for given ids of purchase orders and links that invoice ID to purchase order.
        :param ids: list of ids of purchase orders.
        :return: ID of created invoice.
        :rtype: int
        """
        context = dict(context or {})
        
        inv_obj = self.pool.get('account.invoice')
        inv_line_obj = self.pool.get('account.invoice.line')

        res = False
        uid_company_id = self.pool.get('res.users').browse(cr, uid, uid, context=context).company_id.id
        for order in self.browse(cr, uid, ids, context=context):
            context.pop('force_company', None)
            if order.company_id.id != uid_company_id:
                #if the company of the document is different than the current user company, force the company in the context
                #then re-do a browse to read the property fields for the good company.
                context['force_company'] = order.company_id.id
                order = self.browse(cr, uid, order.id, context=context)
            
            # generate invoice line correspond to PO line and link that to created invoice (inv_id) and PO line
            inv_lines = []
            for po_line in order.order_line:
                acc_id = self._choose_account_from_po_line(cr, uid, po_line, context=context)
                inv_line_data = self._prepare_inv_line(cr, uid, acc_id, po_line, context=context)
                inv_line_id = inv_line_obj.create(cr, uid, inv_line_data, context=context)
                inv_lines.append(inv_line_id)
                po_line.write({'invoice_lines': [(4, inv_line_id)]})

            # get invoice data and create invoice
            inv_data = self._prepare_invoice(cr, uid, order, inv_lines, context=context)
            inv_id = inv_obj.create(cr, uid, inv_data, context=context)

            # compute the invoice
            inv_obj.button_compute(cr, uid, [inv_id], context=context, set_total=True)

            # Link this new invoice to related purchase order
            order.write({'invoice_ids': [(4, inv_id)]})
            res = inv_id
        return res

    def invoice_done(self, cr, uid, ids, context=None):
        self.write(cr, uid, ids, {'state': 'approved'}, context=context)
        return True

    def has_stockable_product(self, cr, uid, ids, *args):
        for order in self.browse(cr, uid, ids):
            for order_line in order.order_line:
                if order_line.product_id and order_line.product_id.type in ('product', 'consu'):
                    return True
        return False

    def wkf_action_cancel(self, cr, uid, ids, context=None):
        self.write(cr, uid, ids, {'state': 'cancel'}, context=context)
        self.set_order_line_status(cr, uid, ids, 'cancel', context=context)

    def action_cancel(self, cr, uid, ids, context=None):
        for purchase in self.browse(cr, uid, ids, context=context):
            for pick in purchase.picking_ids:
                for move in pick.move_lines:
                    if pick.state == 'done':
                        raise UserError(_('Unable to cancel the purchase order %s.') % (purchase.name) + _('You have already received some goods for it.  '))
            self.pool.get('stock.picking').action_cancel(cr, uid, [x.id for x in purchase.picking_ids if x.state != 'cancel'], context=context)
            for inv in purchase.invoice_ids:
                if inv and inv.state not in ('cancel', 'draft'):
                    raise UserError(_("Unable to cancel this purchase order.") + " " + _("You must first cancel all invoices related to this purchase order."))
            self.pool.get('account.invoice') \
                .signal_workflow(cr, uid, map(attrgetter('id'), purchase.invoice_ids), 'invoice_cancel')
        self.signal_workflow(cr, uid, ids, 'purchase_cancel')
        return True

    def _prepare_order_line_move(self, cr, uid, order, order_line, picking_id, group_id, context=None):
        ''' prepare the stock move data from the PO line. This function returns a list of dictionary ready to be used in stock.move's create()'''
        product_uom = self.pool.get('product.uom')
        price_unit = order_line.price_unit
        if order_line.product_uom.id != order_line.product_id.uom_id.id:
            price_unit *= order_line.product_uom.factor / order_line.product_id.uom_id.factor
        if order.currency_id.id != order.company_id.currency_id.id:
            #we don't round the price_unit, as we may want to store the standard price with more digits than allowed by the currency
            price_unit = self.pool.get('res.currency').compute(cr, uid, order.currency_id.id, order.company_id.currency_id.id, price_unit, round=False, context=context)
        res = []
        move_template = {
            'name': order_line.name or '',
            'product_id': order_line.product_id.id,
            'product_uom': order_line.product_uom.id,
            'product_uos': order_line.product_uom.id,
            'date': order.date_order,
            'date_expected': order_line.date_planned,
            'location_id': order.partner_id.property_stock_supplier.id,
            'location_dest_id': order.location_id.id,
            'picking_id': picking_id,
            'partner_id': order.dest_address_id.id,
            'move_dest_id': False,
            'state': 'draft',
            'purchase_line_id': order_line.id,
            'company_id': order.company_id.id,
            'price_unit': price_unit,
            'picking_type_id': order.picking_type_id.id,
            'group_id': group_id,
            'procurement_id': False,
            'origin': order.name,
            'route_ids': order.picking_type_id.warehouse_id and [(6, 0, [x.id for x in order.picking_type_id.warehouse_id.route_ids])] or [],
            'warehouse_id':order.picking_type_id.warehouse_id.id,
            'invoice_state': order.invoice_method == 'picking' and '2binvoiced' or 'none',
        }

        diff_quantity = order_line.product_qty
        for procurement in order_line.procurement_ids:
            procurement_qty = product_uom._compute_qty(cr, uid, procurement.product_uom.id, procurement.product_qty, to_uom_id=order_line.product_uom.id)
            tmp = move_template.copy()
            tmp.update({
                'product_uom_qty': min(procurement_qty, diff_quantity),
                'product_uos_qty': min(procurement_qty, diff_quantity),
                'move_dest_id': procurement.move_dest_id.id,  #move destination is same as procurement destination
                'procurement_id': procurement.id,
                'invoice_state': procurement.rule_id.invoice_state or (procurement.location_id and procurement.location_id.usage == 'customer' and procurement.invoice_state=='2binvoiced' and '2binvoiced') or (order.invoice_method == 'picking' and '2binvoiced') or 'none', #dropship case takes from sale
                'propagate': procurement.rule_id.propagate,
            })
            diff_quantity -= min(procurement_qty, diff_quantity)
            res.append(tmp)
        #if the order line has a bigger quantity than the procurement it was for (manually changed or minimal quantity), then
        #split the future stock move in two because the route followed may be different.
        if float_compare(diff_quantity, 0.0, precision_rounding=order_line.product_uom.rounding) > 0:
            move_template['product_uom_qty'] = diff_quantity
            move_template['product_uos_qty'] = diff_quantity
            res.append(move_template)
        return res

    def _create_stock_moves(self, cr, uid, order, order_lines, picking_id=False, context=None):
        """Creates appropriate stock moves for given order lines, whose can optionally create a
        picking if none is given or no suitable is found, then confirms the moves, makes them
        available, and confirms the pickings.

        If ``picking_id`` is provided, the stock moves will be added to it, otherwise a standard
        incoming picking will be created to wrap the stock moves (default behavior of the stock.move)

        Modules that wish to customize the procurements or partition the stock moves over
        multiple stock pickings may override this method and call ``super()`` with
        different subsets of ``order_lines`` and/or preset ``picking_id`` values.

        :param browse_record order: purchase order to which the order lines belong
        :param list(browse_record) order_lines: purchase order line records for which picking
                                                and moves should be created.
        :param int picking_id: optional ID of a stock picking to which the created stock moves
                               will be added. A new picking will be created if omitted.
        :return: None
        """
        stock_move = self.pool.get('stock.move')
        todo_moves = []
        if order.group_id:
            new_group = order.group_id.id
        else:
            new_group = self.pool.get("procurement.group").create(cr, uid, {'name': order.name, 'partner_id': order.partner_id.id}, context=context)

        for order_line in order_lines:
            if not order_line.product_id:
                continue

            if order_line.product_id.type in ('product', 'consu'):
                for vals in self._prepare_order_line_move(cr, uid, order, order_line, picking_id, new_group, context=context):
                    move = stock_move.create(cr, uid, vals, context=context)
                    todo_moves.append(move)

        todo_moves = stock_move.action_confirm(cr, uid, todo_moves)
        stock_move.force_assign(cr, uid, todo_moves)

    def test_moves_done(self, cr, uid, ids, context=None):
        '''PO is done at the delivery side if all the incoming shipments are done'''
        for purchase in self.browse(cr, uid, ids, context=context):
            for picking in purchase.picking_ids:
                if picking.state != 'done':
                    return False
        return True

    def test_moves_except(self, cr, uid, ids, context=None):
        ''' PO is in exception at the delivery side if one of the picking is canceled
            and the other pickings are completed (done or canceled)
        '''
        at_least_one_canceled = False
        alldoneorcancel = True
        for purchase in self.browse(cr, uid, ids, context=context):
            for picking in purchase.picking_ids:
                if picking.state == 'cancel':
                    at_least_one_canceled = True
                if picking.state not in ['done', 'cancel']:
                    alldoneorcancel = False
        return at_least_one_canceled and alldoneorcancel

    def move_lines_get(self, cr, uid, ids, *args):
        res = []
        for order in self.browse(cr, uid, ids, context={}):
            for line in order.order_line:
                res += [x.id for x in line.move_ids]
        return res

    def action_picking_create(self, cr, uid, ids, context=None):
        for order in self.browse(cr, uid, ids):
            picking_vals = {
                'picking_type_id': order.picking_type_id.id,
                'partner_id': order.partner_id.id,
                'date': max([l.date_planned for l in order.order_line]),
                'origin': order.name
            }
            picking_id = self.pool.get('stock.picking').create(cr, uid, picking_vals, context=context)
            self._create_stock_moves(cr, uid, order, order.order_line, picking_id, context=context)

    def picking_done(self, cr, uid, ids, context=None):
        self.write(cr, uid, ids, {'shipped':1,'state':'approved'}, context=context)
        # Do check on related procurements:
        proc_obj = self.pool.get("procurement.order")
        po_lines = []
        for po in self.browse(cr, uid, ids, context=context):
            po_lines += [x.id for x in po.order_line]
        if po_lines:
            procs = proc_obj.search(cr, uid, [('purchase_line_id', 'in', po_lines)], context=context)
            if procs:
                proc_obj.check(cr, uid, procs, context=context)
        for id in ids:
            self.message_post(cr, uid, id, body=_("Products received"), context=context)
        return True

    def do_merge(self, cr, uid, ids, context=None):
        """
        To merge similar type of purchase orders.
        Orders will only be merged if:
        * Purchase Orders are in draft
        * Purchase Orders belong to the same partner
        * Purchase Orders are have same stock location, same pricelist
        Lines will only be merged if:
        * Order lines are exactly the same except for the quantity and unit

         @param self: The object pointer.
         @param cr: A database cursor
         @param uid: ID of the user currently logged in
         @param ids: the ID or list of IDs
         @param context: A standard dictionary

         @return: new purchase order id

        """
        #TOFIX: merged order line should be unlink
        def make_key(br, fields):
            list_key = []
            for field in fields:
                field_val = getattr(br, field)
                if field in ('product_id', 'account_analytic_id'):
                    if not field_val:
                        field_val = False
                if isinstance(field_val, browse_record):
                    field_val = field_val.id
                elif isinstance(field_val, browse_null):
                    field_val = False
                elif isinstance(field_val, browse_record_list):
                    field_val = ((6, 0, tuple([v.id for v in field_val])),)
                list_key.append((field, field_val))
            list_key.sort()
            return tuple(list_key)

        context = dict(context or {})

        # Compute what the new orders should contain
        new_orders = {}

        order_lines_to_move = []
        for porder in [order for order in self.browse(cr, uid, ids, context=context) if order.state == 'draft']:
            order_key = make_key(porder, ('partner_id', 'location_id', 'pricelist_id'))
            new_order = new_orders.setdefault(order_key, ({}, []))
            new_order[1].append(porder.id)
            order_infos = new_order[0]

            if not order_infos:
                order_infos.update({
                    'origin': porder.origin,
                    'date_order': porder.date_order,
                    'partner_id': porder.partner_id.id,
                    'dest_address_id': porder.dest_address_id.id,
                    'picking_type_id': porder.picking_type_id.id,
                    'location_id': porder.location_id.id,
                    'pricelist_id': porder.pricelist_id.id,
                    'state': 'draft',
                    'order_line': {},
                    'notes': '%s' % (porder.notes or '',),
                    'fiscal_position': porder.fiscal_position and porder.fiscal_position.id or False,
                })
            else:
                if porder.date_order < order_infos['date_order']:
                    order_infos['date_order'] = porder.date_order
                if porder.notes:
                    order_infos['notes'] = (order_infos['notes'] or '') + ('\n%s' % (porder.notes,))
                if porder.origin:
                    order_infos['origin'] = (order_infos['origin'] or '') + ' ' + porder.origin

            for order_line in porder.order_line:
                order_lines_to_move += [order_line.id]

        allorders = []
        orders_info = {}
        for order_key, (order_data, old_ids) in new_orders.iteritems():
            # skip merges with only one order
            if len(old_ids) < 2:
                allorders += (old_ids or [])
                continue

            # cleanup order line data
            for key, value in order_data['order_line'].iteritems():
                del value['uom_factor']
                value.update(dict(key))
            order_data['order_line'] = [(6, 0, order_lines_to_move)]

            # create the new order
            context.update({'mail_create_nolog': True})
            neworder_id = self.create(cr, uid, order_data)
            self.message_post(cr, uid, [neworder_id], body=_("RFQ created"), context=context)
            orders_info.update({neworder_id: old_ids})
            allorders.append(neworder_id)

            # make triggers pointing to the old orders point to the new order
            for old_id in old_ids:
                self.redirect_workflow(cr, uid, [(old_id, neworder_id)])
                self.signal_workflow(cr, uid, [old_id], 'purchase_cancel')

        return orders_info


class purchase_order_line(osv.osv):
    def _amount_line(self, cr, uid, ids, prop, arg, context=None):
        res = {}
        cur_obj=self.pool.get('res.currency')
        tax_obj = self.pool.get('account.tax')
        for line in self.browse(cr, uid, ids, context=context):
            taxes = tax_obj.compute_all(cr, uid, line.taxes_id, line.price_unit, line.product_qty, line.product_id, line.order_id.partner_id)
            cur = line.order_id.pricelist_id.currency_id
            res[line.id] = cur_obj.round(cr, uid, cur, taxes['total'])
        return res

    def _get_uom_id(self, cr, uid, context=None):
        try:
            proxy = self.pool.get('ir.model.data')
            result = proxy.get_object_reference(cr, uid, 'product', 'product_uom_unit')
            return result[1]
        except Exception, ex:
            return False

    _columns = {
        'name': fields.text('Description', required=True),
        'product_qty': fields.float('Quantity', digits_compute=dp.get_precision('Product Unit of Measure'), required=True),
        'date_planned': fields.datetime('Scheduled Date', required=True, select=True),
        'taxes_id': fields.many2many('account.tax', 'purchase_order_taxe', 'ord_id', 'tax_id', 'Taxes'),
        'product_uom': fields.many2one('product.uom', 'Product Unit of Measure', required=True),
        'product_id': fields.many2one('product.product', 'Product', domain=[('purchase_ok','=',True)], change_default=True),
        'move_ids': fields.one2many('stock.move', 'purchase_line_id', 'Reservation', readonly=True, ondelete='set null'),
        'price_unit': fields.float('Unit Price', required=True, digits_compute= dp.get_precision('Product Price')),
        'price_subtotal': fields.function(_amount_line, string='Subtotal', digits_compute= dp.get_precision('Account')),
        'order_id': fields.many2one('purchase.order', 'Order Reference', select=True, required=True, ondelete='cascade'),
        'account_analytic_id':fields.many2one('account.analytic.account', 'Analytic Account',),
        'company_id': fields.related('order_id','company_id',type='many2one',relation='res.company',string='Company', store=True, readonly=True),
        'state': fields.selection([('draft', 'Draft'), ('confirmed', 'Confirmed'), ('done', 'Done'), ('cancel', 'Cancelled')],
                                  'Status', required=True, readonly=True, copy=False,
                                  help=' * The \'Draft\' status is set automatically when purchase order in draft status. \
                                       \n* The \'Confirmed\' status is set automatically as confirm when purchase order in confirm status. \
                                       \n* The \'Done\' status is set automatically when purchase order is set as done. \
                                       \n* The \'Cancelled\' status is set automatically when user cancel purchase order.'),
        'invoice_lines': fields.many2many('account.invoice.line', 'purchase_order_line_invoice_rel',
                                          'order_line_id', 'invoice_id', 'Invoice Lines',
                                          readonly=True, copy=False),
        'invoiced': fields.boolean('Invoiced', readonly=True, copy=False),
        'partner_id': fields.related('order_id', 'partner_id', string='Partner', readonly=True, type="many2one", relation="res.partner", store=True),
        'date_order': fields.related('order_id', 'date_order', string='Order Date', readonly=True, type="datetime"),
        'procurement_ids': fields.one2many('procurement.order', 'purchase_line_id', string='Associated procurements'),
    }
    _defaults = {
        'product_uom' : _get_uom_id,
        'product_qty': lambda *a: 1.0,
        'state': lambda *args: 'draft',
        'invoiced': lambda *a: 0,
    }
    _table = 'purchase_order_line'
    _name = 'purchase.order.line'
    _description = 'Purchase Order Line'

    def unlink(self, cr, uid, ids, context=None):
        for line in self.browse(cr, uid, ids, context=context):
            if line.state not in ['draft', 'cancel']:
                raise UserError(_('Cannot delete a purchase order line which is in state \'%s\'.') %(line.state,))
        procurement_obj = self.pool.get('procurement.order')
        procurement_ids_to_cancel = procurement_obj.search(cr, uid, [('purchase_line_id', 'in', ids)], context=context)
        if procurement_ids_to_cancel:
            self.pool['procurement.order'].cancel(cr, uid, procurement_ids_to_cancel)
        return super(purchase_order_line, self).unlink(cr, uid, ids, context=context)

    def onchange_product_uom(self, cr, uid, ids, pricelist_id, product_id, qty, uom_id,
            partner_id, date_order=False, fiscal_position_id=False, date_planned=False,
            name=False, price_unit=False, state='draft', context=None):
        """
        onchange handler of product_uom.
        """
        if context is None:
            context = {}
        if not uom_id:
            return {'value': {'price_unit': price_unit or 0.0, 'name': name or '', 'product_uom' : uom_id or False}}
        context = dict(context, purchase_uom_check=True)
        return self.onchange_product_id(cr, uid, ids, pricelist_id, product_id, qty, uom_id,
            partner_id, date_order=date_order, fiscal_position_id=fiscal_position_id, date_planned=date_planned,
            name=name, price_unit=price_unit, state=state, replace=False, context=context)

    def _get_date_planned(self, cr, uid, supplier_info, date_order_str, context=None):
        """Return the datetime value to use as Schedule Date (``date_planned``) for
           PO Lines that correspond to the given product.supplierinfo,
           when ordered at `date_order_str`.

           :param browse_record | False supplier_info: product.supplierinfo, used to
               determine delivery delay (if False, default delay = 0)
           :param str date_order_str: date of order field, as a string in
               DEFAULT_SERVER_DATETIME_FORMAT
           :rtype: datetime
           :return: desired Schedule Date for the PO line
        """
        supplier_delay = int(supplier_info.delay) if supplier_info else 0
        return datetime.strptime(date_order_str, DEFAULT_SERVER_DATETIME_FORMAT) + relativedelta(days=supplier_delay)

    def action_cancel(self, cr, uid, ids, context=None):
        self.write(cr, uid, ids, {'state': 'cancel'}, context=context)
        # We will group by PO first, so we do the check only once for each PO
        purchase_orders = list(set([x.order_id for x in self.browse(cr, uid, ids, context=context)]))
        for purchase in purchase_orders:
            if all([l.state == 'cancel' for l in purchase.order_line]):
                self.pool.get('purchase.order').action_cancel(cr, uid, [purchase.id], context=context)

    def _check_product_uom_group(self, cr, uid, context=None):
        group_uom = self.pool.get('ir.model.data').get_object(cr, uid, 'product', 'group_uom')
        res = [user for user in group_uom.users if user.id == uid]
        return len(res) and True or False

    def onchange_product_id(self, cr, uid, ids, pricelist_id, product_id, qty, uom_id,
            partner_id, date_order=False, fiscal_position_id=False, date_planned=False,
            name=False, price_unit=False, state='draft', replace=True, context=None):
        """
        onchange handler of product_id.
        """
        if context is None:
            context = {}

        res = {'value': {'price_unit': price_unit or 0.0, 'name': name or '', 'product_uom' : uom_id or False}}
        if not product_id:
            return res

        product_product = self.pool.get('product.product')
        product_uom = self.pool.get('product.uom')
        res_partner = self.pool.get('res.partner')
        product_pricelist = self.pool.get('product.pricelist')
        account_fiscal_position = self.pool.get('account.fiscal.position')
        account_tax = self.pool.get('account.tax')

        # - check for the presence of partner_id and pricelist_id
        #if not partner_id:
        #    raise UserError(_('Select a partner in purchase order to choose a product.'))
        #if not pricelist_id:
        #    raise UserError(_('Select a price list in the purchase order form before choosing a product.'))

        # - determine name and notes based on product in partner lang.
        context_partner = context.copy()
        if partner_id:
            lang = res_partner.browse(cr, uid, partner_id).lang
            context_partner.update( {'lang': lang, 'partner_id': partner_id} )
        product = product_product.browse(cr, uid, product_id, context=context_partner)
        if replace:
            #call name_get() with partner in the context to eventually match name and description in the seller_ids field
            dummy, name = product_product.name_get(cr, uid, product_id, context=context_partner)[0]
            if product.description_purchase:
                name += '\n' + product.description_purchase
            res['value'].update({'name': name})

        # - set a domain on product_uom
        res['domain'] = {'product_uom': [('category_id','=',product.uom_id.category_id.id)]}

        # - check that uom and product uom belong to the same category
        product_uom_po_id = product.uom_po_id.id
        if not uom_id:
            uom_id = product_uom_po_id

        if product.uom_id.category_id.id != product_uom.browse(cr, uid, uom_id, context=context).category_id.id:
            if context.get('purchase_uom_check') and self._check_product_uom_group(cr, uid, context=context):
                res['warning'] = {'title': _('Warning!'), 'message': _('Selected Unit of Measure does not belong to the same category as the product Unit of Measure.')}
            uom_id = product_uom_po_id

        res['value'].update({'product_uom': uom_id})

        # - determine product_qty and date_planned based on seller info
        if not date_order:
            date_order = fields.datetime.now()


        supplierinfo = False
        precision = self.pool.get('decimal.precision').precision_get(cr, uid, 'Product Unit of Measure')
        for supplier in product.seller_ids:
            if partner_id and (supplier.name.id == partner_id):
                supplierinfo = supplier
                if supplierinfo.product_uom.id != uom_id:
                    res['warning'] = {'title': _('Warning!'), 'message': _('The selected supplier only sells this product by %s') % supplierinfo.product_uom.name }
                min_qty = product_uom._compute_qty(cr, uid, supplierinfo.product_uom.id, supplierinfo.min_qty, to_uom_id=uom_id)
                if float_compare(min_qty , qty, precision_digits=precision) == 1: # If the supplier quantity is greater than entered from user, set minimal.
                    if qty:
                        res['warning'] = {'title': _('Warning!'), 'message': _('The selected supplier has a minimal quantity set to %s %s, you should not purchase less.') % (supplierinfo.min_qty, supplierinfo.product_uom.name)}
                    qty = min_qty
        dt = self._get_date_planned(cr, uid, supplierinfo, date_order, context=context).strftime(DEFAULT_SERVER_DATETIME_FORMAT)
        qty = qty or 1.0
        res['value'].update({'date_planned': date_planned or dt})
        if qty:
            res['value'].update({'product_qty': qty})

        price = price_unit
        if price_unit is False or price_unit is None:
            # - determine price_unit and taxes_id
            if pricelist_id:
                date_order_str = datetime.strptime(date_order, DEFAULT_SERVER_DATETIME_FORMAT).strftime(DEFAULT_SERVER_DATE_FORMAT)
                price = product_pricelist.price_get(cr, uid, [pricelist_id],
                        product.id, qty or 1.0, partner_id or False, {'uom': uom_id, 'date': date_order_str})[pricelist_id]
            else:
                price = product.standard_price

        taxes = account_tax.browse(cr, uid, map(lambda x: x.id, product.supplier_taxes_id))
        fpos = fiscal_position_id and account_fiscal_position.browse(cr, uid, fiscal_position_id, context=context) or False
        taxes_ids = account_fiscal_position.map_tax(cr, uid, fpos, taxes)
        res['value'].update({'price_unit': price, 'taxes_id': taxes_ids})

        return res

    product_id_change = onchange_product_id
    product_uom_change = onchange_product_uom 

    def action_confirm(self, cr, uid, ids, context=None):
        self.write(cr, uid, ids, {'state': 'confirmed'}, context=context)
        return True


class procurement_rule(osv.osv):
    _inherit = 'procurement.rule'

    def _get_action(self, cr, uid, context=None):
        return [('buy', _('Buy'))] + super(procurement_rule, self)._get_action(cr, uid, context=context)


class procurement_order(osv.osv):
    _inherit = 'procurement.order'
    _columns = {
        'purchase_line_id': fields.many2one('purchase.order.line', 'Purchase Order Line'),
        'purchase_id': fields.related('purchase_line_id', 'order_id', type='many2one', relation='purchase.order', string='Purchase Order'),
    }

    def propagate_cancels(self, cr, uid, ids, context=None):
        purchase_line_obj = self.pool.get('purchase.order.line')
        lines_to_cancel = []
        uom_obj = self.pool.get("product.uom")
        for procurement in self.browse(cr, uid, ids, context=context):
            if procurement.rule_id.action == 'buy' and procurement.purchase_line_id:
                uom = procurement.purchase_line_id.product_uom
                product_qty = uom_obj._compute_qty_obj(cr, uid, procurement.product_uom, procurement.product_qty, uom, context=context)
                if procurement.purchase_line_id.state not in ('draft', 'cancel'):
                    raise UserError(
                        _('Can not cancel this procurement like this as the related purchase order has been confirmed already.  Please cancel the purchase order first. '))
                if float_compare(procurement.purchase_line_id.product_qty, product_qty, 0, precision_rounding=uom.rounding) > 0:
                    purchase_line_obj.write(cr, uid, [procurement.purchase_line_id.id], {'product_qty': procurement.purchase_line_id.product_qty - product_qty}, context=context)
                else:
                    if procurement.purchase_line_id.id not in lines_to_cancel:
                        lines_to_cancel += [procurement.purchase_line_id.id]
        if lines_to_cancel:
            purchase_line_obj.action_cancel(cr, uid, lines_to_cancel, context=context)
        return super(procurement_order, self).propagate_cancels(cr, uid, ids, context=context)

    def _run(self, cr, uid, procurement, context=None):
        if procurement.rule_id and procurement.rule_id.action == 'buy':
            #make a purchase order for the procurement
            return self.make_po(cr, uid, [procurement.id], context=context)[procurement.id]
        return super(procurement_order, self)._run(cr, uid, procurement, context=context)

    #TODO: Autocommit needed?
    def run(self, cr, uid, ids, autocommit=False, context=None):
        procs = self.browse(cr, uid, ids, context=context)
        to_assign = [x for x in procs if x.state not in ('running', 'done')]
        self._assign_multi(cr, uid, to_assign, context=context)
        buy_ids = [x.id for x in to_assign if x.rule_id and x.rule_id.action == 'buy']
        if buy_ids:
            result_dict = self.make_po(cr, uid, buy_ids, context=context)
            runnings = []
            exceptions = []
            for proc in result_dict.keys():
                if result_dict[proc]:
                    runnings += [proc]
                else:
                    exceptions += [proc]
            if runnings:
                self.write(cr, uid, runnings, {'state': 'running'}, context=context)
            if exceptions:
                self.write(cr, uid, exceptions, {'state': 'exception'}, context=context)
        set_others = set(ids) - set(buy_ids)
        return super(procurement_order, self).run(cr, uid, list(set_others), context=context)

    def _check(self, cr, uid, procurement, context=None):
        if procurement.purchase_line_id and procurement.purchase_line_id.order_id.shipped:  # TOCHECK: does it work for several deliveries?
            return True
        return super(procurement_order, self)._check(cr, uid, procurement, context=context)

    def _check_supplier_info(self, cr, uid, ids, context=None):
        ''' Check the supplier info field of a product and write an error message on the procurement if needed.
        Returns True if all needed information is there, False if some configuration mistake is detected.
        '''
        partner_obj = self.pool.get('res.partner')
        user = self.pool.get('res.users').browse(cr, uid, uid, context=context)
        for procurement in self.browse(cr, uid, ids, context=context):
            message = ''
            partner = procurement.product_id.seller_id #Taken Main Supplier of Product of Procurement.

            if not procurement.product_id.seller_ids:
                message = _('No supplier defined for this product !')
            elif not partner:
                message = _('No default supplier defined for this product')
            elif not partner_obj.address_get(cr, uid, [partner.id], ['delivery'])['delivery']:
                message = _('No address defined for the supplier')

            if message:
                if procurement.message != message:
                    cr.execute('update procurement_order set message=%s where id=%s', (message, procurement.id))
                return False

            if user.company_id and user.company_id.partner_id:
                if partner.id == user.company_id.partner_id.id:
                    raise UserError(_('The product "%s" has been defined with your company as reseller which seems to be a configuration error!' % procurement.product_id.name))

        return True

    def create_procurement_purchase_order(self, cr, uid, procurement, po_vals, line_vals, context=None):
        """Create the purchase order from the procurement, using
           the provided field values, after adding the given purchase
           order line in the purchase order.

           :params procurement: the procurement object generating the purchase order
           :params dict po_vals: field values for the new purchase order (the
                                 ``order_line`` field will be overwritten with one
                                 single line, as passed in ``line_vals``).
           :params dict line_vals: field values of the single purchase order line that
                                   the purchase order will contain.
           :return: id of the newly created purchase order
           :rtype: int
        """
        po_vals.update({'order_line': [(0,0,line_vals)]})
        return self.pool.get('purchase.order').create(cr, uid, po_vals, context=context)

    def _get_purchase_schedule_date(self, cr, uid, procurement, company, context=None):
        """Return the datetime value to use as Schedule Date (``date_planned``) for the
           Purchase Order Lines created to satisfy the given procurement.

           :param browse_record procurement: the procurement for which a PO will be created.
           :param browse_report company: the company to which the new PO will belong to.
           :rtype: datetime
           :return: the desired Schedule Date for the PO lines
        """
        procurement_date_planned = datetime.strptime(procurement.date_planned, DEFAULT_SERVER_DATETIME_FORMAT)
        schedule_date = (procurement_date_planned - relativedelta(days=company.po_lead))
        return schedule_date

    def _get_purchase_order_date(self, cr, uid, procurement, company, schedule_date, context=None):
        """Return the datetime value to use as Order Date (``date_order``) for the
           Purchase Order created to satisfy the given procurement.

           :param browse_record procurement: the procurement for which a PO will be created.
           :param browse_report company: the company to which the new PO will belong to.
           :param datetime schedule_date: desired Scheduled Date for the Purchase Order lines.
           :rtype: datetime
           :return: the desired Order Date for the PO
        """
        seller_delay = int(procurement.product_id.seller_delay)
        return schedule_date - relativedelta(days=seller_delay)

    def _get_product_supplier(self, cr, uid, procurement, context=None):
        ''' returns the main supplier of the procurement's product given as argument'''
        supplierinfo = self.pool['product.supplierinfo']
        company_supplier = supplierinfo.search(cr, uid,
            [('product_tmpl_id', '=', procurement.product_id.product_tmpl_id.id), ('company_id', '=', procurement.company_id.id)], limit=1, context=context)
        if company_supplier:
            return supplierinfo.browse(cr, uid, company_supplier[0], context=context).name
        return procurement.product_id.seller_id

    def _get_po_line_values_from_procs(self, cr, uid, procurements, partner, schedule_date, context=None):
        res = {}
        if context is None:
            context = {}
        uom_obj = self.pool.get('product.uom')
        pricelist_obj = self.pool.get('product.pricelist')
        prod_obj = self.pool.get('product.product')
        acc_pos_obj = self.pool.get('account.fiscal.position')

        pricelist_id = partner.property_product_pricelist_purchase.id
        prices_qty = []
        for procurement in procurements:
            seller_qty = procurement.product_id.seller_qty
            uom_id = procurement.product_id.uom_po_id.id
            qty = uom_obj._compute_qty(cr, uid, procurement.product_uom.id, procurement.product_qty, uom_id)
            if seller_qty:
                qty = max(qty, seller_qty)
            prices_qty += [(procurement.product_id, qty, partner)]
        prices = pricelist_obj.price_get_multi(cr, uid, [pricelist_id], prices_qty)

        #Passing partner_id to context for purchase order line integrity of Line name
        new_context = context.copy()
        new_context.update({'lang': partner.lang, 'partner_id': partner.id})
        names = prod_obj.name_get(cr, uid, [x.product_id.id for x in procurements], context=context)
        names_dict = {}
        for id, name in names:
            names_dict[id] = name
        for procurement in procurements:
            taxes_ids = procurement.product_id.supplier_taxes_id
            taxes = acc_pos_obj.map_tax(cr, uid, partner.property_account_position, taxes_ids)
            name = names_dict[procurement.product_id.id]
            if procurement.product_id.description_purchase:
                name += '\n' + procurement.product_id.description_purchase
            price = prices[procurement.product_id.id][pricelist_id]

            values = {
                'name': name,
                'product_qty': qty,
                'product_id': procurement.product_id.id,
                'product_uom': procurement.product_id.uom_po_id.id,
                'price_unit': price or 0.0,
                'date_planned': schedule_date.strftime(DEFAULT_SERVER_DATETIME_FORMAT),
                'taxes_id': [(6, 0, taxes)],
                'procurement_ids': [(4, procurement.id)]
                }
            res[procurement.id] = values
        return res

    def _get_grouping_dicts(self, cr, uid, ids, context=None):
        """
        It will group the procurements according to the pos they should go into.  That way, lines going to the same
        po, can be processed at once.
        Returns two dictionaries:
        add_purchase_dicts: key: po value: procs to add to the po
        create_purchase_dicts: key: values for proc to create (not that necessary as they are in procurement => TODO),
                                values: procs to add
        """
        po_obj = self.pool.get('purchase.order')
        # Regroup POs
        cr.execute("""
            SELECT psi.name, p.id, pr.id, pr.picking_type_id, p.location_id, p.partner_dest_id, p.company_id, p.group_id,
            pr.group_propagation_option, pr.group_id, psi.qty
             FROM procurement_order AS p
                LEFT JOIN procurement_rule AS pr ON pr.id = p.rule_id
                LEFT JOIN procurement_group AS pg ON p.group_id = pg.id,
            product_supplierinfo AS psi, product_product AS pp
            WHERE
             p.product_id = pp.id AND p.id in %s AND psi.product_tmpl_id = pp.product_tmpl_id
             AND (psi.company_id = p.company_id or psi.company_id IS NULL)
             ORDER BY psi.sequence,
                psi.name, p.rule_id, p.location_id, p.company_id, p.partner_dest_id, p.group_id
        """, (tuple(ids), ))
        res = cr.fetchall()
        old = False
        # A giant dict for grouping lines, ... to do at once
        create_purchase_procs = {} # Lines to add to a newly to create po
        add_purchase_procs = {} # Lines to add/adjust in an existing po
        proc_seller = {} # To check we only process one po
        for partner, proc, rule, pick_type, location, partner_dest, company, group, group_propagation, fixed_group, qty in res:
            if not proc_seller.get(proc):
                proc_seller[proc] = partner
                new = partner, rule, pick_type, location, company, group, group_propagation, fixed_group
                if new != old:
                    old = new
                    dom = [
                        ('partner_id', '=', partner), ('state', '=', 'draft'), ('picking_type_id', '=', pick_type),
                        ('location_id', '=', location), ('company_id', '=', company), ('dest_address_id', '=', partner_dest)]
                    if group_propagation == 'propagate':
                        dom += [('group_id', '=', group)]
                    elif group_propagation == 'fixed':
                        dom += [('group_id', '=', fixed_group)]
                    available_draft_po_ids = po_obj.search(cr, uid, dom, context=context)
                    available_draft_po = available_draft_po_ids and available_draft_po_ids[0] or False
                # Add to dictionary
                if available_draft_po:
                    if add_purchase_procs.get(available_draft_po):
                        add_purchase_procs[available_draft_po] += [proc]
                    else:
                        add_purchase_procs[available_draft_po] = [proc]
                else:
                    if create_purchase_procs.get(new):
                        create_purchase_procs[new] += [proc]
                    else:
                        create_purchase_procs[new] = [proc]
        return add_purchase_procs, create_purchase_procs

    def make_po(self, cr, uid, ids, context=None):
        res = {}
        po_obj = self.pool.get('purchase.order')
        po_line_obj = self.pool.get('purchase.order.line')
        seq_obj = self.pool.get('ir.sequence')
        uom_obj = self.pool.get('product.uom')
        add_purchase_procs, create_purchase_procs = self._get_grouping_dicts(cr, uid, ids, context=context)
        procs_done = []

        # Let us check existing purchase orders and add/adjust lines on them
        for add_purchase in add_purchase_procs.keys():
            procs_done += add_purchase_procs[add_purchase]
            po = po_obj.browse(cr, uid, add_purchase, context=context)
            lines_to_update = {}
            line_values = []
            procurements = self.browse(cr, uid, add_purchase_procs[add_purchase], context=context)
            po_line_ids = po_line_obj.search(cr, uid, [('order_id', '=', add_purchase), ('product_id', 'in', [x.product_id.id for x in procurements])], context=context)
            po_lines = po_line_obj.browse(cr, uid, po_line_ids, context=context)
            po_prod_dict = {}
            for pol in po_lines:
                po_prod_dict[pol.product_id.id] = pol
            procs_to_create = []
            #Check which procurements need a new line and which need to be added to an existing one
            for proc in procurements:
                if po_prod_dict.get(proc.product_id.id):
                    po_line = po_prod_dict[proc.product_id.id]
                    uom_id = po_line.product_uom #Convert to UoM of existing line
                    qty = uom_obj._compute_qty_obj(cr, uid, proc.product_uom, proc.product_qty, uom_id)
                    if lines_to_update.get(po_line):
                        lines_to_update[po_line] += [(proc.id, qty)]
                    else:
                        lines_to_update[po_line] = [(proc.id, qty)]
                else:
                    procs_to_create.append(proc)

            procs = []
            # Update the quantities of the lines that need to
            for line in lines_to_update.keys():
                tot_qty = 0
                for proc, qty in lines_to_update[line]:
                    tot_qty += qty
                    self.message_post(cr, uid, proc, body=_("Quantity added in existing Purchase Order Line"), context=context)
                line_values += [(1, line.id, {'product_qty': line.product_qty + tot_qty, 'procurement_ids': [(4, x[0]) for x in lines_to_update[line]]})]

            # Create lines for which no line exists yet
            if procs_to_create:
                partner = po.partner_id
                schedule_date = datetime.strptime(po.minimum_planned_date, DEFAULT_SERVER_DATETIME_FORMAT)
                value_lines = self._get_po_line_values_from_procs(cr, uid, procs_to_create, partner, schedule_date, context=context)
                line_values += [(0, 0, value_lines[x]) for x in value_lines.keys()]
                for proc in procs_to_create:
                    self.message_post(cr, uid, [proc.id], body=_("Purchase line created and linked to an existing Purchase Order"), context=context)
            po_obj.write(cr, uid, [add_purchase], {'order_line': line_values},context=context)


        # Create new purchase orders
        partner_obj = self.pool.get("res.partner")
        new_pos = []
        for create_purchase in create_purchase_procs.keys():
            procs_done += create_purchase_procs[create_purchase]
            line_values = []
            procurements = self.browse(cr, uid, create_purchase_procs[create_purchase], context=context)
            partner = partner_obj.browse(cr, uid, create_purchase[0], context=context)

            #Create purchase order itself:
            procurement = procurements[0]
            schedule_date = self._get_purchase_schedule_date(cr, uid, procurement, procurement.company_id, context=context)
            purchase_date = self._get_purchase_order_date(cr, uid, procurement, procurement.company_id, schedule_date, context=context)

            value_lines = self._get_po_line_values_from_procs(cr, uid, procurements, partner, schedule_date, context=context)
            line_values += [(0, 0, value_lines[x]) for x in value_lines.keys()]
            name = seq_obj.next_by_code(cr, uid, 'purchase.order') or _('PO: %s') % procurement.name
            gpo = procurement.rule_id.group_propagation_option
            group = (gpo == 'fixed' and procurement.rule_id.group_id.id) or (gpo == 'propagate' and procurement.group_id.id) or False
            po_vals = {
                'name': name,
                'origin': procurement.origin,
                'partner_id': create_purchase[0],
                'location_id': procurement.location_id.id,
                'picking_type_id': procurement.rule_id.picking_type_id.id,
                'pricelist_id': partner.property_product_pricelist_purchase.id,
                'date_order': purchase_date.strftime(DEFAULT_SERVER_DATETIME_FORMAT),
                'company_id': procurement.company_id.id,
                'fiscal_position': partner.property_account_position.id,
                'payment_term_id': partner.property_supplier_payment_term.id,
                'dest_address_id': procurement.partner_dest_id.id,
                'group_id': group,
                'order_line': line_values,
                }
            new_po = po_obj.create(cr, uid, po_vals, context=context)
            new_pos.append(new_po)
            for proc in create_purchase_procs[create_purchase]:
                self.message_post(cr, uid, proc, body=_("Draft Purchase Order created"), context=context)

        other_proc_ids = list(set(ids) - set(procs_done))
        res = dict.fromkeys(ids, True)
        if other_proc_ids:
            other_procs = self.browse(cr, uid, other_proc_ids, context=context)
            for procurement in other_procs:
                res[procurement.id] = False
                self.message_post(cr, uid, [procurement.id], _('There is no supplier associated to product %s') % (procurement.product_id.name))
        return res


class mail_mail(osv.Model):
    _name = 'mail.mail'
    _inherit = 'mail.mail'

    def _postprocess_sent_message(self, cr, uid, mail, context=None, mail_sent=True):
        if mail_sent and mail.model == 'purchase.order':
            obj = self.pool.get('purchase.order').browse(cr, uid, mail.res_id, context=context)
            if obj.state == 'draft':
                self.pool.get('purchase.order').signal_workflow(cr, uid, [mail.res_id], 'send_rfq')
        return super(mail_mail, self)._postprocess_sent_message(cr, uid, mail=mail, context=context, mail_sent=mail_sent)


class product_template(osv.Model):
    _name = 'product.template'
    _inherit = 'product.template'
    
    def _get_buy_route(self, cr, uid, context=None):
        
        buy_route = self.pool.get('ir.model.data').xmlid_to_res_id(cr, uid, 'purchase.route_warehouse0_buy')
        if buy_route:
            return [buy_route]
        return []

    def _purchase_count(self, cr, uid, ids, field_name, arg, context=None):
        res = dict.fromkeys(ids, 0)
        for template in self.browse(cr, uid, ids, context=context):
            res[template.id] = sum([p.purchase_count for p in template.product_variant_ids])
        return res

    _columns = {
        'purchase_ok': fields.boolean('Can be Purchased', help="Specify if the product can be selected in a purchase order line."),
        'purchase_count': fields.function(_purchase_count, string='# Purchases', type='integer'),
    }

    _defaults = {
        'purchase_ok': 1,
        'route_ids': _get_buy_route,
    }

    def action_view_purchases(self, cr, uid, ids, context=None):
        products = self._get_products(cr, uid, ids, context=context)
        result = self._get_act_window_dict(cr, uid, 'purchase.action_purchase_line_product_tree', context=context)
        result['domain'] = "[('product_id','in',[" + ','.join(map(str, products)) + "])]"
        return result

class product_product(osv.Model):
    _name = 'product.product'
    _inherit = 'product.product'
    
    def _purchase_count(self, cr, uid, ids, field_name, arg, context=None):
        Purchase = self.pool['purchase.order']
        return {
            product_id: Purchase.search_count(cr,uid, [('order_line.product_id', '=', product_id)], context=context) 
            for product_id in ids
        }

    def action_view_purchases(self, cr, uid, ids, context=None):
        if isinstance(ids, (int, long)):
            ids = [ids]
        result = self.pool['product.template']._get_act_window_dict(cr, uid, 'purchase.action_purchase_line_product_tree', context=context)
        result['domain'] = "[('product_id','in',[" + ','.join(map(str, ids)) + "])]"
        return result

    _columns = {
        'purchase_count': fields.function(_purchase_count, string='# Purchases', type='integer'),
    }



class mail_compose_message(osv.Model):
    _inherit = 'mail.compose.message'

    def send_mail(self, cr, uid, ids, auto_commit=False, context=None):
        context = context or {}
        if context.get('default_model') == 'purchase.order' and context.get('default_res_id'):
            context = dict(context, mail_post_autofollow=True)
            self.pool.get('purchase.order').signal_workflow(cr, uid, [context['default_res_id']], 'send_rfq')
        return super(mail_compose_message, self).send_mail(cr, uid, ids, context=context)


class account_invoice(osv.Model):
    """ Override account_invoice to add Chatter messages on the related purchase
        orders, logging the invoice receipt or payment. """
    _inherit = 'account.invoice'

    def invoice_validate(self, cr, uid, ids, context=None):
        res = super(account_invoice, self).invoice_validate(cr, uid, ids, context=context)
        purchase_order_obj = self.pool.get('purchase.order')
        # read access on purchase.order object is not required
        if not purchase_order_obj.check_access_rights(cr, uid, 'read', raise_exception=False):
            user_id = SUPERUSER_ID
        else:
            user_id = uid
        po_ids = purchase_order_obj.search(cr, user_id, [('invoice_ids', 'in', ids)], context=context)
        for order in purchase_order_obj.browse(cr, uid, po_ids, context=context):
            purchase_order_obj.message_post(cr, user_id, order.id, body=_("Invoice received"), context=context)
            invoiced = []
            for po_line in order.order_line:
                if any(line.invoice_id.state not in ['draft', 'cancel'] for line in po_line.invoice_lines):
                    invoiced.append(po_line.id)
            if invoiced:
                self.pool['purchase.order.line'].write(cr, uid, invoiced, {'invoiced': True})
            workflow.trg_write(uid, 'purchase.order', order.id, cr)
        return res

    def confirm_paid(self, cr, uid, ids, context=None):
        res = super(account_invoice, self).confirm_paid(cr, uid, ids, context=context)
        purchase_order_obj = self.pool.get('purchase.order')
        # read access on purchase.order object is not required
        if not purchase_order_obj.check_access_rights(cr, uid, 'read', raise_exception=False):
            user_id = SUPERUSER_ID
        else:
            user_id = uid
        po_ids = purchase_order_obj.search(cr, user_id, [('invoice_ids', 'in', ids)], context=context)
        for po_id in po_ids:
            purchase_order_obj.message_post(cr, user_id, po_id, body=_("Invoice paid"), context=context)
        return res

class account_invoice_line(osv.Model):
    """ Override account_invoice_line to add the link to the purchase order line it is related to"""
    _inherit = 'account.invoice.line'
    _columns = {
        'purchase_line_id': fields.many2one('purchase.order.line',
            'Purchase Order Line', ondelete='set null', select=True,
            readonly=True),
    }<|MERGE_RESOLUTION|>--- conflicted
+++ resolved
@@ -539,13 +539,8 @@
         todo = []
         for po in self.browse(cr, uid, ids, context=context):
             if not po.order_line:
-<<<<<<< HEAD
                 raise UserError(_('You cannot confirm a purchase order without any purchase order line.'))
-            if po.invoice_method == 'picking' and po.has_non_stockable_item is True:
-=======
-                raise osv.except_osv(_('Error!'),_('You cannot confirm a purchase order without any purchase order line.'))
             if po.invoice_method == 'picking' and not any([l.product_id and l.product_id.type in ('product', 'consu') for l in po.order_line]):
->>>>>>> c0496ed0
                 raise osv.except_osv(
                     _('Error!'),
                     _("You cannot confirm a purchase order with Invoice Control Method 'Based on incoming shipments' that doesn't contain any stockable item."))
