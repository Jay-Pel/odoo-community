# -*- coding: utf-8 -*-
##############################################################################
#
#    OpenERP, Open Source Management Solution
#    Copyright (C) 2004-2010 Tiny SPRL (<http://tiny.be>).
#
#    This program is free software: you can redistribute it and/or modify
#    it under the terms of the GNU Affero General Public License as
#    published by the Free Software Foundation, either version 3 of the
#    License, or (at your option) any later version.
#
#    This program is distributed in the hope that it will be useful,
#    but WITHOUT ANY WARRANTY; without even the implied warranty of
#    MERCHANTABILITY or FITNESS FOR A PARTICULAR PURPOSE.  See the
#    GNU Affero General Public License for more details.
#
#    You should have received a copy of the GNU Affero General Public License
#    along with this program.  If not, see <http://www.gnu.org/licenses/>.
#
##############################################################################

import pytz
from openerp import SUPERUSER_ID, workflow
from datetime import datetime
from dateutil.relativedelta import relativedelta
from operator import attrgetter
from openerp.tools.safe_eval import safe_eval as eval
from openerp.osv import fields, osv
from openerp.tools.translate import _
import openerp.addons.decimal_precision as dp
from openerp.osv.orm import browse_record_list, browse_record, browse_null
from openerp.tools import DEFAULT_SERVER_DATE_FORMAT, DEFAULT_SERVER_DATETIME_FORMAT, DATETIME_FORMATS_MAP
from openerp.tools.float_utils import float_compare
from openerp.exceptions import UserError

class purchase_order(osv.osv):

    def _amount_all(self, cr, uid, ids, field_name, arg, context=None):
        res = {}
        cur_obj=self.pool.get('res.currency')
        for order in self.browse(cr, uid, ids, context=context):
            res[order.id] = {
                'amount_untaxed': 0.0,
                'amount_tax': 0.0,
                'amount_total': 0.0,
            }
            val = val1 = 0.0
            cur = order.pricelist_id.currency_id
            for line in order.order_line:
               taxes = self.pool.get('account.tax').compute_all(cr, uid, line.taxes_id, line.price_unit, line.product_qty, line.product_id, order.partner_id)
               val1 += cur_obj.round(cr, uid, cur, taxes['total']) #Decimal precision?
               for c in taxes['taxes']:
                   val += c.get('amount', 0.0)

            res[order.id]['amount_tax']=cur_obj.round(cr, uid, cur, val)
            res[order.id]['amount_untaxed']=cur_obj.round(cr, uid, cur, val1)
            res[order.id]['amount_total']=res[order.id]['amount_untaxed'] + res[order.id]['amount_tax']
        return res

    def _set_minimum_planned_date(self, cr, uid, ids, name, value, arg, context=None):
        if not value: return False
        if type(ids)!=type([]):
            ids=[ids]
        pol_obj = self.pool.get('purchase.order.line')
        for po in self.browse(cr, uid, ids, context=context):
            if po.order_line:
                pol_ids = pol_obj.search(cr, uid, [
                    ('order_id', '=', po.id), '|', ('date_planned', '=', po.minimum_planned_date), ('date_planned', '<', value)
                ], context=context)
                pol_obj.write(cr, uid, pol_ids, {'date_planned': value}, context=context)
        self.invalidate_cache(cr, uid, context=context)
        return True

    def _minimum_planned_date(self, cr, uid, ids, field_name, arg, context=None):
        res={}
        purchase_obj=self.browse(cr, uid, ids, context=context)
        for purchase in purchase_obj:
            res[purchase.id] = False
            if purchase.order_line:
                min_date=purchase.order_line[0].date_planned
                for line in purchase.order_line:
                    if line.date_planned < min_date:
                        min_date=line.date_planned
                res[purchase.id]=min_date
        return res


    def _invoiced_rate(self, cursor, user, ids, name, arg, context=None):
        res = {}
        for purchase in self.browse(cursor, user, ids, context=context):
            tot = 0.0
            for invoice in purchase.invoice_ids:
                if invoice.state not in ('draft','cancel'):
                    tot += invoice.amount_untaxed
            if purchase.amount_untaxed:
                res[purchase.id] = tot * 100.0 / purchase.amount_untaxed
            else:
                res[purchase.id] = 0.0
        return res

    def _shipped_rate(self, cr, uid, ids, name, arg, context=None):
        if not ids: return {}
        res = {}
        for id in ids:
            res[id] = [0.0,0.0]
        cr.execute('''SELECT
                p.order_id, sum(m.product_qty), m.state
            FROM
                stock_move m
            LEFT JOIN
                purchase_order_line p on (p.id=m.purchase_line_id)
            WHERE
                p.order_id IN %s GROUP BY m.state, p.order_id''',(tuple(ids),))
        for oid,nbr,state in cr.fetchall():
            if state=='cancel':
                continue
            if state=='done':
                res[oid][0] += nbr or 0.0
                res[oid][1] += nbr or 0.0
            else:
                res[oid][1] += nbr or 0.0
        for r in res:
            if not res[r][1]:
                res[r] = 0.0
            else:
                res[r] = 100.0 * res[r][0] / res[r][1]
        return res

    def _get_order(self, cr, uid, ids, context=None):
        result = {}
        for line in self.pool.get('purchase.order.line').browse(cr, uid, ids, context=context):
            result[line.order_id.id] = True
        return result.keys()

    def _invoiced(self, cursor, user, ids, name, arg, context=None):
        res = {}
        for purchase in self.browse(cursor, user, ids, context=context):
            res[purchase.id] = all(line.invoiced for line in purchase.order_line)
        return res
    
    def _get_journal(self, cr, uid, context=None):
        if context is None:
            context = {}
        user = self.pool.get('res.users').browse(cr, uid, uid, context=context)
        company_id = context.get('company_id', user.company_id.id)
        journal_obj = self.pool.get('account.journal')
        res = journal_obj.search(cr, uid, [('type', '=', 'purchase'),
                                            ('company_id', '=', company_id)],
                                                limit=1)
        return res and res[0] or False  

    def _get_picking_in(self, cr, uid, context=None):
        obj_data = self.pool.get('ir.model.data')
        type_obj = self.pool.get('stock.picking.type')
        user_obj = self.pool.get('res.users')
        company_id = user_obj.browse(cr, uid, uid, context=context).company_id.id
        types = type_obj.search(cr, uid, [('code', '=', 'incoming'), ('warehouse_id.company_id', '=', company_id)], context=context)
        if not types:
            types = type_obj.search(cr, uid, [('code', '=', 'incoming'), ('warehouse_id', '=', False)], context=context)
            if not types:
                raise UserError(_("Make sure you have at least an incoming picking type defined"))
        return types[0]

    def _get_picking_ids(self, cr, uid, ids, field_names, args, context=None):
        res = {}
        for po_id in ids:
            res[po_id] = []
        query = """
        SELECT picking_id, po.id FROM stock_picking p, stock_move m, purchase_order_line pol, purchase_order po
            WHERE po.id in %s and po.id = pol.order_id and pol.id = m.purchase_line_id and m.picking_id = p.id
            GROUP BY picking_id, po.id
             
        """
        cr.execute(query, (tuple(ids), ))
        picks = cr.fetchall()
        for pick_id, po_id in picks:
            res[po_id].append(pick_id)
        return res

    def _count_all(self, cr, uid, ids, field_name, arg, context=None):
        return {
            purchase.id: {
                'shipment_count': len(purchase.picking_ids),
                'invoice_count': len(purchase.invoice_ids),                
            }
            for purchase in self.browse(cr, uid, ids, context=context)
        }

    STATE_SELECTION = [
        ('draft', 'Draft PO'),
        ('sent', 'RFQ'),
        ('bid', 'Bid Received'),
        ('confirmed', 'Waiting Approval'),
        ('approved', 'Purchase Confirmed'),
        ('except_picking', 'Shipping Exception'),
        ('except_invoice', 'Invoice Exception'),
        ('done', 'Done'),
        ('cancel', 'Cancelled')
    ]

    READONLY_STATES = {
        'confirmed': [('readonly', True)],
        'approved': [('readonly', True)],
        'done': [('readonly', True)]
    }

    _track = {
        'state': {
            'purchase.mt_rfq_confirmed': lambda self, cr, uid, obj, ctx=None: obj.state == 'confirmed',
            'purchase.mt_rfq_approved': lambda self, cr, uid, obj, ctx=None: obj.state == 'approved',
            'purchase.mt_rfq_done': lambda self, cr, uid, obj, ctx=None: obj.state == 'done',
        },
    }
    _columns = {
        'name': fields.char('Order Reference', required=True, select=True, copy=False,
                            help="Unique number of the purchase order, "
                                 "computed automatically when the purchase order is created."),
        'origin': fields.char('Source Document', copy=False,
                              help="Reference of the document that generated this purchase order "
                                   "request; a sales order or an internal procurement request."),
        'partner_ref': fields.char('Supplier Reference', states={'confirmed':[('readonly',True)],
                                                                 'approved':[('readonly',True)],
                                                                 'done':[('readonly',True)]},
                                   copy=False,
                                   help="Reference of the sales order or bid sent by your supplier. "
                                        "It's mainly used to do the matching when you receive the "
                                        "products as this reference is usually written on the "
                                        "delivery order sent by your supplier."),
        'date_order':fields.datetime('Order Date', required=True, states={'confirmed':[('readonly',True)],
                                                                      'approved':[('readonly',True)]},
                                 select=True, help="Depicts the date where the Quotation should be validated and converted into a Purchase Order, by default it's the creation date.",
                                 copy=False),
        'date_approve':fields.date('Date Approved', readonly=1, select=True, copy=False,
                                   help="Date on which purchase order has been approved"),
        'partner_id':fields.many2one('res.partner', 'Supplier', required=True, states=READONLY_STATES,
            change_default=True, track_visibility='always'),
        'dest_address_id':fields.many2one('res.partner', 'Customer Address (Direct Delivery)',
            states=READONLY_STATES,
            help="Put an address if you want to deliver directly from the supplier to the customer. " \
                "Otherwise, keep empty to deliver to your own company."
        ),
        'location_id': fields.many2one('stock.location', 'Destination', required=True, domain=[('usage','<>','view')], states=READONLY_STATES),
        'pricelist_id':fields.many2one('product.pricelist', 'Pricelist', required=True, states=READONLY_STATES, help="The pricelist sets the currency used for this purchase order. It also computes the supplier price for the selected products/quantities."),
        'currency_id': fields.many2one('res.currency','Currency', required=True, states=READONLY_STATES),
        'state': fields.selection(STATE_SELECTION, 'Status', readonly=True,
                                  help="The status of the purchase order or the quotation request. "
                                       "A request for quotation is a purchase order in a 'Draft' status. "
                                       "Then the order has to be confirmed by the user, the status switch "
                                       "to 'Confirmed'. Then the supplier must confirm the order to change "
                                       "the status to 'Approved'. When the purchase order is paid and "
                                       "received, the status becomes 'Done'. If a cancel action occurs in "
                                       "the invoice or in the receipt of goods, the status becomes "
                                       "in exception.",
                                  select=True, copy=False),
        'order_line': fields.one2many('purchase.order.line', 'order_id', 'Order Lines',
                                      states={'approved':[('readonly',True)],
                                              'done':[('readonly',True)]},
                                      copy=True),
        'validator' : fields.many2one('res.users', 'Validated by', readonly=True, copy=False),
        'notes': fields.text('Terms and Conditions'),
        'invoice_ids': fields.many2many('account.invoice', 'purchase_invoice_rel', 'purchase_id',
                                        'invoice_id', 'Invoices', copy=False,
                                        help="Invoices generated for a purchase order"),
        'picking_ids': fields.function(_get_picking_ids, method=True, type='one2many', relation='stock.picking', string='Picking List', help="This is the list of receipts that have been generated for this purchase order."),
        'shipped':fields.boolean('Received', readonly=True, select=True, copy=False,
                                 help="It indicates that a picking has been done"),
        'shipped_rate': fields.function(_shipped_rate, string='Received Ratio', type='float'),
        'invoiced': fields.function(_invoiced, string='Invoice Received', type='boolean', copy=False,
                                    help="It indicates that an invoice has been validated"),
        'invoiced_rate': fields.function(_invoiced_rate, string='Invoiced', type='float'),
        'invoice_method': fields.selection([('manual','Based on Purchase Order lines'),('order','Based on generated draft invoice'),('picking','Based on incoming shipments')], 'Invoicing Control', required=True,
            readonly=True, states={'draft':[('readonly',False)], 'sent':[('readonly',False)],'bid':[('readonly',False)]},
            help="Based on Purchase Order lines: place individual lines in 'Invoice Control / On Purchase Order lines' from where you can selectively create an invoice.\n" \
                "Based on generated invoice: create a draft invoice you can validate later.\n" \
                "Based on incoming shipments: let you create an invoice when receipts are validated."
        ),
        'minimum_planned_date':fields.function(_minimum_planned_date, fnct_inv=_set_minimum_planned_date, string='Expected Date', type='datetime', select=True, help="This is computed as the minimum scheduled date of all purchase order lines' products.",
            store = {
                'purchase.order.line': (_get_order, ['date_planned'], 10),
            }
        ),
        'amount_untaxed': fields.function(_amount_all, digits_compute=dp.get_precision('Account'), string='Untaxed Amount',
            store={
                'purchase.order.line': (_get_order, None, 10),
            }, multi="sums", help="The amount without tax", track_visibility='always'),
        'amount_tax': fields.function(_amount_all, digits_compute=dp.get_precision('Account'), string='Taxes',
            store={
                'purchase.order.line': (_get_order, None, 10),
            }, multi="sums", help="The tax amount"),
        'amount_total': fields.function(_amount_all, digits_compute=dp.get_precision('Account'), string='Total',
            store={
                'purchase.order.line': (_get_order, None, 10),
            }, multi="sums", help="The total amount"),
        'fiscal_position': fields.many2one('account.fiscal.position', 'Fiscal Position'),
        'payment_term_id': fields.many2one('account.payment.term', 'Payment Term'),
        'incoterm_id': fields.many2one('stock.incoterms', 'Incoterm', help="International Commercial Terms are a series of predefined commercial terms used in international transactions."),
        'product_id': fields.related('order_line', 'product_id', type='many2one', relation='product.product', string='Product'),
        'create_uid': fields.many2one('res.users', 'Responsible'),
        'company_id': fields.many2one('res.company', 'Company', required=True, select=1, states={'confirmed': [('readonly', True)], 'approved': [('readonly', True)]}),
        'journal_id': fields.many2one('account.journal', 'Journal'),
        'bid_date': fields.date('Bid Received On', readonly=True, help="Date on which the bid was received"),
        'bid_validity': fields.date('Bid Valid Until', help="Date on which the bid expired"),
        'picking_type_id': fields.many2one('stock.picking.type', 'Deliver To', help="This will determine picking type of incoming shipment", required=True,
                                           states={'confirmed': [('readonly', True)], 'approved': [('readonly', True)], 'done': [('readonly', True)]}),
        'related_location_id': fields.related('picking_type_id', 'default_location_dest_id', type='many2one', relation='stock.location', string="Related location", store=True),
        'related_usage': fields.related('location_id', 'usage', type='char'),
        'shipment_count': fields.function(_count_all, type='integer', string='Incoming Shipments', multi=True),
        'invoice_count': fields.function(_count_all, type='integer', string='Invoices', multi=True),
        'group_id': fields.many2one('procurement.group', string="Procurement Group"),
    }
    _defaults = {
        'date_order': fields.datetime.now,
        'state': 'draft',
        'name': lambda obj, cr, uid, context: '/',
        'shipped': 0,
        'invoice_method': 'order',
        'invoiced': 0,
        'pricelist_id': lambda self, cr, uid, context: context.get('partner_id', False) and self.pool.get('res.partner').browse(cr, uid, context['partner_id']).property_product_pricelist_purchase.id,
        'company_id': lambda self, cr, uid, c: self.pool.get('res.company')._company_default_get(cr, uid, 'purchase.order', context=c),
        'journal_id': _get_journal,
        'currency_id': lambda self, cr, uid, context: self.pool.get('res.users').browse(cr, uid, uid, context=context).company_id.currency_id.id,
        'picking_type_id': _get_picking_in,
    }
    _sql_constraints = [
        ('name_uniq', 'unique(name, company_id)', 'Order Reference must be unique per Company!'),
    ]
    _name = "purchase.order"
    _inherit = ['mail.thread', 'ir.needaction_mixin']
    _description = "Purchase Order"
    _order = 'date_order desc, id desc'

    def create(self, cr, uid, vals, context=None):
        if vals.get('name','/')=='/':
            vals['name'] = self.pool.get('ir.sequence').next_by_code(cr, uid, 'purchase.order') or '/'
        context = dict(context or {}, mail_create_nolog=True)
        order =  super(purchase_order, self).create(cr, uid, vals, context=context)
        self.message_post(cr, uid, [order], body=_("RFQ created"), context=context)
        return order

    def unlink(self, cr, uid, ids, context=None):
        purchase_orders = self.read(cr, uid, ids, ['state'], context=context)
        unlink_ids = []
        for s in purchase_orders:
            if s['state'] in ['draft','cancel']:
                unlink_ids.append(s['id'])
            else:
                raise UserError(_('In order to delete a purchase order, you must cancel it first.'))

        # automatically sending subflow.delete upon deletion
        self.signal_workflow(cr, uid, unlink_ids, 'purchase_cancel')

        return super(purchase_order, self).unlink(cr, uid, unlink_ids, context=context)

    def set_order_line_status(self, cr, uid, ids, status, context=None):
        line = self.pool.get('purchase.order.line')
        order_line_ids = []
        proc_obj = self.pool.get('procurement.order')
        for order in self.browse(cr, uid, ids, context=context):
            order_line_ids += [po_line.id for po_line in order.order_line]
        if order_line_ids:
            line.write(cr, uid, order_line_ids, {'state': status}, context=context)
        if order_line_ids and status == 'cancel':
            procs = proc_obj.search(cr, uid, [('purchase_line_id', 'in', order_line_ids)], context=context)
            if procs:
                proc_obj.write(cr, uid, procs, {'state': 'exception'}, context=context)
        return True

    def button_dummy(self, cr, uid, ids, context=None):
        return True

    def onchange_pricelist(self, cr, uid, ids, pricelist_id, context=None):
        if not pricelist_id:
            return {}
        return {'value': {'currency_id': self.pool.get('product.pricelist').browse(cr, uid, pricelist_id, context=context).currency_id.id}}

    #Destination address is used when dropshipping
    def onchange_dest_address_id(self, cr, uid, ids, address_id, context=None):
        if not address_id:
            return {}
        address = self.pool.get('res.partner')
        values = {}
        supplier = address.browse(cr, uid, address_id, context=context)
        if supplier:
            location_id = supplier.property_stock_customer.id
            values.update({'location_id': location_id})
        return {'value':values}

    def onchange_picking_type_id(self, cr, uid, ids, picking_type_id, context=None):
        value = {}
        if picking_type_id:
            picktype = self.pool.get("stock.picking.type").browse(cr, uid, picking_type_id, context=context)
            if picktype.default_location_dest_id:
                value.update({'location_id': picktype.default_location_dest_id.id, 'related_usage': picktype.default_location_dest_id.usage})
            value.update({'related_location_id': picktype.default_location_dest_id.id})
        return {'value': value}

    def onchange_partner_id(self, cr, uid, ids, partner_id, context=None):
        partner = self.pool.get('res.partner')
        if not partner_id:
            return {'value': {
                'fiscal_position': False,
                'payment_term_id': False,
                }}

        company_id = self.pool.get('res.users')._get_company(cr, uid, context=context)
        if not company_id:
            raise osv.except_osv(_('Error!'), _('There is no default company for the current user!'))
        fp = self.pool['account.fiscal.position'].get_fiscal_position(cr, uid, company_id, partner_id, context=context)
        supplier_address = partner.address_get(cr, uid, [partner_id], ['default'], context=context)
        supplier = partner.browse(cr, uid, partner_id, context=context)
        return {'value': {
            'pricelist_id': supplier.property_product_pricelist_purchase.id,
            'fiscal_position': fp or supplier.property_account_position and supplier.property_account_position.id,
            'payment_term_id': supplier.property_supplier_payment_term.id or False,
            }}

    def invoice_open(self, cr, uid, ids, context=None):
        mod_obj = self.pool.get('ir.model.data')
        act_obj = self.pool.get('ir.actions.act_window')

        result = mod_obj.get_object_reference(cr, uid, 'account', 'action_invoice_tree2')
        id = result and result[1] or False
        result = act_obj.read(cr, uid, [id], context=context)[0]
        inv_ids = []
        for po in self.browse(cr, uid, ids, context=context):
            inv_ids+= [invoice.id for invoice in po.invoice_ids]
        if not inv_ids:
            raise UserError(_('Please create Invoices.'))
        result['domain'] = [('id', 'in', inv_ids)]
        return result

    def view_invoice(self, cr, uid, ids, context=None):
        '''
        This function returns an action that display existing invoices of given sales order ids. It can either be a in a list or in a form view, if there is only one invoice to show.
        '''
        context = dict(context or {})
        mod_obj = self.pool.get('ir.model.data')
        wizard_obj = self.pool.get('purchase.order.line_invoice')
        #compute the number of invoices to display
        inv_ids = []
        for po in self.browse(cr, uid, ids, context=context):
            if po.invoice_method == 'manual':
                if not po.invoice_ids:
                    context.update({'active_ids' :  [line.id for line in po.order_line]})
                    wizard_obj.makeInvoices(cr, uid, [], context=context)

        for po in self.browse(cr, uid, ids, context=context):
            inv_ids+= [invoice.id for invoice in po.invoice_ids]
        res = mod_obj.get_object_reference(cr, uid, 'account', 'invoice_supplier_form')
        res_id = res and res[1] or False

        return {
            'name': _('Supplier Invoices'),
            'view_type': 'form',
            'view_mode': 'form',
            'view_id': [res_id],
            'res_model': 'account.invoice',
            'context': "{'type':'in_invoice', 'journal_type': 'purchase'}",
            'type': 'ir.actions.act_window',
            'nodestroy': True,
            'target': 'current',
            'res_id': inv_ids and inv_ids[0] or False,
        }

    def view_picking(self, cr, uid, ids, context=None):
        '''
        This function returns an action that display existing picking orders of given purchase order ids.
        '''
        if context is None:
            context = {}
        mod_obj = self.pool.get('ir.model.data')
        dummy, action_id = tuple(mod_obj.get_object_reference(cr, uid, 'stock', 'action_picking_tree'))
        action = self.pool.get('ir.actions.act_window').read(cr, uid, action_id, context=context)

        pick_ids = []
        for po in self.browse(cr, uid, ids, context=context):
            pick_ids += [picking.id for picking in po.picking_ids]

        #override the context to get rid of the default filtering on picking type
        action['context'] = {}
        #choose the view_mode accordingly
        if len(pick_ids) > 1:
            action['domain'] = "[('id','in',[" + ','.join(map(str, pick_ids)) + "])]"
        else:
            res = mod_obj.get_object_reference(cr, uid, 'stock', 'view_picking_form')
            action['views'] = [(res and res[1] or False, 'form')]
            action['res_id'] = pick_ids and pick_ids[0] or False
        return action


    def wkf_approve_order(self, cr, uid, ids, context=None):
        self.write(cr, uid, ids, {'state': 'approved', 'date_approve': fields.date.context_today(self,cr,uid,context=context)})
        return True

    def wkf_bid_received(self, cr, uid, ids, context=None):
        return self.write(cr, uid, ids, {'state':'bid', 'bid_date': fields.date.context_today(self,cr,uid,context=context)})

    def wkf_send_rfq(self, cr, uid, ids, context=None):
        '''
        This function opens a window to compose an email, with the edi purchase template message loaded by default
        '''
        if not context:
            context= {}
        ir_model_data = self.pool.get('ir.model.data')
        try:
            if context.get('send_rfq', False):
                template_id = ir_model_data.get_object_reference(cr, uid, 'purchase', 'email_template_edi_purchase')[1]
            else:
                template_id = ir_model_data.get_object_reference(cr, uid, 'purchase', 'email_template_edi_purchase_done')[1]
        except ValueError:
            template_id = False
        try:
            compose_form_id = ir_model_data.get_object_reference(cr, uid, 'mail', 'email_compose_message_wizard_form')[1]
        except ValueError:
            compose_form_id = False 
        ctx = dict(context)
        ctx.update({
            'default_model': 'purchase.order',
            'default_res_id': ids[0],
            'default_use_template': bool(template_id),
            'default_template_id': template_id,
            'default_composition_mode': 'comment',
        })
        return {
            'name': _('Compose Email'),
            'type': 'ir.actions.act_window',
            'view_type': 'form',
            'view_mode': 'form',
            'res_model': 'mail.compose.message',
            'views': [(compose_form_id, 'form')],
            'view_id': compose_form_id,
            'target': 'new',
            'context': ctx,
        }

    def print_quotation(self, cr, uid, ids, context=None):
        '''
        This function prints the request for quotation and mark it as sent, so that we can see more easily the next step of the workflow
        '''
        assert len(ids) == 1, 'This option should only be used for a single id at a time'
        self.signal_workflow(cr, uid, ids, 'send_rfq')
        return self.pool['report'].get_action(cr, uid, ids, 'purchase.report_purchasequotation', context=context)

    def wkf_confirm_order(self, cr, uid, ids, context=None):
        todo = []
        for po in self.browse(cr, uid, ids, context=context):
            if not po.order_line:
                raise UserError(_('You cannot confirm a purchase order without any purchase order line.'))
            if po.invoice_method == 'picking' and not any([l.product_id and l.product_id.type in ('product', 'consu') for l in po.order_line]):
                raise osv.except_osv(
                    _('Error!'),
                    _("You cannot confirm a purchase order with Invoice Control Method 'Based on incoming shipments' that doesn't contain any stockable item."))
            for line in po.order_line:
                if line.state=='draft':
                    todo.append(line.id)        
        self.pool.get('purchase.order.line').action_confirm(cr, uid, todo, context)
        for id in ids:
            self.write(cr, uid, [id], {'state' : 'confirmed', 'validator' : uid})
        return True

    def _choose_account_from_po_line(self, cr, uid, po_line, context=None):
        fiscal_obj = self.pool.get('account.fiscal.position')
        property_obj = self.pool.get('ir.property')
        if po_line.product_id:
            acc_id = po_line.product_id.property_account_expense.id
            if not acc_id:
                acc_id = po_line.product_id.categ_id.property_account_expense_categ.id
            if not acc_id:
                raise UserError(_('Define an expense account for this product: "%s" (id:%d).') % (po_line.product_id.name, po_line.product_id.id,))
        else:
            acc_id = property_obj.get(cr, uid, 'property_account_expense_categ', 'product.category', context=context).id
        fpos = po_line.order_id.fiscal_position or False
        return fiscal_obj.map_account(cr, uid, fpos, acc_id)

    def _prepare_inv_line(self, cr, uid, account_id, order_line, context=None):
        """Collects require data from purchase order line that is used to create invoice line
        for that purchase order line
        :param account_id: Expense account of the product of PO line if any.
        :param browse_record order_line: Purchase order line browse record
        :return: Value for fields of invoice lines.
        :rtype: dict
        """
        return {
            'name': order_line.name,
            'account_id': account_id,
            'price_unit': order_line.price_unit or 0.0,
            'quantity': order_line.product_qty,
            'product_id': order_line.product_id.id or False,
            'uos_id': order_line.product_uom.id or False,
            'invoice_line_tax_id': [(6, 0, [x.id for x in order_line.taxes_id])],
            'account_analytic_id': order_line.account_analytic_id.id or False,
            'purchase_line_id': order_line.id,
        }

    def _prepare_invoice(self, cr, uid, order, line_ids, context=None):
        """Prepare the dict of values to create the new invoice for a
           purchase order. This method may be overridden to implement custom
           invoice generation (making sure to call super() to establish
           a clean extension chain).

           :param browse_record order: purchase.order record to invoice
           :param list(int) line_ids: list of invoice line IDs that must be
                                      attached to the invoice
           :return: dict of value to create() the invoice
        """
        journal_ids = self.pool['account.journal'].search(
                            cr, uid, [('type', '=', 'purchase'),
                                      ('company_id', '=', order.company_id.id)],
                            limit=1)
        if not journal_ids:
            raise UserError(_('Define purchase journal for this company: "%s" (id:%d).') % (order.company_id.name, order.company_id.id))
        return {
            'name': order.partner_ref or order.name,
            'reference': order.partner_ref or order.name,
            'account_id': order.partner_id.property_account_payable.id,
            'type': 'in_invoice',
            'partner_id': order.partner_id.id,
            'currency_id': order.currency_id.id,
            'journal_id': len(journal_ids) and journal_ids[0] or False,
            'invoice_line': [(6, 0, line_ids)],
            'origin': order.name,
            'fiscal_position': order.fiscal_position.id or False,
            'payment_term': order.payment_term_id.id or False,
            'company_id': order.company_id.id,
        }

    def action_cancel_draft(self, cr, uid, ids, context=None):
        if not len(ids):
            return False
        self.write(cr, uid, ids, {'state':'draft','shipped':0})
        self.set_order_line_status(cr, uid, ids, 'draft', context=context)
        for p_id in ids:
            # Deleting the existing instance of workflow for PO
            self.delete_workflow(cr, uid, [p_id]) # TODO is it necessary to interleave the calls?
            self.create_workflow(cr, uid, [p_id])
        return True

    def wkf_po_done(self, cr, uid, ids, context=None):
        self.write(cr, uid, ids, {'state': 'done'}, context=context)
        self.set_order_line_status(cr, uid, ids, 'done', context=context)

    def action_invoice_create(self, cr, uid, ids, context=None):
        """Generates invoice for given ids of purchase orders and links that invoice ID to purchase order.
        :param ids: list of ids of purchase orders.
        :return: ID of created invoice.
        :rtype: int
        """
        context = dict(context or {})
        
        inv_obj = self.pool.get('account.invoice')
        inv_line_obj = self.pool.get('account.invoice.line')

        res = False
        uid_company_id = self.pool.get('res.users').browse(cr, uid, uid, context=context).company_id.id
        for order in self.browse(cr, uid, ids, context=context):
            context.pop('force_company', None)
            if order.company_id.id != uid_company_id:
                #if the company of the document is different than the current user company, force the company in the context
                #then re-do a browse to read the property fields for the good company.
                context['force_company'] = order.company_id.id
                order = self.browse(cr, uid, order.id, context=context)
            
            # generate invoice line correspond to PO line and link that to created invoice (inv_id) and PO line
            inv_lines = []
            for po_line in order.order_line:
                acc_id = self._choose_account_from_po_line(cr, uid, po_line, context=context)
                inv_line_data = self._prepare_inv_line(cr, uid, acc_id, po_line, context=context)
                inv_line_id = inv_line_obj.create(cr, uid, inv_line_data, context=context)
                inv_lines.append(inv_line_id)
                po_line.write({'invoice_lines': [(4, inv_line_id)]})

            # get invoice data and create invoice
            inv_data = self._prepare_invoice(cr, uid, order, inv_lines, context=context)
            inv_id = inv_obj.create(cr, uid, inv_data, context=context)

            # compute the invoice
            inv_obj.button_compute(cr, uid, [inv_id], context=context, set_total=True)

            # Link this new invoice to related purchase order
            order.write({'invoice_ids': [(4, inv_id)]})
            res = inv_id
        return res

    def invoice_done(self, cr, uid, ids, context=None):
        self.write(cr, uid, ids, {'state': 'approved'}, context=context)
        return True

    def has_stockable_product(self, cr, uid, ids, *args):
        for order in self.browse(cr, uid, ids):
            for order_line in order.order_line:
                if order_line.product_id and order_line.product_id.type in ('product', 'consu'):
                    return True
        return False

    def wkf_action_cancel(self, cr, uid, ids, context=None):
        self.write(cr, uid, ids, {'state': 'cancel'}, context=context)
        self.set_order_line_status(cr, uid, ids, 'cancel', context=context)

    def action_cancel(self, cr, uid, ids, context=None):
        for purchase in self.browse(cr, uid, ids, context=context):
            for pick in purchase.picking_ids:
                for move in pick.move_lines:
                    if pick.state == 'done':
                        raise UserError(_('Unable to cancel the purchase order %s.') % (purchase.name) + _('You have already received some goods for it.  '))
            self.pool.get('stock.picking').action_cancel(cr, uid, [x.id for x in purchase.picking_ids if x.state != 'cancel'], context=context)
            for inv in purchase.invoice_ids:
                if inv and inv.state not in ('cancel', 'draft'):
                    raise UserError(_("Unable to cancel this purchase order.") + " " + _("You must first cancel all invoices related to this purchase order."))
            self.pool.get('account.invoice') \
                .signal_workflow(cr, uid, map(attrgetter('id'), purchase.invoice_ids), 'invoice_cancel')
        self.signal_workflow(cr, uid, ids, 'purchase_cancel')
        return True

    def _prepare_order_line_move(self, cr, uid, order, order_line, picking_id, group_id, context=None):
        ''' prepare the stock move data from the PO line. This function returns a list of dictionary ready to be used in stock.move's create()'''
        product_uom = self.pool.get('product.uom')
        price_unit = order_line.price_unit
        if order_line.product_uom.id != order_line.product_id.uom_id.id:
            price_unit *= order_line.product_uom.factor / order_line.product_id.uom_id.factor
        if order.currency_id.id != order.company_id.currency_id.id:
            #we don't round the price_unit, as we may want to store the standard price with more digits than allowed by the currency
            price_unit = self.pool.get('res.currency').compute(cr, uid, order.currency_id.id, order.company_id.currency_id.id, price_unit, round=False, context=context)
        res = []
        move_template = {
            'name': order_line.name or '',
            'product_id': order_line.product_id.id,
            'product_uom': order_line.product_uom.id,
            'product_uos': order_line.product_uom.id,
            'date': order.date_order,
            'date_expected': order_line.date_planned,
            'location_id': order.partner_id.property_stock_supplier.id,
            'location_dest_id': order.location_id.id,
            'picking_id': picking_id,
            'partner_id': order.dest_address_id.id,
            'move_dest_id': False,
            'state': 'draft',
            'purchase_line_id': order_line.id,
            'company_id': order.company_id.id,
            'price_unit': price_unit,
            'picking_type_id': order.picking_type_id.id,
            'group_id': group_id,
            'procurement_id': False,
            'origin': order.name,
            'route_ids': order.picking_type_id.warehouse_id and [(6, 0, [x.id for x in order.picking_type_id.warehouse_id.route_ids])] or [],
            'warehouse_id':order.picking_type_id.warehouse_id.id,
            'invoice_state': order.invoice_method == 'picking' and '2binvoiced' or 'none',
        }

        diff_quantity = order_line.product_qty
        for procurement in order_line.procurement_ids:
            procurement_qty = product_uom._compute_qty(cr, uid, procurement.product_uom.id, procurement.product_qty, to_uom_id=order_line.product_uom.id)
            tmp = move_template.copy()
            tmp.update({
                'product_uom_qty': min(procurement_qty, diff_quantity),
                'product_uos_qty': min(procurement_qty, diff_quantity),
                'move_dest_id': procurement.move_dest_id.id,  #move destination is same as procurement destination
                'procurement_id': procurement.id,
                'invoice_state': procurement.rule_id.invoice_state or (procurement.location_id and procurement.location_id.usage == 'customer' and procurement.invoice_state=='2binvoiced' and '2binvoiced') or (order.invoice_method == 'picking' and '2binvoiced') or 'none', #dropship case takes from sale
                'propagate': procurement.rule_id.propagate,
            })
            diff_quantity -= min(procurement_qty, diff_quantity)
            res.append(tmp)
        #if the order line has a bigger quantity than the procurement it was for (manually changed or minimal quantity), then
        #split the future stock move in two because the route followed may be different.
        if float_compare(diff_quantity, 0.0, precision_rounding=order_line.product_uom.rounding) > 0:
            move_template['product_uom_qty'] = diff_quantity
            move_template['product_uos_qty'] = diff_quantity
            res.append(move_template)
        return res

    def _create_stock_moves(self, cr, uid, order, order_lines, picking_id=False, context=None):
        """Creates appropriate stock moves for given order lines, whose can optionally create a
        picking if none is given or no suitable is found, then confirms the moves, makes them
        available, and confirms the pickings.

        If ``picking_id`` is provided, the stock moves will be added to it, otherwise a standard
        incoming picking will be created to wrap the stock moves (default behavior of the stock.move)

        Modules that wish to customize the procurements or partition the stock moves over
        multiple stock pickings may override this method and call ``super()`` with
        different subsets of ``order_lines`` and/or preset ``picking_id`` values.

        :param browse_record order: purchase order to which the order lines belong
        :param list(browse_record) order_lines: purchase order line records for which picking
                                                and moves should be created.
        :param int picking_id: optional ID of a stock picking to which the created stock moves
                               will be added. A new picking will be created if omitted.
        :return: None
        """
        stock_move = self.pool.get('stock.move')
        todo_moves = []
        if order.group_id:
            new_group = order.group_id.id
        else:
            new_group = self.pool.get("procurement.group").create(cr, uid, {'name': order.name, 'partner_id': order.partner_id.id}, context=context)

        for order_line in order_lines:
            if not order_line.product_id:
                continue

            if order_line.product_id.type in ('product', 'consu'):
                for vals in self._prepare_order_line_move(cr, uid, order, order_line, picking_id, new_group, context=context):
                    move = stock_move.create(cr, uid, vals, context=context)
                    todo_moves.append(move)

        todo_moves = stock_move.action_confirm(cr, uid, todo_moves)
        stock_move.force_assign(cr, uid, todo_moves)

    def test_moves_done(self, cr, uid, ids, context=None):
        '''PO is done at the delivery side if all the incoming shipments are done'''
        for purchase in self.browse(cr, uid, ids, context=context):
            for picking in purchase.picking_ids:
                if picking.state != 'done':
                    return False
        return True

    def test_moves_except(self, cr, uid, ids, context=None):
        ''' PO is in exception at the delivery side if one of the picking is canceled
            and the other pickings are completed (done or canceled)
        '''
        at_least_one_canceled = False
        alldoneorcancel = True
        for purchase in self.browse(cr, uid, ids, context=context):
            for picking in purchase.picking_ids:
                if picking.state == 'cancel':
                    at_least_one_canceled = True
                if picking.state not in ['done', 'cancel']:
                    alldoneorcancel = False
        return at_least_one_canceled and alldoneorcancel

    def move_lines_get(self, cr, uid, ids, *args):
        res = []
        for order in self.browse(cr, uid, ids, context={}):
            for line in order.order_line:
                res += [x.id for x in line.move_ids]
        return res

    def action_picking_create(self, cr, uid, ids, context=None):
        for order in self.browse(cr, uid, ids):
            picking_vals = {
                'picking_type_id': order.picking_type_id.id,
                'partner_id': order.partner_id.id,
                'date': order.date_order,
                'origin': order.name
            }
            picking_id = self.pool.get('stock.picking').create(cr, uid, picking_vals, context=context)
            self._create_stock_moves(cr, uid, order, order.order_line, picking_id, context=context)

    def picking_done(self, cr, uid, ids, context=None):
        self.write(cr, uid, ids, {'shipped':1,'state':'approved'}, context=context)
        # Do check on related procurements:
        proc_obj = self.pool.get("procurement.order")
        po_lines = []
        for po in self.browse(cr, uid, ids, context=context):
            po_lines += [x.id for x in po.order_line]
        if po_lines:
            procs = proc_obj.search(cr, uid, [('purchase_line_id', 'in', po_lines)], context=context)
            if procs:
                proc_obj.check(cr, uid, procs, context=context)
        for id in ids:
            self.message_post(cr, uid, id, body=_("Products received"), context=context)
        return True

    def do_merge(self, cr, uid, ids, context=None):
        """
        To merge similar type of purchase orders.
        Orders will only be merged if:
        * Purchase Orders are in draft
        * Purchase Orders belong to the same partner
        * Purchase Orders are have same stock location, same pricelist, same currency
        Lines will only be merged if:
        * Order lines are exactly the same except for the quantity and unit

         @param self: The object pointer.
         @param cr: A database cursor
         @param uid: ID of the user currently logged in
         @param ids: the ID or list of IDs
         @param context: A standard dictionary

         @return: new purchase order id

        """
        #TOFIX: merged order line should be unlink
        def make_key(br, fields):
            list_key = []
            for field in fields:
                field_val = getattr(br, field)
                if field in ('product_id', 'account_analytic_id'):
                    if not field_val:
                        field_val = False
                if isinstance(field_val, browse_record):
                    field_val = field_val.id
                elif isinstance(field_val, browse_null):
                    field_val = False
                elif isinstance(field_val, browse_record_list):
                    field_val = ((6, 0, tuple([v.id for v in field_val])),)
                list_key.append((field, field_val))
            list_key.sort()
            return tuple(list_key)

        context = dict(context or {})

        # Compute what the new orders should contain
        new_orders = {}

        order_lines_to_move = {}
        for porder in [order for order in self.browse(cr, uid, ids, context=context) if order.state == 'draft']:
            order_key = make_key(porder, ('partner_id', 'location_id', 'pricelist_id', 'currency_id'))
            new_order = new_orders.setdefault(order_key, ({}, []))
            new_order[1].append(porder.id)
            order_infos = new_order[0]
            order_lines_to_move.setdefault(order_key, [])

            if not order_infos:
                order_infos.update({
                    'origin': porder.origin,
                    'date_order': porder.date_order,
                    'partner_id': porder.partner_id.id,
                    'dest_address_id': porder.dest_address_id.id,
                    'picking_type_id': porder.picking_type_id.id,
                    'location_id': porder.location_id.id,
                    'pricelist_id': porder.pricelist_id.id,
                    'currency_id': porder.currency_id.id,
                    'state': 'draft',
                    'order_line': {},
                    'notes': '%s' % (porder.notes or '',),
                    'fiscal_position': porder.fiscal_position and porder.fiscal_position.id or False,
                })
            else:
                if porder.date_order < order_infos['date_order']:
                    order_infos['date_order'] = porder.date_order
                if porder.notes:
                    order_infos['notes'] = (order_infos['notes'] or '') + ('\n%s' % (porder.notes,))
                if porder.origin:
                    order_infos['origin'] = (order_infos['origin'] or '') + ' ' + porder.origin

            order_lines_to_move[order_key] += [order_line.id for order_line in porder.order_line]

        allorders = []
        orders_info = {}
        for order_key, (order_data, old_ids) in new_orders.iteritems():
            # skip merges with only one order
            if len(old_ids) < 2:
                allorders += (old_ids or [])
                continue

            # cleanup order line data
            for key, value in order_data['order_line'].iteritems():
                del value['uom_factor']
                value.update(dict(key))
            order_data['order_line'] = [(6, 0, order_lines_to_move[order_key])]

            # create the new order
            context.update({'mail_create_nolog': True})
            neworder_id = self.create(cr, uid, order_data)
            self.message_post(cr, uid, [neworder_id], body=_("RFQ created"), context=context)
            orders_info.update({neworder_id: old_ids})
            allorders.append(neworder_id)

            # make triggers pointing to the old orders point to the new order
            for old_id in old_ids:
                self.redirect_workflow(cr, uid, [(old_id, neworder_id)])
                self.signal_workflow(cr, uid, [old_id], 'purchase_cancel')

        return orders_info


class purchase_order_line(osv.osv):
    def _amount_line(self, cr, uid, ids, prop, arg, context=None):
        res = {}
        cur_obj=self.pool.get('res.currency')
        tax_obj = self.pool.get('account.tax')
        for line in self.browse(cr, uid, ids, context=context):
            taxes = tax_obj.compute_all(cr, uid, line.taxes_id, line.price_unit, line.product_qty, line.product_id, line.order_id.partner_id)
            cur = line.order_id.pricelist_id.currency_id
            res[line.id] = cur_obj.round(cr, uid, cur, taxes['total'])
        return res

    def _get_uom_id(self, cr, uid, context=None):
        try:
            proxy = self.pool.get('ir.model.data')
            result = proxy.get_object_reference(cr, uid, 'product', 'product_uom_unit')
            return result[1]
        except Exception, ex:
            return False

    _columns = {
        'name': fields.text('Description', required=True),
        'product_qty': fields.float('Quantity', digits_compute=dp.get_precision('Product Unit of Measure'), required=True),
        'date_planned': fields.datetime('Scheduled Date', required=True, select=True),
        'taxes_id': fields.many2many('account.tax', 'purchase_order_taxe', 'ord_id', 'tax_id', 'Taxes'),
        'product_uom': fields.many2one('product.uom', 'Product Unit of Measure', required=True),
        'product_id': fields.many2one('product.product', 'Product', domain=[('purchase_ok','=',True)], change_default=True),
        'move_ids': fields.one2many('stock.move', 'purchase_line_id', 'Reservation', readonly=True, ondelete='set null'),
        'price_unit': fields.float('Unit Price', required=True, digits_compute= dp.get_precision('Product Price')),
        'price_subtotal': fields.function(_amount_line, string='Subtotal', digits_compute= dp.get_precision('Account')),
        'order_id': fields.many2one('purchase.order', 'Order Reference', select=True, required=True, ondelete='cascade'),
        'account_analytic_id':fields.many2one('account.analytic.account', 'Analytic Account',),
        'company_id': fields.related('order_id','company_id',type='many2one',relation='res.company',string='Company', store=True, readonly=True),
        'state': fields.selection([('draft', 'Draft'), ('confirmed', 'Confirmed'), ('done', 'Done'), ('cancel', 'Cancelled')],
                                  'Status', required=True, readonly=True, copy=False,
                                  help=' * The \'Draft\' status is set automatically when purchase order in draft status. \
                                       \n* The \'Confirmed\' status is set automatically as confirm when purchase order in confirm status. \
                                       \n* The \'Done\' status is set automatically when purchase order is set as done. \
                                       \n* The \'Cancelled\' status is set automatically when user cancel purchase order.'),
        'invoice_lines': fields.many2many('account.invoice.line', 'purchase_order_line_invoice_rel',
                                          'order_line_id', 'invoice_id', 'Invoice Lines',
                                          readonly=True, copy=False),
        'invoiced': fields.boolean('Invoiced', readonly=True, copy=False),
        'partner_id': fields.related('order_id', 'partner_id', string='Partner', readonly=True, type="many2one", relation="res.partner", store=True),
        'date_order': fields.related('order_id', 'date_order', string='Order Date', readonly=True, type="datetime"),
        'procurement_ids': fields.one2many('procurement.order', 'purchase_line_id', string='Associated procurements'),
    }
    _defaults = {
        'product_uom' : _get_uom_id,
        'product_qty': lambda *a: 1.0,
        'state': lambda *args: 'draft',
        'invoiced': lambda *a: 0,
    }
    _table = 'purchase_order_line'
    _name = 'purchase.order.line'
    _description = 'Purchase Order Line'

    def unlink(self, cr, uid, ids, context=None):
        for line in self.browse(cr, uid, ids, context=context):
<<<<<<< HEAD
            if line.state not in ['draft', 'cancel']:
                raise UserError(_('Cannot delete a purchase order line which is in state \'%s\'.') %(line.state,))
=======
            if line.order_id.state in ['approved', 'done'] and line.state not in ['draft', 'cancel']:
                raise osv.except_osv(_('Invalid Action!'), _('Cannot delete a purchase order line which is in state \'%s\'.') %(line.state,))
>>>>>>> f7222540
        procurement_obj = self.pool.get('procurement.order')
        procurement_ids_to_except = procurement_obj.search(cr, uid, [('purchase_line_id', 'in', ids)], context=context)
        if procurement_ids_to_except:
            self.pool['procurement.order'].write(cr, uid, procurement_ids_to_except, {'state': 'exception'}, context=context)
        return super(purchase_order_line, self).unlink(cr, uid, ids, context=context)

    def onchange_product_uom(self, cr, uid, ids, pricelist_id, product_id, qty, uom_id,
            partner_id, date_order=False, fiscal_position_id=False, date_planned=False,
            name=False, price_unit=False, state='draft', context=None):
        """
        onchange handler of product_uom.
        """
        if context is None:
            context = {}
        if not uom_id:
            return {'value': {'price_unit': price_unit or 0.0, 'name': name or '', 'product_uom' : uom_id or False}}
        context = dict(context, purchase_uom_check=True)
        return self.onchange_product_id(cr, uid, ids, pricelist_id, product_id, qty, uom_id,
            partner_id, date_order=date_order, fiscal_position_id=fiscal_position_id, date_planned=date_planned,
            name=name, price_unit=price_unit, state=state, replace=False, context=context)

    def _get_date_planned(self, cr, uid, supplier_info, date_order_str, context=None):
        """Return the datetime value to use as Schedule Date (``date_planned``) for
           PO Lines that correspond to the given product.supplierinfo,
           when ordered at `date_order_str`.

           :param browse_record | False supplier_info: product.supplierinfo, used to
               determine delivery delay (if False, default delay = 0)
           :param str date_order_str: date of order field, as a string in
               DEFAULT_SERVER_DATETIME_FORMAT
           :rtype: datetime
           :return: desired Schedule Date for the PO line
        """
        supplier_delay = int(supplier_info.delay) if supplier_info else 0
        return datetime.strptime(date_order_str, DEFAULT_SERVER_DATETIME_FORMAT) + relativedelta(days=supplier_delay)

    def action_cancel(self, cr, uid, ids, context=None):
        self.write(cr, uid, ids, {'state': 'cancel'}, context=context)
        # We will group by PO first, so we do the check only once for each PO
        purchase_orders = list(set([x.order_id for x in self.browse(cr, uid, ids, context=context)]))
        for purchase in purchase_orders:
            if all([l.state == 'cancel' for l in purchase.order_line]):
                self.pool.get('purchase.order').action_cancel(cr, uid, [purchase.id], context=context)

    def _check_product_uom_group(self, cr, uid, context=None):
        group_uom = self.pool.get('ir.model.data').get_object(cr, uid, 'product', 'group_uom')
        res = [user for user in group_uom.users if user.id == uid]
        return len(res) and True or False

    def onchange_product_id(self, cr, uid, ids, pricelist_id, product_id, qty, uom_id,
            partner_id, date_order=False, fiscal_position_id=False, date_planned=False,
            name=False, price_unit=False, state='draft', replace=True, context=None):
        """
        onchange handler of product_id.
        """
        if context is None:
            context = {}

        res = {'value': {'price_unit': price_unit or 0.0, 'name': name or '', 'product_uom' : uom_id or False}}
        if not product_id:
            return res

        product_product = self.pool.get('product.product')
        product_uom = self.pool.get('product.uom')
        res_partner = self.pool.get('res.partner')
        product_pricelist = self.pool.get('product.pricelist')
        account_fiscal_position = self.pool.get('account.fiscal.position')
        account_tax = self.pool.get('account.tax')

        # - check for the presence of partner_id and pricelist_id
        #if not partner_id:
        #    raise UserError(_('Select a partner in purchase order to choose a product.'))
        #if not pricelist_id:
        #    raise UserError(_('Select a price list in the purchase order form before choosing a product.'))

        # - determine name and notes based on product in partner lang.
        context_partner = context.copy()
        if partner_id:
            lang = res_partner.browse(cr, uid, partner_id).lang
            context_partner.update( {'lang': lang, 'partner_id': partner_id} )
        product = product_product.browse(cr, uid, product_id, context=context_partner)
        if replace:
            #call name_get() with partner in the context to eventually match name and description in the seller_ids field
            dummy, name = product_product.name_get(cr, uid, product_id, context=context_partner)[0]
            if product.description_purchase:
                name += '\n' + product.description_purchase
            res['value'].update({'name': name})

        # - set a domain on product_uom
        res['domain'] = {'product_uom': [('category_id','=',product.uom_id.category_id.id)]}

        # - check that uom and product uom belong to the same category
        product_uom_po_id = product.uom_po_id.id
        if not uom_id:
            uom_id = product_uom_po_id

        if product.uom_id.category_id.id != product_uom.browse(cr, uid, uom_id, context=context).category_id.id:
            if context.get('purchase_uom_check') and self._check_product_uom_group(cr, uid, context=context):
                res['warning'] = {'title': _('Warning!'), 'message': _('Selected Unit of Measure does not belong to the same category as the product Unit of Measure.')}
            uom_id = product_uom_po_id

        res['value'].update({'product_uom': uom_id})

        # - determine product_qty and date_planned based on seller info
        if not date_order:
            date_order = fields.datetime.now()


        supplierinfo = False
        precision = self.pool.get('decimal.precision').precision_get(cr, uid, 'Product Unit of Measure')
        for supplier in product.seller_ids:
            if partner_id and (supplier.name.id == partner_id):
                supplierinfo = supplier
                if supplierinfo.product_uom.id != uom_id:
                    res['warning'] = {'title': _('Warning!'), 'message': _('The selected supplier only sells this product by %s') % supplierinfo.product_uom.name }
                min_qty = product_uom._compute_qty(cr, uid, supplierinfo.product_uom.id, supplierinfo.min_qty, to_uom_id=uom_id)
                if float_compare(min_qty , qty, precision_digits=precision) == 1: # If the supplier quantity is greater than entered from user, set minimal.
                    if qty:
                        res['warning'] = {'title': _('Warning!'), 'message': _('The selected supplier has a minimal quantity set to %s %s, you should not purchase less.') % (supplierinfo.min_qty, supplierinfo.product_uom.name)}
                    qty = min_qty
        dt = self._get_date_planned(cr, uid, supplierinfo, date_order, context=context).strftime(DEFAULT_SERVER_DATETIME_FORMAT)
        qty = qty or 1.0
        res['value'].update({'date_planned': date_planned or dt})
        if qty:
            res['value'].update({'product_qty': qty})

        price = price_unit
        if price_unit is False or price_unit is None:
            # - determine price_unit and taxes_id
            if pricelist_id:
                date_order_str = datetime.strptime(date_order, DEFAULT_SERVER_DATETIME_FORMAT).strftime(DEFAULT_SERVER_DATE_FORMAT)
                price = product_pricelist.price_get(cr, uid, [pricelist_id],
                        product.id, qty or 1.0, partner_id or False, {'uom': uom_id, 'date': date_order_str})[pricelist_id]
            else:
                price = product.standard_price

        taxes = account_tax.browse(cr, uid, map(lambda x: x.id, product.supplier_taxes_id))
        fpos = fiscal_position_id and account_fiscal_position.browse(cr, uid, fiscal_position_id, context=context) or False
        taxes_ids = account_fiscal_position.map_tax(cr, uid, fpos, taxes)
        res['value'].update({'price_unit': price, 'taxes_id': taxes_ids})

        return res

    product_id_change = onchange_product_id
    product_uom_change = onchange_product_uom 

    def action_confirm(self, cr, uid, ids, context=None):
        self.write(cr, uid, ids, {'state': 'confirmed'}, context=context)
        return True


class procurement_rule(osv.osv):
    _inherit = 'procurement.rule'

    def _get_action(self, cr, uid, context=None):
        return [('buy', _('Buy'))] + super(procurement_rule, self)._get_action(cr, uid, context=context)


class procurement_order(osv.osv):
    _inherit = 'procurement.order'
    _columns = {
        'purchase_line_id': fields.many2one('purchase.order.line', 'Purchase Order Line'),
        'purchase_id': fields.related('purchase_line_id', 'order_id', type='many2one', relation='purchase.order', string='Purchase Order'),
    }

    def propagate_cancels(self, cr, uid, ids, context=None):
        purchase_line_obj = self.pool.get('purchase.order.line')
        lines_to_cancel = []
        uom_obj = self.pool.get("product.uom")
        for procurement in self.browse(cr, uid, ids, context=context):
            if procurement.rule_id.action == 'buy' and procurement.purchase_line_id:
                if procurement.purchase_line_id.state not in ('draft', 'cancel'):
                    raise UserError(
                        _('Can not cancel this procurement like this as the related purchase order has been confirmed already.  Please cancel the purchase order first. '))

                new_qty, new_price = self._calc_new_qty_price(cr, uid, procurement, cancel=True, context=context)
                if new_qty != procurement.purchase_line_id.product_qty:
                    purchase_line_obj.write(cr, uid, [procurement.purchase_line_id.id], {'product_qty': new_qty, 'price_unit': new_price}, context=context)
                if float_compare(new_qty, 0.0, precision_rounding=procurement.product_uom.rounding) != 1:
                    if procurement.purchase_line_id.id not in lines_to_cancel:
                        lines_to_cancel += [procurement.purchase_line_id.id]
        if lines_to_cancel:
            purchase_line_obj.action_cancel(cr, uid, lines_to_cancel, context=context)
            purchase_line_obj.unlink(cr, uid, lines_to_cancel, context=context)
        return super(procurement_order, self).propagate_cancels(cr, uid, ids, context=context)

    def _run(self, cr, uid, procurement, context=None):
        if procurement.rule_id and procurement.rule_id.action == 'buy':
            #make a purchase order for the procurement
            return self.make_po(cr, uid, [procurement.id], context=context)[procurement.id]
        return super(procurement_order, self)._run(cr, uid, procurement, context=context)

    #TODO: Autocommit needed?
    def run(self, cr, uid, ids, autocommit=False, context=None):
        procs = self.browse(cr, uid, ids, context=context)
        to_assign = [x for x in procs if x.state not in ('running', 'done')]
        self._assign_multi(cr, uid, to_assign, context=context)
        buy_ids = [x.id for x in to_assign if x.rule_id and x.rule_id.action == 'buy']
        if buy_ids:
            result_dict = self.make_po(cr, uid, buy_ids, context=context)
            runnings = []
            exceptions = []
            for proc in result_dict.keys():
                if result_dict[proc]:
                    runnings += [proc]
                else:
                    exceptions += [proc]
            if runnings:
                self.write(cr, uid, runnings, {'state': 'running'}, context=context)
            if exceptions:
                self.write(cr, uid, exceptions, {'state': 'exception'}, context=context)
        set_others = set(ids) - set(buy_ids)
        return super(procurement_order, self).run(cr, uid, list(set_others), context=context)

    def _check(self, cr, uid, procurement, context=None):
        if procurement.purchase_line_id and procurement.purchase_line_id.order_id.shipped:  # TOCHECK: does it work for several deliveries?
            return True
        return super(procurement_order, self)._check(cr, uid, procurement, context=context)

    def _check_supplier_info(self, cr, uid, ids, context=None):
        ''' Check the supplier info field of a product and write an error message on the procurement if needed.
        Returns True if all needed information is there, False if some configuration mistake is detected.
        '''
        partner_obj = self.pool.get('res.partner')
        user = self.pool.get('res.users').browse(cr, uid, uid, context=context)
        for procurement in self.browse(cr, uid, ids, context=context):
            message = ''
            partner = procurement.product_id.seller_id #Taken Main Supplier of Product of Procurement.

            if not procurement.product_id.seller_ids:
                message = _('No supplier defined for this product !')
            elif not partner:
                message = _('No default supplier defined for this product')
            elif not partner_obj.address_get(cr, uid, [partner.id], ['delivery'])['delivery']:
                message = _('No address defined for the supplier')

            if message:
                if procurement.message != message:
                    cr.execute('update procurement_order set message=%s where id=%s', (message, procurement.id))
                return False

            if user.company_id and user.company_id.partner_id:
                if partner.id == user.company_id.partner_id.id:
                    raise UserError(_('The product "%s" has been defined with your company as reseller which seems to be a configuration error!' % procurement.product_id.name))

        return True

    def create_procurement_purchase_order(self, cr, uid, procurement, po_vals, line_vals, context=None):
        """Create the purchase order from the procurement, using
           the provided field values, after adding the given purchase
           order line in the purchase order.

           :params procurement: the procurement object generating the purchase order
           :params dict po_vals: field values for the new purchase order (the
                                 ``order_line`` field will be overwritten with one
                                 single line, as passed in ``line_vals``).
           :params dict line_vals: field values of the single purchase order line that
                                   the purchase order will contain.
           :return: id of the newly created purchase order
           :rtype: int
        """
        po_vals.update({'order_line': [(0,0,line_vals)]})
        return self.pool.get('purchase.order').create(cr, uid, po_vals, context=context)

    def _get_purchase_schedule_date(self, cr, uid, procurement, company, context=None):
        """Return the datetime value to use as Schedule Date (``date_planned``) for the
           Purchase Order Lines created to satisfy the given procurement.

           :param browse_record procurement: the procurement for which a PO will be created.
           :param browse_report company: the company to which the new PO will belong to.
           :rtype: datetime
           :return: the desired Schedule Date for the PO lines
        """
        procurement_date_planned = datetime.strptime(procurement.date_planned, DEFAULT_SERVER_DATETIME_FORMAT)
        schedule_date = (procurement_date_planned - relativedelta(days=company.po_lead))
        return schedule_date

    def _get_purchase_order_date(self, cr, uid, procurement, company, schedule_date, context=None):
        """Return the datetime value to use as Order Date (``date_order``) for the
           Purchase Order created to satisfy the given procurement.

           :param browse_record procurement: the procurement for which a PO will be created.
           :param browse_report company: the company to which the new PO will belong to.
           :param datetime schedule_date: desired Scheduled Date for the Purchase Order lines.
           :rtype: datetime
           :return: the desired Order Date for the PO
        """
        seller_delay = int(procurement.product_id.seller_delay)
        return schedule_date - relativedelta(days=seller_delay)

    def _get_product_supplier(self, cr, uid, procurement, context=None):
        ''' returns the main supplier of the procurement's product given as argument'''
        supplierinfo = self.pool['product.supplierinfo']
        company_supplier = supplierinfo.search(cr, uid,
            [('product_tmpl_id', '=', procurement.product_id.product_tmpl_id.id), ('company_id', '=', procurement.company_id.id)], limit=1, context=context)
        if company_supplier:
            return supplierinfo.browse(cr, uid, company_supplier[0], context=context).name
        return procurement.product_id.seller_id

    def _get_po_line_values_from_procs(self, cr, uid, procurements, partner, schedule_date, context=None):
        res = {}
        if context is None:
            context = {}
        uom_obj = self.pool.get('product.uom')
        pricelist_obj = self.pool.get('product.pricelist')
        prod_obj = self.pool.get('product.product')
        acc_pos_obj = self.pool.get('account.fiscal.position')

        pricelist_id = partner.property_product_pricelist_purchase.id
        prices_qty = []
        for procurement in procurements:
            seller_qty = procurement.product_id.seller_qty
            uom_id = procurement.product_id.uom_po_id.id
            qty = uom_obj._compute_qty(cr, uid, procurement.product_uom.id, procurement.product_qty, uom_id)
            if seller_qty:
                qty = max(qty, seller_qty)
            prices_qty += [(procurement.product_id, qty, partner)]
        prices = pricelist_obj.price_get_multi(cr, uid, [pricelist_id], prices_qty)

        #Passing partner_id to context for purchase order line integrity of Line name
        new_context = context.copy()
        new_context.update({'lang': partner.lang, 'partner_id': partner.id})
        names = prod_obj.name_get(cr, uid, [x.product_id.id for x in procurements], context=context)
        names_dict = {}
        for id, name in names:
            names_dict[id] = name
        for procurement in procurements:
            taxes_ids = procurement.product_id.supplier_taxes_id
            taxes = acc_pos_obj.map_tax(cr, uid, partner.property_account_position, taxes_ids)
            name = names_dict[procurement.product_id.id]
            if procurement.product_id.description_purchase:
                name += '\n' + procurement.product_id.description_purchase
            price = prices[procurement.product_id.id][pricelist_id]

            values = {
                'name': name,
                'product_qty': qty,
                'product_id': procurement.product_id.id,
                'product_uom': procurement.product_id.uom_po_id.id,
                'price_unit': price or 0.0,
                'date_planned': schedule_date.strftime(DEFAULT_SERVER_DATETIME_FORMAT),
                'taxes_id': [(6, 0, taxes)],
                'procurement_ids': [(4, procurement.id)]
                }
            res[procurement.id] = values
        return res

    def _calc_new_qty_price(self, cr, uid, procurement, po_line=None, cancel=False, context=None):
        if not po_line:
            po_line = procurement.purchase_line_id

        uom_obj = self.pool.get('product.uom')
        qty = uom_obj._compute_qty(cr, uid, procurement.product_uom.id, procurement.product_qty,
            procurement.product_id.uom_po_id.id)
        if cancel:
            qty = -qty

        # Make sure we use the minimum quantity of the partner corresponding to the PO
        if po_line.product_id.seller_id.id == po_line.order_id.partner_id.id:
            supplierinfo_min_qty = po_line.product_id.seller_qty
        else:
            supplierinfo_obj = self.pool.get('product.supplierinfo')
            supplierinfo_ids = supplierinfo_obj.search(cr, uid, [('name', '=', po_line.order_id.partner_id.id), ('product_tmpl_id', '=', po_line.product_id.product_tmpl_id.id)])
            supplierinfo_min_qty = supplierinfo_obj.browse(cr, uid, supplierinfo_ids).min_qty

        if supplierinfo_min_qty == 0.0:
            qty += po_line.product_qty
        else:
            # Recompute quantity by adding existing running procurements.
            for proc in po_line.procurement_ids:
                qty += uom_obj._compute_qty(cr, uid, proc.product_uom.id, proc.product_qty,
                    proc.product_id.uom_po_id.id) if proc.state == 'running' else 0.0
            qty = max(qty, supplierinfo_min_qty) if qty > 0.0 else 0.0

        price = po_line.price_unit
        if qty != po_line.product_qty:
            pricelist_obj = self.pool.get('product.pricelist')
            pricelist_id = po_line.order_id.partner_id.property_product_pricelist_purchase.id
            price = pricelist_obj.price_get(cr, uid, [pricelist_id], procurement.product_id.id, qty, po_line.order_id.partner_id.id, {'uom': procurement.product_uom.id})[pricelist_id]

        return qty, price

    def _get_grouping_dicts(self, cr, uid, ids, context=None):
        """
        It will group the procurements according to the pos they should go into.  That way, lines going to the same
        po, can be processed at once.
        Returns two dictionaries:
        add_purchase_dicts: key: po value: procs to add to the po
        create_purchase_dicts: key: values for proc to create (not that necessary as they are in procurement => TODO),
                                values: procs to add
        """
        po_obj = self.pool.get('purchase.order')
        # Regroup POs
        cr.execute("""
            SELECT psi.name, p.id, pr.id, pr.picking_type_id, p.location_id, p.partner_dest_id, p.company_id, p.group_id,
            pr.group_propagation_option, pr.group_id, psi.qty
             FROM procurement_order AS p
                LEFT JOIN procurement_rule AS pr ON pr.id = p.rule_id
                LEFT JOIN procurement_group AS pg ON p.group_id = pg.id,
            product_supplierinfo AS psi, product_product AS pp
            WHERE
             p.product_id = pp.id AND p.id in %s AND psi.product_tmpl_id = pp.product_tmpl_id
             AND (psi.company_id = p.company_id or psi.company_id IS NULL)
             ORDER BY psi.sequence,
                psi.name, p.rule_id, p.location_id, p.company_id, p.partner_dest_id, p.group_id
        """, (tuple(ids), ))
        res = cr.fetchall()
        old = False
        # A giant dict for grouping lines, ... to do at once
        create_purchase_procs = {} # Lines to add to a newly to create po
        add_purchase_procs = {} # Lines to add/adjust in an existing po
        proc_seller = {} # To check we only process one po
        for partner, proc, rule, pick_type, location, partner_dest, company, group, group_propagation, fixed_group, qty in res:
            if not proc_seller.get(proc):
                proc_seller[proc] = partner
                new = partner, rule, pick_type, location, company, group, group_propagation, fixed_group
                if new != old:
                    old = new
                    dom = [
                        ('partner_id', '=', partner), ('state', '=', 'draft'), ('picking_type_id', '=', pick_type),
                        ('location_id', '=', location), ('company_id', '=', company), ('dest_address_id', '=', partner_dest)]
                    if group_propagation == 'propagate':
                        dom += [('group_id', '=', group)]
                    elif group_propagation == 'fixed':
                        dom += [('group_id', '=', fixed_group)]
                    available_draft_po_ids = po_obj.search(cr, uid, dom, context=context)
                    available_draft_po = available_draft_po_ids and available_draft_po_ids[0] or False
                # Add to dictionary
                if available_draft_po:
                    if add_purchase_procs.get(available_draft_po):
                        add_purchase_procs[available_draft_po] += [proc]
                    else:
                        add_purchase_procs[available_draft_po] = [proc]
                else:
                    if create_purchase_procs.get(new):
                        create_purchase_procs[new] += [proc]
                    else:
                        create_purchase_procs[new] = [proc]
        return add_purchase_procs, create_purchase_procs

    def make_po(self, cr, uid, ids, context=None):
        res = {}
        po_obj = self.pool.get('purchase.order')
        po_line_obj = self.pool.get('purchase.order.line')
        seq_obj = self.pool.get('ir.sequence')
        uom_obj = self.pool.get('product.uom')
        add_purchase_procs, create_purchase_procs = self._get_grouping_dicts(cr, uid, ids, context=context)
        procs_done = []

        # Let us check existing purchase orders and add/adjust lines on them
        for add_purchase in add_purchase_procs.keys():
            procs_done += add_purchase_procs[add_purchase]
            po = po_obj.browse(cr, uid, add_purchase, context=context)
            lines_to_update = {}
            line_values = []
            procurements = self.browse(cr, uid, add_purchase_procs[add_purchase], context=context)
            po_line_ids = po_line_obj.search(cr, uid, [('order_id', '=', add_purchase), ('product_id', 'in', [x.product_id.id for x in procurements])], context=context)
            po_lines = po_line_obj.browse(cr, uid, po_line_ids, context=context)
            po_prod_dict = {}
            for pol in po_lines:
                po_prod_dict[pol.product_id.id] = pol
            procs_to_create = []
            #Check which procurements need a new line and which need to be added to an existing one
            for proc in procurements:
                if po_prod_dict.get(proc.product_id.id):
                    po_line = po_prod_dict[proc.product_id.id]
                    # FIXME: compute quantity using `_calc_new_qty_price` method.
                    # new_qty, new_price = self._calc_new_qty_price(cr, uid, proc, po_line=po_line, context=context)
                    uom_id = po_line.product_uom  # Convert to UoM of existing line
                    qty = uom_obj._compute_qty_obj(cr, uid, proc.product_uom, proc.product_qty, uom_id)

                    if lines_to_update.get(po_line):
                        lines_to_update[po_line] += [(proc.id, qty)]
                    else:
                        lines_to_update[po_line] = [(proc.id, qty)]
                else:
                    procs_to_create.append(proc)

            procs = []
            # Update the quantities of the lines that need to
            for line in lines_to_update.keys():
                tot_qty = 0
                for proc, qty in lines_to_update[line]:
                    tot_qty += qty
                    self.message_post(cr, uid, proc, body=_("Quantity added in existing Purchase Order Line"), context=context)
                line_values += [(1, line.id, {'product_qty': line.product_qty + tot_qty, 'procurement_ids': [(4, x[0]) for x in lines_to_update[line]]})]

            # Create lines for which no line exists yet
            if procs_to_create:
                partner = po.partner_id
                schedule_date = datetime.strptime(po.minimum_planned_date, DEFAULT_SERVER_DATETIME_FORMAT)
                value_lines = self._get_po_line_values_from_procs(cr, uid, procs_to_create, partner, schedule_date, context=context)
                line_values += [(0, 0, value_lines[x]) for x in value_lines.keys()]
                for proc in procs_to_create:
                    self.message_post(cr, uid, [proc.id], body=_("Purchase line created and linked to an existing Purchase Order"), context=context)
            po_obj.write(cr, uid, [add_purchase], {'order_line': line_values},context=context)


        # Create new purchase orders
        partner_obj = self.pool.get("res.partner")
        new_pos = []
        for create_purchase in create_purchase_procs.keys():
            procs_done += create_purchase_procs[create_purchase]
            line_values = []
            procurements = self.browse(cr, uid, create_purchase_procs[create_purchase], context=context)
            partner = partner_obj.browse(cr, uid, create_purchase[0], context=context)

            #Create purchase order itself:
            procurement = procurements[0]
            schedule_date = self._get_purchase_schedule_date(cr, uid, procurement, procurement.company_id, context=context)
            purchase_date = self._get_purchase_order_date(cr, uid, procurement, procurement.company_id, schedule_date, context=context)

            value_lines = self._get_po_line_values_from_procs(cr, uid, procurements, partner, schedule_date, context=context)
            line_values += [(0, 0, value_lines[x]) for x in value_lines.keys()]
            name = seq_obj.next_by_code(cr, uid, 'purchase.order') or _('PO: %s') % procurement.name
            gpo = procurement.rule_id.group_propagation_option
            group = (gpo == 'fixed' and procurement.rule_id.group_id.id) or (gpo == 'propagate' and procurement.group_id.id) or False
            po_vals = {
                'name': name,
                'origin': procurement.origin,
                'partner_id': create_purchase[0],
                'location_id': procurement.location_id.id,
                'picking_type_id': procurement.rule_id.picking_type_id.id,
                'pricelist_id': partner.property_product_pricelist_purchase.id,
                'date_order': purchase_date.strftime(DEFAULT_SERVER_DATETIME_FORMAT),
                'company_id': procurement.company_id.id,
                'fiscal_position': partner.property_account_position.id,
                'payment_term_id': partner.property_supplier_payment_term.id,
                'dest_address_id': procurement.partner_dest_id.id,
                'group_id': group,
                'order_line': line_values,
                }
            new_po = po_obj.create(cr, uid, po_vals, context=context)
            new_pos.append(new_po)
            for proc in create_purchase_procs[create_purchase]:
                self.message_post(cr, uid, proc, body=_("Draft Purchase Order created"), context=context)

        other_proc_ids = list(set(ids) - set(procs_done))
        res = dict.fromkeys(ids, True)
        if other_proc_ids:
            other_procs = self.browse(cr, uid, other_proc_ids, context=context)
            for procurement in other_procs:
                res[procurement.id] = False
                self.message_post(cr, uid, [procurement.id], _('There is no supplier associated to product %s') % (procurement.product_id.name))
        return res


class mail_mail(osv.Model):
    _name = 'mail.mail'
    _inherit = 'mail.mail'

    def _postprocess_sent_message(self, cr, uid, mail, context=None, mail_sent=True):
        if mail_sent and mail.model == 'purchase.order':
            obj = self.pool.get('purchase.order').browse(cr, uid, mail.res_id, context=context)
            if obj.state == 'draft':
                self.pool.get('purchase.order').signal_workflow(cr, uid, [mail.res_id], 'send_rfq')
        return super(mail_mail, self)._postprocess_sent_message(cr, uid, mail=mail, context=context, mail_sent=mail_sent)


class product_template(osv.Model):
    _name = 'product.template'
    _inherit = 'product.template'
    
    def _get_buy_route(self, cr, uid, context=None):
        
        buy_route = self.pool.get('ir.model.data').xmlid_to_res_id(cr, uid, 'purchase.route_warehouse0_buy')
        if buy_route:
            return [buy_route]
        return []

    def _purchase_count(self, cr, uid, ids, field_name, arg, context=None):
        res = dict.fromkeys(ids, 0)
        for template in self.browse(cr, uid, ids, context=context):
            res[template.id] = sum([p.purchase_count for p in template.product_variant_ids])
        return res

    _columns = {
        'purchase_ok': fields.boolean('Can be Purchased', help="Specify if the product can be selected in a purchase order line."),
        'purchase_count': fields.function(_purchase_count, string='# Purchases', type='integer'),
    }

    _defaults = {
        'purchase_ok': 1,
        'route_ids': _get_buy_route,
    }

    def action_view_purchases(self, cr, uid, ids, context=None):
        products = self._get_products(cr, uid, ids, context=context)
        result = self._get_act_window_dict(cr, uid, 'purchase.action_purchase_line_product_tree', context=context)
        result['domain'] = "[('product_id','in',[" + ','.join(map(str, products)) + "])]"
        return result

class product_product(osv.Model):
    _name = 'product.product'
    _inherit = 'product.product'
    
    def _purchase_count(self, cr, uid, ids, field_name, arg, context=None):
        Purchase = self.pool['purchase.order']
        return {
            product_id: Purchase.search_count(cr,uid, [('order_line.product_id', '=', product_id)], context=context) 
            for product_id in ids
        }

    def action_view_purchases(self, cr, uid, ids, context=None):
        if isinstance(ids, (int, long)):
            ids = [ids]
        result = self.pool['product.template']._get_act_window_dict(cr, uid, 'purchase.action_purchase_line_product_tree', context=context)
        result['domain'] = "[('product_id','in',[" + ','.join(map(str, ids)) + "])]"
        return result

    _columns = {
        'purchase_count': fields.function(_purchase_count, string='# Purchases', type='integer'),
    }



class mail_compose_message(osv.Model):
    _inherit = 'mail.compose.message'

    def send_mail(self, cr, uid, ids, auto_commit=False, context=None):
        context = context or {}
        if context.get('default_model') == 'purchase.order' and context.get('default_res_id'):
            context = dict(context, mail_post_autofollow=True)
            self.pool.get('purchase.order').signal_workflow(cr, uid, [context['default_res_id']], 'send_rfq')
        return super(mail_compose_message, self).send_mail(cr, uid, ids, context=context)


class account_invoice(osv.Model):
    """ Override account_invoice to add Chatter messages on the related purchase
        orders, logging the invoice receipt or payment. """
    _inherit = 'account.invoice'

    def invoice_validate(self, cr, uid, ids, context=None):
        res = super(account_invoice, self).invoice_validate(cr, uid, ids, context=context)
        purchase_order_obj = self.pool.get('purchase.order')
        # read access on purchase.order object is not required
        if not purchase_order_obj.check_access_rights(cr, uid, 'read', raise_exception=False):
            user_id = SUPERUSER_ID
        else:
            user_id = uid
        po_ids = purchase_order_obj.search(cr, user_id, [('invoice_ids', 'in', ids)], context=context)
        for order in purchase_order_obj.browse(cr, uid, po_ids, context=context):
            purchase_order_obj.message_post(cr, user_id, order.id, body=_("Invoice received"), context=context)
            invoiced = []
            shipped = True
            # for invoice method manual or order, don't care about shipping state
            # for invoices based on incoming shippment, beware of partial deliveries
            if (order.invoice_method == 'picking' and
                    not all(picking.invoice_state in ['invoiced'] for picking in order.picking_ids)):
                shipped = False
            for po_line in order.order_line:
                if all(line.invoice_id.state not in ['draft', 'cancel'] for line in po_line.invoice_lines):
                    invoiced.append(po_line.id)
            if invoiced and shipped:
                self.pool['purchase.order.line'].write(cr, uid, invoiced, {'invoiced': True})
            workflow.trg_write(uid, 'purchase.order', order.id, cr)
        return res

    def confirm_paid(self, cr, uid, ids, context=None):
        res = super(account_invoice, self).confirm_paid(cr, uid, ids, context=context)
        purchase_order_obj = self.pool.get('purchase.order')
        # read access on purchase.order object is not required
        if not purchase_order_obj.check_access_rights(cr, uid, 'read', raise_exception=False):
            user_id = SUPERUSER_ID
        else:
            user_id = uid
        po_ids = purchase_order_obj.search(cr, user_id, [('invoice_ids', 'in', ids)], context=context)
        for po_id in po_ids:
            purchase_order_obj.message_post(cr, user_id, po_id, body=_("Invoice paid"), context=context)
        return res

class account_invoice_line(osv.Model):
    """ Override account_invoice_line to add the link to the purchase order line it is related to"""
    _inherit = 'account.invoice.line'
    _columns = {
        'purchase_line_id': fields.many2one('purchase.order.line',
            'Purchase Order Line', ondelete='set null', select=True,
            readonly=True),
    }<|MERGE_RESOLUTION|>--- conflicted
+++ resolved
@@ -1023,13 +1023,8 @@
 
     def unlink(self, cr, uid, ids, context=None):
         for line in self.browse(cr, uid, ids, context=context):
-<<<<<<< HEAD
-            if line.state not in ['draft', 'cancel']:
+            if line.order_id.state in ['approved', 'done'] and line.state not in ['draft', 'cancel']:
                 raise UserError(_('Cannot delete a purchase order line which is in state \'%s\'.') %(line.state,))
-=======
-            if line.order_id.state in ['approved', 'done'] and line.state not in ['draft', 'cancel']:
-                raise osv.except_osv(_('Invalid Action!'), _('Cannot delete a purchase order line which is in state \'%s\'.') %(line.state,))
->>>>>>> f7222540
         procurement_obj = self.pool.get('procurement.order')
         procurement_ids_to_except = procurement_obj.search(cr, uid, [('purchase_line_id', 'in', ids)], context=context)
         if procurement_ids_to_except:
