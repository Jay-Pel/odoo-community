<?xml version="1.0" encoding="utf-8"?>
<openerp>
    <data>

        <!-- Top menu item -->
        <menuitem name="Purchases"
            id="base.menu_purchase_root"
            groups="group_purchase_manager,group_purchase_user"
            sequence="60"/>

        <menuitem id="menu_procurement_management" name="Purchase"
            parent="base.menu_purchase_root" sequence="1" />

        <menuitem id="menu_purchase_config_purchase" name="Configuration"
            groups="group_purchase_manager"
            parent="base.menu_purchase_root" sequence="100"/>
        <menuitem
            action="product.product_pricelist_action_for_purchase" id="menu_product_pricelist_action2_purchase"
            parent="menu_purchase_config_purchase" sequence="10" groups="product.group_purchase_pricelist" />

        <record id="purchase_pricelist_version_action" model="ir.actions.act_window">
            <field name="name">Pricelist Versions</field>
            <field name="type">ir.actions.act_window</field>
            <field name="res_model">product.pricelist.version</field>
            <field name="view_type">form</field>
            <field name="view_id" ref="product.product_pricelist_version_tree_view"/>
            <field name="domain">[('pricelist_id.type','=','purchase')]</field>
            <field name="help" type="html">
              <p class="oe_view_nocontent_create">
                Click to add a pricelist version.
              </p><p>
                There can be more than one version of a pricelist, each of
                these must be valid during a certain period of time. Some
                examples of versions: Main Prices, 2010, 2011, Summer Sales,
                etc.
              </p>
            </field>
        </record>
        <menuitem
            id="menu_purchase_config_pricelist" name="Pricelists"
            parent="menu_purchase_config_purchase" sequence="50" groups="product.group_purchase_pricelist"/>

        <menuitem
            action="purchase_pricelist_version_action" id="menu_purchase_pricelist_version_action"
            parent="menu_purchase_config_pricelist" sequence="2" groups="product.group_purchase_pricelist"/>

        
        <menuitem
            action="product.product_price_type_action" id="menu_product_pricelist_action2_purchase_type"
            parent="menu_purchase_config_pricelist" sequence="60" />
        <menuitem
            id="menu_product_in_config_purchase" name="Products"
            parent="menu_purchase_config_purchase" sequence="30" groups="base.group_no_one"/>

        <menuitem
            action="product.product_category_action_form" id="menu_product_category_config_purchase"
            parent="purchase.menu_product_in_config_purchase" sequence="1" />

        <menuitem
            id="menu_purchase_unit_measure_purchase" name="Units of Measure"
            parent="purchase.menu_product_in_config_purchase"  sequence="20" groups="product.group_uom"/>

        <menuitem
             action="product.product_uom_categ_form_action" id="menu_purchase_uom_categ_form_action"
             parent="purchase.menu_product_in_config_purchase" sequence="5" />

        <menuitem
              action="product.product_uom_form_action" id="menu_purchase_uom_form_action"
              parent="purchase.menu_product_in_config_purchase" sequence="10"/>

        <menuitem
            id="menu_purchase_partner_cat" name="Address Book"
            parent="menu_purchase_config_purchase"/>

        <menuitem
            action="base.action_partner_category_form" id="menu_partner_categories_in_form" name="Partner Categories"
            parent="purchase.menu_purchase_partner_cat" groups="base.group_no_one"/>

    <!--Supplier menu-->
    <menuitem id="base.menu_procurement_management_supplier_name" name="Suppliers"
        parent="menu_procurement_management"
        action="base.action_partner_supplier_form" sequence="15"/>

      <!--Inventory control-->
      <menuitem id="menu_procurement_management_inventory" name="Incoming Products"
            parent="base.menu_purchase_root" sequence="4"/>
      <menuitem action="stock.action_picking_tree4" id="menu_action_picking_tree4" parent="menu_procurement_management_inventory"
            name="Incoming Shipments" sequence="9"/>
      <menuitem action="stock.action_reception_picking_move" id="menu_action_picking_tree_in_move"
            parent="menu_procurement_management_inventory" sequence="11"/>

    <!--Invoice control-->
    <menuitem id="menu_procurement_management_invoice" name="Invoice Control"
        parent="base.menu_purchase_root" sequence="6"/>

    <record id="action_invoice_pending" model="ir.actions.act_window">
        <field name="name">On Draft Invoices</field>
        <field name="res_model">account.invoice</field>
        <field name="view_type">form</field>
        <field name="view_mode">tree,form,calendar,graph</field>
        <field eval="False" name="view_id"/>
        <field name="domain">[('type','=','in_invoice')]</field>
        <field name="context">{'default_type':'in_invoice', 'type':'in_invoice', 'journal_type': 'purchase', 'search_default_draft': 1}</field>
        <field name="search_view_id" ref="account.view_account_invoice_filter"/>
        <field name="help" type="html">
          <p class="oe_view_nocontent_create">
            Click to create a draft invoice.
          </p><p>
            Use this menu to control the invoices to be received from your
            supplier. OpenERP generates draft invoices from your purchase
            orders or receptions, according to your settings.
          </p><p>
            Once you receive a supplier invoice, you can match it with the
            draft invoice and validate it.
          </p>
        </field>
    </record>

     <menuitem
          id="menu_procurement_management_pending_invoice"
          action="action_invoice_pending"
          parent="menu_procurement_management_invoice"
          sequence="13"/>

      <!-- Product menu-->
      <menuitem id="menu_procurement_management_product" name="Products"
          parent="base.menu_purchase_root" sequence="8"/>

      <menuitem name="Products by Category" id="menu_product_by_category_purchase_form" action="product.product_category_action"
           parent="menu_procurement_management_product" sequence="10"/>

      <menuitem name="Products" id="menu_procurement_partner_contact_form" action="product.product_normal_action_puchased"
          parent="menu_procurement_management_product"/>

        <record model="ir.ui.view" id="purchase_order_calendar">
            <field name="name">purchase.order.calendar</field>
            <field name="model">purchase.order</field>
            <field name="priority" eval="2"/>
            <field name="arch" type="xml">
                <calendar string="Calendar View" date_start="minimum_planned_date" color="partner_id">
                    <field name="name"/>
                    <field name="amount_total"/>
                    <field name="partner_id"/>
                </calendar>
            </field>
        </record>
        <record model="ir.ui.view" id="purchase_order_graph">
            <field name="name">purchase.order.graph</field>
            <field name="model">purchase.order</field>
            <field name="arch" type="xml">
                <graph string="Purchase Order" type="bar">
                    <field name="partner_id"/>
                    <field name="amount_total" operator="+"/>
                </graph>
            </field>
        </record>

        <record id="purchase_order_form" model="ir.ui.view">
            <field name="name">purchase.order.form</field>
            <field name="model">purchase.order</field>
            <field name="arch" type="xml">
                <form string="Purchase Order" version="7.0">
                <header>
                    <button name="wkf_send_rfq" states="draft" string="Send by Email" type="object" context="{'send_rfq':True}" class="oe_highlight"/>
                    <button name="wkf_send_rfq" states="sent" string="Send by Email" type="object" context="{'send_rfq':True}"/>
                    <button name="print_quotation" string="Print" type="object" states="draft" class="oe_highlight" groups="base.group_user"/>
                    <button name="print_quotation" string="Print" type="object" states="sent" groups="base.group_user"/>
                    <button name="purchase_confirm" states="draft" string="Confirm Order"/>
                    <button name="purchase_confirm" states="sent" string="Confirm Order" class="oe_highlight"/>
                    <button name="wkf_send_rfq" states="confirmed" string="Resend Purchase Order" type="object" class="oe_highlight"/>
                    <button name="action_cancel" states="approved,except_picking,except_invoice" string="Cancel Order" type="object" />
                    <button name="picking_ok" states="except_picking" string="Manually Corrected"/>
                    <button name="invoice_ok" states="except_invoice" string="Manually Corrected"/>
                    <button name="purchase_approve" states="confirmed" string="Approve Order" class="oe_highlight" groups="purchase.group_purchase_manager"/>
                    <button name="view_picking" string="Receive Products" type="object" attrs="{'invisible': ['|', ('shipped','=',True), ('state','!=', 'approved')]}" class="oe_highlight"/>
                    <button name="view_invoice" string="Receive Invoice" type="object" attrs="{'invisible': ['|', ('invoice_method','=','picking'), '|', ('state','!=', 'approved'), ('invoiced','=',True) ]}" class="oe_highlight"/>
                    <button name="action_cancel_draft" states="cancel,sent,confirmed" string="Set to Draft" type="object" />
                    <button name="purchase_cancel" states="draft,confirmed,sent" string="Cancel Order"/>
                    <field name="state" widget="statusbar" statusbar_visible="draft,sent,approved,done" statusbar_colors='{"except_picking":"red","except_invoice":"red","confirmed":"blue"}' readonly="1"/>
                </header>
                <sheet>
                    <div class="oe_title">
                        <h1>
                            <label string="Request for Quotation " attrs="{'invisible': [('state','not in',('draft','sent'))]}"/>
                            <label string="Purchase Order " attrs="{'invisible': [('state','in',('draft','sent'))]}"/>
                            <field name="name" class="oe_inline" readonly="1"/>
                        </h1>
                    </div>
                    <group>
                        <group>
                            <field name="partner_id" on_change="onchange_partner_id(partner_id)" context="{'search_default_supplier':1,'default_supplier':1,'default_customer':0}" domain="[('supplier','=',True)]"/>
                            <field name="partner_ref"/>
                            <field domain="[('type','=','purchase')]" name="pricelist_id" groups="product.group_purchase_pricelist" on_change="onchange_pricelist(pricelist_id, context)"/>
                            <field name="currency_id" invisible='1'/>
                            <field name="journal_id" invisible='1'/>
                        </group>
                        <group>
                            <field name="date_order"/>
                            <field name="origin" attr="{'invisible': [('origin','=',False)]}"/>
                            <field name="warehouse_id" on_change="onchange_warehouse_id(warehouse_id)" widget="selection" groups="stock.group_locations"/>
                            <field name="company_id" groups="base.group_multi_company" widget="selection"/>
                        </group>
                    </group>
                    <notebook>
                        <page string="Purchase Order">
                            <field name="order_line">
                                <tree string="Purchase Order Lines" editable="bottom">
                                    <field name="product_id" on_change="onchange_product_id(parent.pricelist_id,product_id,0,product_uom,parent.partner_id, parent.date_order,parent.fiscal_position,date_planned,name,price_unit,context)"/>
                                    <field name="name"/>
                                    <field name="date_planned"/>
                                    <field name="company_id" groups="base.group_multi_company" widget="selection"/>
                                    <field name="account_analytic_id" groups="purchase.group_analytic_accounting" domain="[('type','not in',('view','template'))]"/>
                                    <field name="product_qty" on_change="onchange_product_id(parent.pricelist_id,product_id,product_qty,product_uom,parent.partner_id,parent.date_order,parent.fiscal_position,date_planned,name,price_unit,context)"/>
                                    <field name="product_uom" groups="product.group_uom" on_change="onchange_product_uom(parent.pricelist_id,product_id,product_qty,product_uom,parent.partner_id, parent.date_order,parent.fiscal_position,date_planned,name,price_unit,context)"/>
                                    <field name="price_unit"/>
                                    <field name="taxes_id" widget="many2many_tags" domain="[('parent_id','=',False),('type_tax_use','!=','sale')]"/>
                                    <field name="price_subtotal"/>
                                </tree>
                            </field>
                            <group class="oe_subtotal_footer oe_right">
                                <field name="amount_untaxed" widget="monetary" options="{'currency_field': 'currency_id'}"/>
                                <field name="amount_tax" widget="monetary" options="{'currency_field': 'currency_id'}"/>
                                <div class="oe_subtotal_footer_separator oe_inline">
                                    <label for="amount_total"/>
                                    <button name="button_dummy"
                                        states="draft" string="(update)" type="object" class="oe_edit_only oe_link"/>
                                </div>
                                <field name="amount_total" nolabel="1" class="oe_subtotal_footer_separator" widget="monetary" options="{'currency_field': 'currency_id'}"/>
                            </group>
                            <div class="oe_clear"/>
                            <field name="notes" class="oe_inline" placeholder="Terms and conditions..."/>
                        </page>
                        <page string="Incoming Shipments &amp; Invoices">
                            <group>
                                <group>
                                    <field name="dest_address_id" string="Customer Address" on_change="onchange_dest_address_id(dest_address_id)" groups="stock.group_locations"/>
                                    <field name="minimum_planned_date"/>
                                    <field name="location_id" groups="stock.group_locations"/>
                                    <field name="shipped" groups="base.group_no_one"/>
                                </group>
                                <group>
                                    <field name="invoice_method"/>
                                    <field name="invoiced"/>
                                    <field name="payment_term_id" widget="selection"/>
                                    <field name="fiscal_position" attrs="{'readonly': [('invoiced','=', True)]}" />
                                    <!-- We do not need these fields anymore, the information is in open chatter -->
                                    <field name="validator" groups="base.group_no_one"/>
                                    <field name="date_approve" groups="base.group_no_one"/>
                                </group>
                            </group>
                        </page>
                    </notebook>
                </sheet>
                <div class="oe_chatter">
                    <field name="message_follower_ids" widget="mail_followers"/>
                    <field name="message_ids" widget="mail_thread"/>
                </div>
                </form>
            </field>
        </record>

       <record id="view_request_for_quotation_filter" model="ir.ui.view">
            <field name="name">request.quotation.select</field>
            <field name="model">purchase.order</field>
            <field name="arch" type="xml">
                <search string="Search Purchase Order">
                    <field name="name" string="Reference"/>
                    <filter icon="terp-document-new" name="draft" string="Quotations" domain="[('state','=','draft')]" help="Purchase order which are in draft state"/>
                    <filter icon="terp-check" name="approved" string="Approved" domain="[('state','in',('approved','done'))]" help="Approved purchase order"/>
                    <filter icon="terp-emblem-important" name="exception" string="Exception" domain="[('state','in',('except_invoice','except_picking'))]" help="Purchase order which are in the exception state"/>
                    <separator/>
                    <filter icon="terp-gtk-go-back-rtl" name="not_invoiced" string="Not Invoiced" domain="[('invoice_ids','=', False)]" help="Purchase orders that include lines not invoiced."/>
                    <field name="partner_id"/>
                    <field name="product_id"/>
                    <field name="create_uid"/>
                    <group expand="0" string="Group By...">
                        <filter string="Supplier" icon="terp-partner" domain="[]" context="{'group_by':'partner_id'}"/>
                        <filter string="Source" icon="terp-gtk-jump-to-rtl" domain="[]" context="{'group_by':'origin'}"/>
                        <filter string="Status" icon="terp-stock_effects-object-colorize" domain="[]" context="{'group_by':'state'}"/>
                        <filter string="Order Date" icon="terp-go-month" domain="[]" context="{'group_by':'date_order'}"/>
                        <filter string="Expected Date" icon="terp-go-month" domain="[]" context="{'group_by':'minimum_planned_date'}"/>
                    </group>
                </search>
            </field>
        </record>

        <record id="view_purchase_order_filter" model="ir.ui.view">
            <field name="name">purchase.order.list.select</field>
            <field name="model">purchase.order</field>
            <field name="arch" type="xml">
                <search string="Search Purchase Order">
                    <field name="name" string="Reference"/>
                    <filter icon="terp-mail-message-new" string="Unread Messages" name="message_unread" domain="[('message_unread','=',True)]"/>
                    <separator/>
                    <filter icon="terp-document-new" name="draft" string="Quotations" domain="[('state','=','draft')]" help="Purchase orders which are in draft state"/>
                    <filter icon="terp-check" name="approved" string="Purchase Orders" domain="[('state','not in',('draft','cancel'))]" help="Approved purchase orders"/>
                    <filter icon="terp-emblem-important" name="exception" string="Exception" domain="[('state','in',('except_invoice','except_picking'))]" help="Purchase orders which are in exception state"/>
                    <separator/>
                    <filter icon="terp-gtk-go-back-rtl" name="not_invoiced" string="Not Invoiced" domain="[('invoice_ids','=', False)]" help="Purchase orders that include lines not invoiced."/>
                    <field name="partner_id"/>
                    <field name="product_id"/>
                    <field name="create_uid"/>
                    <group expand="0" string="Group By...">
                        <filter string="Supplier" icon="terp-partner" domain="[]" context="{'group_by':'partner_id'}"/>
                        <filter string="Source" icon="terp-gtk-jump-to-rtl" domain="[]" context="{'group_by':'origin'}"/>
                        <filter string="Status" icon="terp-stock_effects-object-colorize" domain="[]" context="{'group_by':'state'}"/>
                        <filter string="Order Date" icon="terp-go-month" domain="[]" context="{'group_by':'date_order'}"/>
                        <filter string="Expected Date" icon="terp-go-month" domain="[]" context="{'group_by':'minimum_planned_date'}"/>
                    </group>
                </search>
            </field>
        </record>

        <record id="purchase_order_tree" model="ir.ui.view">
            <field name="name">purchase.order.tree</field>
            <field name="model">purchase.order</field>
            <field name="arch" type="xml">
                <tree fonts="bold:message_unread==True" colors="grey:state=='cancel';blue:state in ('wait','confirmed');red:state in ('except_invoice','except_picking')" string="Purchase Order">
                    <field name="message_unread" invisible="1"/>
                    <field name="name" string="Reference"/>
                    <field name="date_order" />
                    <field name="partner_id"/>
                    <field name="company_id" groups="base.group_multi_company" widget="selection"/>
                    <field name="minimum_planned_date" invisible="context.get('quotation_only', False)"/>
                    <field name="origin"/>
                    <field name="amount_untaxed" sum="Total Untaxed amount" string="Untaxed"/>
                    <field name="amount_total" sum="Total amount"/>
                    <field name="state"/>
                </tree>
            </field>
        </record>

        <record id="purchase_rfq" model="ir.actions.act_window">
            <field name="name">Quotations</field>
            <field name="type">ir.actions.act_window</field>
            <field name="res_model">purchase.order</field>
            <field name="context">{}</field>
<<<<<<< HEAD
            <field name="domain">[('state','in',('draft','sent','cancel'))]</field>
=======
            <field name="domain">[('state','in',('draft','sent','confirmed'))]</field>
>>>>>>> c4692926
            <field name="view_mode">tree,form,graph,calendar</field>
            <field name="search_view_id" ref="view_purchase_order_filter"/>
            <field name="help" type="html">
              <p class="oe_view_nocontent_create">
                Click to create a request for quotation.
              </p><p>
                The quotation contains the history of the discussion/negociation
                you had with your supplier. Once confirmed, a request for
                quotation is converted into a purchase order.
              </p><p>
                Most propositions of purchase orders are created automatically
                by OpenERP based on inventory needs.
              </p>
            </field>
        </record>
        <menuitem action="purchase_rfq" id="menu_purchase_rfq"
            parent="menu_procurement_management"
            sequence="0"/>

        <record id="purchase_form_action" model="ir.actions.act_window">
            <field name="name">Purchase Orders</field>
            <field name="type">ir.actions.act_window</field>
            <field name="res_model">purchase.order</field>
            <field name="view_mode">tree,form,graph,calendar</field>
            <field name="context">{}</field>
            <field name="domain">[('state','not in',('draft','sent','confirmed'))]</field>
            <field name="search_view_id" ref="view_purchase_order_filter"/>
            <field name="help" type="html">
              <p class="oe_view_nocontent_create">
                Click to create a quotation that will be converted into a purchase order. 
              </p><p>
                Use this menu to search within your purchase orders by
                references, supplier, products, etc. For each purchase order,
                you can track the related discussion with the supplier, control
                the products received and control the supplier invoices.
              </p>
            </field>
        </record>
        <menuitem action="purchase_form_action" id="menu_purchase_form_action" parent="menu_procurement_management" sequence="6"/>

        <record id="purchase_order_line_form" model="ir.ui.view">
            <field name="name">purchase.order.line.form</field>
            <field name="model">purchase.order.line</field>
            <field name="arch" type="xml">
                <form string="Purchase Order Line" version="7.0">
                    <sheet>
                        <group>
                            <group>
                                <field name="product_id" on_change="onchange_product_id(parent.pricelist_id,product_id,0,product_uom,parent.partner_id, parent.date_order,parent.fiscal_position,date_planned,name,price_unit,context)"/>
                                <label for="product_qty"/>
                                <div>
                                    <field name="product_qty" on_change="onchange_product_id(parent.pricelist_id,product_id,product_qty,product_uom,parent.partner_id,parent.date_order,parent.fiscal_position,date_planned,name,price_unit,context)" class="oe_inline"/>
                                    <field name="product_uom" groups="product.group_uom" on_change="onchange_product_uom(parent.pricelist_id,product_id,product_qty,product_uom,parent.partner_id, parent.date_order,parent.fiscal_position,date_planned,name,price_unit,context)" class="oe_inline"/>
                                </div>
                                <field name="price_unit"/>
                            </group>
                            <group>
                                <field name="taxes_id" widget="many2many_tags" domain="[('parent_id','=',False),('type_tax_use','!=','sale')]"/>
                                <field name="date_planned" widget="date"/>
                                <field name="account_analytic_id" colspan="2" groups="purchase.group_analytic_accounting"/>
                                <field name="company_id" groups="base.group_multi_company" widget="selection"/>
                            </group>
                        </group>
                        <notebook>
                        <page string="Notes">
                            <field name="name"/>
                        </page><page string="Invoices and Receptions">
                            <field name="invoice_lines"/>
                            <field name="move_ids"/>
                        </page>
                        </notebook>
                    </sheet>
                </form>
            </field>
        </record>

        <record id="purchase_order_line_tree" model="ir.ui.view">
            <field name="name">purchase.order.line.tree</field>
            <field name="model">purchase.order.line</field>
            <field name="arch" type="xml">
                <tree string="Purchase Order Lines" create="false">
                    <field name="order_id"/>
                    <field name="name"/>
                    <field name="partner_id" string="Supplier" />
                    <field name="product_id"/>
                    <field name="price_unit"/>
                    <field name="product_qty"/>
                    <field name="product_uom" groups="product.group_uom"/>
                    <field name="price_subtotal"/>
                    <field name="date_planned"  widget="date" width="135"/>
                    <field name="state" invisible="1"/>
                    <field name="invoiced" invisible="1"/>
                </tree>
            </field>
        </record>
        <record id="purchase_order_line_form2" model="ir.ui.view">
            <field name="name">purchase.order.line.form2</field>
            <field name="model">purchase.order.line</field>
            <field name="priority" eval="20"/>
            <field name="arch" type="xml">
                <form string="Purchase Order Line" version="7.0" create="false">
                    <sheet>
                        <label for="order_id" class="oe_edit_only"/>
                        <h1>
                            <field name="order_id" class="oe_inline" domain="[('invoice_method','=','manual')]" />
                            <label string="," attrs="{'invisible':[('date_order','=',False)]}"/>
                            <field name="date_order" class="oe_inline"/>
                        </h1>
                        <label for="partner_id" class="oe_edit_only"/>
                        <h2><field name="partner_id"/></h2>
                        <group>
                            <group>
                                <field name="product_id" readonly="1"/>
                                <label for="product_qty"/>
                                <div>
                                    <field name="product_qty" readonly="1" class="oe_inline"/>
                                    <field name="product_uom" readonly="1" groups="product.group_uom" class="oe_inline"/>
                                </div>
                                <field name="price_unit"/>
                            </group>
                            <group>
                                <field name="taxes_id" widget="many2many_tags"
                                    domain="[('parent_id','=',False),('type_tax_use','!=','sale')]"/>
                                <field name="date_planned" widget="date" readonly="1"/>
                                <field name="company_id" groups="base.group_multi_company" widget="selection"/>
                                <field name="account_analytic_id" colspan="4" groups="purchase.group_analytic_accounting"/>
                                <field name="invoiced"/>
                            </group>
                        </group>
                        <field name="name"/>
                        <separator string="Manual Invoices"/>
                        <field name="invoice_lines"/>
                        <separator string="Stock Moves"/>
                        <field name="move_ids"/>
                    </sheet>
                </form>
            </field>
        </record>
          <record id="purchase_order_line_search" model="ir.ui.view">
            <field name="name">purchase.order.line.search</field>
            <field name="model">purchase.order.line</field>
            <field name="arch" type="xml">
                <search string="Search Purchase Order">
                    <field name="order_id"/>
                    <field name="product_id"/>
                    <field name="partner_id" string="Supplier"/>
                    <group expand="0" string="Group By...">
                        <filter string="Supplier" icon="terp-partner" domain="[]" context="{'group_by' : 'partner_id'}" />
                        <filter string="Product" icon="terp-accessories-archiver" domain="[]" context="{'group_by' : 'product_id'}" />
                        <filter icon="terp-gtk-jump-to-rtl" string="Order Reference" domain="[]" context="{'group_by' :'order_id'}"/>
                        <filter string="Status" icon="terp-stock_effects-object-colorize" domain="[]" context="{'group_by' : 'state'}" />
                    </group>
                </search>
            </field>
        </record>

        <record id="purchase_line_form_action2" model="ir.actions.act_window">
            <field name="name">On Purchase Order Lines</field>
            <field name="type">ir.actions.act_window</field>
            <field name="res_model">purchase.order.line</field>
            <field name="domain">[('order_id.invoice_method','&lt;&gt;','picking'), ('state','in',('confirmed','done')), ('invoiced', '=', False)]</field>
            <field name="view_type">form</field>
            <field name="view_mode">tree,form</field>
            <field name="search_view_id" ref="purchase_order_line_search"/>
            <field name="help" type="html">
              <p>
                Here you can track all the lines of purchase orders where the
                invoicing is "Based on Purchase Order Lines", and for which you
                have not received a supplier invoice yet. You can generate a
                draft supplier invoice based on the lines from this list.
              </p>
            </field>
        </record>
        <record id="purchase_line_form_action_tree2" model="ir.actions.act_window.view">
            <field eval="1" name="sequence"/>
            <field name="view_mode">tree</field>
            <field name="view_id" ref="purchase_order_line_tree"/>
            <field name="act_window_id" ref="purchase_line_form_action2"/>
        </record>
        <record id="purchase_line_form_action_form2" model="ir.actions.act_window.view">
            <field eval="2" name="sequence"/>
            <field name="view_mode">form</field>
            <field name="view_id" ref="purchase_order_line_form2"/>
            <field name="act_window_id" ref="purchase_line_form_action2"/>
        </record>
        <menuitem
            action="purchase_line_form_action2"
            id="menu_purchase_line_order_draft"
            parent="menu_procurement_management_invoice"
            sequence="72"/>

        <!-- Procurements -->

        <record id="view_procurement_form_inherit" model="ir.ui.view">
            <field name="name">procurement.order.form.inherit</field>
            <field name="model">procurement.order</field>
            <field name="inherit_id" ref="procurement.procurement_form_view"/>
            <field name="arch" type="xml">
                <xpath expr="//field[@name='close_move']" position="before">
                    <field name="purchase_id"/>
                </xpath>
            </field>
        </record>
        
        <!-- Product Suppliers-->
        
        <record id="view_product_supplier_inherit" model="ir.ui.view">
            <field name="name">product.normal.supplier.form.inherit</field>
            <field name="model">product.product</field>
            <field name="inherit_id" ref="product.product_normal_form_view"/>
            <field name="arch" type="xml">
                <div name="options" position="inside">
                    <field name="purchase_ok"/>
                    <label for="purchase_ok"/>
                </div>
                <group name="procurement" position="after">
                     <separator string="Suppliers"/>
                     <field name="seller_ids" context="{'uom_id': uom_id}"/>
                </group>
            </field>
        </record>

        <record id="product_product_normal_form_procurement_help_view" model="ir.ui.view">
            <field name="name">product.normal.form.procurement.help.inherit</field>
            <field name="model">product.product</field>
            <field name="inherit_id" ref="procurement.product_form_view_procurement_button"/>
            <field name="arch" type="xml">
                <group name="procurement_help" position="inside">
                    <p attrs="{'invisible': ['|','|',('type','&lt;&gt;','service'),('procure_method','&lt;&gt;','make_to_order'),('supply_method','&lt;&gt;','buy')]}">
                        When you sell this service to a customer, <b>a draft purchase order</b>
                        will be created in order to subcontract the job 
                        <i attrs="{'invisible': [('seller_id','=',False)]}">to 
                        <field name="seller_id" class="oe_inline"/></i>.
                    </p>
                    <p attrs="{'invisible': ['|','|',('type','=','service'),('procure_method','&lt;&gt;','make_to_order'),('supply_method','&lt;&gt;','buy')]}">
                        When you sell this product, OpenERP will trigger <b>a draft
                        purchase order</b> to buy the required quantities to the supplier.
                        The delivery order will be ready after having received the
                        products.
                    </p>
                </group>
            </field>
        </record>

        <record id="product_search_form_view_purchase" model="ir.ui.view">
            <field name="name">product.search.purchase.form</field>
            <field name="model">product.product</field>
            <field name="inherit_id" ref="product.product_search_form_view"/>
            <field name="arch" type="xml">
                <filter name="filter_to_sell" position="before">
                    <filter name="filter_to_purchase" string="To Purchase" icon="terp-accessories-archiver+" domain="[('purchase_ok', '=', 1)]"/>
                </filter>
                <filter name="filter_to_sell" position="after">
                   <filter name="filter_to_purchase" string="Can be Purchased" icon="terp-accessories-archiver+" domain="[('purchase_ok', '=', 1)]"/>
                </filter>
            </field>
        </record>

        <record id="view_template_purchase_ok_form" model="ir.ui.view">
            <field name="name">product.template.purchase.ok.form.inherit</field>
            <field name="model">product.template</field>
            <field name="inherit_id" ref="product.product_template_form_view"/>
            <field name="arch" type="xml">
                <field name="sale_ok" position="after">
                    <field name="purchase_ok"/>
                </field>
            </field>
        </record>
        <record model="ir.actions.act_window" id="action_purchase_line_product_tree">
            <field name="context">{'search_default_product_id': active_id, 'default_product_id': active_id}</field>
            <field name="name">Purchases</field>
            <field name="res_model">purchase.order.line</field>
            <field name="view_id" ref="purchase_order_line_tree"/>
        </record>
        <record id="view_product_account_purchase_ok_form" model="ir.ui.view">
            <field name="name">product.account.purchase.ok.form.inherit</field>
            <field name="model">product.product</field>
            <field name="inherit_id" ref="account.product_normal_form_view"/>
            <field name="arch" type="xml">
                <xpath expr="//div[@name='buttons']" position="inside">
                   <button string="Purchases" name="%(action_purchase_line_product_tree)d" type="action" groups="purchase.group_purchase_user"/>
                </xpath>
                <xpath expr="//field[@name='property_account_expense']" position="replace" >
                     <field name="property_account_expense" domain="[('type','&lt;&gt;','view'),('type','&lt;&gt;','consolidation')]" attrs="{'readonly':[('purchase_ok','=',0)]}" groups="account.group_account_user"/>
                </xpath>
                <xpath expr="//field[@name='supplier_taxes_id']" position="replace" >
                     <field name="supplier_taxes_id" colspan="2" widget="many2many_tags" attrs="{'readonly':[('purchase_ok','=',0)]}"/>
                </xpath>
            </field>
        </record>
    </data>
</openerp><|MERGE_RESOLUTION|>--- conflicted
+++ resolved
@@ -335,11 +335,7 @@
             <field name="type">ir.actions.act_window</field>
             <field name="res_model">purchase.order</field>
             <field name="context">{}</field>
-<<<<<<< HEAD
-            <field name="domain">[('state','in',('draft','sent','cancel'))]</field>
-=======
-            <field name="domain">[('state','in',('draft','sent','confirmed'))]</field>
->>>>>>> c4692926
+            <field name="domain">[('state','in',('draft','sent','cancel', 'confirmed'))]</field>
             <field name="view_mode">tree,form,graph,calendar</field>
             <field name="search_view_id" ref="view_purchase_order_filter"/>
             <field name="help" type="html">
