# Translation of OpenERP Server.
# This file contains the translation of the following modules:
# 	* purchase
#
msgid ""
msgstr ""
"Project-Id-Version: OpenERP Server 6.0dev\n"
"Report-Msgid-Bugs-To: support@openerp.com\n"
"POT-Creation-Date: 2011-12-22 18:43+0000\n"
"PO-Revision-Date: 2012-01-24 23:32+0000\n"
"Last-Translator: Ahmet Altınışık <Unknown>\n"
"Language-Team: \n"
"MIME-Version: 1.0\n"
"Content-Type: text/plain; charset=UTF-8\n"
"Content-Transfer-Encoding: 8bit\n"
"X-Launchpad-Export-Date: 2012-01-25 05:25+0000\n"
"X-Generator: Launchpad (build 14719)\n"

#. module: purchase
#: model:process.transition,note:purchase.process_transition_confirmingpurchaseorder0
msgid ""
"The buyer has to approve the RFQ before being sent to the supplier. The RFQ "
"becomes a confirmed Purchase Order."
msgstr ""
"Alıcı, tedarikçiye gönderilmeden önce RFQ'yu onaylamalıdır. RFQ onaylanmış "
"bir Satınalma Siparişi haline gelir."

#. module: purchase
#: model:process.node,note:purchase.process_node_productrecept0
msgid "Incoming products to control"
msgstr "Kontrol edilecek gelen ürünler"

#. module: purchase
#: field:purchase.order,invoiced:0
msgid "Invoiced & Paid"
msgstr "Faturalanmış & Ödenmiş"

#. module: purchase
#: field:purchase.order,location_id:0
#: view:purchase.report:0
#: field:purchase.report,location_id:0
msgid "Destination"
msgstr "Hedef"

#. module: purchase
#: code:addons/purchase/purchase.py:235
#, python-format
msgid "In order to delete a purchase order, it must be cancelled first!"
msgstr "Bir satınalma emrini silmeden önce iptal etmelisiniz."

#. module: purchase
#: code:addons/purchase/purchase.py:772
#, python-format
msgid ""
"You have to select a product UOM in the same category than the purchase UOM "
"of the product"
msgstr ""
"Aynı kategoride, ürün satınalma biriminden başka, bir ürün birimi seçmeniz "
"gerekir"

#. module: purchase
#: help:purchase.report,date:0
msgid "Date on which this document has been created"
msgstr "Bu belgenin oluşturulduğu tarih"

#. module: purchase
#: view:purchase.order:0
#: view:purchase.order.line:0
#: view:purchase.report:0
#: view:stock.picking:0
msgid "Group By..."
msgstr "...'ya Göre Grupla"

#. module: purchase
#: field:purchase.order,create_uid:0
#: view:purchase.report:0
#: field:purchase.report,user_id:0
msgid "Responsible"
msgstr "Sorumlu"

#. module: purchase
#: model:ir.actions.act_window,help:purchase.purchase_rfq
msgid ""
"You can create a request for quotation when you want to buy products to a "
"supplier but the purchase is not confirmed yet. Use also this menu to review "
"requests for quotation created automatically based on your logistic rules "
"(minimum stock, MTO, etc). You can convert the request for quotation into a "
"purchase order once the order is confirmed. If you use the extended "
"interface (from user's preferences), you can select the way to control your "
"supplier invoices: based on the order, based on the receptions or manual "
"encoding."
msgstr ""
"Ürün almak istediğinizde bir tedarikçiye teklif isteği oluşturabilirsiniz, "
"ancak satınalma henüz onaylamış değildir. Bu menüyü lojistik kurallarınız "
"(minimum stok, MTO vb.) bazında otomatik olarak oluşturulan teklif "
"isteklerini gözden geçirmek için de kullanabilirsiniz. Sipariş "
"onaylandığında, teklif talebini bir satınalma siparişine "
"dönüştürebilirsiniz. Uzatılmış arayüzü kullanırsanız (kullanıcı tercihleri), "
"tedarikçi faturalarınızı kontrol etme yönteminizi seçebilirsiniz: sipariş "
"bazında, manuel kodlama veya resepsiyon bazında."

#. module: purchase
#: view:purchase.order:0
msgid "Approved purchase order"
msgstr "Onaylanmış Satınalma emri"

#. module: purchase
#: view:purchase.order:0
#: field:purchase.order,partner_id:0
#: view:purchase.order.line:0
#: view:purchase.report:0
#: field:purchase.report,partner_id:0
msgid "Supplier"
msgstr "Tedarikçi"

#. module: purchase
#: model:ir.ui.menu,name:purchase.menu_product_pricelist_action2_purchase
#: model:ir.ui.menu,name:purchase.menu_purchase_config_pricelist
msgid "Pricelists"
msgstr "Fiyat listeleri"

#. module: purchase
#: view:stock.picking:0
msgid "To Invoice"
msgstr "Faturalandırılacak"

#. module: purchase
#: view:purchase.order.line_invoice:0
msgid "Do you want to generate the supplier invoices ?"
msgstr "Tedarikçi faturalarını oluşturmak istiyor musunuz?"

#. module: purchase
#: model:ir.actions.act_window,help:purchase.purchase_form_action
msgid ""
"Use this menu to search within your purchase orders by references, supplier, "
"products, etc. For each purchase order, you can track the products received, "
"and control the supplier invoices."
msgstr ""
"Bu menüyü referanslar, tedarikçi, ürün vb. göre satınalma siparişlerinizde "
"arama yapmak için kullanın. Her bir satın alma siparişi için, alınan "
"ürünleri izleyebilir ve tedarikçi faturalarını kontrol edebilirsiniz."

#. module: purchase
#: code:addons/purchase/wizard/purchase_line_invoice.py:145
#, python-format
msgid "Supplier Invoices"
msgstr "Tedarikçi Faturaları"

#. module: purchase
#: view:purchase.report:0
msgid "Purchase Orders Statistics"
msgstr "Satınalma Siparişi İstatistikleri"

#. module: purchase
#: model:process.transition,name:purchase.process_transition_packinginvoice0
#: model:process.transition,name:purchase.process_transition_productrecept0
msgid "From a Pick list"
msgstr "Alım listesinden"

#. module: purchase
#: code:addons/purchase/purchase.py:708
#, python-format
msgid "No Pricelist !"
msgstr "Fiyat listesi yok!"

#. module: purchase
#: model:ir.model,name:purchase.model_purchase_config_wizard
msgid "purchase.config.wizard"
msgstr "purchase.config.wizard"

#. module: purchase
#: view:board.board:0
#: model:ir.actions.act_window,name:purchase.purchase_draft
msgid "Request for Quotations"
msgstr "Kotasyon Talebi"

#. module: purchase
#: selection:purchase.config.wizard,default_method:0
msgid "Based on Receptions"
msgstr ""

#. module: purchase
#: field:purchase.order,company_id:0
#: field:purchase.order.line,company_id:0
#: view:purchase.report:0
#: field:purchase.report,company_id:0
msgid "Company"
msgstr "Şirket"

#. module: purchase
#: help:res.company,po_lead:0
msgid "This is the leads/security time for each purchase order."
msgstr "Bu, her bir satınalma siparişi için tedarik/emniyet süresidir."

#. module: purchase
#: model:ir.actions.act_window,name:purchase.action_purchase_order_monthly_categ_graph
#: view:purchase.report:0
msgid "Monthly Purchase by Category"
msgstr "Kategoriye göre Aylık Satınalma"

#. module: purchase
#: view:purchase.order:0
msgid "Set to Draft"
msgstr "Taslak olarak Ayarla"

#. module: purchase
#: selection:purchase.order,state:0
#: selection:purchase.report,state:0
msgid "Invoice Exception"
msgstr "Fatura Muafiyeti"

#. module: purchase
#: model:product.pricelist,name:purchase.list0
msgid "Default Purchase Pricelist"
msgstr "Varsayılan Alış Fiyat Listesi"

#. module: purchase
#: help:purchase.order,dest_address_id:0
msgid ""
"Put an address if you want to deliver directly from the supplier to the "
"customer.In this case, it will remove the warehouse link and set the "
"customer location."
msgstr ""
"Doğrudan tedarikçiden müşteriye teslim etmek istiyorsanız, bir adres girin. "
"Bu durumda, depo bağlantısını kaldıracak ve müşteri lokasyonunu "
"ayarlayacaktır."

#. module: purchase
#: help:res.partner,property_product_pricelist_purchase:0
msgid ""
"This pricelist will be used, instead of the default one, for purchases from "
"the current partner"
msgstr ""
"Mevcut ortaktan satınalmalarda, varsayılan yerine bu fiyat listesi "
"kullanılacaktır"

#. module: purchase
#: report:purchase.order:0
msgid "Fax :"
msgstr "Faks:"

#. module: purchase
#: view:purchase.order:0
msgid "To Approve"
msgstr "Onaylamak için"

#. module: purchase
#: view:res.partner:0
msgid "Purchase Properties"
msgstr "Satınalma Özellikleri"

#. module: purchase
#: model:ir.model,name:purchase.model_stock_partial_picking
msgid "Partial Picking Processing Wizard"
msgstr "Kısmi Teslimat İşlem Sihirbazı"

#. module: purchase
#: view:purchase.order.line:0
msgid "History"
msgstr "Geçmiş Bilgisi"

#. module: purchase
#: view:purchase.order:0
msgid "Approve Purchase"
msgstr "Alış Onayla"

#. module: purchase
#: view:purchase.report:0
#: field:purchase.report,day:0
msgid "Day"
msgstr "Gün"

#. module: purchase
#: selection:purchase.order,invoice_method:0
msgid "Based on generated draft invoice"
msgstr "Oluşturulmuş taslak fatura temelinde"

#. module: purchase
#: view:purchase.report:0
msgid "Order of Day"
msgstr "Günün Siparişi"

#. module: purchase
#: view:board.board:0
msgid "Monthly Purchases by Category"
msgstr "Kategorilere Göre Aylık Satınalmalar"

#. module: purchase
#: model:ir.actions.act_window,name:purchase.action_purchase_line_product_tree
msgid "Purchases"
msgstr "Satınalmalar"

#. module: purchase
#: view:purchase.order:0
msgid "Purchase order which are in draft state"
msgstr "Taslak durumundaki Satınalma emirleri"

#. module: purchase
#: view:purchase.order:0
msgid "Origin"
msgstr "Menşei"

#. module: purchase
#: view:purchase.order:0
#: field:purchase.order,notes:0
#: view:purchase.order.line:0
#: field:purchase.order.line,notes:0
msgid "Notes"
msgstr "Notlar"

#. module: purchase
#: selection:purchase.report,month:0
msgid "September"
msgstr "Eylül"

#. module: purchase
#: report:purchase.order:0
#: field:purchase.order,amount_tax:0
#: view:purchase.order.line:0
#: field:purchase.order.line,taxes_id:0
msgid "Taxes"
msgstr "Vergi"

#. module: purchase
#: model:ir.actions.report.xml,name:purchase.report_purchase_order
#: model:ir.model,name:purchase.model_purchase_order
#: model:process.node,name:purchase.process_node_purchaseorder0
#: field:procurement.order,purchase_id:0
#: view:purchase.order:0
#: model:res.request.link,name:purchase.req_link_purchase_order
#: field:stock.picking,purchase_id:0
msgid "Purchase Order"
msgstr "Satınalma Siparişi"

#. module: purchase
#: field:purchase.order,name:0
#: view:purchase.order.line:0
#: field:purchase.order.line,order_id:0
msgid "Order Reference"
msgstr "Sipariş Referansı"

#. module: purchase
#: report:purchase.order:0
msgid "Net Total :"
msgstr "Net Toplam :"

#. module: purchase
#: model:ir.ui.menu,name:purchase.menu_procurement_management_product
#: model:ir.ui.menu,name:purchase.menu_procurement_partner_contact_form
msgid "Products"
msgstr "Ürünler"

#. module: purchase
#: model:ir.actions.act_window,name:purchase.action_purchase_order_report_graph
#: view:purchase.report:0
msgid "Total Qty and Amount by month"
msgstr "Aylık Toplam Miktar ve Tutar"

#. module: purchase
#: model:process.transition,note:purchase.process_transition_packinginvoice0
msgid ""
"A Pick list generates an invoice. Depending on the Invoicing control of the "
"sale order, the invoice is based on delivered or on ordered quantities."
msgstr ""
"Alım listesi bir fatura oluşturur. Satış siparişi faturalama kontrolüne "
"bağlı olarak, fatura teslimata ya da sipariş edilen miktarlara bağlıdır."

#. module: purchase
#: selection:purchase.order,state:0
#: selection:purchase.order.line,state:0
#: selection:purchase.report,state:0
msgid "Cancelled"
msgstr "İptal Edildi"

#. module: purchase
#: view:purchase.order:0
msgid "Convert to Purchase Order"
msgstr "Satınalma Siparişine Dönüştür"

#. module: purchase
#: field:purchase.order,pricelist_id:0
#: field:purchase.report,pricelist_id:0
msgid "Pricelist"
msgstr "Fiyat Listesi"

#. module: purchase
#: selection:purchase.order,state:0
#: selection:purchase.report,state:0
msgid "Shipping Exception"
msgstr "İstisnai Sevkiyat"

#. module: purchase
#: field:purchase.order.line,invoice_lines:0
msgid "Invoice Lines"
msgstr "Fatura Kalemleri"

#. module: purchase
#: model:process.node,name:purchase.process_node_packinglist0
#: model:process.node,name:purchase.process_node_productrecept0
msgid "Incoming Products"
msgstr "Gelen Ürünler"

#. module: purchase
#: model:process.node,name:purchase.process_node_packinginvoice0
msgid "Outgoing Products"
msgstr "Giden Ürünler"

#. module: purchase
#: view:purchase.order:0
msgid "Manually Corrected"
msgstr "Manuel Olarak Düzeltildi"

#. module: purchase
#: view:purchase.order:0
msgid "Reference"
msgstr "Referans"

#. module: purchase
#: model:ir.model,name:purchase.model_stock_move
msgid "Stock Move"
msgstr "Stok Hareketi"

#. module: purchase
#: code:addons/purchase/purchase.py:418
#, python-format
msgid "You must first cancel all invoices related to this purchase order."
msgstr ""
"Önce bu satınalma emriyle ilişkili bütün faturaları iptal etmelisiniz."

#. module: purchase
#: field:purchase.report,dest_address_id:0
msgid "Dest. Address Contact Name"
msgstr "Varılacak Adres İlgili Kişi"

#. module: purchase
#: report:purchase.order:0
msgid "TVA :"
msgstr "TVA :"

#. module: purchase
#: code:addons/purchase/purchase.py:325
#, python-format
msgid "Purchase order '%s' has been set in draft state."
msgstr "Satınalma siparişi '%s' taslak olarak ayarlandı."

#. module: purchase
#: field:purchase.order.line,account_analytic_id:0
msgid "Analytic Account"
msgstr "Analiz Hesabı"

#. module: purchase
#: view:purchase.report:0
#: field:purchase.report,nbr:0
msgid "# of Lines"
msgstr "# / Satır"

#. module: purchase
#: code:addons/purchase/purchase.py:748
#: code:addons/purchase/purchase.py:788
#: code:addons/purchase/wizard/purchase_order_group.py:47
#, python-format
msgid "Warning"
msgstr "Uyarı"

#. module: purchase
#: field:purchase.order,validator:0
#: view:purchase.report:0
msgid "Validated by"
msgstr "Onaylayan"

#. module: purchase
#: view:purchase.report:0
msgid "Order in last month"
msgstr "Geçen Aydaki Emirler"

#. module: purchase
#: code:addons/purchase/purchase.py:411
#, python-format
msgid "You must first cancel all receptions related to this purchase order."
msgstr "Önce bu satınalma emriyle ilişkili bütün alımları iptal etmelisiniz."

#. module: purchase
#: selection:purchase.order.line,state:0
msgid "Draft"
msgstr "Taslak"

#. module: purchase
#: report:purchase.order:0
msgid "Net Price"
msgstr "Net Fiyat"

#. module: purchase
#: view:purchase.order.line:0
msgid "Order Line"
msgstr "Sipariş Kalemi"

#. module: purchase
#: help:purchase.order,shipped:0
msgid "It indicates that a picking has been done"
msgstr "Bir alım gerçekleştirildiğini gösterir"

#. module: purchase
#: view:purchase.order:0
msgid "Purchase orders which are in exception state"
msgstr "İstisna durumundaki satınalma emirleri"

#. module: purchase
#: report:purchase.order:0
#: field:purchase.report,validator:0
msgid "Validated By"
msgstr "Onaylayan"

#. module: purchase
#: code:addons/purchase/purchase.py:772
#, python-format
msgid "Wrong Product UOM !"
msgstr "Hatalı Birim!"

#. module: purchase
#: model:process.node,name:purchase.process_node_confirmpurchaseorder0
#: selection:purchase.order.line,state:0
msgid "Confirmed"
msgstr "Onaylandı"

#. module: purchase
#: view:purchase.report:0
#: field:purchase.report,price_average:0
msgid "Average Price"
msgstr "Ortalama Fiyat"

#. module: purchase
#: view:stock.picking:0
msgid "Incoming Shipments already processed"
msgstr "Gelen sevkiyatlar halihazırda işlenmiş"

#. module: purchase
#: report:purchase.order:0
msgid "Total :"
msgstr "Toplam :"

#. module: purchase
#: model:process.transition.action,name:purchase.process_transition_action_confirmpurchaseorder0
#: view:purchase.order.line_invoice:0
msgid "Confirm"
msgstr "Onayla"

#. module: purchase
#: model:ir.actions.act_window,name:purchase.action_picking_tree4_picking_to_invoice
#: model:ir.ui.menu,name:purchase.menu_action_picking_tree4_picking_to_invoice
#: selection:purchase.order,invoice_method:0
msgid "Based on receptions"
msgstr "sevkiyatlar Temelinde"

#. module: purchase
#: constraint:res.company:0
msgid "Error! You can not create recursive companies."
msgstr "Hata! Yinelemeli şirketler oluşturamazsınız."

#. module: purchase
#: field:purchase.order,partner_ref:0
msgid "Supplier Reference"
msgstr "Tedarikçi Referansı"

#. module: purchase
#: model:process.transition,note:purchase.process_transition_productrecept0
msgid ""
"A Pick list generates a supplier invoice. Depending on the Invoicing control "
"of the purchase order, the invoice is based on received or on ordered "
"quantities."
msgstr ""
"Alım listesi bir tedarikçi faturası oluşturur. Satınalma siparişi faturalama "
"kontrolüne bağlı olarak, fatura alınanlara ya da sipariş edilen miktarlara "
"dayanır."

#. module: purchase
#: model:ir.actions.act_window,help:purchase.purchase_line_form_action2
msgid ""
"If you set the Invoicing Control on a purchase order as \"Based on Purchase "
"Order lines\", you can track here all the purchase order lines for which you "
"have not yet received the supplier invoice. Once you are ready to receive a "
"supplier invoice, you can generate a draft supplier invoice based on the "
"lines from this menu."
msgstr ""

#. module: purchase
#: view:purchase.order:0
msgid "Purchase order which are in the exception state"
msgstr "İstisna durumundaki Satınalma Emirleri"

#. module: purchase
#: model:ir.actions.act_window,help:purchase.action_stock_move_report_po
msgid ""
"Reception Analysis allows you to easily check and analyse your company order "
"receptions and the performance of your supplier's deliveries."
msgstr ""
"Resepsiyon Analizi şirketinizin sipariş resepsiyonlarını ve tedarikçi "
"teslimatlarınızın performansını kolayca kontrol ve analiz edebilmenizi "
"sağlar."

#. module: purchase
#: report:purchase.quotation:0
msgid "Tel.:"
msgstr "Tel.:"

#. module: purchase
#: model:ir.model,name:purchase.model_stock_picking
#: field:purchase.order,picking_ids:0
msgid "Picking List"
msgstr "Hazırlık Listesi"

#. module: purchase
#: view:purchase.order:0
msgid "Print"
msgstr "Yazdır"

#. module: purchase
#: model:ir.actions.act_window,name:purchase.action_view_purchase_order_group
msgid "Merge Purchase orders"
msgstr "Satınalma siparişlerini birleştir"

#. module: purchase
#: field:purchase.order,order_line:0
msgid "Order Lines"
msgstr "Sipariş Kalemleri"

#. module: purchase
#: code:addons/purchase/purchase.py:710
#, python-format
msgid "No Partner!"
msgstr "Ortak yok!"

#. module: purchase
#: report:purchase.quotation:0
msgid "Fax:"
msgstr "Fax:"

#. module: purchase
#: view:purchase.report:0
#: field:purchase.report,price_total:0
msgid "Total Price"
msgstr "Toplam Fiyat"

#. module: purchase
#: model:ir.actions.act_window,name:purchase.action_import_create_supplier_installer
msgid "Create or Import Suppliers"
msgstr "Tedarikçileri Oluştur ya da Aktar"

#. module: purchase
#: view:stock.picking:0
msgid "Available"
msgstr "Müsait"

#. module: purchase
#: field:purchase.report,partner_address_id:0
msgid "Address Contact Name"
msgstr "Adres İlgili Kişi"

#. module: purchase
#: report:purchase.order:0
msgid "Shipping address :"
msgstr "Sevk Adresi :"

#. module: purchase
#: help:purchase.order,invoice_ids:0
msgid "Invoices generated for a purchase order"
msgstr "Bir satınalma siparişi için oluşturulan faturalar"

#. module: purchase
#: code:addons/purchase/purchase.py:284
#: code:addons/purchase/purchase.py:347
#: code:addons/purchase/purchase.py:358
#: code:addons/purchase/wizard/purchase_line_invoice.py:111
#, python-format
msgid "Error !"
msgstr "Hata!"

#. module: purchase
#: constraint:stock.move:0
msgid "You can not move products from or to a location of the type view."
msgstr "view tipinde bir lokasyona ürün giriş çıkışı yapamazsınız."

#. module: purchase
#: code:addons/purchase/purchase.py:710
#, python-format
msgid ""
"You have to select a partner in the purchase form !\n"
"Please set one partner before choosing a product."
msgstr ""
"Satınalma formunda bir ortak seçmeniz gerekir !\n"
"Lütfen bir ürün seçmeden önce bir ortak seçin."

#. module: purchase
#: code:addons/purchase/purchase.py:348
#, python-format
msgid "There is no purchase journal defined for this company: \"%s\" (id:%d)"
msgstr ""
"Bu şirket tarafından belirtilen satınalma günlüğü yok: \"%s\" (id:%d)"

#. module: purchase
#: model:process.transition,note:purchase.process_transition_invoicefrompackinglist0
msgid ""
"The invoice is created automatically if the Invoice control of the purchase "
"order is 'On picking'. The invoice can also be generated manually by the "
"accountant (Invoice control = Manual)."
msgstr ""
"Satınalma siparişi  'Alım' durumundaysa, fatura otomatik olarak oluşturulur. "
"Fatura hesap uzmanı tarafından manuel olarak da oluşturulabilir (Fatura "
"kontrolü = Manuel)."

#. module: purchase
#: report:purchase.order:0
msgid "Purchase Order Confirmation N°"
msgstr "Alış Siparişi Onay N°"

#. module: purchase
#: model:ir.actions.act_window,help:purchase.action_purchase_order_report_all
msgid ""
"Purchase Analysis allows you to easily check and analyse your company "
"purchase history and performance. From this menu you can track your "
"negotiation performance, the delivery performance of your suppliers, etc."
msgstr ""
"Satınalma Analizi şirketinizin satınalma geçmişi ve performansını kolayca "
"kontrol ve analiz etmenizi sağlar. Bu menüden ciro performansınızı, "
"tedarikçilerinizin teslimat performansını vb. takip edebilirsiniz."

#. module: purchase
#: model:ir.ui.menu,name:purchase.menu_configuration_misc
msgid "Miscellaneous"
msgstr "Çeşitli"

#. module: purchase
#: code:addons/purchase/purchase.py:788
#, python-format
msgid "The selected supplier only sells this product by %s"
msgstr "Seçilen tedarikçi bu ürünün sadece %s'ini satar"

#. module: purchase
#: view:purchase.report:0
msgid "Reference UOM"
msgstr "Referans UOM"

#. module: purchase
#: field:purchase.order.line,product_qty:0
#: view:purchase.report:0
#: field:purchase.report,quantity:0
msgid "Quantity"
msgstr "Miktar"

#. module: purchase
#: model:process.transition.action,name:purchase.process_transition_action_invoicefrompurchaseorder0
msgid "Create invoice"
msgstr "Fatura Oluştur"

#. module: purchase
#: model:ir.ui.menu,name:purchase.menu_purchase_unit_measure_purchase
#: model:ir.ui.menu,name:purchase.menu_purchase_uom_form_action
msgid "Units of Measure"
msgstr "Ölçü Birimleri"

#. module: purchase
#: field:purchase.order.line,move_dest_id:0
msgid "Reservation Destination"
msgstr "Rezervasyon Yeri"

#. module: purchase
#: code:addons/purchase/purchase.py:235
#, python-format
msgid "Invalid action !"
msgstr "Geçersiz işlem!"

#. module: purchase
#: field:purchase.order,fiscal_position:0
msgid "Fiscal Position"
msgstr "Mali Durum"

#. module: purchase
#: selection:purchase.report,month:0
msgid "July"
msgstr "Temmuz"

#. module: purchase
#: model:ir.ui.menu,name:purchase.menu_purchase_config_purchase
#: view:res.company:0
msgid "Configuration"
msgstr "Yapılandırma"

#. module: purchase
#: view:purchase.order:0
msgid "Total amount"
msgstr "Toplam Tutar"

#. module: purchase
#: model:ir.actions.act_window,name:purchase.act_purchase_order_2_stock_picking
msgid "Receptions"
msgstr "Resepsiyonlar"

#. module: purchase
#: code:addons/purchase/purchase.py:284
#, python-format
msgid "You cannot confirm a purchase order without any lines."
msgstr "Hiçbir kalemi olmayan satınalma emirlerini onaylayamazsınız"

#. module: purchase
#: model:ir.actions.act_window,help:purchase.action_invoice_pending
msgid ""
"Use this menu to control the invoices to be received from your supplier. "
"OpenERP pregenerates draft invoices from your purchase orders or receptions, "
"according to your settings. Once you receive a supplier invoice, you can "
"match it with the draft invoice and validate it."
msgstr ""
"Bu menüyü tedarikçinizden alınacak faturaları kontrol etmek için kullanın. "
"OpenERP, ayarlarınıza bağlı olarak satınalma siparişlerinizden veya "
"resepsiyonlarınızdan önceden taslak faturalar oluşturur. Bir tedarikçi "
"faturası aldığınızda, taslak faturayla karşılaştırıp onaylayabilirsiniz."

#. module: purchase
#: model:process.node,name:purchase.process_node_draftpurchaseorder0
#: model:process.node,name:purchase.process_node_draftpurchaseorder1
msgid "RFQ"
msgstr "Teklif İsteği"

#. module: purchase
#: code:addons/purchase/edi/purchase_order.py:139
#, python-format
msgid "EDI Pricelist (%s)"
msgstr "EDI Fiyat Listesi (%s)"

#. module: purchase
#: selection:purchase.order,state:0
msgid "Waiting Approval"
msgstr "Onay Bekliyor"

#. module: purchase
#: selection:purchase.report,month:0
msgid "January"
msgstr "Ocak"

#. module: purchase
#: model:ir.actions.server,name:purchase.ir_actions_server_edi_purchase
msgid "Auto-email confirmed purchase orders"
msgstr "Otomatik-eposta onaylı satınalma emirleri"

#. module: purchase
#: model:process.transition,name:purchase.process_transition_approvingpurchaseorder0
msgid "Approbation"
msgstr "Onay"

#. module: purchase
#: report:purchase.order:0
#: view:purchase.order:0
#: field:purchase.order,date_order:0
#: field:purchase.order.line,date_order:0
#: field:purchase.report,date:0
#: view:stock.picking:0
msgid "Order Date"
msgstr "Sipariş Tarihi"

#. module: purchase
#: constraint:stock.move:0
msgid "You must assign a production lot for this product"
msgstr "Bu ürüne bir üretim grubu atamanız gerekir"

#. module: purchase
#: model:ir.model,name:purchase.model_res_partner
#: field:purchase.order.line,partner_id:0
#: view:stock.picking:0
msgid "Partner"
msgstr "Ortak"

#. module: purchase
#: model:process.node,name:purchase.process_node_invoiceafterpacking0
#: model:process.node,name:purchase.process_node_invoicecontrol0
msgid "Draft Invoice"
msgstr "Taslak Fatura"

#. module: purchase
#: report:purchase.order:0
#: report:purchase.quotation:0
msgid "Qty"
msgstr "Mik."

#. module: purchase
#: view:purchase.report:0
msgid "Month-1"
msgstr "Ay-1"

#. module: purchase
#: help:purchase.order,minimum_planned_date:0
msgid ""
"This is computed as the minimum scheduled date of all purchase order lines' "
"products."
msgstr ""
"Bu, tüm satınalma sipariş kalemine ait ürünleri minimum zamanlanan tarih "
"olarak hesaplar."

#. module: purchase
#: model:ir.model,name:purchase.model_purchase_order_group
msgid "Purchase Order Merge"
msgstr "Satınalma Siparişi Birleştirme"

#. module: purchase
#: view:purchase.report:0
msgid "Order in  current month"
msgstr "Bu ayki Emirler"

#. module: purchase
#: view:purchase.report:0
#: field:purchase.report,delay_pass:0
msgid "Days to Deliver"
msgstr "Teslimat Günleri"

#. module: purchase
#: model:ir.ui.menu,name:purchase.menu_action_picking_tree_in_move
#: model:ir.ui.menu,name:purchase.menu_procurement_management_inventory
msgid "Receive Products"
msgstr "Ürünleri Al"

#. module: purchase
#: model:ir.model,name:purchase.model_procurement_order
msgid "Procurement"
msgstr "Satınalma"

#. module: purchase
#: view:purchase.order:0
#: field:purchase.order,invoice_ids:0
msgid "Invoices"
msgstr "Faturalar"

#. module: purchase
#: selection:purchase.report,month:0
msgid "December"
msgstr "Aralık"

#. module: purchase
#: field:purchase.config.wizard,config_logo:0
msgid "Image"
msgstr "Görüntü"

#. module: purchase
#: view:purchase.report:0
msgid "Total Orders Lines by User per month"
msgstr "Aylık Toplam Kullanıcı Sipariş Kalemleri"

#. module: purchase
#: view:purchase.order:0
msgid "Approved purchase orders"
msgstr "Onaylı Satınalma Emirleri"

#. module: purchase
#: view:purchase.report:0
#: field:purchase.report,month:0
msgid "Month"
msgstr "Ay"

#. module: purchase
#: model:email.template,subject:purchase.email_template_edi_purchase
msgid "${object.company_id.name} Order (Ref ${object.name or 'n/a' })"
msgstr "${object.company_id.name} Satınalma (Ref ${object.name or 'n/a' })"

#. module: purchase
#: report:purchase.quotation:0
msgid "Request for Quotation :"
msgstr "Teklif İsteği"

#. module: purchase
#: model:ir.actions.act_window,name:purchase.purchase_waiting
msgid "Purchase Order Waiting Approval"
msgstr "Onay Bekleyen Alış Siparişi"

#. module: purchase
#: view:purchase.order:0
msgid "Total Untaxed amount"
msgstr "Vergilendirilmemiş toplam tutar"

#. module: purchase
#: model:res.groups,name:purchase.group_purchase_user
msgid "User"
msgstr "Kullanıcı"

#. module: purchase
#: field:purchase.order,shipped:0
#: field:purchase.order,shipped_rate:0
msgid "Received"
msgstr "Alınan"

#. module: purchase
#: model:process.node,note:purchase.process_node_packinglist0
msgid "List of ordered products."
msgstr "Sipariş edilen ürün listesi."

#. module: purchase
#: help:purchase.order,picking_ids:0
msgid ""
"This is the list of picking list that have been generated for this purchase"
msgstr "Bu satınalma için oluşturulmuş satınalma listesidir"

#. module: purchase
#: view:stock.picking:0
msgid "Is a Back Order"
msgstr "Birikmiş Sipariş mi (backorder)"

#. module: purchase
#: model:process.node,note:purchase.process_node_invoiceafterpacking0
#: model:process.node,note:purchase.process_node_invoicecontrol0
msgid "To be reviewed by the accountant."
msgstr "Hesap uzmanı tarafından incelenecek."

#. module: purchase
#: help:purchase.order,amount_total:0
msgid "The total amount"
msgstr "Toplam tutar"

#. module: purchase
#: report:purchase.order:0
msgid "Taxes :"
msgstr "Vergi :"

#. module: purchase
#: field:purchase.order,invoiced_rate:0
#: field:purchase.order.line,invoiced:0
msgid "Invoiced"
msgstr "Faturalandı"

#. module: purchase
#: view:purchase.report:0
#: field:purchase.report,category_id:0
msgid "Category"
msgstr "Kategori"

#. module: purchase
#: model:process.node,note:purchase.process_node_approvepurchaseorder0
#: model:process.node,note:purchase.process_node_confirmpurchaseorder0
msgid "State of the Purchase Order."
msgstr "Satınalma Siparişinin Durumu."

#. module: purchase
#: field:purchase.order,dest_address_id:0
msgid "Destination Address"
msgstr "Gönderilen Adres"

#. module: purchase
#: field:purchase.report,state:0
msgid "Order State"
msgstr "Sipariş Durumu"

#. module: purchase
#: model:ir.ui.menu,name:purchase.menu_product_category_config_purchase
msgid "Product Categories"
msgstr "Ürün Kategorileri"

#. module: purchase
#: model:ir.actions.act_window,name:purchase.action_view_purchase_line_invoice
msgid "Create invoices"
msgstr "Fatura oluştur"

#. module: purchase
#: sql_constraint:res.company:0
msgid "The company name must be unique !"
msgstr "Şirket adı tekil olmalı !"

#. module: purchase
#: model:ir.model,name:purchase.model_purchase_order_line
#: view:purchase.order.line:0
#: field:stock.move,purchase_line_id:0
msgid "Purchase Order Line"
msgstr "Alış Sipariş Kalemi"

#. module: purchase
#: view:purchase.order:0
msgid "Calendar View"
msgstr "Takvimi Göster"

#. module: purchase
#: selection:purchase.config.wizard,default_method:0
msgid "Based on Purchase Order Lines"
msgstr "Satınalma emri kalemleri temelinde"

#. module: purchase
#: help:purchase.order,amount_untaxed:0
msgid "The amount without tax"
msgstr "Vergilendirilmemiş tutar"

#. module: purchase
#: code:addons/purchase/purchase.py:885
#, python-format
msgid "PO: %s"
msgstr "SA: %s"

#. module: purchase
#: model:process.transition,note:purchase.process_transition_purchaseinvoice0
msgid ""
"A purchase order generates a supplier invoice, as soon as it is confirmed by "
"the buyer. Depending on the Invoicing control of the purchase order, the "
"invoice is based on received or on ordered quantities."
msgstr ""
"Satınalma siparişi, alıcı tarafından onaylandığı anda bir tedarikçi faturası "
"oluşturur. Satınalma siparişi faturalama kontrolüne göre, fatura alınanlara "
"ya da sipariş edilen miktarlara dayanır."

#. module: purchase
#: field:purchase.order,amount_untaxed:0
msgid "Untaxed Amount"
msgstr "Tutar"

#. module: purchase
#: help:purchase.order,invoiced:0
msgid "It indicates that an invoice has been paid"
msgstr "Bir faturanın ödendiğini gösterir"

#. module: purchase
#: model:process.node,note:purchase.process_node_packinginvoice0
msgid "Outgoing products to invoice"
msgstr "Faturalandırılacak giden ürünler"

#. module: purchase
#: selection:purchase.report,month:0
msgid "August"
msgstr "Ağustos"

#. module: purchase
#: constraint:stock.move:0
msgid "You try to assign a lot which is not from the same product"
msgstr "Aynı üründen olmayan bir lot atamaya çalışıyorsunuz"

#. module: purchase
#: help:purchase.order,date_order:0
msgid "Date on which this document has been created."
msgstr "Bu belgenin oluşturulduğu tarih."

#. module: purchase
#: view:res.partner:0
msgid "Sales & Purchases"
msgstr "Satışlar ve Satınalmalar"

#. module: purchase
#: selection:purchase.report,month:0
msgid "June"
msgstr "Haziran"

#. module: purchase
#: model:process.transition,note:purchase.process_transition_invoicefrompurchase0
msgid ""
"The invoice is created automatically if the Invoice control of the purchase "
"order is 'On order'. The invoice can also be generated manually by the "
"accountant (Invoice control = Manual)."
msgstr ""
"Satınalma siparişinin fatura kontrolü 'İşlemde' ise, fatura otomatik olarak "
"oluşturulur. Fatura hesap uzmanı tarafından manuel olarak da oluşturulabilir "
"(Fatura kontrolü = Manuel)."

#. module: purchase
#: model:ir.actions.act_window,name:purchase.action_email_templates
#: model:ir.ui.menu,name:purchase.menu_email_templates
msgid "Email Templates"
msgstr "E-Posta Şablonları"

#. module: purchase
#: selection:purchase.config.wizard,default_method:0
<<<<<<< HEAD
msgid "Pre-Generate Draft Invoices based on Purchase Orders"
msgstr ""
=======
msgid "Pre-Generate Draft Invoices on Based Purchase Orders"
msgstr "Satınalma emri temelinde taslak faturaları oluştur"
>>>>>>> 1f8536a3

#. module: purchase
#: model:ir.model,name:purchase.model_purchase_report
msgid "Purchases Orders"
msgstr "Satınalma Siparişleri"

#. module: purchase
#: view:purchase.order.line:0
msgid "Manual Invoices"
msgstr "Manuel Faturalar"

#. module: purchase
#: model:ir.ui.menu,name:purchase.menu_procurement_management_invoice
#: view:purchase.order:0
msgid "Invoice Control"
msgstr "Fatura Kontrolü"

#. module: purchase
#: selection:purchase.report,month:0
msgid "November"
msgstr "Kasım"

#. module: purchase
#: view:purchase.report:0
msgid "Extended Filters..."
msgstr "Uzatılmış Filtreler..."

#. module: purchase
#: view:purchase.config.wizard:0
msgid "Invoicing Control on Purchases"
msgstr "Satınalmalardaki Faturalama Kontrolü"

#. module: purchase
#: code:addons/purchase/wizard/purchase_order_group.py:48
#, python-format
msgid "Please select multiple order to merge in the list view."
msgstr ""
"Lütfen liste görünümünde birleştirmek için birden fazla sipariş seçin."

#. module: purchase
#: model:ir.actions.act_window,help:purchase.action_import_create_supplier_installer
msgid ""
"Create or Import Suppliers and their contacts manually from this form or you "
"can import your existing partners by CSV spreadsheet from \"Import Data\" "
"wizard"
msgstr ""

#. module: purchase
#: model:process.transition,name:purchase.process_transition_createpackinglist0
msgid "Pick list generated"
msgstr "Alım listesi oluşturuldu"

#. module: purchase
#: view:purchase.order:0
msgid "Exception"
msgstr "İstisna"

#. module: purchase
#: selection:purchase.report,month:0
msgid "October"
msgstr "Ekim"

#. module: purchase
#: view:purchase.order:0
msgid "Compute"
msgstr "Hesapla"

#. module: purchase
#: view:stock.picking:0
msgid "Incoming Shipments Available"
msgstr ""

#. module: purchase
#: model:ir.ui.menu,name:purchase.menu_purchase_partner_cat
msgid "Address Book"
msgstr "Adres Defteri"

#. module: purchase
#: model:ir.model,name:purchase.model_res_company
msgid "Companies"
msgstr "Şirketler"

#. module: purchase
#: view:purchase.order:0
msgid "Cancel Purchase Order"
msgstr "Alış Siparişini İptal Et"

#. module: purchase
#: code:addons/purchase/purchase.py:410
#: code:addons/purchase/purchase.py:417
#, python-format
msgid "Unable to cancel this purchase order!"
msgstr "Bu satınalma emri iptal edilemiyor!"

#. module: purchase
#: model:process.transition,note:purchase.process_transition_createpackinglist0
msgid "A pick list is generated to track the incoming products."
msgstr "Gelen ürünleri izlemek için bir alım listesi oluşturulur."

#. module: purchase
#: help:purchase.order,pricelist_id:0
msgid ""
"The pricelist sets the currency used for this purchase order. It also "
"computes the supplier price for the selected products/quantities."
msgstr ""
"Fiyat listesi bu satınalma siparişi için kullanılacak para birimini "
"belirler. Ayrıca, seçilen ürünler/miktarlar için tedarikçi fiyatını da "
"hesaplar."

#. module: purchase
#: model:ir.ui.menu,name:purchase.menu_purchase_deshboard
msgid "Dashboard"
msgstr "Performans tablosu"

#. module: purchase
#: sql_constraint:stock.picking:0
msgid "Reference must be unique per Company!"
msgstr "Referans her şirket için tekil olmalı!"

#. module: purchase
#: view:purchase.report:0
#: field:purchase.report,price_standard:0
msgid "Products Value"
msgstr "Ürün Tutarı"

#. module: purchase
#: model:ir.ui.menu,name:purchase.menu_partner_categories_in_form
msgid "Partner Categories"
msgstr "Cari Kategorileri"

#. module: purchase
#: help:purchase.order,amount_tax:0
msgid "The tax amount"
msgstr "Vergi miktarı"

#. module: purchase
#: view:purchase.order:0
#: view:purchase.report:0
msgid "Quotations"
msgstr "Teklifler"

#. module: purchase
#: help:purchase.order,invoice_method:0
msgid ""
"Based on Purchase Order lines: place individual lines in 'Invoice Control > "
"Based on P.O. lines' from where you can selectively create an invoice.\n"
"Based on generated invoice: create a draft invoice you can validate later.\n"
"Based on receptions: let you create an invoice when receptions are validated."
msgstr ""

#. module: purchase
#: model:ir.actions.act_window,name:purchase.action_supplier_address_form
msgid "Addresses"
msgstr "Adresler"

#. module: purchase
#: model:ir.actions.act_window,name:purchase.purchase_rfq
#: model:ir.ui.menu,name:purchase.menu_purchase_rfq
msgid "Requests for Quotation"
msgstr "Teklif Talepleri"

#. module: purchase
#: model:ir.ui.menu,name:purchase.menu_product_by_category_purchase_form
msgid "Products by Category"
msgstr "Kategoriye göre ürünler"

#. module: purchase
#: view:purchase.report:0
#: field:purchase.report,delay:0
msgid "Days to Validate"
msgstr "Onaylama Günleri"

#. module: purchase
#: help:purchase.order,origin:0
msgid "Reference of the document that generated this purchase order request."
msgstr "Bu satınalma sipariş talebini oluşturan belge referansı."

#. module: purchase
#: view:purchase.order:0
msgid "Purchase orders which are not approved yet."
msgstr "Henüz onaylanmamış satınalma emirleri"

#. module: purchase
#: help:purchase.order,state:0
msgid ""
"The state of the purchase order or the quotation request. A quotation is a "
"purchase order in a 'Draft' state. Then the order has to be confirmed by the "
"user, the state switch to 'Confirmed'. Then the supplier must confirm the "
"order to change the state to 'Approved'. When the purchase order is paid and "
"received, the state becomes 'Done'. If a cancel action occurs in the invoice "
"or in the reception of goods, the state becomes in exception."
msgstr ""
"Satınalma siparişi ya da teklif talebi durumu. Teklif, 'Taslak' durumundaki "
"bir satınalma siparişidir. Daha sonra sipariş kullanıcı tarafından "
"onaylanarak 'Onaylandı' durumuna geçmelidir. Ardından sipariş tedarikçi "
"tarafından onaylanarak 'Onaylandı' durumuna geçmelidir. Satınalma siparişi "
"ödenip alındığında, durum 'Tamamlandı' olarak değişir. Malların "
"resepsiyonunda ya da faturada bir iptal etme işlemi meydana gelirse, durum "
"istisna olarak değişir."

#. module: purchase
#: field:purchase.order.line,price_subtotal:0
msgid "Subtotal"
msgstr "Alt Toplam"

#. module: purchase
#: field:purchase.order,warehouse_id:0
#: view:purchase.report:0
#: field:purchase.report,warehouse_id:0
msgid "Warehouse"
msgstr "Depo"

#. module: purchase
#: code:addons/purchase/purchase.py:288
#, python-format
msgid "Purchase order '%s' is confirmed."
msgstr "Satınalma siparişi '%s' onaylandı."

#. module: purchase
#: help:purchase.order,date_approve:0
msgid "Date on which purchase order has been approved"
msgstr "Satınalma siparişinin onaylandığı tarih"

#. module: purchase
#: view:purchase.order:0
#: field:purchase.order,state:0
#: view:purchase.order.line:0
#: field:purchase.order.line,state:0
#: view:purchase.report:0
#: view:stock.picking:0
msgid "State"
msgstr "Durum"

#. module: purchase
#: model:process.node,name:purchase.process_node_approvepurchaseorder0
#: view:purchase.order:0
#: selection:purchase.order,state:0
#: selection:purchase.report,state:0
msgid "Approved"
msgstr "Onaylanmış"

#. module: purchase
#: view:purchase.order.line:0
msgid "General Information"
msgstr "Genel Bilgiler"

#. module: purchase
#: view:purchase.order:0
msgid "Not invoiced"
msgstr "Faturalanmamış"

#. module: purchase
#: report:purchase.order:0
#: field:purchase.order.line,price_unit:0
msgid "Unit Price"
msgstr "Birim Fiyat"

#. module: purchase
#: view:purchase.order:0
#: selection:purchase.order,state:0
#: selection:purchase.order.line,state:0
#: selection:purchase.report,state:0
#: view:stock.picking:0
msgid "Done"
msgstr "Bitti"

#. module: purchase
#: report:purchase.order:0
msgid "Request for Quotation N°"
msgstr "Teklif İsteği No"

#. module: purchase
#: model:process.transition,name:purchase.process_transition_invoicefrompackinglist0
#: model:process.transition,name:purchase.process_transition_invoicefrompurchase0
msgid "Invoice"
msgstr "Fatura"

#. module: purchase
#: model:process.node,note:purchase.process_node_purchaseorder0
msgid "Confirmed purchase order to invoice"
msgstr "Faturalandırılacak onaylanan satınalma siparişi"

#. module: purchase
#: model:process.transition.action,name:purchase.process_transition_action_approvingcancelpurchaseorder0
#: model:process.transition.action,name:purchase.process_transition_action_cancelpurchaseorder0
#: view:purchase.order:0
#: view:purchase.order.group:0
#: view:purchase.order.line_invoice:0
msgid "Cancel"
msgstr "İptal"

#. module: purchase
#: view:purchase.order:0
#: view:purchase.order.line:0
msgid "Purchase Order Lines"
msgstr "Alış Sipariş Kalemleri"

#. module: purchase
#: model:process.transition,note:purchase.process_transition_approvingpurchaseorder0
msgid "The supplier approves the Purchase Order."
msgstr "Tedarikçi Satınalma Siparişini onaylar."

#. module: purchase
#: code:addons/purchase/wizard/purchase_order_group.py:80
#: model:ir.actions.act_window,name:purchase.act_res_partner_2_purchase_order
#: model:ir.actions.act_window,name:purchase.purchase_form_action
#: model:ir.ui.menu,name:purchase.menu_purchase_form_action
#: view:purchase.report:0
#, python-format
msgid "Purchase Orders"
msgstr "Alış Siparişleri"

#. module: purchase
#: sql_constraint:purchase.order:0
msgid "Order Reference must be unique per Company!"
msgstr "Sipariş Referansı Her Şirket İçin Tekil Olmalı!"

#. module: purchase
#: field:purchase.order,origin:0
msgid "Source Document"
msgstr "Kaynak Belge"

#. module: purchase
#: view:purchase.order.group:0
msgid "Merge orders"
msgstr "Siparişleri birleştir"

#. module: purchase
#: model:ir.model,name:purchase.model_purchase_order_line_invoice
msgid "Purchase Order Line Make Invoice"
msgstr "Satınalma Sipariş Kalemi Faturalandırma"

#. module: purchase
#: model:ir.ui.menu,name:purchase.menu_action_picking_tree4
msgid "Incoming Shipments"
msgstr "Gelen Sevkıyatlar"

#. module: purchase
#: model:ir.actions.act_window,name:purchase.action_purchase_order_by_user_all
msgid "Total Orders by User per month"
msgstr "Aylık Toplam Kullanıcı Siparişi"

#. module: purchase
#: model:ir.actions.report.xml,name:purchase.report_purchase_quotation
#: selection:purchase.order,state:0
#: selection:purchase.report,state:0
msgid "Request for Quotation"
msgstr "Teklif İsteği"

#. module: purchase
#: report:purchase.order:0
msgid "Tél. :"
msgstr "Tél. :"

#. module: purchase
#: view:purchase.report:0
msgid "Order of Month"
msgstr "Aylık Emirler"

#. module: purchase
#: report:purchase.order:0
msgid "Our Order Reference"
msgstr "Bizim Sipariş Referansımız"

#. module: purchase
#: view:purchase.order:0
#: view:purchase.order.line:0
msgid "Search Purchase Order"
msgstr "Satınalma Siparişi Arama"

#. module: purchase
#: model:ir.actions.act_window,name:purchase.action_purchase_config
msgid "Set the Default Invoicing Control Method"
msgstr "Öntanımlı Faturalama kontrol yöntemini belirle"

#. module: purchase
#: model:process.node,note:purchase.process_node_draftpurchaseorder0
#: model:process.node,note:purchase.process_node_draftpurchaseorder1
msgid "Request for Quotations."
msgstr "Teklif talebi."

#. module: purchase
#: report:purchase.order:0
msgid "Date Req."
msgstr "Talep Tarihi."

#. module: purchase
#: field:purchase.order,date_approve:0
#: field:purchase.report,date_approve:0
msgid "Date Approved"
msgstr "Onaylanmış Tarih"

#. module: purchase
#: model:ir.ui.menu,name:purchase.menu_purchase_uom_categ_form_action
msgid "Units of Measure Categories"
msgstr "Kategori Ölçüm Birimleri"

#. module: purchase
#: selection:purchase.report,state:0
msgid "Waiting Supplier Ack"
msgstr "Tedarikçi Onayı Bekleniyor"

#. module: purchase
#: model:ir.ui.menu,name:purchase.menu_procurement_management_pending_invoice
msgid "Based on draft invoices"
msgstr "Taslak faturalar temelinde"

#. module: purchase
#: view:purchase.order:0
msgid "Delivery & Invoicing"
msgstr "Teslimat ve Faturalama"

#. module: purchase
#: field:purchase.order.line,date_planned:0
msgid "Scheduled Date"
msgstr "Zamanlanan Tarih"

#. module: purchase
#: model:ir.ui.menu,name:purchase.menu_product_in_config_purchase
#: field:purchase.order,product_id:0
#: view:purchase.order.line:0
#: field:purchase.order.line,product_id:0
#: view:purchase.report:0
#: field:purchase.report,product_id:0
msgid "Product"
msgstr "Ürün"

#. module: purchase
#: model:process.transition,name:purchase.process_transition_confirmingpurchaseorder0
#: model:process.transition,name:purchase.process_transition_confirmingpurchaseorder1
msgid "Confirmation"
msgstr "Onaylama"

#. module: purchase
#: report:purchase.order:0
#: field:purchase.order.line,name:0
#: report:purchase.quotation:0
msgid "Description"
msgstr "Açıklama"

#. module: purchase
#: code:addons/purchase/purchase.py:748
#, python-format
msgid ""
"The selected supplier has a minimal quantity set to %s, you should not "
"purchase less."
msgstr ""
"Seçilmiş tedarikçinin minimum sipariş miktarı %s, daha az miktar "
"satınalmamalısınız."

#. module: purchase
#: view:purchase.report:0
msgid "Order of Year"
msgstr ""

#. module: purchase
#: report:purchase.quotation:0
msgid "Expected Delivery address:"
msgstr "Tahmini Teslimat Adresi"

#. module: purchase
#: view:stock.picking:0
msgid "Journal"
msgstr "Yevmiye"

#. module: purchase
#: model:ir.actions.act_window,name:purchase.action_stock_move_report_po
#: model:ir.ui.menu,name:purchase.menu_action_stock_move_report_po
msgid "Receptions Analysis"
msgstr "Resepsiyon Analizi"

#. module: purchase
#: field:res.company,po_lead:0
msgid "Purchase Lead Time"
msgstr "Satınalma Tedarik Süresii"

#. module: purchase
#: model:ir.actions.act_window,help:purchase.action_supplier_address_form
msgid ""
"Access your supplier records and maintain a good relationship with your "
"suppliers. You can track all your interactions with them through the History "
"tab: emails, orders, meetings, etc."
msgstr ""
"Tedarikçi kayıtlarınıza erişin ve tedarikçilerinizle olan iyi ilişkilerinizi "
"sürdürün. Geçmiş sekmesiyle tüm işlemlerinizi izleyebilirsiniz: e-postalar, "
"siparişler, toplantılar vb."

#. module: purchase
#: view:purchase.order:0
msgid "Delivery"
msgstr "Teslimat"

#. module: purchase
#: view:purchase.order:0
msgid "Purchase orders which are in done state."
msgstr "Tamamlandı durumundaki satınalma emirleri"

#. module: purchase
#: field:purchase.order.line,product_uom:0
msgid "Product UOM"
msgstr "Birim"

#. module: purchase
#: report:purchase.quotation:0
msgid "Regards,"
msgstr "Saygılar,"

#. module: purchase
#: selection:purchase.order,state:0
#: selection:purchase.report,state:0
msgid "Waiting"
msgstr "Bekliyor"

#. module: purchase
#: field:purchase.order,partner_address_id:0
msgid "Address"
msgstr "Adres"

#. module: purchase
#: field:purchase.report,product_uom:0
msgid "Reference UoM"
msgstr "Referans UoM"

#. module: purchase
#: field:purchase.order.line,move_ids:0
msgid "Reservation"
msgstr "Rezervasyon"

#. module: purchase
#: view:purchase.order:0
msgid "Purchase orders that include lines not invoiced."
msgstr "İçinde faturalanmamış kalemler içeren satınalma emirleri"

#. module: purchase
#: view:purchase.order:0
msgid "Untaxed amount"
msgstr "Tutar"

#. module: purchase
#: view:stock.picking:0
msgid "Picking to Invoice"
msgstr "Faturalacak teslimat"

#. module: purchase
#: view:purchase.config.wizard:0
msgid ""
"This tool will help you to select the method you want to use to control "
"supplier invoices."
msgstr ""
"Bu araç, tedarikçi faturalarını kontrol etmek için kullanmak istediğiniz "
"yöntemi seçmek için yardımcı olacaktır."

#. module: purchase
#: model:process.transition,note:purchase.process_transition_confirmingpurchaseorder1
msgid ""
"In case there is no supplier for this product, the buyer can fill the form "
"manually and confirm it. The RFQ becomes a confirmed Purchase Order."
msgstr ""
"Bu ürün için tedarikçi olmaması durumunda, alıcı formu manuel olarak "
"doldurup onaylayabilir. RFQ, onaylanan bir Satınalma Siparişi haline gelir."

#. module: purchase
#: selection:purchase.report,month:0
msgid "February"
msgstr "Şubat"

#. module: purchase
#: model:ir.actions.act_window,name:purchase.action_purchase_order_report_all
#: model:ir.ui.menu,name:purchase.menu_action_purchase_order_report_all
msgid "Purchase Analysis"
msgstr "Satınalma Analizi"

#. module: purchase
#: report:purchase.order:0
msgid "Your Order Reference"
msgstr "Sizin Sipariş Referansınız"

#. module: purchase
#: view:purchase.order:0
#: field:purchase.order,minimum_planned_date:0
#: report:purchase.quotation:0
#: field:purchase.report,expected_date:0
#: view:stock.picking:0
msgid "Expected Date"
msgstr "Tahmini Tarih"

#. module: purchase
#: report:purchase.quotation:0
msgid "TVA:"
msgstr "TVA:"

#. module: purchase
#: model:ir.actions.act_window,help:purchase.action_picking_tree4_picking_to_invoice
msgid ""
"If you set the Invoicing Control on a purchase order as \"Based on "
"receptions\", you can track here all the product receptions and create "
"invoices for those receptions."
msgstr ""

#. module: purchase
#: view:purchase.order:0
msgid "Purchase Control"
msgstr "Alış Kontrolü"

#. module: purchase
#: selection:purchase.report,month:0
msgid "March"
msgstr "Mart"

#. module: purchase
#: selection:purchase.report,month:0
msgid "April"
msgstr "Nisan"

#. module: purchase
#: view:purchase.order.group:0
msgid ""
" Please note that: \n"
" \n"
" Orders will only be merged if: \n"
" * Purchase Orders are in draft \n"
" * Purchase Orders belong to the same supplier \n"
" * Purchase Orders are have same stock location, same pricelist \n"
" \n"
" Lines will only be merged if: \n"
" * Order lines are exactly the same except for the product,quantity and unit "
"\n"
" "
msgstr ""
" Lütfen şunlara dikkat edin: \n"
" \n"
" Siparişler sadece şu durumlarda birleştirilecektir: \n"
" * Satınalma Siparişleri taslak halindeyken \n"
" * Satınalma Siparişleri aynı tedarikçiye ait olduğunda \n"
" * Satınalma Siparişleri aynı stok lokasyonu ve aynı fiyat listesine sahip "
"olduğunda \n"
" \n"
" Kalemler sadece şu durumlarda birleştirilebilir: \n"
" * Sipariş kalemleri, ürün, miktar ve birim haricinde tamamen aynı olduğunda "
"\n"
" "

#. module: purchase
#: field:purchase.report,negociation:0
msgid "Purchase-Standard Price"
msgstr "Satınalma-Standart Fiyat"

#. module: purchase
#: field:purchase.config.wizard,default_method:0
msgid "Default Invoicing Control Method"
msgstr "Öntanımlı fatura kontrol metodu"

#. module: purchase
#: model:product.pricelist.type,name:purchase.pricelist_type_purchase
#: field:res.partner,property_product_pricelist_purchase:0
msgid "Purchase Pricelist"
msgstr "Alış Fiyat Listesi"

#. module: purchase
#: field:purchase.order,invoice_method:0
msgid "Invoicing Control"
msgstr "Faturalama Kontrolü"

#. module: purchase
#: view:stock.picking:0
msgid "Back Orders"
msgstr "Sipariş Bakiyeleri"

#. module: purchase
#: model:process.transition.action,name:purchase.process_transition_action_approvingpurchaseorder0
msgid "Approve"
msgstr "Onayla"

#. module: purchase
#: model:product.pricelist.version,name:purchase.ver0
msgid "Default Purchase Pricelist Version"
msgstr "Varsayılan Alış Fiyat Listesi Vers."

#. module: purchase
#: view:purchase.order.line:0
msgid "Invoicing"
msgstr "Faturalama"

#. module: purchase
#: help:purchase.order.line,state:0
msgid ""
" * The 'Draft' state is set automatically when purchase order in draft "
"state.                                        \n"
"* The 'Confirmed' state is set automatically as confirm when purchase order "
"in confirm state.                                        \n"
"* The 'Done' state is set automatically when purchase order is set as done.  "
"                                      \n"
"* The 'Cancelled' state is set automatically when user cancel purchase order."
msgstr ""
" * Satınalma siparişi taslak durumundayken, otomatik olarak 'Taslak' durumu "
"ayarlanır.                                        \n"
"* Satınalma siparişi onay durumundayken, otomatik olarak 'Onaylandı' durumu "
"ayarlanır.                                        \n"
"* Satınalma siparişi yapıldı olarak ayarlandığında, otomatik olarak "
"'Yapıldı' durumu ayarlanır.                                        \n"
"* Kullanıcı satınalma siparişini iptal ettiğinde, otomatik olarak 'İptal "
"edildi' durumu ayarlanır."

#. module: purchase
#: code:addons/purchase/purchase.py:425
#, python-format
msgid "Purchase order '%s' is cancelled."
msgstr "Satınalma siparişi '%s' iptal edildi."

#. module: purchase
#: field:purchase.order,amount_total:0
msgid "Total"
msgstr "Toplam"

#. module: purchase
#: model:ir.ui.menu,name:purchase.menu_product_pricelist_action_purhase
msgid "Pricelist Versions"
msgstr "Fiyat Listesi Sürümleri"

#. module: purchase
#: constraint:res.partner:0
msgid "Error ! You cannot create recursive associated members."
msgstr "Hata ! kendini çağıran ilişkili üyeler oluşturamazsınız."

#. module: purchase
#: code:addons/purchase/purchase.py:358
#: code:addons/purchase/wizard/purchase_line_invoice.py:112
#, python-format
msgid "There is no expense account defined for this product: \"%s\" (id:%d)"
msgstr "Bu ürün için belirtilen masraf tutarı yok: \"%s\" (id:%d)"

#. module: purchase
#: view:purchase.order.group:0
msgid "Are you sure you want to merge these orders ?"
msgstr "Bu siparişleri birleştirmek istiyor musunuz?"

#. module: purchase
#: model:process.transition,name:purchase.process_transition_purchaseinvoice0
msgid "From a purchase order"
msgstr "Satınalma siparişinden"

#. module: purchase
#: code:addons/purchase/purchase.py:708
#, python-format
msgid ""
"You have to select a pricelist or a supplier in the purchase form !\n"
"Please set one before choosing a product."
msgstr ""
"Satınalma formunda bir fiyat listesi veya bir tedarikçi seçmeniz gerekiyor!\n"
"Lütfen bir ürün seçmeden önce birini belirtin."

#. module: purchase
#: model:email.template,body_text:purchase.email_template_edi_purchase
msgid ""
"\n"
"Hello${object.partner_address_id.name and ' ' or "
"''}${object.partner_address_id.name or ''},\n"
"\n"
"Here is a purchase order confirmation from ${object.company_id.name}:\n"
"       | Order number: *${object.name}*\n"
"       | Order total: *${object.amount_total} "
"${object.pricelist_id.currency_id.name}*\n"
"       | Order date: ${object.date_order}\n"
"       % if object.origin:\n"
"       | Order reference: ${object.origin}\n"
"       % endif\n"
"       % if object.partner_ref:\n"
"       | Your reference: ${object.partner_ref}<br />\n"
"       % endif\n"
"       | Your contact: ${object.validator.name} "
"${object.validator.user_email and '<%s>'%(object.validator.user_email) or "
"''}\n"
"\n"
"You can view the order confirmation and download it using the following "
"link:\n"
"    ${ctx.get('edi_web_url_view') or 'n/a'}\n"
"\n"
"If you have any question, do not hesitate to contact us.\n"
"\n"
"Thank you!\n"
"\n"
"\n"
"--\n"
"${object.validator.name} ${object.validator.user_email and "
"'<%s>'%(object.validator.user_email) or ''}\n"
"${object.company_id.name}\n"
"% if object.company_id.street:\n"
"${object.company_id.street or ''}\n"
"% endif\n"
"% if object.company_id.street2:\n"
"${object.company_id.street2}\n"
"% endif\n"
"% if object.company_id.city or object.company_id.zip:\n"
"${object.company_id.zip or ''} ${object.company_id.city or ''}\n"
"% endif\n"
"% if object.company_id.country_id:\n"
"${object.company_id.state_id and ('%s, ' % object.company_id.state_id.name) "
"or ''} ${object.company_id.country_id.name or ''}\n"
"% endif\n"
"% if object.company_id.phone:\n"
"Phone: ${object.company_id.phone}\n"
"% endif\n"
"% if object.company_id.website:\n"
"${object.company_id.website or ''}\n"
"% endif\n"
"            "
msgstr ""

#. module: purchase
#: view:purchase.order:0
msgid "Purchase orders which are in draft state"
msgstr "Taslak durumundaki satınalma emirleri"

#. module: purchase
#: selection:purchase.report,month:0
msgid "May"
msgstr "Mayıs"

#. module: purchase
#: model:res.groups,name:purchase.group_purchase_manager
msgid "Manager"
msgstr "Yönetici"

#. module: purchase
#: view:purchase.config.wizard:0
msgid "res_config_contents"
msgstr "res_config_contents"

#. module: purchase
#: view:purchase.report:0
msgid "Order in current year"
msgstr "Bu yılki Emirler"

#. module: purchase
#: model:process.process,name:purchase.process_process_purchaseprocess0
msgid "Purchase"
msgstr "Satınalma"

#. module: purchase
#: view:purchase.report:0
#: field:purchase.report,name:0
msgid "Year"
msgstr "Yıl"

#. module: purchase
#: model:ir.actions.act_window,name:purchase.purchase_line_form_action2
#: model:ir.ui.menu,name:purchase.menu_purchase_line_order_draft
#: selection:purchase.order,invoice_method:0
msgid "Based on Purchase Order lines"
msgstr "Satınalma Emri kalemleri temelinde"

#. module: purchase
#: model:ir.actions.todo.category,name:purchase.category_purchase_config
#: model:ir.ui.menu,name:purchase.menu_procurement_management
msgid "Purchase Management"
msgstr "Satınalma Yönetimi"

#. module: purchase
#: view:purchase.order.line:0
msgid "Stock Moves"
msgstr "Stok Hareketi"

#. module: purchase
#: view:purchase.order.line_invoice:0
msgid "Select an Open Sale Order"
msgstr "Bir Açık Satış Siparişi Seçin"

#. module: purchase
#: view:purchase.report:0
msgid "Orders"
msgstr "Siparişler"

#. module: purchase
#: help:purchase.order,name:0
msgid ""
"unique number of the purchase order,computed automatically when the purchase "
"order is created"
msgstr ""
"özgün satınalma siparişi numarası, satınalma siparişi oluşturulduğunda "
"otomatik olarak belirlenir"

#. module: purchase
#: view:board.board:0
#: model:ir.actions.act_window,name:purchase.open_board_purchase
#: model:ir.ui.menu,name:purchase.menu_board_purchase
msgid "Purchase Dashboard"
msgstr "Satınalma Performans Tablosu"

#~ msgid "Invalid XML for View Architecture!"
#~ msgstr "Görüntüleme mimarisi için Geçersiz XML"

#~ msgid "From Picking"
#~ msgstr "İrsaliyeden"

#~ msgid "From Order"
#~ msgstr "Siparişten"

#~ msgid "Confirmed Purchase"
#~ msgstr "Onaylanan Alış"

#~ msgid "Create invoice from product recept"
#~ msgstr "Alış İrsaliyesinden Fatura Oluştur"

#~ msgid "Purchase Process"
#~ msgstr "Alış Prosesi"

#~ msgid "Invoice from Packing list"
#~ msgstr "Çeki Listesinden Fatura"

#~ msgid "Purchase Orders in Progress"
#~ msgstr "İşlemdeki Alış Siparişleri"

#~ msgid "Purchase Order lines"
#~ msgstr "Alış Siparişi Kalemleri"

#~ msgid "Invoice based on deliveries"
#~ msgstr "Teslimata Bağlı Faturalandır"

#~ msgid "Planned Date"
#~ msgstr "Planlama Tarihi"

#~ msgid "Packing"
#~ msgstr "Sevkiyat Paketlemesi"

#~ msgid "Merge purchases"
#~ msgstr "Alışları Birleştir"

#~ msgid "Invoice from Purchase"
#~ msgstr "Satınalmadan Faturaya"

#~ msgid "Manual"
#~ msgstr "Manuel"

#~ msgid "Confirming Purchase"
#~ msgstr "Alışı Onaylayan"

#~ msgid "Purchase orders"
#~ msgstr "Alış Siparişleri"

#~ msgid "Confirm Purchase Order"
#~ msgstr "Alış Siparişini Onayla"

#~ msgid "Partner Ref."
#~ msgstr "Cari Kart"

#~ msgid "Purchase order is approved by supplier."
#~ msgstr "Tedarikçinin Onayladığı Alış Siparişleri"

#~ msgid "Purchase order"
#~ msgstr "Alış Siparişi"

#~ msgid "Packing Invoice"
#~ msgstr "Paketleme Sevkiyat Faturası"

#~ msgid "Delivery & Invoices"
#~ msgstr "Teslimat & Faturalar"

#~ msgid "Date"
#~ msgstr "Tarih"

#~ msgid "After Purchase order , Create invoice."
#~ msgstr "Alış Siparişinden Sonra Fatura Yarat."

#~ msgid "Scheduled date"
#~ msgstr "Planlanan Tarih"

#~ msgid "Create Packing list"
#~ msgstr "Çeki Listesi Oluştur"

#~ msgid "Order Status"
#~ msgstr "Sipariş Durumu"

#~ msgid "Purchases Properties"
#~ msgstr "Alış Özellikleri"

#~ msgid "Order Ref"
#~ msgstr "Sipariş Ref."

#~ msgid "New Purchase Order"
#~ msgstr "Yeni Alış Siparişi Oluştur"

#~ msgid "Out Packing"
#~ msgstr "İrsaliyesiz (Paketlemesiz)"

#~ msgid "Product recept invoice"
#~ msgstr "Ürün İrsaliye Faturası"

#~ msgid "Confirming Purchase Order"
#~ msgstr "Alış Siparişini Onaylayan"

#~ msgid "Purchase order is confirmed by the user."
#~ msgstr "Kulanıcının Onayladığı Alış Siparişleri"

#~ msgid "Purchase Invoice"
#~ msgstr "Alış Faturası"

#~ msgid "Date Ordered"
#~ msgstr "Sipariş Tarihi"

#~ msgid "Request For Quotations"
#~ msgstr "Teklif İstekleri"

#~ msgid "Approved Purchase"
#~ msgstr "Onaylanmış Alış"

#~ msgid "From Packing list, Create invoice."
#~ msgstr "Çeki Listesinden Fatura Oluştur."

#~ msgid "Approving Purchase Order"
#~ msgstr "Alış Sipariş Onaylaması"

#, python-format
#~ msgid "You can not confirm purchase order without Purchase Order Lines."
#~ msgstr ""
#~ "Satınalma siparişini, Alış Sipariş Kalemleri olmadan onaylayamazsınız."

#~ msgid "Not Invoiced"
#~ msgstr "Faturalandırılmadı"

#~ msgid "Order Reference must be unique !"
#~ msgstr "Sipariş Referansı özgün olmalıdır!"

#~ msgid "Current purchases"
#~ msgstr "Mevcut satınalmalar"

#~ msgid "Partial Picking"
#~ msgstr "Kısmi Alım"

#~ msgid "Configure Your Purchases Management Application"
#~ msgstr "Satınalma Yönetim Uygulamanızı Yapılandırın"

#~ msgid "Configuration Progress"
#~ msgstr "Yapılandırma İlerleyişi"

#, python-format
#~ msgid "Purchase amount over the limit"
#~ msgstr "Satınalma miktarı limitin üzerinde"

#~ msgid "   Month   "
#~ msgstr "   Ay   "

#, python-format
#~ msgid "Cannot delete Purchase Order(s) which are in %s State!"
#~ msgstr "%s Durumundaki Satınalma Sipariş(ler)i silinemez!"

#~ msgid "Purchase Analytic Plans"
#~ msgstr "Satınalma Analitik Planları"

#~ msgid "purchase.installer"
#~ msgstr "purchase.installer"

#~ msgid ""
#~ "From Order: a draft invoice will be pre-generated based on the purchase "
#~ "order. The accountant will just have to validate this invoice for control.\n"
#~ "From Picking: a draft invoice will be pre-generated based on validated "
#~ "receptions.\n"
#~ "Manual: allows you to generate suppliers invoices by chosing in the "
#~ "uninvoiced lines of all manual purchase orders."
#~ msgstr ""
#~ "Şiparişten: satınalma siparişine dayanarak önceden bir taslak fatura "
#~ "oluşturulacaktır. Hesap uzmanının bu kontrol faturasını onaylaması gerekir.\n"
#~ "İrsaliyeden: onaylanan resepsiyonlara dayanarak önceden bir taslak fatura "
#~ "oluşturulacaktır.\n"
#~ "Manuel: tüm manuel satınalma siparişlerinin faturalanmamış kalemleri "
#~ "arasından seçim yaparak tedarikçi faturaları oluşturmanızı sağlar."

#~ msgid "My Board"
#~ msgstr "My Board"

#~ msgid "Approved by Supplier"
#~ msgstr "Tedarikçi tarafından onaylandı"

#~ msgid "Purchase by supplier"
#~ msgstr "Tedarikçiye göre satınalma"

#~ msgid "Supplier Invoices to Receive"
#~ msgstr "Alınacak Tedarikçi Faturaları"

#~ msgid ""
#~ "Manages your Purchase Requisition and allows you to easily keep track and "
#~ "manage all your purchase orders."
#~ msgstr ""
#~ "Satınalma Talebinizi yönetir ve tüm satınalma siparişlerinizi kolayca takip "
#~ "edip yönetmenizi sağlar."

#~ msgid "    Month-1    "
#~ msgstr "    Ay-1    "

#, python-format
#~ msgid "You must first cancel all picking attached to this purchase order."
#~ msgstr ""
#~ "Öncelikle bu satınalma siparişine bağlı tüm alımları iptal etmeniz gerekir."

#~ msgid ""
#~ "If you set the invoicing control on a purchase order as \"Manual\", you can "
#~ "track here all the purchase order lines for which you have not received the "
#~ "supplier invoice yet. Once you are ready to receive a supplier invoice, you "
#~ "can generate a draft supplier invoice based on the lines from this menu."
#~ msgstr ""
#~ "Bir satınalma siparişindeki faturalama kontrolünü \"Manuel\" olarak "
#~ "ayarlarsanız, tedarikçiden henüz faturasını almadığınız tüm satınalma "
#~ "sipariş kalemlerinizi buradan takip edebilirsiniz. Bir tedarikçi faturası "
#~ "almak için hazır olduğunuzda, bu menüdeki satırlar bazında bir taslak "
#~ "tedarikçi faturası hazırlayabilirsiniz."

#~ msgid "Manages analytic distribution and purchase orders."
#~ msgstr "Analitik dağıtım ve satınalma siparişlerini yönetir."

#~ msgid "Purchase Requisition"
#~ msgstr "Satınalma Talebi"

#~ msgid "Purchase Lines Not Invoiced"
#~ msgstr "Satınalma Kalemleri Faturalandırılmadı"

#~ msgid "  Year  "
#~ msgstr "  Yıl  "

#~ msgid "Error ! You can not create recursive associated members."
#~ msgstr "Hata! Yinelemeli üyeler oluşturamazsınız."

#~ msgid "Negotiation by Supplier"
#~ msgstr "Tedarikçi Cirosu"

#~ msgid "Configure"
#~ msgstr "Yapılandır"

#~ msgid "Qty. per product"
#~ msgstr "Ürün miktarı"

#, python-format
#~ msgid ""
#~ "Somebody has just confirmed a purchase with an amount over the defined limit"
#~ msgstr "Bir satınalma belirtilen sınırın üzerindeki bir tutarla onaylandı"

#, python-format
#~ msgid "You must first cancel all invoices attached to this purchase order."
#~ msgstr ""
#~ "Öncelikle bu satınalma siparişine bağlı tüm faturaları iptal etmeniz gerekir."

#~ msgid ""
#~ "\n"
#~ "    Purchase module is for generating a purchase order for purchase of goods "
#~ "from a supplier.\n"
#~ "    A supplier invoice is created for the particular order placed\n"
#~ "    Dashboard for purchase management that includes:\n"
#~ "    * Current Purchase Orders\n"
#~ "    * Draft Purchase Orders\n"
#~ "    * Graph for quantity and amount per month    \n"
#~ "\n"
#~ "    "
#~ msgstr ""
#~ "\n"
#~ "    Satınalma modülü, bir tedarikçiden mal satın almak üzere bir satınalma "
#~ "siparişi oluşturmak içindir.\n"
#~ "    Belirli mevcut sipariş için bir tedarikçi faturası oluşturulur\n"
#~ "    Şunları içeren satınalma yönetimi performans tablosu:\n"
#~ "    * Mevcut Satınalma Siparişleri\n"
#~ "    * Taslak Satınalma Siparişleri\n"
#~ "    * Aylık tutar ve miktar grafiği    \n"
#~ "\n"
#~ "    "

#, python-format
#~ msgid ""
#~ "The selected supplier has a minimal quantity set to %s, you cannot purchase "
#~ "less."
#~ msgstr ""
#~ "Seçilen tedarikçi %s'a ayarlanan minimum miktara sahiptir, daha düşük bir "
#~ "satınalma yapamazsınız."

#~ msgid "Pricelists Types"
#~ msgstr "Fiyat Listesi Türleri"

#~ msgid "Purchase order per month"
#~ msgstr "Aylık satınalma siparişi"

#~ msgid ""
#~ "Extend your Purchases Management Application with additional functionalities."
#~ msgstr "Satınalma Yönetim Uygulamanızı ilave işlevselliklerle genişletin."

#~ msgid "Purchases Application Configuration"
#~ msgstr "Satınalma Uygulama Yapılandırması"

#, python-format
#~ msgid "Could not cancel this purchase order !"
#~ msgstr "Bu satınalma siparişi iptal edilemedi!"

#, python-format
#~ msgid "Could not cancel purchase order !"
#~ msgstr "Satınalma siparişi iptal edilemedi!"

#~ msgid "Products Categories"
#~ msgstr "Ürün Kategorileri"

#~ msgid "Total price by product by state"
#~ msgstr "Ürün durumuna göre toplam fiyat"

#~ msgid "title"
#~ msgstr "başlık"

#~ msgid "Partial Move"
#~ msgstr "Kısmi Hareket"<|MERGE_RESOLUTION|>--- conflicted
+++ resolved
@@ -1156,13 +1156,8 @@
 
 #. module: purchase
 #: selection:purchase.config.wizard,default_method:0
-<<<<<<< HEAD
-msgid "Pre-Generate Draft Invoices based on Purchase Orders"
-msgstr ""
-=======
 msgid "Pre-Generate Draft Invoices on Based Purchase Orders"
 msgstr "Satınalma emri temelinde taslak faturaları oluştur"
->>>>>>> 1f8536a3
 
 #. module: purchase
 #: model:ir.model,name:purchase.model_purchase_report
