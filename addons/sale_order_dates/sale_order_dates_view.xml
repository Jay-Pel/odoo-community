<?xml version="1.0"?>
<openerp>
    <data>

        <record id="view_sale_orderfor" model="ir.ui.view">
            <field name="name">sale.order.form.inherit5</field>
            <field name="model">sale.order</field>
            <field name="inherit_id" ref="sale.view_order_form"/>
            <field name="arch" type="xml">
<<<<<<< HEAD
                <field name="create_date" position="after">
                    <field name="requested_date" on_change="onchange_requested_date(requested_date, commitment_date)"/>
                </field>
                <field name="date_confirm" position="after">
                    <field name="commitment_date"/>
                    <field name="effective_date"/>
                </field>
=======
                <group name="sale_pay" position="after">
                    <group colspan="2" col="2" groups="base.group_no_one">
                        <separator string="Dates" colspan="2"/>
                        <field name="requested_date"/>
                        <field name="commitment_date"/>
                        <field name="effective_date"/>
                    </group>
                </group>
>>>>>>> b3838191
            </field>
        </record>
        <record id="view_order_tree_date" model="ir.ui.view">
            <field name="name">sale.order.tree.inherit5</field>
            <field name="model">sale.order</field>
            <field name="type">tree</field>
            <field name="inherit_id" ref="sale.view_order_tree"/>
            <field name="arch" type="xml">
                <field name="date_order" position="after">
                    <field name="requested_date"/>
                    <field name="commitment_date"/>
                </field>
            </field>
        </record>

    </data>
</openerp><|MERGE_RESOLUTION|>--- conflicted
+++ resolved
@@ -7,24 +7,14 @@
             <field name="model">sale.order</field>
             <field name="inherit_id" ref="sale.view_order_form"/>
             <field name="arch" type="xml">
-<<<<<<< HEAD
-                <field name="create_date" position="after">
-                    <field name="requested_date" on_change="onchange_requested_date(requested_date, commitment_date)"/>
-                </field>
-                <field name="date_confirm" position="after">
-                    <field name="commitment_date"/>
-                    <field name="effective_date"/>
-                </field>
-=======
                 <group name="sale_pay" position="after">
-                    <group colspan="2" col="2" groups="base.group_no_one">
+                    <group colspan="2" col="2">
                         <separator string="Dates" colspan="2"/>
-                        <field name="requested_date"/>
+                        <field name="requested_date" on_change="onchange_requested_date(requested_date, commitment_date)"/>
                         <field name="commitment_date"/>
                         <field name="effective_date"/>
                     </group>
                 </group>
->>>>>>> b3838191
             </field>
         </record>
         <record id="view_order_tree_date" model="ir.ui.view">
