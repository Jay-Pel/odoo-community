--- conflicted
+++ resolved
@@ -6,13 +6,8 @@
 msgstr ""
 "Project-Id-Version: OpenERP Server 7.0alpha\n"
 "Report-Msgid-Bugs-To: \n"
-<<<<<<< HEAD
-"POT-Creation-Date: 2012-01-05 09:44+0000\n"
-"PO-Revision-Date: 2012-01-05 09:44+0000\n"
-=======
 "POT-Creation-Date: 2012-12-21 17:06+0000\n"
 "PO-Revision-Date: 2012-12-21 17:06+0000\n"
->>>>>>> b3838191
 "Last-Translator: <>\n"
 "Language-Team: \n"
 "MIME-Version: 1.0\n"
@@ -21,18 +16,18 @@
 "Plural-Forms: \n"
 
 #. module: sale_order_dates
-<<<<<<< HEAD
-#: sql_constraint:sale.order:0
-msgid "Order Reference must be unique per Company!"
+#: view:sale.order:0
+msgid "Dates"
 msgstr ""
 
 #. module: sale_order_dates
 #: field:sale.order,commitment_date:0
 msgid "Commitment Date"
-=======
-#: view:sale.order:0
-msgid "Dates"
->>>>>>> b3838191
+msgstr ""
+
+#. module: sale_order_dates
+#: field:sale.order,effective_date:0
+msgid "Effective Date"
 msgstr ""
 
 #. module: sale_order_dates
@@ -41,32 +36,10 @@
 msgstr ""
 
 #. module: sale_order_dates
-#: code:addons/sale_order_dates/sale_order_dates.py:91
-#, python-format
-msgid "The date requested by the customer is sooner than the commitment date. You may be unable to honor the customer's request."
-msgstr ""
-
-#. module: sale_order_dates
 #: help:sale.order,requested_date:0
 msgid "Date by which the customer has requested the items to be delivered.\n"
 "When this Order gets confirmed, the Delivery Order's expected date will be computed based on this date and the Company's Security Delay.\n"
 "Leave this field empty if you want the Delivery Order to be processed as soon as possible. In that case the expected date will be computed using the default method: based on the Product Lead Times and the Company's Security Delay."
-msgstr ""
-
-#. module: sale_order_dates
-#: field:sale.order,effective_date:0
-msgid "Effective Date"
-msgstr ""
-
-#. module: sale_order_dates
-#: code:addons/sale_order_dates/sale_order_dates.py:90
-#, python-format
-msgid "Requested date is too soon!"
-msgstr ""
-
-#. module: sale_order_dates
-#: help:sale.order,requested_date:0
-msgid "Date requested by the customer for the sale."
 msgstr ""
 
 #. module: sale_order_dates
@@ -81,9 +54,17 @@
 
 #. module: sale_order_dates
 #: help:sale.order,commitment_date:0
-<<<<<<< HEAD
 msgid "Date by which the products is sure to be delivered. This is a date that you can promise to the customer, based on the Product Lead Times."
-=======
-msgid "Committed date for delivery."
->>>>>>> b3838191
 msgstr ""
+
+#. module: sale_order_dates
+#: code:addons/sale_order_dates/sale_order_dates.py:90
+#, python-format
+msgid "Requested date is too soon!"
+msgstr ""
+
+#. module: sale_order_dates
+#: code:addons/sale_order_dates/sale_order_dates.py:91
+#, python-format
+msgid "The date requested by the customer is sooner than the commitment date. You may be unable to honor the customer's request."
+msgstr ""
