# -*- coding: utf-8 -*-
##############################################################################
#
#    OpenERP, Open Source Management Solution
#    Copyright (C) 2004-2010 Tiny SPRL (<http://tiny.be>).
#
#    This program is free software: you can redistribute it and/or modify
#    it under the terms of the GNU Affero General Public License as
#    published by the Free Software Foundation, either version 3 of the
#    License, or (at your option) any later version.
#
#    This program is distributed in the hope that it will be useful,
#    but WITHOUT ANY WARRANTY; without even the implied warranty of
#    MERCHANTABILITY or FITNESS FOR A PARTICULAR PURPOSE.  See the
#    GNU Affero General Public License for more details.
#
#    You should have received a copy of the GNU Affero General Public License
#    along with this program.  If not, see <http://www.gnu.org/licenses/>.
#
##############################################################################

from openerp.osv import fields, osv
from openerp.tools.translate import _
from openerp import netsvc
import time
import openerp.addons.decimal_precision as dp

# Procurement
# ------------------------------------------------------------------
#
# Produce, Buy or Find products and place a move
#     then wizard for picking lists & move
#

class mrp_property_group(osv.osv):
    """
    Group of mrp properties.
    """
    _name = 'mrp.property.group'
    _description = 'Property Group'
    _columns = {
        'name': fields.char('Property Group', size=64, required=True),
        'description': fields.text('Description'),
    }
mrp_property_group()

class mrp_property(osv.osv):
    """
    Properties of mrp.
    """
    _name = 'mrp.property'
    _description = 'Property'
    _columns = {
        'name': fields.char('Name', size=64, required=True),
        'composition': fields.selection([('min','min'),('max','max'),('plus','plus')], 'Properties composition', required=True, help="Not used in computations, for information purpose only."),
        'group_id': fields.many2one('mrp.property.group', 'Property Group', required=True),
        'description': fields.text('Description'),
    }
    _defaults = {
        'composition': lambda *a: 'min',
    }
mrp_property()

class StockMove(osv.osv):
    _inherit = 'stock.move'
    _columns= {
        'procurements': fields.one2many('procurement.order', 'move_id', 'Procurements'),
    }

    def copy(self, cr, uid, id, default=None, context=None):
        default = default or {}
        default['procurements'] = []
        return super(StockMove, self).copy(cr, uid, id, default, context=context)

StockMove()

class procurement_order(osv.osv):
    """
    Procurement Orders
    """
    _name = "procurement.order"
    _description = "Procurement"
    _order = 'priority desc,date_planned'
    _inherit = ['mail.thread']
    _log_create = False
    _columns = {
        'name': fields.text('Description', required=True),
        'origin': fields.char('Source Document', size=64,
            help="Reference of the document that created this Procurement.\n"
            "This is automatically completed by OpenERP."),
        'priority': fields.selection([('0','Not urgent'),('1','Normal'),('2','Urgent'),('3','Very Urgent')], 'Priority', required=True, select=True),
        'date_planned': fields.datetime('Scheduled date', required=True, select=True),
        'date_close': fields.datetime('Date Closed'),
        'product_id': fields.many2one('product.product', 'Product', required=True, states={'draft':[('readonly',False)]}, readonly=True),
        'product_qty': fields.float('Quantity', digits_compute=dp.get_precision('Product Unit of Measure'), required=True, states={'draft':[('readonly',False)]}, readonly=True),
        'product_uom': fields.many2one('product.uom', 'Product Unit of Measure', required=True, states={'draft':[('readonly',False)]}, readonly=True),
        'product_uos_qty': fields.float('UoS Quantity', states={'draft':[('readonly',False)]}, readonly=True),
        'product_uos': fields.many2one('product.uom', 'Product UoS', states={'draft':[('readonly',False)]}, readonly=True),
        'move_id': fields.many2one('stock.move', 'Reservation', ondelete='set null'),
        'close_move': fields.boolean('Close Move at end'),
        'location_id': fields.many2one('stock.location', 'Location', required=True, states={'draft':[('readonly',False)]}, readonly=True),
        'procure_method': fields.selection([('make_to_stock','Make to Stock'),('make_to_order','Make to Order')], 'Procurement Method', states={'draft':[('readonly',False)], 'confirmed':[('readonly',False)]},
            readonly=True, required=True, help="If you encode manually a Procurement, you probably want to use" \
            " a make to order method."),
        'note': fields.text('Note'),
        'message': fields.char('Latest error', size=124, help="Exception occurred while computing procurement orders."),
        'state': fields.selection([
            ('draft','Draft'),
            ('cancel','Cancelled'),
            ('confirmed','Confirmed'),
            ('exception','Exception'),
            ('running','Running'),
            ('ready','Ready'),
            ('done','Done'),
            ('waiting','Waiting')], 'Status', required=True,
            help='When a procurement is created the status is set to \'Draft\'.\n If the procurement is confirmed, the status is set to \'Confirmed\'.\
            \nAfter confirming the status is set to \'Running\'.\n If any exception arises in the order then the status is set to \'Exception\'.\n Once the exception is removed the status becomes \'Ready\'.\n It is in \'Waiting\'. status when the procurement is waiting for another one to finish.'),
        'note': fields.text('Note'),
        'company_id': fields.many2one('res.company','Company',required=True),
    }
    _defaults = {
        'state': 'draft',
        'priority': '1',
        'date_planned': lambda *a: time.strftime('%Y-%m-%d %H:%M:%S'),
        'close_move': 0,
        'procure_method': 'make_to_order',
        'company_id': lambda self, cr, uid, c: self.pool.get('res.company')._company_default_get(cr, uid, 'procurement.order', context=c)
    }

    def unlink(self, cr, uid, ids, context=None):
        procurements = self.read(cr, uid, ids, ['state'], context=context)
        unlink_ids = []
        for s in procurements:
            if s['state'] in ['draft','cancel']:
                unlink_ids.append(s['id'])
            else:
                raise osv.except_osv(_('Invalid Action!'),
                        _('Cannot delete Procurement Order(s) which are in %s state.') % \
                        s['state'])
        return osv.osv.unlink(self, cr, uid, unlink_ids, context=context)

    def onchange_product_id(self, cr, uid, ids, product_id, context=None):
        """ Finds UoM and UoS of changed product.
        @param product_id: Changed id of product.
        @return: Dictionary of values.
        """
        if product_id:
            w = self.pool.get('product.product').browse(cr, uid, product_id, context=context)
            v = {
                'product_uom': w.uom_id.id,
                'product_uos': w.uos_id and w.uos_id.id or w.uom_id.id
            }
            return {'value': v}
        return {}

    def is_product(self, cr, uid, ids, context=None):
        """ Checks product type to decide which transition of the workflow to follow.
        @return: True if all product ids received in argument are of type 'product' or 'consummable'. False if any is of type 'service'
        """
        return all(proc.product_id.type in ('product', 'consu') for proc in self.browse(cr, uid, ids, context=context))

    def check_move_cancel(self, cr, uid, ids, context=None):
        """ Checks if move is cancelled or not.
        @return: True or False.
        """
        return all(procurement.move_id.state == 'cancel' for procurement in self.browse(cr, uid, ids, context=context))

    #This Function is create to avoid  a server side Error Like 'ERROR:tests.mrp:name 'check_move' is not defined'
    def check_move(self, cr, uid, ids, context=None):
        pass

    def check_move_done(self, cr, uid, ids, context=None):
        """ Checks if move is done or not.
        @return: True or False.
        """
        return all(proc.product_id.type == 'service' or (proc.move_id and proc.move_id.state == 'done') \
                    for proc in self.browse(cr, uid, ids, context=context))

    #
    # This method may be overrided by objects that override procurement.order
    # for computing their own purpose
    #
    def _quantity_compute_get(self, cr, uid, proc, context=None):
        """ Finds sold quantity of product.
        @param proc: Current procurement.
        @return: Quantity or False.
        """
        if proc.product_id.type == 'product' and proc.move_id:
            if proc.move_id.product_uos:
                return proc.move_id.product_uos_qty
        return False

    def _uom_compute_get(self, cr, uid, proc, context=None):
        """ Finds UoS if product is Stockable Product.
        @param proc: Current procurement.
        @return: UoS or False.
        """
        if proc.product_id.type == 'product' and proc.move_id:
            if proc.move_id.product_uos:
                return proc.move_id.product_uos.id
        return False

    #
    # Return the quantity of product shipped/produced/served, which may be
    # different from the planned quantity
    #
    def quantity_get(self, cr, uid, id, context=None):
        """ Finds quantity of product used in procurement.
        @return: Quantity of product.
        """
        proc = self.browse(cr, uid, id, context=context)
        result = self._quantity_compute_get(cr, uid, proc, context=context)
        if not result:
            result = proc.product_qty
        return result

    def uom_get(self, cr, uid, id, context=None):
        """ Finds UoM of product used in procurement.
        @return: UoM of product.
        """
        proc = self.browse(cr, uid, id, context=context)
        result = self._uom_compute_get(cr, uid, proc, context=context)
        if not result:
            result = proc.product_uom.id
        return result

    def check_waiting(self, cr, uid, ids, context=None):
        """ Checks state of move.
        @return: True or False
        """
        for procurement in self.browse(cr, uid, ids, context=context):
            if procurement.move_id and procurement.move_id.state == 'auto':
                return True
        return False

    def check_produce_service(self, cr, uid, procurement, context=None):
        """ Depicts the capacity of the procurement workflow to deal with production of services.
            By default, it's False. Overwritten by project_mrp module.
        """
        return False

    def check_produce_product(self, cr, uid, procurement, context=None):
        """ Depicts the capacity of the procurement workflow to deal with production of products.
            By default, it's False. Overwritten by mrp module.
        """
        return False

    def check_make_to_stock(self, cr, uid, ids, context=None):
        """ Checks product type.
        @return: True or False
        """
        ok = True
        for procurement in self.browse(cr, uid, ids, context=context):
            if procurement.product_id.type == 'service':
                ok = ok and self._check_make_to_stock_service(cr, uid, procurement, context)
            else:
                ok = ok and self._check_make_to_stock_product(cr, uid, procurement, context)
        return ok

    def check_produce(self, cr, uid, ids, context=None):
        """ Checks product type.
        @return: True or False
        """
        user = self.pool.get('res.users').browse(cr, uid, uid, context=context)
        for procurement in self.browse(cr, uid, ids, context=context):
            product = procurement.product_id
            #TOFIX: if product type is 'service' but supply_method is 'buy'.
            if product.supply_method <> 'produce':
                return False
            if product.type=='service':
                res = self.check_produce_service(cr, uid, procurement, context)
            else:
                res = self.check_produce_product(cr, uid, procurement, context)
            if not res:
                return False
        return True

    def check_buy(self, cr, uid, ids):
        """ Depicts the capacity of the procurement workflow to manage the supply_method == 'buy'.
            By default, it's False. Overwritten by purchase module.
        """
<<<<<<< HEAD
        return False
=======
        user = self.pool.get('res.users').browse(cr, uid, uid)
        partner_obj = self.pool.get('res.partner')
        for procurement in self.browse(cr, uid, ids):
            if procurement.product_id.supply_method <> 'buy':
                return False
            if not procurement.product_id.seller_ids:
                message = _('No supplier defined for this product !')
                self.message_append_note(cr, uid, [procurement.id], body=message)
                cr.execute('update procurement_order set message=%s where id=%s', (message, procurement.id))
                return False
            partner = procurement.product_id.seller_id #Taken Main Supplier of Product of Procurement.
>>>>>>> f9fe6378

    def check_conditions_confirm2wait(self, cr, uid, ids):
        """ condition on the transition to go from 'confirm' activity to 'confirm_wait' activity """
        return not self.test_cancel(cr, uid, ids)

    def test_cancel(self, cr, uid, ids):
        """ Tests whether state of move is cancelled or not.
        @return: True or False
        """
        for record in self.browse(cr, uid, ids):
            if record.move_id and record.move_id.state == 'cancel':
                return True
        return False

    #Initialize get_phantom_bom_id method as it is raising an error from yml of mrp_jit
    #when one install first mrp and after that, mrp_jit. get_phantom_bom_id defined in mrp module
    #which is not dependent for mrp_jit.
    def get_phantom_bom_id(self, cr, uid, ids, context=None):
        return False

    def action_confirm(self, cr, uid, ids, context=None):
        """ Confirms procurement and writes exception message if any.
        @return: True
        """
        move_obj = self.pool.get('stock.move')
        for procurement in self.browse(cr, uid, ids, context=context):
            if procurement.product_qty <= 0.00:
                raise osv.except_osv(_('Data Insufficient !'),
                    _('Please check the quantity in procurement order(s) for the product "%s", it should not be 0 or less!' % procurement.product_id.name))
            if procurement.product_id.type in ('product', 'consu'):
                if not procurement.move_id:
                    source = procurement.location_id.id
                    if procurement.procure_method == 'make_to_order':
                        source = procurement.product_id.property_stock_procurement.id
                    id = move_obj.create(cr, uid, {
                        'name': procurement.name,
                        'location_id': source,
                        'location_dest_id': procurement.location_id.id,
                        'product_id': procurement.product_id.id,
                        'product_qty': procurement.product_qty,
                        'product_uom': procurement.product_uom.id,
                        'date_expected': procurement.date_planned,
                        'state': 'draft',
                        'company_id': procurement.company_id.id,
                        'auto_validate': True,
                    })
                    move_obj.action_confirm(cr, uid, [id], context=context)
                    self.write(cr, uid, [procurement.id], {'move_id': id, 'close_move': 1})
        self.write(cr, uid, ids, {'state': 'confirmed', 'message': ''})
        self.confirm_send_note(cr, uid, ids, context)
        return True

    def action_move_assigned(self, cr, uid, ids, context=None):
        """ Changes procurement state to Running and writes message.
        @return: True
        """
        message = _('Products reserved from stock.')
        self.write(cr, uid, ids, {'state': 'running',
                'message': message}, context=context)
        self.message_post(cr, uid, ids, body=message, context=context)
        return True

    def _check_make_to_stock_service(self, cr, uid, procurement, context=None):
        """
           This method may be overrided by objects that override procurement.order
           for computing their own purpose
        @return: True"""
        return True

    def _check_make_to_stock_product(self, cr, uid, procurement, context=None):
        """ Checks procurement move state.
        @param procurement: Current procurement.
        @return: True or move id.
        """
        ok = True
        if procurement.move_id:
            message = False
            id = procurement.move_id.id
            if not (procurement.move_id.state in ('done','assigned','cancel')):
                ok = ok and self.pool.get('stock.move').action_assign(cr, uid, [id])
                order_point_id = self.pool.get('stock.warehouse.orderpoint').search(cr, uid, [('product_id', '=', procurement.product_id.id)], context=context)
                if not order_point_id and not ok:
                    message = _("Not enough stock and no minimum orderpoint rule defined.")
                elif not ok:
                    message = _("Not enough stock.")

                if message:
                    message = _("Procurement '%s' is in exception: ") % (procurement.name) + message
                    cr.execute('update procurement_order set message=%s where id=%s', (message, procurement.id))
                    self.message_post(cr, uid, [procurement.id], body=message, context=context)
        return ok

    def action_produce_assign_service(self, cr, uid, ids, context=None):
        """ Changes procurement state to Running.
        @return: True
        """
        for procurement in self.browse(cr, uid, ids, context=context):
            self.write(cr, uid, [procurement.id], {'state': 'running'})
        return True

    def action_produce_assign_product(self, cr, uid, ids, context=None):
        """ This is action which call from workflow to assign production order to procurements
        @return: True
        """
        return 0


    def action_po_assign(self, cr, uid, ids, context=None):
        """ This is action which call from workflow to assign purchase order to procurements
        @return: True
        """
        return 0

    # XXX action_cancel() should accept a context argument
    def action_cancel(self, cr, uid, ids):
        """Cancel Procurements and either cancel or assign the related Stock Moves, depending on the procurement configuration.
        
        @return: True
        """
        to_assign = []
        to_cancel = []
        move_obj = self.pool.get('stock.move')
        for proc in self.browse(cr, uid, ids):
            if proc.close_move and proc.move_id:
                if proc.move_id.state not in ('done', 'cancel'):
                    to_cancel.append(proc.move_id.id)
            else:
                if proc.move_id and proc.move_id.state == 'waiting':
                    to_assign.append(proc.move_id.id)
        if len(to_cancel):
            move_obj.action_cancel(cr, uid, to_cancel)
        if len(to_assign):
            move_obj.write(cr, uid, to_assign, {'state': 'assigned'})
        self.write(cr, uid, ids, {'state': 'cancel'})
        self.cancel_send_note(cr, uid, ids, context=None)
        wf_service = netsvc.LocalService("workflow")
        for id in ids:
            wf_service.trg_trigger(uid, 'procurement.order', id, cr)
        return True

    def action_check_finished(self, cr, uid, ids):
        return self.check_move_done(cr, uid, ids)

    def action_check(self, cr, uid, ids):
        """ Checks procurement move state whether assigned or done.
        @return: True
        """
        ok = False
        for procurement in self.browse(cr, uid, ids):
            if procurement.move_id and procurement.move_id.state == 'assigned' or procurement.move_id.state == 'done':
                self.action_done(cr, uid, [procurement.id])
                ok = True
        return ok

    def action_ready(self, cr, uid, ids):
        """ Changes procurement state to Ready.
        @return: True
        """
        res = self.write(cr, uid, ids, {'state': 'ready'})
        return res

    def action_done(self, cr, uid, ids):
        """ Changes procurement state to Done and writes Closed date.
        @return: True
        """
        move_obj = self.pool.get('stock.move')
        for procurement in self.browse(cr, uid, ids):
            if procurement.move_id:
                if procurement.close_move and (procurement.move_id.state <> 'done'):
                    move_obj.action_done(cr, uid, [procurement.move_id.id])
        res = self.write(cr, uid, ids, {'state': 'done', 'date_close': time.strftime('%Y-%m-%d')})
        self.done_send_note(cr, uid, ids, context=None)
        wf_service = netsvc.LocalService("workflow")
        for id in ids:
            wf_service.trg_trigger(uid, 'procurement.order', id, cr)
        return res

    # ----------------------------------------
    # OpenChatter methods and notifications
    # ----------------------------------------

    def create(self, cr, uid, vals, context=None):
        obj_id = super(procurement_order, self).create(cr, uid, vals, context)
        self.create_send_note(cr, uid, [obj_id], context=context)
        return obj_id

    def create_send_note(self, cr, uid, ids, context=None):
        self.message_post(cr, uid, ids, body=_("Procurement <b>created</b>."), context=context)

    def confirm_send_note(self, cr, uid, ids, context=None):
        self.message_post(cr, uid, ids, body=_("Procurement <b>confirmed</b>."), context=context)

    def cancel_send_note(self, cr, uid, ids, context=None):
        self.message_post(cr, uid, ids, body=_("Procurement <b>cancelled</b>."), context=context)

    def done_send_note(self, cr, uid, ids, context=None):
        self.message_post(cr, uid, ids, body=_("Procurement <b>done</b>."), context=context)

procurement_order()

class StockPicking(osv.osv):
    _inherit = 'stock.picking'

    def test_finished(self, cursor, user, ids):
        wf_service = netsvc.LocalService("workflow")
        res = super(StockPicking, self).test_finished(cursor, user, ids)
        for picking in self.browse(cursor, user, ids):
            for move in picking.move_lines:
                if move.state == 'done' and move.procurements:
                    for procurement in move.procurements:
                        wf_service.trg_validate(user, 'procurement.order',
                            procurement.id, 'button_check', cursor)
        return res

StockPicking()

class stock_warehouse_orderpoint(osv.osv):
    """
    Defines Minimum stock rules.
    """
    _name = "stock.warehouse.orderpoint"
    _description = "Minimum Inventory Rule"

    def _get_draft_procurements(self, cr, uid, ids, field_name, arg, context=None):
        if context is None:
            context = {}
        result = {}
        procurement_obj = self.pool.get('procurement.order')
        for orderpoint in self.browse(cr, uid, ids, context=context):
            procurement_ids = procurement_obj.search(cr, uid , [('state', '=', 'draft'), ('product_id', '=', orderpoint.product_id.id), ('location_id', '=', orderpoint.location_id.id)])
            result[orderpoint.id] = procurement_ids
        return result

    def _check_product_uom(self, cr, uid, ids, context=None):
        '''
        Check if the UoM has the same category as the product standard UoM
        '''
        if not context:
            context = {}
            
        for rule in self.browse(cr, uid, ids, context=context):
            if rule.product_id.uom_id.category_id.id != rule.product_uom.category_id.id:
                return False
            
        return True

    _columns = {
        'name': fields.char('Name', size=32, required=True),
        'active': fields.boolean('Active', help="If the active field is set to False, it will allow you to hide the orderpoint without removing it."),
        'logic': fields.selection([('max','Order to Max'),('price','Best price (not yet active!)')], 'Reordering Mode', required=True),
        'warehouse_id': fields.many2one('stock.warehouse', 'Warehouse', required=True, ondelete="cascade"),
        'location_id': fields.many2one('stock.location', 'Location', required=True, ondelete="cascade"),
        'product_id': fields.many2one('product.product', 'Product', required=True, ondelete='cascade', domain=[('type','!=','service')]),
        'product_uom': fields.many2one('product.uom', 'Product Unit of Measure', required=True),
        'product_min_qty': fields.float('Minimum Quantity', required=True,
            help="When the virtual stock goes below the Min Quantity specified for this field, OpenERP generates "\
            "a procurement to bring the forecasted quantity to the Max Quantity."),
        'product_max_qty': fields.float('Maximum Quantity', required=True,
            help="When the virtual stock goes below the Min Quantity, OpenERP generates "\
            "a procurement to bring the forecasted quantity to the Quantity specified as Max Quantity."),
        'qty_multiple': fields.integer('Qty Multiple', required=True,
            help="The procurement quantity will be rounded up to this multiple."),
        'procurement_id': fields.many2one('procurement.order', 'Latest procurement', ondelete="set null"),
        'company_id': fields.many2one('res.company','Company',required=True),
        'procurement_draft_ids': fields.function(_get_draft_procurements, type='many2many', relation="procurement.order", \
                                string="Related Procurement Orders",help="Draft procurement of the product and location of that orderpoint"),
    }
    _defaults = {
        'active': lambda *a: 1,
        'logic': lambda *a: 'max',
        'qty_multiple': lambda *a: 1,
        'name': lambda x,y,z,c: x.pool.get('ir.sequence').get(y,z,'stock.orderpoint') or '',
        'product_uom': lambda sel, cr, uid, context: context.get('product_uom', False),
        'company_id': lambda self, cr, uid, c: self.pool.get('res.company')._company_default_get(cr, uid, 'stock.warehouse.orderpoint', context=c)
    }
    _sql_constraints = [
        ('qty_multiple_check', 'CHECK( qty_multiple > 0 )', 'Qty Multiple must be greater than zero.'),
    ]
    _constraints = [
        (_check_product_uom, 'You have to select a product unit of measure in the same category than the default unit of measure of the product', ['product_id', 'product_uom']),
    ]

    def default_get(self, cr, uid, fields, context=None):
        res = super(stock_warehouse_orderpoint, self).default_get(cr, uid, fields, context)
        # default 'warehouse_id' and 'location_id'
        if 'warehouse_id' not in res:
            warehouse = self.pool.get('ir.model.data').get_object(cr, uid, 'stock', 'warehouse0', context)
            res['warehouse_id'] = warehouse.id
        if 'location_id' not in res:
            warehouse = self.pool.get('stock.warehouse').browse(cr, uid, res['warehouse_id'], context)
            res['location_id'] = warehouse.lot_stock_id.id
        return res

    def onchange_warehouse_id(self, cr, uid, ids, warehouse_id, context=None):
        """ Finds location id for changed warehouse.
        @param warehouse_id: Changed id of warehouse.
        @return: Dictionary of values.
        """
        if warehouse_id:
            w = self.pool.get('stock.warehouse').browse(cr, uid, warehouse_id, context=context)
            v = {'location_id': w.lot_stock_id.id}
            return {'value': v}
        return {}

    def onchange_product_id(self, cr, uid, ids, product_id, context=None):
        """ Finds UoM for changed product.
        @param product_id: Changed id of product.
        @return: Dictionary of values.
        """
        if product_id:
            prod = self.pool.get('product.product').browse(cr, uid, product_id, context=context)
            d = {'product_uom': [('category_id', '=', prod.uom_id.category_id.id)]}
            v = {'product_uom': prod.uom_id.id}
            return {'value': v, 'domain': d}
        return {'domain': {'product_uom': []}}

    def copy(self, cr, uid, id, default=None, context=None):
        if not default:
            default = {}
        default.update({
            'name': self.pool.get('ir.sequence').get(cr, uid, 'stock.orderpoint') or '',
        })
        return super(stock_warehouse_orderpoint, self).copy(cr, uid, id, default, context=context)

class product_template(osv.osv):
    _inherit="product.template"

    _columns = {
        'type': fields.selection([('product','Stockable Product'),('consu', 'Consumable'),('service','Service')], 'Product Type', required=True, help="Consumable: Will not imply stock management for this product. \nStockable product: Will imply stock management for this product."),
        'procure_method': fields.selection([('make_to_stock','Make to Stock'),('make_to_order','Make to Order')], 'Procurement Method', required=True, help="Make to Stock: When needed, the product is taken from the stock or we wait for replenishment. \nMake to Order: When needed, the product is purchased or produced."),
        'supply_method': fields.selection([('produce','Manufacture'),('buy','Buy')], 'Supply Method', required=True, help="Manufacture: When procuring the product, a manufacturing order or a task will be generated, depending on the product type. \nBuy: When procuring the product, a purchase order will be generated."),
    }
    _defaults = {
        'procure_method': 'make_to_stock',
        'supply_method': 'buy',
    }

class product_product(osv.osv):
    _inherit="product.product"
    _columns = {
        'orderpoint_ids': fields.one2many('stock.warehouse.orderpoint', 'product_id', 'Minimum Stock Rules'),
    }



# vim:expandtab:smartindent:tabstop=4:softtabstop=4:shiftwidth=4:<|MERGE_RESOLUTION|>--- conflicted
+++ resolved
@@ -279,21 +279,7 @@
         """ Depicts the capacity of the procurement workflow to manage the supply_method == 'buy'.
             By default, it's False. Overwritten by purchase module.
         """
-<<<<<<< HEAD
-        return False
-=======
-        user = self.pool.get('res.users').browse(cr, uid, uid)
-        partner_obj = self.pool.get('res.partner')
-        for procurement in self.browse(cr, uid, ids):
-            if procurement.product_id.supply_method <> 'buy':
-                return False
-            if not procurement.product_id.seller_ids:
-                message = _('No supplier defined for this product !')
-                self.message_append_note(cr, uid, [procurement.id], body=message)
-                cr.execute('update procurement_order set message=%s where id=%s', (message, procurement.id))
-                return False
-            partner = procurement.product_id.seller_id #Taken Main Supplier of Product of Procurement.
->>>>>>> f9fe6378
+        return False
 
     def check_conditions_confirm2wait(self, cr, uid, ids):
         """ condition on the transition to go from 'confirm' activity to 'confirm_wait' activity """
