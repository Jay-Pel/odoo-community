--- conflicted
+++ resolved
@@ -237,10 +237,6 @@
             if (attrs) {
                 attrs = pyeval.py_eval(attrs);
                 _.extend(modifiers, attrs);
-<<<<<<< HEAD
-                node.removeAttribute('attrs');
-=======
->>>>>>> 84210074
             }
 
             var states = node.getAttribute('states');
