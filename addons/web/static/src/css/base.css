@charset "utf-8";
@font-face {
  font-family: "mnmliconsRegular";
  src: url("/web/static/src/font/mnmliconsv21-webfont.eot") format("eot");
  src: url("/web/static/src/font/mnmliconsv21-webfont.woff") format("woff");
  src: url("/web/static/src/font/mnmliconsv21-webfont.ttf") format("truetype");
  src: url("/web/static/src/font/mnmliconsv21-webfont.svg") format("svg") active;
  font-weight: normal;
  font-style: normal;
}

@font-face {
  font-family: "EntypoRegular";
  src: url("/web/static/src/font/entypo-webfont.eot") format("eot");
  src: url("/web/static/src/font/entypo-webfont.eot?#iefix") format("embedded-opentype");
  src: url("/web/static/src/font/entypo-webfont.woff") format("woff");
  src: url("/web/static/src/font/entypo-webfont.ttf") format("truetype");
  src: url("/web/static/src/font/entypo-webfont.svg") format("svg") active;
  font-weight: normal;
  font-style: normal;
}

.openerp.openerp-web-client-container {
  height: 100%;
  position: relative;
}

.openerp {
  padding: 0;
  margin: 0;
  font-family: "Lucida Grande", Helvetica, Verdana, Arial, sans-serif;
  color: #4c4c4c;
  font-size: 13px;
  background: white;
  /* http://www.quirksmode.org/dom/inputfile.html
   * http://stackoverflow.com/questions/2855589/replace-input-type-file-by-an-image
   */
}
.openerp a {
  text-decoration: none;
}
.openerp table {
  padding: 0;
  font-size: 13px;
  border-collapse: collapse;
}
.openerp thead {
  font-weight: bold;
  background-color: #f0f0f0;
}
.openerp thead th {
  border-right: 1px dotted #afafb6;
}
.openerp thead th:last-child {
  border-right: none;
}
.openerp th, .openerp td {
  padding: 0;
  text-align: left;
}
.openerp th {
  font-weight: bold;
  vertical-align: middle;
}
.openerp td {
  vertical-align: top;
}
.openerp .zebra tbody tr:nth-child(odd) td {
  background-color: #f0f0fa;
  background-color: #f0f0fa;
  background-image: -webkit-gradient(linear, left top, left bottom, from(#f0f0fa), to(#eeeef6));
  background-image: -webkit-linear-gradient(top, #f0f0fa, #eeeef6);
  background-image: -moz-linear-gradient(top, #f0f0fa, #eeeef6);
  background-image: -ms-linear-gradient(top, #f0f0fa, #eeeef6);
  background-image: -o-linear-gradient(top, #f0f0fa, #eeeef6);
  background-image: linear-gradient(to bottom, #f0f0fa, #eeeef6);
}
.openerp .zebra tbody tr:hover td {
  background-color: #eeeeee;
  background-image: -webkit-gradient(linear, left top, left bottom, from(#eeeeee), to(#dedede));
  background-image: -webkit-linear-gradient(top, #eeeeee, #dedede);
  background-image: -moz-linear-gradient(top, #eeeeee, #dedede);
  background-image: -ms-linear-gradient(top, #eeeeee, #dedede);
  background-image: -o-linear-gradient(top, #eeeeee, #dedede);
  background-image: linear-gradient(to bottom, #eeeeee, #dedede);
}
.openerp .numeric {
  text-align: right;
  width: 82px;
}
.openerp .numeric input {
  text-align: right;
}
.openerp ul, .openerp li, .openerp ol {
  margin: 0;
  padding: 0;
}
.openerp li {
  list-style-type: none;
}
.openerp input, .openerp textarea {
  border: 1px solid #cccccc;
  -moz-border-radius: 3px;
  -webkit-border-radius: 3px;
  border-radius: 3px;
}
.openerp .oe_i {
  font-family: "mnmliconsRegular" !important;
  font-size: 21px;
  font-weight: 300 !important;
}
.openerp .oe_e {
  font-family: "entypoRegular" !important;
  font-size: 34px;
  font-weight: 300 !important;
}
.openerp .oe_left {
  float: left;
  margin-right: 8px;
}
.openerp .oe_right {
  float: right;
  margin-left: 8px;
}
.openerp .oe_text_right {
  text-align: right;
}
.openerp .oe_clear {
  clear: both;
}
.openerp .oe_wait {
  cursor: wait;
}
.openerp .oe_fade {
  color: #888888;
}
.openerp .oe_bold {
  font-weight: bold;
}
.openerp a.button:link, .openerp a.button:visited, .openerp button, .openerp input[type='submit'] {
  display: inline-block;
  border: 1px solid #ababab;
  color: #404040;
  margin: 0;
  padding: 3px 12px;
  font-size: 13px;
  text-align: center;
  background-color: #efefef;
  background-image: -webkit-gradient(linear, left top, left bottom, from(#efefef), to(#d8d8d8));
  background-image: -webkit-linear-gradient(top, #efefef, #d8d8d8);
  background-image: -moz-linear-gradient(top, #efefef, #d8d8d8);
  background-image: -ms-linear-gradient(top, #efefef, #d8d8d8);
  background-image: -o-linear-gradient(top, #efefef, #d8d8d8);
  background-image: linear-gradient(to bottom, #efefef, #d8d8d8);
  -moz-border-radius: 3px;
  -webkit-border-radius: 3px;
  border-radius: 3px;
  -moz-box-shadow: 0 1px 2px rgba(0, 0, 0, 0.1), 0 1px 1px rgba(255, 255, 255, 0.8) inset;
  -webkit-box-shadow: 0 1px 2px rgba(0, 0, 0, 0.1), 0 1px 1px rgba(255, 255, 255, 0.8) inset;
  -box-shadow: 0 1px 2px rgba(0, 0, 0, 0.1), 0 1px 1px rgba(255, 255, 255, 0.8) inset;
  text-shadow: 0 1px 1px rgba(255, 255, 255, 0.5);
  -webkit-font-smoothing: antialiased;
  outline: none;
}
.openerp a.button:hover, .openerp button:hover, .openerp input[type='submit']:hover {
  background-color: #f6f6f6;
  background-image: -webkit-gradient(linear, left top, left bottom, from(#f6f6f6), to(#e3e3e3));
  background-image: -webkit-linear-gradient(top, #f6f6f6, #e3e3e3);
  background-image: -moz-linear-gradient(top, #f6f6f6, #e3e3e3);
  background-image: -ms-linear-gradient(top, #f6f6f6, #e3e3e3);
  background-image: -o-linear-gradient(top, #f6f6f6, #e3e3e3);
  background-image: linear-gradient(to bottom, #f6f6f6, #e3e3e3);
  cursor: pointer;
}
.openerp a.button:focus, .openerp button:focus, .openerp input[type='submit']:focus {
  border: 1px solid #80bfff;
  background-color: #f6f6f6;
  background-image: -webkit-gradient(linear, left top, left bottom, from(#f6f6f6), to(#e3e3e3));
  background-image: -webkit-linear-gradient(top, #f6f6f6, #e3e3e3);
  background-image: -moz-linear-gradient(top, #f6f6f6, #e3e3e3);
  background-image: -ms-linear-gradient(top, #f6f6f6, #e3e3e3);
  background-image: -o-linear-gradient(top, #f6f6f6, #e3e3e3);
  background-image: linear-gradient(to bottom, #f6f6f6, #e3e3e3);
  -moz-box-shadow: 0 0 3px #80bfff, 0 1px 1px rgba(255, 255, 255, 0.8) inset;
  -webkit-box-shadow: 0 0 3px #80bfff, 0 1px 1px rgba(255, 255, 255, 0.8) inset;
  -box-shadow: 0 0 3px #80bfff, 0 1px 1px rgba(255, 255, 255, 0.8) inset;
}
.openerp a.button:active, .openerp a.button.active, .openerp button:active, .openerp button.active, .openerp input[type='submit']:active, .openerp input[type='submit'].active {
  background: #e3e3e3;
  background: -moz-linear-gradient(top, #e3e3e3, #f6f6f6) #1b468f;
  background: -webkit-gradient(linear, left top, left bottom, from(#e3e3e3), to(#f6f6f6)) #1b468f;
  background: linear-gradient(top, #e3e3e3, #f6f6f6) #1b468f;
  -moz-box-shadow: none;
  -webkit-box-shadow: none;
  -box-shadow: none;
}
.openerp a.button.disabled, .openerp button:disabled, .openerp input[type='submit']:disabled {
  background: #efefef !important;
  border: 1px solid #d1d1d1 !important;
  -moz-box-shadow: none !important;
  -webkit-box-shadow: none !important;
  -box-shadow: none !important;
  color: #aaaaaa !important;
  cursor: default;
  text-shadow: 0 1px 1px white !important;
}
.openerp button.primary {
  color: white;
  background-color: #dc5f59;
  background-image: -webkit-gradient(linear, left top, left bottom, from(#dc5f59), to(#b33630));
  background-image: -webkit-linear-gradient(top, #dc5f59, #b33630);
  background-image: -moz-linear-gradient(top, #dc5f59, #b33630);
  background-image: -ms-linear-gradient(top, #dc5f59, #b33630);
  background-image: -o-linear-gradient(top, #dc5f59, #b33630);
  background-image: linear-gradient(to bottom, #dc5f59, #b33630);
  -moz-box-shadow: none;
  -webkit-box-shadow: none;
  -box-shadow: none;
}
.openerp button.primary:hover {
  background-color: #df6b66;
  background-image: -webkit-gradient(linear, left top, left bottom, from(#df6b66), to(#bf3a33));
  background-image: -webkit-linear-gradient(top, #df6b66, #bf3a33);
  background-image: -moz-linear-gradient(top, #df6b66, #bf3a33);
  background-image: -ms-linear-gradient(top, #df6b66, #bf3a33);
  background-image: -o-linear-gradient(top, #df6b66, #bf3a33);
  background-image: linear-gradient(to bottom, #df6b66, #bf3a33);
  -moz-box-shadow: 0 0 1px rgba(0, 0, 0, 0.2);
  -webkit-box-shadow: 0 0 1px rgba(0, 0, 0, 0.2);
  -box-shadow: 0 0 1px rgba(0, 0, 0, 0.2);
}
.openerp button.primary:active {
  background-color: #b33630;
  background-image: -webkit-gradient(linear, left top, left bottom, from(#b33630), to(#dc5f59));
  background-image: -webkit-linear-gradient(top, #b33630, #dc5f59);
  background-image: -moz-linear-gradient(top, #b33630, #dc5f59);
  background-image: -ms-linear-gradient(top, #b33630, #dc5f59);
  background-image: -o-linear-gradient(top, #b33630, #dc5f59);
  background-image: linear-gradient(to bottom, #b33630, #dc5f59);
  -moz-box-shadow: none;
  -webkit-box-shadow: none;
  -box-shadow: none;
}
.openerp button.following {
  color: white;
  width: 120px;
  background-color: #8a89ba;
  background-image: -webkit-gradient(linear, left top, left bottom, from(#8a89ba), to(#807fb4));
  background-image: -webkit-linear-gradient(top, #8a89ba, #807fb4);
  background-image: -moz-linear-gradient(top, #8a89ba, #807fb4);
  background-image: -ms-linear-gradient(top, #8a89ba, #807fb4);
  background-image: -o-linear-gradient(top, #8a89ba, #807fb4);
  background-image: linear-gradient(to bottom, #8a89ba, #807fb4);
}
.openerp button.unfollow {
  display: none;
  color: white;
  width: 120px;
  background-color: #dc5f59;
  background-image: -webkit-gradient(linear, left top, left bottom, from(#dc5f59), to(#b33630));
  background-image: -webkit-linear-gradient(top, #dc5f59, #b33630);
  background-image: -moz-linear-gradient(top, #dc5f59, #b33630);
  background-image: -ms-linear-gradient(top, #dc5f59, #b33630);
  background-image: -o-linear-gradient(top, #dc5f59, #b33630);
  background-image: linear-gradient(to bottom, #dc5f59, #b33630);
}
.openerp .oe_loading {
  display: none;
  z-index: 100;
  position: fixed;
  top: 0;
  right: 50%;
  padding: 4px 12px;
  background: #a61300;
  color: white;
  text-align: center;
  border: 1px solid #990000;
  border-top: none;
  -moz-border-radius-bottomright: 8px;
  -moz-border-radius-bottomleft: 8px;
  border-bottom-right-radius: 8px;
  border-bottom-left-radius: 8px;
}
.openerp .oe_notification {
  z-index: 1050;
}
.openerp .oe_login {
  background: url("/web/static/src/img/pattern.png") repeat;
  text-align: center;
  font-size: 14px;
  height: 100%;
}
.openerp .oe_login li {
  list-style-type: none;
  padding-bottom: 4px;
}
.openerp .oe_login button {
  float: right;
  display: inline-block;
  cursor: pointer;
  padding: 6px 16px;
  border: 1px solid #222222;
  color: white;
  margin: 0;
  background-color: #b92020;
  background-image: -webkit-gradient(linear, left top, left bottom, from(#b92020), to(#600606));
  background-image: -webkit-linear-gradient(top, #b92020, #600606);
  background-image: -moz-linear-gradient(top, #b92020, #600606);
  background-image: -ms-linear-gradient(top, #b92020, #600606);
  background-image: -o-linear-gradient(top, #b92020, #600606);
  background-image: linear-gradient(to bottom, #b92020, #600606);
  -moz-border-radius: 4px;
  -webkit-border-radius: 4px;
  border-radius: 4px;
  -moz-box-shadow: 0 1px 2px rgba(0, 0, 0, 0.1), 0 1px 1px rgba(155, 155, 155, 0.4) inset;
  -webkit-box-shadow: 0 1px 2px rgba(0, 0, 0, 0.1), 0 1px 1px rgba(155, 155, 155, 0.4) inset;
  -box-shadow: 0 1px 2px rgba(0, 0, 0, 0.1), 0 1px 1px rgba(155, 155, 155, 0.4) inset;
}
.openerp .oe_login input, .openerp .oe_login select {
  width: 252px;
  font-family: "Lucida Grande", Helvetica, Verdana, Arial;
  border: 1px solid #999999;
  background: whitesmoke;
  -moz-box-shadow: inset 0 1px 4px rgba(0, 0, 0, 0.3);
  -webkit-box-shadow: inset 0 1px 4px rgba(0, 0, 0, 0.3);
  -box-shadow: inset 0 1px 4px rgba(0, 0, 0, 0.3);
  -moz-border-radius: 3px;
  -webkit-border-radius: 3px;
  border-radius: 3px;
}
.openerp .oe_login input {
  margin-bottom: 9px;
  padding: 5px 6px;
}
.openerp .oe_login select {
  padding: 1px;
}
.openerp .oe_login .oe_login_dbpane {
  position: fixed;
  top: 0;
  right: 8px;
  padding: 5px 10px;
  color: #eeeeee;
  border: solid 1px #333333;
  background: #1e1e1e;
  background: rgba(30, 30, 30, 0.94);
  -moz-border-radius: 0 0 8px 8px;
  -webkit-border-radius: 0 0 8px 8px;
  border-radius: 0 0 8px 8px;
}
.openerp .oe_login .oe_login_dbpane input {
  padding: 2px 4px;
  margin: 4px 0;
}
.openerp .oe_login .oe_login_bottom {
  position: absolute;
  top: 50%;
  left: 0;
  right: 0;
  bottom: 0;
  text-shadow: 0 1px 1px #999999;
  background-color: #b41616;
  background-image: -webkit-gradient(linear, left top, left bottom, from(#b41616), to(#600606));
  background-image: -webkit-linear-gradient(top, #b41616, #600606);
  background-image: -moz-linear-gradient(top, #b41616, #600606);
  background-image: -ms-linear-gradient(top, #b41616, #600606);
  background-image: -o-linear-gradient(top, #b41616, #600606);
  background-image: linear-gradient(to bottom, #b41616, #600606);
}
.openerp .oe_login .oe_login_pane {
  position: absolute;
  top: 50%;
  left: 50%;
  margin: -160px -166px;
  border: solid 1px #333333;
  background: #1e1e1e;
  background: rgba(30, 30, 30, 0.94);
  padding: 22px 32px;
  color: #eeeeee;
  text-align: left;
  -moz-border-radius: 8px;
  -webkit-border-radius: 8px;
  border-radius: 8px;
  -moz-box-shadow: 0 0 18px rgba(0, 0, 0, 0.9);
  -webkit-box-shadow: 0 0 18px rgba(0, 0, 0, 0.9);
  -box-shadow: 0 0 18px rgba(0, 0, 0, 0.9);
}
.openerp .oe_login .oe_login_pane h2 {
  margin-top: 0;
  font-size: 18px;
}
.openerp .oe_login .oe_login_logo {
  position: absolute;
  top: -70px;
  left: 0;
  width: 100%;
  margin: 0 auto;
  text-align: center;
}
.openerp .oe_login .oe_login_footer {
  position: absolute;
  bottom: -40px;
  left: 0;
  width: 100%;
  text-align: center;
}
.openerp .oe_login .oe_login_footer a {
  color: #eeeeee;
  margin: 0 8px;
}
.openerp .oe_login .oe_login_footer a:hover {
  text-decoration: underline;
}
.openerp .oe_login .oe_login_footer span {
  font-weight: bold;
  font-size: 16px;
}
.openerp .oe_login .oe_login_error_message {
  display: none;
  background-color: #b41616;
  color: #eeeeee;
  padding: 14px 18px;
  margin-top: 15px;
  text-align: center;
  -moz-border-radius: 4px;
  -webkit-border-radius: 4px;
  border-radius: 4px;
  -moz-box-shadow: 0 1px 4px rgba(0, 0, 0, 0.8);
  -webkit-box-shadow: 0 1px 4px rgba(0, 0, 0, 0.8);
  -box-shadow: 0 1px 4px rgba(0, 0, 0, 0.8);
}
.openerp .oe_login_invalid .oe_login_error_message {
  display: inline-block;
}
.openerp .oe_database_manager {
  background: white;
  color: black;
  text-align: left;
}
.openerp .oe_database_manager .oe_database_manager_menu {
  color: black;
}
.openerp .oe_webclient {
  width: 100%;
  height: 100%;
  border-spacing: 0px;
}
.openerp .oe_content_full_screen .oe_application {
  top: 0;
  left: 0;
}
.openerp .oe_content_full_screen .oe_topbar, .openerp .oe_content_full_screen .oe_leftbar {
  display: none;
}
.openerp .oe_topbar {
  width: 100%;
  height: 31px;
  border-top: solid 1px #d3d3d3;
  background-color: #646060;
  background-image: -webkit-gradient(linear, left top, left bottom, from(#646060), to(#262626));
  background-image: -webkit-linear-gradient(top, #646060, #262626);
  background-image: -moz-linear-gradient(top, #646060, #262626);
  background-image: -ms-linear-gradient(top, #646060, #262626);
  background-image: -o-linear-gradient(top, #646060, #262626);
  background-image: linear-gradient(to bottom, #646060, #262626);
}
.openerp .oe_topbar .oe_topbar_item li {
  float: left;
}
.openerp .oe_topbar .oe_topbar_item li a {
  display: block;
  padding: 5px 10px 7px;
  line-height: 20px;
  height: 20px;
  color: #eeeeee;
  vertical-align: top;
  text-shadow: 0 1px 1px rgba(0, 0, 0, 0.2);
}
.openerp .oe_topbar .oe_topbar_item li a:hover {
  background: #303030;
  color: white;
  -moz-box-shadow: 0 1px 2px rgba(255, 255, 255, 0.3) inset;
  -webkit-box-shadow: 0 1px 2px rgba(255, 255, 255, 0.3) inset;
  -box-shadow: 0 1px 2px rgba(255, 255, 255, 0.3) inset;
}
.openerp .oe_topbar .oe_topbar_item .oe_active {
  background: #303030;
  font-weight: bold;
  color: white;
  -moz-box-shadow: 0 1px 2px rgba(255, 255, 255, 0.3) inset;
  -webkit-box-shadow: 0 1px 2px rgba(255, 255, 255, 0.3) inset;
  -box-shadow: 0 1px 2px rgba(255, 255, 255, 0.3) inset;
}
.openerp .oe_topbar .oe_topbar_avatar {
  width: 24px;
  height: 24px;
  margin: -2px 2px 0 0;
  -moz-border-radius: 4px;
  -webkit-border-radius: 4px;
  border-radius: 4px;
}
.openerp .oe_topbar .oe_topbar_avatar {
  vertical-align: top;
}
.openerp .oe_topbar .oe_dropdown_toggle:after {
  width: 0;
  height: 0;
  display: inline-block;
  content: "&darr";
  text-indent: -99999px;
  vertical-align: top;
  margin-top: 8px;
  margin-left: 4px;
  border-left: 4px solid transparent;
  border-right: 4px solid transparent;
  border-top: 4px solid white;
  filter: alpha(opacity=50);
  opacity: 0.5;
}
.openerp .oe_leftbar {
  display: none;
  width: 220px;
  background: #f0eeee;
  border-right: 1px solid #afafb6;
  text-shadow: 0 1px 1px white;
  padding-bottom: 16px;
  line-height: 18px;
}
.openerp a.oe_logo {
  width: 220px;
  display: block;
  text-align: center;
  height: 70px;
  line-height: 70px;
}
.openerp a.oe_logo img {
  height: 40px;
  width: 157px;
  margin: 14px 0;
}
.openerp .oe_footer {
  position: fixed;
  bottom: 0;
  padding: 4px 0;
  background: #f0eeee;
  width: 220px;
  text-align: center;
}
.openerp .oe_footer a {
  font-weight: 800;
  font-family: serif;
  font-size: 16px;
  color: black;
}
.openerp .oe_footer a span {
  color: #c81010;
  font-style: italic;
}
.openerp .oe_user_menu {
  float: right;
  padding: 0;
  margin: 0;
}
.openerp .oe_user_menu li {
  list-style-type: none;
  float: left;
}
.openerp .oe_user_menu .oe_dropdown {
  position: relative;
}
.openerp .oe_user_menu .oe_dropdown_options {
  float: left;
  background: #333333;
  background: rgba(37, 37, 37, 0.9);
  display: none;
  position: absolute;
  top: 32px;
  right: -1px;
  border: 0;
  z-index: 900;
  margin-left: 0;
  margin-right: 0;
  padding: 6px 0;
  zoom: 1;
  border-color: #999999;
  border-color: rgba(0, 0, 0, 0.2);
  border-style: solid;
  border-width: 0 1px 1px;
  -moz-border-radius: 0 0 6px 6px;
  -webkit-border-radius: 0 0 6px 6px;
  border-radius: 0 0 6px 6px;
  -moz-box-shadow: 0 1px 4px rgba(0, 0, 0, 0.3);
  -webkit-box-shadow: 0 1px 4px rgba(0, 0, 0, 0.3);
  -box-shadow: 0 1px 4px rgba(0, 0, 0, 0.3);
  -webkit-background-clip: padding-box;
  -moz-background-clip: padding-box;
  background-clip: padding-box;
}
.openerp .oe_user_menu .oe_dropdown_options li {
  float: none;
  display: block;
  background-color: none;
}
.openerp .oe_user_menu .oe_dropdown_options li a {
  white-space: nowrap;
  display: block;
  padding: 4px 15px;
  clear: both;
  font-weight: normal;
  line-height: 18px;
  color: #eeeeee;
}
.openerp .oe_user_menu .oe_dropdown_options li a:hover {
  background-color: #292929;
  background-image: -webkit-gradient(linear, left top, left bottom, from(#292929), to(#191919));
  background-image: -webkit-linear-gradient(top, #292929, #191919);
  background-image: -moz-linear-gradient(top, #292929, #191919);
  background-image: -ms-linear-gradient(top, #292929, #191919);
  background-image: -o-linear-gradient(top, #292929, #191919);
  background-image: linear-gradient(to bottom, #292929, #191919);
  -moz-box-shadow: none;
  -webkit-box-shadow: none;
  -box-shadow: none;
}
.openerp .oe_user_menu .oe_dropdown_options li hr {
  border-top: 1px solid #999999;
  border-bottom: 0;
}
.openerp .oe_systray > div {
  float: left;
  padding: 0 4px 0 4px;
}
.openerp .oe_systray {
  float: right;
}
.openerp .oe_systray .oe_systray_dropdown {
  position: relative;
}
.openerp .oe_systray .oe_systray_dropdown:hover .oe_systray_dropdown_options {
  display: block;
}
.openerp .oe_systray .oe_systray_dropdown_options {
  background: #333333;
  background: rgba(37, 37, 37, 0.9);
  display: none;
  position: absolute;
  z-index: 900;
  border: 0;
  margin-left: 0;
  margin-right: 0;
  padding: 6px 0;
  border-color: #999999;
  border-color: rgba(0, 0, 0, 0.2);
  border-style: solid;
  border-width: 0 1px 1px;
  -moz-border-radius: 0 0 6px 6px;
  -webkit-border-radius: 0 0 6px 6px;
  border-radius: 0 0 6px 6px;
  -moz-box-shadow: 0 1px 4px rgba(0, 0, 0, 0.3);
  -webkit-box-shadow: 0 1px 4px rgba(0, 0, 0, 0.3);
  -box-shadow: 0 1px 4px rgba(0, 0, 0, 0.3);
  -webkit-background-clip: padding-box;
  -moz-background-clip: padding-box;
  background-clip: padding-box;
}
.openerp .oe_systray .oe_systray_dropdown_options li {
  float: none;
  display: block;
  background-color: none;
}
.openerp .oe_systray .oe_systray_dropdown_options li a {
  display: block;
  padding: 4px 15px;
  clear: both;
  font-weight: normal;
  line-height: 18px;
  color: #eeeeee;
}
.openerp .oe_systray .oe_systray_dropdown_options li a:hover {
  background-color: #292929;
  background-image: -webkit-gradient(linear, left top, left bottom, from(#292929), to(#191919));
  background-image: -webkit-linear-gradient(top, #292929, #191919);
  background-image: -moz-linear-gradient(top, #292929, #191919);
  background-image: -ms-linear-gradient(top, #292929, #191919);
  background-image: -o-linear-gradient(top, #292929, #191919);
  background-image: linear-gradient(to bottom, #292929, #191919);
  -moz-box-shadow: none;
  -webkit-box-shadow: none;
  -box-shadow: none;
}
.openerp .oe_menu {
  float: left;
  padding: 0;
  margin: 0;
}
.openerp .oe_menu li {
  float: left;
}
.openerp .oe_menu a {
  display: block;
  padding: 5px 10px 7px;
  line-height: 20px;
  height: 20px;
  color: #eeeeee;
  vertical-align: top;
  text-shadow: 0 1px 1px rgba(0, 0, 0, 0.2);
}
.openerp .oe_menu a:hover {
  background: #303030;
  color: white;
  -moz-box-shadow: 0 1px 2px rgba(255, 255, 255, 0.3) inset;
  -webkit-box-shadow: 0 1px 2px rgba(255, 255, 255, 0.3) inset;
  -box-shadow: 0 1px 2px rgba(255, 255, 255, 0.3) inset;
}
.openerp .oe_menu .oe_active {
  background: #303030;
  font-weight: bold;
  color: white;
  -moz-box-shadow: 0 1px 2px rgba(255, 255, 255, 0.3) inset;
  -webkit-box-shadow: 0 1px 2px rgba(255, 255, 255, 0.3) inset;
  -box-shadow: 0 1px 2px rgba(255, 255, 255, 0.3) inset;
}
.openerp .oe_menu_more_container {
  position: relative;
}
.openerp .oe_menu_more_container .oe_menu_more {
  position: absolute;
  padding: 0;
  background-color: #646060;
  z-index: 1;
  border: 1px solid black;
  border-bottom-left-radius: 5px;
  border-bottom-right-radius: 5px;
}
.openerp .oe_menu_more_container .oe_menu_more li {
  float: none;
}
.openerp .oe_menu_more_container .oe_menu_more li a {
  white-space: nowrap;
}
.openerp .oe_secondary_menu_section {
  font-weight: bold;
  margin-left: 8px;
  color: #8a89ba;
}
.openerp .oe_secondary_submenu {
  padding: 2px 0 8px 0;
  margin: 0;
  width: 100%;
  display: inline-block;
}
.openerp .oe_secondary_submenu > li {
  position: relative;
  padding: 1px 0 1px 20px;
}
.openerp .oe_secondary_submenu > li a {
  display: block;
  color: #4c4c4c;
  padding: 2px 4px 2px 0;
}
.openerp .oe_secondary_submenu > li .oe_menu_label {
  position: absolute;
  top: 1px;
  right: 1px;
  font-size: 10px;
  background: #8a89ba;
  color: white;
  padding: 2px 4px;
  margin: 1px 6px 0 0;
  border: 1px solid lightGray;
  text-shadow: 0 1px 1px rgba(0, 0, 0, 0.2);
  -moz-border-radius: 4px;
  -webkit-border-radius: 4px;
  border-radius: 4px;
  -moz-box-shadow: inset 0 1px 1px rgba(0, 0, 0, 0.2);
  -webkit-box-shadow: inset 0 1px 1px rgba(0, 0, 0, 0.2);
  -box-shadow: inset 0 1px 1px rgba(0, 0, 0, 0.2);
}
.openerp .oe_secondary_submenu .oe_menu_counter {
  float: right;
  background: #8a89ba;
  color: #eeeeee;
  font-size: 12px;
  border: 1px solid lightgray;
  padding: 0px 4px 0px 4px;
  text-shadow: 0 1px 1px rgba(0, 0, 0, 0.2);
  margin: 0px;
  -moz-border-radius: 4px;
  -webkit-border-radius: 4px;
  border-radius: 4px;
}
.openerp .oe_secondary_submenu .oe_active {
  background: #8a89ba;
  border-top: 1px solid lightGray;
  border-bottom: 1px solid lightGray;
  text-shadow: 0 1px 1px rgba(0, 0, 0, 0.2);
  -moz-box-shadow: inset 0 1px 1px rgba(0, 0, 0, 0.2);
  -webkit-box-shadow: inset 0 1px 1px rgba(0, 0, 0, 0.2);
  -box-shadow: inset 0 1px 1px rgba(0, 0, 0, 0.2);
}
.openerp .oe_secondary_submenu .oe_active a {
  color: white;
}
.openerp .oe_secondary_submenu .oe_active .oe_menu_label {
  background: #eeeeee;
  color: #8a89ba;
  text-shadow: 0 1px 1px white;
  -moz-box-shadow: 0 1px 1px rgba(0, 0, 0, 0.2);
  -webkit-box-shadow: 0 1px 1px rgba(0, 0, 0, 0.2);
  -box-shadow: 0 1px 1px rgba(0, 0, 0, 0.2);
}
.openerp .oe_secondary_submenu .oe_active .oe_menu_counter {
  background: #eeeeee;
  color: #8a89ba;
}
.openerp .oe_secondary_submenu .oe_menu_toggler:before {
  width: 0;
  height: 0;
  display: inline-block;
  content: "&darr";
  text-indent: -99999px;
  vertical-align: top;
  margin-left: -12px;
  margin-top: 4px;
  margin-right: 4px;
  border-top: 4px solid transparent;
  border-bottom: 4px solid transparent;
  border-left: 4px solid #4c4c4c;
  filter: alpha(opacity=50);
  opacity: 0.5;
}
.openerp .oe_secondary_submenu .oe_menu_opened:before {
  margin-top: 6px;
  margin-left: -16px;
  margin-right: 4px;
  border-left: 4px solid transparent;
  border-right: 4px solid transparent;
  border-top: 4px solid #4c4c4c;
}
.openerp .oe_application {
  width: 100%;
}
.openerp .oe_application a {
  color: #8a89ba;
}
.openerp .oe_application a:hover {
  text-decoration: underline;
}
.openerp .oe-view-manager-header {
  border-top: 1px solid #cacaca;
  border-bottom: 1px solid #cacaca;
  background-color: #fcfcfc;
  background-image: -webkit-gradient(linear, left top, left bottom, from(#fcfcfc), to(#dedede));
  background-image: -webkit-linear-gradient(top, #fcfcfc, #dedede);
  background-image: -moz-linear-gradient(top, #fcfcfc, #dedede);
  background-image: -ms-linear-gradient(top, #fcfcfc, #dedede);
  background-image: -o-linear-gradient(top, #fcfcfc, #dedede);
  background-image: linear-gradient(to bottom, #fcfcfc, #dedede);
  -moz-box-shadow: 0 1px 0 rgba(255, 255, 255, 0.4), 0 0 9px rgba(0, 0, 0, 0.1);
  -webkit-box-shadow: 0 1px 0 rgba(255, 255, 255, 0.4), 0 0 9px rgba(0, 0, 0, 0.1);
  -box-shadow: 0 1px 0 rgba(255, 255, 255, 0.4), 0 0 9px rgba(0, 0, 0, 0.1);
}
.openerp .oe-view-manager-header h2 {
  float: left;
  font-size: 18px;
  margin: 1px 0;
}
.openerp .oe-view-manager-header h2 a {
  color: #8a89ba;
}
.openerp .oe-view-manager-header .buttons {
  padding-right: 8px;
}
.openerp .oe-view-manager-header .buttons li {
  float: left;
  margin-right: 12px;
}
.openerp .oe-view-manager-header .filter {
  vertical-align: top;
}
.openerp .oe-view-manager-header .filter li {
  height: 24px;
  line-height: 24px;
  padding: 0 8px;
}
.openerp .oe-view-manager-header .header-row {
  height: 26px;
  line-height: 26px;
  margin: 8px;
  clear: both;
  text-shadow: 0 1px 1px white;
}
.openerp .oe-view-manager-header .header-row .dropdown-toggle:after {
  margin-top: 7px;
  margin-left: 6px;
  border-top-color: #404040;
}
.openerp .oe-view-manager-header .oe_vm_switch li {
  padding-left: 1px;
  text-align: center;
  width: 24px;
  height: 24px;
  line-height: 24px;
}
.openerp .oe-view-manager-header .pagination li {
  height: 24px;
  line-height: 24px;
  padding: 0 8px;
}
.openerp .oe-view-manager-header .button-group {
  display: inline-block;
  border: 1px solid #ababab;
  -moz-border-radius: 5px;
  -webkit-border-radius: 5px;
  border-radius: 5px;
}
.openerp .oe-view-manager-header .button-group li {
  float: left;
  border-right: 1px solid #ababab;
}
.openerp .oe-view-manager-header .button-group li:last-child {
  border: none;
}
.openerp .oe-view-manager-header .button-group a {
  color: #4c4c4c;
}
.openerp .oe-view-manager-header .button-group a:hover {
  text-decoration: none;
}
.openerp .oe-view-manager-header .button-group .active {
  width: 100%;
  background: #999999;
  -moz-box-shadow: 0 1px 4px rgba(0, 0, 0, 0.3) inset;
  -webkit-box-shadow: 0 1px 4px rgba(0, 0, 0, 0.3) inset;
  -box-shadow: 0 1px 4px rgba(0, 0, 0, 0.3) inset;
  color: white;
  text-shadow: 0 1px 2px rgba(0, 0, 0, 0.4);
}
.openerp .oe_view_manager_header {
  width: 100%;
  border-top: 1px solid #cacaca;
  border-bottom: 1px solid #cacaca;
  background-color: #fcfcfc;
  background-image: -webkit-gradient(linear, left top, left bottom, from(#fcfcfc), to(#dedede));
  background-image: -webkit-linear-gradient(top, #fcfcfc, #dedede);
  background-image: -moz-linear-gradient(top, #fcfcfc, #dedede);
  background-image: -ms-linear-gradient(top, #fcfcfc, #dedede);
  background-image: -o-linear-gradient(top, #fcfcfc, #dedede);
  background-image: linear-gradient(to bottom, #fcfcfc, #dedede);
  -moz-box-shadow: 0 1px 0 rgba(255, 255, 255, 0.4), 0 0 9px rgba(0, 0, 0, 0.1);
  -webkit-box-shadow: 0 1px 0 rgba(255, 255, 255, 0.4), 0 0 9px rgba(0, 0, 0, 0.1);
  -box-shadow: 0 1px 0 rgba(255, 255, 255, 0.4), 0 0 9px rgba(0, 0, 0, 0.1);
}
.openerp .oe_view_manager_header .oe_header_row {
  clear: both;
  text-shadow: 0 1px 1px white;
}
.openerp .oe_view_manager_header .oe_header_row td {
  padding: 8px;
}
.openerp .oe_view_manager_header .oe_header_row:last-child td {
  padding-top: 0;
}
.openerp .oe_view_manager_header .oe_header_row:first-child td {
  padding-top: 8px;
}
.openerp .oe_view_manager_header .oe_view_manager_sidebar {
  margin: 0px auto;
  width: 400px;
  text-align: center;
}
.openerp .oe_view_manager_header td {
  line-height: 26px;
}
.openerp .oe_view_manager_header h2 {
  font-size: 18px;
  margin: 0;
  float: left;
}
.openerp .oe_view_manager_header h2 a {
  color: #8a89ba;
}
.openerp .oe_view_manager_header .oe_button_group {
  display: inline-block;
  border: 1px solid #ababab;
  -moz-border-radius: 5px;
  -webkit-border-radius: 5px;
  border-radius: 5px;
}
.openerp .oe_view_manager_header .oe_button_group li {
  float: left;
  border-right: 1px solid #ababab;
}
.openerp .oe_view_manager_header .oe_button_group li:last-child {
  border: none;
}
.openerp .oe_view_manager_header .oe_button_group a {
  color: #4c4c4c;
}
.openerp .oe_view_manager_header .oe_button_group a:hover {
  text-decoration: none;
}
.openerp .oe_view_manager_header .oe_button_group .active {
  background: #999999;
  -moz-box-shadow: 0 1px 4px rgba(0, 0, 0, 0.3) inset;
  -webkit-box-shadow: 0 1px 4px rgba(0, 0, 0, 0.3) inset;
  -box-shadow: 0 1px 4px rgba(0, 0, 0, 0.3) inset;
}
.openerp .oe_view_manager_header .oe_button_group .active a {
  color: white;
  text-shadow: 0 1px 2px rgba(0, 0, 0, 0.4);
}
.openerp .oe_view_manager_header .oe_view_manager_buttons {
  white-space: nowrap;
}
.openerp .oe_view_manager_pager {
  line-height: 26px;
}
.openerp .oe_pager_value {
  float: left;
  margin-right: 8px;
}
.openerp .oe_pager_group {
  float: left;
  height: 24px;
  line-height: 24px;
  display: inline-block;
  border: 1px solid #ababab;
  cursor: pointer;
  -moz-border-radius: 5px;
  -webkit-border-radius: 5px;
  border-radius: 5px;
}
.openerp .oe_pager_group li {
  height: 24px;
  line-height: 24px;
  padding: 0;
  float: left;
  border-right: 1px solid #ababab;
}
.openerp .oe_pager_group li:last-child {
  border: none;
}
.openerp .oe_pager_group a {
  color: #4c4c4c;
  padding: 0 8px;
}
.openerp .oe_pager_group a:hover {
  text-decoration: none;
}
.openerp .oe_pager_group .active {
  background: #999999;
  -moz-box-shadow: 0 1px 4px rgba(0, 0, 0, 0.3) inset;
  -webkit-box-shadow: 0 1px 4px rgba(0, 0, 0, 0.3) inset;
  -box-shadow: 0 1px 4px rgba(0, 0, 0, 0.3) inset;
}
.openerp .oe_pager_group .active a {
  color: white;
  text-shadow: 0 1px 2px rgba(0, 0, 0, 0.4);
}
.openerp .oe_view_manager_switch li {
  text-align: center;
  width: 24px;
  height: 24px;
  line-height: 16px;
}
.openerp .oe_view_manager_switch li a {
  position: relative;
}
.openerp .oe_view_manager_switch .oe_vm_switch_list:after, .openerp .oe_view_manager_switch .oe_vm_switch_tree:after {
  padding: 2px;
  content: "i";
}
.openerp .oe_view_manager_switch .oe_vm_switch_graph:after {
  font-family: "mnmliconsRegular" !important;
  font-size: 21px;
  font-weight: 300 !important;
  content: "}";
  top: -2px;
  position: relative;
}
.openerp .oe_view_manager_switch .oe_vm_switch_gantt:after {
  font-family: "mnmliconsRegular" !important;
  font-size: 21px;
  font-weight: 300 !important;
  content: "y";
  top: -2px;
  position: relative;
}
.openerp .oe_view_manager_switch .oe_vm_switch_calendar:after {
  content: "P";
}
.openerp .oe_view_manager_switch .oe_vm_switch_kanban:after {
  content: "k";
}
.openerp .oe_view_manager_switch .oe_vm_switch_diagram:after {
  content: "f";
}
.openerp .oe_form_dropdown_section {
  position: relative;
  display: inline-block;
}
.openerp .oe_dropdown_toggle:after {
  width: 0;
  height: 0;
  display: inline-block;
  content: "&darr";
  text-indent: -99999px;
  vertical-align: top;
  border-left: 4px solid transparent;
  border-right: 4px solid transparent;
  border-top: 4px solid white;
  filter: alpha(opacity=50);
  opacity: 0.5;
  margin-top: 7px;
  margin-left: 6px;
  border-top-color: #404040;
}
.openerp .oe_dropdown_menu {
  display: none;
  position: absolute;
  top: 28px;
  left: 0px;
  padding: 8px;
  border: 1px solid #afafb6;
  width: 120px;
  overflow-x: hidden;
  z-index: 900;
  text-align: left;
  background: white;
  -moz-border-radius: 3px;
  -webkit-border-radius: 3px;
  border-radius: 3px;
  -moz-box-shadow: 0 1px 4px rgba(0, 0, 0, 0.3);
  -webkit-box-shadow: 0 1px 4px rgba(0, 0, 0, 0.3);
  -box-shadow: 0 1px 4px rgba(0, 0, 0, 0.3);
}
.openerp .oe_dropdown_menu li {
  list-style-type: none;
  float: none;
  display: block;
  background-color: none;
}
.openerp .oe_dropdown_menu li a {
  display: block;
  padding: 3px 6px;
  clear: both;
  font-weight: normal;
  line-height: 14px;
  color: #4c4c4c;
  text-decoration: none;
  cursor: pointer;
}
.openerp .oe_dropdown_menu li a:hover {
  text-decoration: none;
  background-color: #f0f0fa;
  background-image: -webkit-gradient(linear, left top, left bottom, from(#f0f0fa), to(#eeeef6));
  background-image: -webkit-linear-gradient(top, #f0f0fa, #eeeef6);
  background-image: -moz-linear-gradient(top, #f0f0fa, #eeeef6);
  background-image: -ms-linear-gradient(top, #f0f0fa, #eeeef6);
  background-image: -o-linear-gradient(top, #f0f0fa, #eeeef6);
  background-image: linear-gradient(to bottom, #f0f0fa, #eeeef6);
  -moz-box-shadow: none;
  -webkit-box-shadow: none;
  -box-shadow: none;
}
.openerp .oe_sidebar {
  white-space: nowrap;
}
.openerp .oe_searchview {
  cursor: text;
  position: relative;
  float: right;
  padding: 1px 0;
  line-height: 18px;
  width: 480px;
  border: 1px solid #ababab;
  background: white;
  -moz-border-radius: 13px;
  -webkit-border-radius: 13px;
  border-radius: 13px;
  -moz-box-shadow: 0 1px 2px rgba(0, 0, 0, 0.2) inset;
  -webkit-box-shadow: 0 1px 2px rgba(0, 0, 0, 0.2) inset;
  -box-shadow: 0 1px 2px rgba(0, 0, 0, 0.2) inset;
}
.openerp .oe_searchview input, .openerp .oe_searchview textarea {
  padding: 3px;
  height: 14px;
  font-size: 11px;
  line-height: 18px;
  border: 1px solid #cccccc;
  -moz-border-radius: 3px;
  -webkit-border-radius: 3px;
  border-radius: 3px;
}
.openerp .oe_searchview.oe_focused {
  border-color: #a6a6fe;
  -moz-box-shadow: 0 1px 2px #a6a6fe inset;
  -webkit-box-shadow: 0 1px 2px #a6a6fe inset;
  -box-shadow: 0 1px 2px #a6a6fe inset;
}
.openerp .oe_searchview .oe_searchview_clear {
  cursor: pointer;
  position: absolute;
  top: 0;
  right: 18px;
  width: 15px;
  height: 100%;
  background: url(../img/search_reset.gif) center center no-repeat;
}
.openerp .oe_searchview .oe_searchview_unfold_drawer {
  position: absolute;
  top: 0;
  right: 0;
  height: 100%;
  padding: 0 7px 0 4px;
  color: #cccccc;
  cursor: pointer;
}
.openerp .oe_searchview .oe_searchview_unfold_drawer:hover {
  color: #999999;
}
.openerp .oe_searchview .oe_searchview_unfold_drawer:before {
  position: absolute;
  top: 10px;
  right: 7px;
  width: 0;
  height: 0;
  display: inline-block;
  content: "";
  vertical-align: top;
  border-top: 5px solid #4c4c4c;
  border-left: 5px solid transparent;
  border-right: 5px solid transparent;
  filter: alpha(opacity=50);
  opacity: 0.5;
}
.openerp .oe_searchview .oe_searchview_facets {
  min-height: 22px;
}
.openerp .oe_searchview .oe_searchview_facets:before {
  color: #cccccc;
  font-family: "mnmliconsRegular";
  content: "r";
  font-size: 130%;
  display: inline;
  position: relative;
  left: 6px;
  top: 2px;
  color: #a3a3a3;
  padding-right: 4px;
}
.openerp .oe_searchview .oe_searchview_facets * {
  vertical-align: top;
  display: inline-block;
  line-height: 17px;
}
.openerp .oe_searchview .oe_searchview_facets .oe_searchview_input, .openerp .oe_searchview .oe_searchview_facets .oe_searchview_facet {
  height: 18px;
  margin: 1px 0;
  font-size: 11px;
}
.openerp .oe_searchview .oe_searchview_facets .oe_searchview_input:focus, .openerp .oe_searchview .oe_searchview_facets .oe_searchview_facet:focus {
  outline: none;
}
.openerp .oe_searchview .oe_searchview_facets .oe_searchview_input {
  padding: 0 3px;
}
.openerp .oe_searchview .oe_searchview_facets .oe_searchview_facet {
  position: relative;
  cursor: pointer;
  border: 1px solid #afafb6;
  -moz-border-radius: 3px;
  -webkit-border-radius: 3px;
  border-radius: 3px;
  background: #8786b7;
  -webkit-font-smoothing: auto;
}
.openerp .oe_searchview .oe_searchview_facets .oe_searchview_facet:focus {
  border-color: #a6a6fe;
  -moz-box-shadow: 0 0 3px 1px #a6a6fe;
  -webkit-box-shadow: 0 0 3px 1px #a6a6fe;
  -box-shadow: 0 0 3px 1px #a6a6fe;
}
.openerp .oe_searchview .oe_searchview_facets .oe_searchview_facet .oe_facet_values {
  background: #f0f0fa;
  -moz-border-radius: 0 3px 3px 0;
  -webkit-border-radius: 0 3px 3px 0;
  border-radius: 0 3px 3px 0;
}
.openerp .oe_searchview .oe_searchview_facets .oe_searchview_facet .oe_facet_category, .openerp .oe_searchview .oe_searchview_facets .oe_searchview_facet .oe_facet_value {
  height: 18px;
  padding: 0 4px;
}
.openerp .oe_searchview .oe_searchview_facets .oe_searchview_facet .oe_facet_category {
  color: white;
  text-shadow: 0 1px 1px rgba(0, 0, 0, 0.4);
}
.openerp .oe_searchview .oe_searchview_facets .oe_searchview_facet .oe_facet_category.oe_i {
  font-size: 16px;
}
.openerp .oe_searchview .oe_searchview_facets .oe_searchview_facet .oe_facet_value {
  border-left: 1px solid #afafb6;
  text-shadow: 0 1px 1px white;
}
.openerp .oe_searchview .oe_searchview_facets .oe_searchview_facet .oe_facet_value:last-child {
  padding-right: 16px;
}
.openerp .oe_searchview .oe_searchview_facets .oe_searchview_facet .oe_facet_remove {
  position: absolute;
  top: 3px;
  right: 3px;
  color: #8786b7;
  line-height: 8px;
  width: 12px;
  height: 12px;
  text-align: center;
  font-weight: bold;
  cursor: pointer;
  text-shadow: 0 1px 1px white;
}
.openerp .oe_searchview .oe_searchview_facets .oe_searchview_facet .oe_facet_remove:hover {
  color: white;
  background: #8786b7;
  text-shadow: 0 1px 1px rgba(0, 0, 0, 0.4);
  -moz-border-radius: 2px;
  -webkit-border-radius: 2px;
  border-radius: 2px;
}
.openerp .oe_searchview.oe_searchview_open_drawer .oe_searchview_drawer {
  display: block;
}
.openerp .oe_searchview .oe_searchview_drawer {
  position: absolute;
  z-index: 1;
  margin-top: 4px;
  top: 100%;
  right: -1px;
  background-color: white;
  min-width: 100%;
  display: none;
  border: 1px solid #afafb6;
  text-align: left;
  -moz-border-radius: 4px;
  -webkit-border-radius: 4px;
  border-radius: 4px;
  -moz-box-shadow: 0 1px 4px rgba(0, 0, 0, 0.3);
  -webkit-box-shadow: 0 1px 4px rgba(0, 0, 0, 0.3);
  -box-shadow: 0 1px 4px rgba(0, 0, 0, 0.3);
}
.openerp .oe_searchview .oe_searchview_drawer > div {
  border-top: 1px solid #cccccc;
  margin: 0;
  padding: 8px;
}
.openerp .oe_searchview .oe_searchview_drawer > div:first-child {
  border-top: none;
  margin: 0;
}
.openerp .oe_searchview .oe_searchview_drawer h3 {
  margin: 8px 4px 4px 12px;
  color: #8786b7;
  font-size: 13px;
}
.openerp .oe_searchview .oe_searchview_drawer h4, .openerp .oe_searchview .oe_searchview_drawer h4 * {
  margin: 0;
  cursor: pointer;
  font-weight: normal;
  display: inline-block;
}
.openerp .oe_searchview .oe_searchview_drawer h4:hover, .openerp .oe_searchview .oe_searchview_drawer h4 *:hover {
  background-color: #f0f0fa;
}
.openerp .oe_searchview .oe_searchview_drawer h4:before {
  content: "▸ ";
  color: #a3a3a3;
}
.openerp .oe_searchview .oe_searchview_drawer button {
  margin: 4px 0;
}
.openerp .oe_searchview .oe_searchview_drawer .button {
  border: none;
  background: transparent;
  padding: 0 2px;
  -moz-box-shadow: none;
  -webkit-box-shadow: none;
  -box-shadow: none;
  -moz-border-radius: 0;
  -webkit-border-radius: 0;
  border-radius: 0;
}
.openerp .oe_searchview .oe_searchview_drawer .oe_searchview_section {
  display: table;
  width: 100%;
}
.openerp .oe_searchview .oe_searchview_drawer .oe_searchview_section > div {
  -moz-box-sizing: border-box;
  -webkit-box-sizing: border-box;
  box-sizing: border-box;
  display: table-cell;
  width: 50%;
}
.openerp .oe_searchview .oe_searchview_drawer .oe_searchview_section ul {
  margin: 0 8px 8px;
  padding: 0;
  list-style: none;
}
.openerp .oe_searchview .oe_searchview_drawer .oe_searchview_section li {
  list-style: none;
  padding: 2px 4px 2px 20px;
  line-height: 14px;
  color: inherit;
  cursor: pointer;
  position: relative;
}
.openerp .oe_searchview .oe_searchview_drawer .oe_searchview_section li.oe_selected:before {
  content: "W";
  font-family: "entypoRegular" !important;
  font-size: 24px;
  font-weight: 300 !important;
  color: #a3a3a3;
  position: absolute;
  left: 4px;
  top: -2px;
}
.openerp .oe_searchview .oe_searchview_drawer .oe_searchview_section li:hover {
  background-color: #f0f0fa;
}
.openerp .oe_searchview .oe_searchview_drawer .oe_searchview_section form {
  margin-left: 12px;
}
.openerp .oe_searchview .oe_searchview_drawer .oe_searchview_section form p {
  margin: 4px 0;
  line-height: 18px;
}
.openerp .oe_searchview .oe_searchview_drawer .oe_searchview_section form button {
  margin: 0 0 8px 0;
}
.openerp .oe_searchview .oe_searchview_drawer .oe_searchview_custom {
  padding: 0 8px 8px 8px;
}
.openerp .oe_searchview .oe_searchview_drawer .oe_searchview_custom form {
  display: none;
}
.openerp .oe_searchview .oe_searchview_drawer .oe_searchview_custom li {
  cursor: pointer;
  position: relative;
  line-height: 14px;
  padding: 2px 4px 2px 20px;
}
.openerp .oe_searchview .oe_searchview_drawer .oe_searchview_custom li:hover {
  background-color: #f0f0fa;
}
.openerp .oe_searchview .oe_searchview_drawer .oe_searchview_custom li button {
  position: absolute;
  top: 0;
  right: 5px;
}
.openerp .oe_searchview .oe_searchview_drawer .oe_searchview_advanced form {
  display: none;
  margin-top: 8px;
}
.openerp .oe_searchview .oe_searchview_drawer .oe_searchview_advanced button.oe_add_condition:before {
  content: "Z";
  font-family: "entypoRegular" !important;
  font-size: 24px;
  font-weight: 300 !important;
  margin-right: 4px;
}
.openerp .oe_searchview .oe_searchview_drawer .oe_searchview_advanced ul {
  list-style: none;
  padding: 0;
}
.openerp .oe_searchview .oe_searchview_drawer .oe_searchview_advanced li {
  position: relative;
  list-style: none;
  margin: 0;
  white-space: nowrap;
}
.openerp .oe_searchview .oe_searchview_drawer .oe_opened h4:before {
  content: "▾ ";
  position: relative;
  top: -1px;
}
.openerp .oe_searchview .oe_searchview_drawer .oe_opened form {
  display: block;
}
.openerp .oe_searchview .oe_searchview_drawer .oe_searchview_custom_delete {
  position: absolute;
  left: 4px;
  top: 3px;
}
.openerp .oe_searchview .oe_searchview_drawer .oe_searchview_custom_delete, .openerp .oe_searchview .oe_searchview_drawer .searchview_extended_delete_prop {
  width: 12px;
  height: 12px;
  color: #8786b7;
  line-height: 8px;
  text-align: center;
  font-weight: bold;
  text-shadow: 0 1px 1px white;
}
.openerp .oe_searchview .oe_searchview_drawer .oe_searchview_custom_delete:hover, .openerp .oe_searchview .oe_searchview_drawer .searchview_extended_delete_prop:hover {
  text-decoration: none;
  color: white;
  background: #8786b7;
  text-shadow: 0 1px 1px rgba(0, 0, 0, 0.4);
  -moz-border-radius: 2px;
  -webkit-border-radius: 2px;
  border-radius: 2px;
}
.openerp .oe_view_nocontent > img {
  float: left;
  margin: 1.5em;
}
.openerp .oe_view_nocontent > div {
  overflow: hidden;
  padding: 35px 0px 0px 0px;
  max-width: 700px;
  font-size: 125%;
}
.openerp .oe_view_topbar {
  border-bottom: 1px solid #cacaca;
  background-color: #fcfcfc;
  background-image: -webkit-gradient(linear, left top, left bottom, from(#fcfcfc), to(#dedede));
  background-image: -webkit-linear-gradient(top, #fcfcfc, #dedede);
  background-image: -moz-linear-gradient(top, #fcfcfc, #dedede);
  background-image: -ms-linear-gradient(top, #fcfcfc, #dedede);
  background-image: -o-linear-gradient(top, #fcfcfc, #dedede);
  background-image: linear-gradient(to bottom, #fcfcfc, #dedede);
  padding: 0 8px;
  line-height: 30px;
}
.openerp .oe_formview {
  background: white;
}
.openerp .oe_form_header {
  padding: 8px;
}
.openerp .oe_form_invalid input, .openerp .oe_form_invalid select, .openerp .oe_form_invalid textarea {
  background-color: #ff6666 !important;
  border: 1px solid #dd0000 !important;
}
.openerp .oe_form_button_save_dirty {
  color: white;
  background: #dc5f59;
  background: -moz-linear-gradient(#dc5f59, #b33630);
  background: -webkit-gradient(linear, left top, left bottom, from(#dc5f59), to(#b33630));
  background: -webkit-linear-gradient(#dc5f59, #b33630);
  -moz-box-shadow: none;
  -webkit-box-shadow: none;
  -box-shadow: none;
  font-weight: bold;
}
.openerp .oe_form_button_save_dirty:hover {
  background: #ed6f6a;
}
.openerp .oe_form header {
  position: relative;
  border-bottom: 1px solid #cacaca;
  background-color: #fcfcfc;
  background-image: -webkit-gradient(linear, left top, left bottom, from(#fcfcfc), to(#dedede));
  background-image: -webkit-linear-gradient(top, #fcfcfc, #dedede);
  background-image: -moz-linear-gradient(top, #fcfcfc, #dedede);
  background-image: -ms-linear-gradient(top, #fcfcfc, #dedede);
  background-image: -o-linear-gradient(top, #fcfcfc, #dedede);
  background-image: linear-gradient(to bottom, #fcfcfc, #dedede);
  padding: 0 8px;
  line-height: 30px;
}
.openerp .oe_form header button {
  font-size: 12px;
  float: left;
  height: 24px !important;
  line-height: 24px;
  vertical-align: top;
  padding: 0 10px;
  margin: 3px 4px 3px 0;
}
.openerp .oe_form header button span.i {
  line-height: 20px;
  height: 24px;
}
.openerp .oe_form header ul {
  height: 30px;
  padding: 0;
  margin: 0;
  text-shadow: 0 1px 1px white;
  border-left: 1px solid #cacaca;
  border-right: 1px solid #cacaca;
}
.openerp .oe_form header ul li {
  padding: 0;
  margin: 0;
  float: left;
  vertical-align: top;
  border-right: 1px solid #cacaca;
  height: 30px;
  padding: 0 12px;
}
.openerp .oe_form header ul li:first-child {
  border-left: 1px solid #cacaca;
}
.openerp .oe_form header ul li a {
  color: #4c4c4c;
}
.openerp .oe_form header ul li a:hover {
  color: black;
}
.openerp .oe_form header .oe_form_steps {
  display: inline-block;
  float: right;
}
.openerp .oe_form header .oe_form_steps img {
  margin: 0 8px;
  vertical-align: top;
}
.openerp .oe_form header .oe_form_steps li {
  border-right: none;
  padding: 0;
}
.openerp .oe_form header .oe_form_steps li:first-child {
  margin-left: 12px;
  border-left: none;
}
.openerp .oe_form header .oe_form_steps li:last-child {
  margin-right: 12px;
}
.openerp .oe_form header .oe_form_steps_active {
  font-weight: bold;
  color: #b33630;
}
.openerp header.oe_form_topbar_hifirst button:first-child, .openerp button.oe_form_button_hi {
  color: white;
  background: #dc5f59;
  background: -moz-linear-gradient(#dc5f59, #b33630);
  background: -webkit-gradient(linear, left top, left bottom, from(#dc5f59), to(#b33630));
  background: -webkit-linear-gradient(#dc5f59, #b33630);
  -moz-box-shadow: none;
  -webkit-box-shadow: none;
  -box-shadow: none;
}
.openerp header.oe_form_topbar_hifirst button:first-child:hover, .openerp button.oe_form_button_hi:hover {
  background: #df6b66;
  background: -moz-linear-gradient(#df6b66, #bf3a33);
  background: -webkit-gradient(linear, left top, left bottom, from(#df6b66), to(#bf3a33));
  background: -webkit-linear-gradient(#df6b66, #bf3a33);
  -moz-box-shadow: 0 0 1px rgba(0, 0, 0, 0.2);
  -webkit-box-shadow: 0 0 1px rgba(0, 0, 0, 0.2);
  -box-shadow: 0 0 1px rgba(0, 0, 0, 0.2);
}
.openerp .oe_application .oe_form_sheetbg {
  background: url(/web/static/src/img/form_sheetbg.png);
  padding: 8px 0;
  border-bottom: 1px solid #dddddd;
}
.openerp .oe_application .oe_form_sheet_width, .openerp .oe_application footer {
  min-width: 650px;
  max-width: 960px;
  margin: 0 auto;
}
.openerp .oe_application .oe_form_sheet {
  padding: 18px;
  background: white;
  min-height: 330px;
  border: 1px solid #afafb6;
  -moz-box-shadow: 0 0 10px rgba(0, 0, 0, 0.3);
  -webkit-box-shadow: 0 0 10px rgba(0, 0, 0, 0.3);
  -box-shadow: 0 0 10px rgba(0, 0, 0, 0.3);
}
.openerp .oe_form_editable .oe_form_editable_hidden {
  display: none;
}
.openerp .oe_form_readonly .oe_form_readonly_hidden {
  display: none;
}
.openerp .oe_form_readonly .oe_form_field:empty {
  display: none;
}
.openerp .oe_form .oe_form_field_text {
  width: 100%;
}
.openerp .oe_form .oe_form_field_char input,
.openerp .oe_form .oe_form_field_text textarea,
.openerp .oe_form .oe_form_field_url input,
.openerp .oe_form .oe_form_field_selection select {
  width: inherit;
}
.openerp .oe_form .oe_form_field_float input {
  width: 100px;
}
.openerp .oe_form h1 .oe_form_field_float input {
  width: 140px;
}
.openerp .oe_form h2 .oe_form_field_float input {
  width: 120px;
}
.openerp .oe_form h1, .openerp .oe_form h2, .openerp .oe_form h3, .openerp .oe_form h4, .openerp .oe_form h5, .openerp .oe_form h6 {
  margin: 0 0 4px 0;
}
.openerp .oe_form h1 input, .openerp .oe_form h2 input, .openerp .oe_form h3 input, .openerp .oe_form h4 input, .openerp .oe_form h5 input, .openerp .oe_form h6 input {
  height: inherit !important;
  font-size: inherit;
}
.openerp .oe_form_nosheet > *:not(.oe_form_topbar) {
  margin-left: 10px !important;
  margin-right: 10px !important;
}
.openerp .oe_form .oe_form_label_help[for], .openerp .oe_form .oe_form_label[for] {
  font-weight: bold;
  white-space: nowrap;
  padding-right: 8px;
}
.openerp .oe_form .oe_form_label_help[for] span, .openerp .oe_form .oe_form_label[for] span {
  font-size: 80%;
  color: darkGreen;
  vertical-align: top;
  position: relative;
  top: -4px;
  padding: 0 2px;
}
.openerp .oe_form .oe_form_field_text textarea {
  resize: vertical;
}
.openerp .oe_form .oe_form_field {
  width: 100%;
  display: inline-block;
  padding: 2px 2px 2px 0px;
  line-height: 18px;
}
.openerp .oe_form .oe_form_field input {
  margin: 0px;
}
.openerp .oe_form .oe_form_field_integer {
  width: 180px;
}
.openerp .oe_form .oe_form_field_float {
  width: 180px;
}
.openerp .oe_form .oe_form_field_date {
  width: 7em;
}
.openerp .oe_form .oe_form_field_datetime {
  width: 11em;
}
.openerp .oe_form .oe_form_inline {
  width: auto;
}
.openerp .oe_form input[type="text"],
.openerp .oe_form input[type="password"],
.openerp .oe_form input[type="file"],
.openerp .oe_form select {
  height: 22px;
  padding-top: 2px;
}
.openerp .oe_form input[type="text"],
.openerp .oe_form input[type="password"],
.openerp .oe_form input[type="file"],
.openerp .oe_form select,
.openerp .oe_form textarea {
  -moz-box-sizing: border-box;
  -webkit-box-sizing: border-box;
  -ms-box-sizing: border-box;
  box-sizing: border-box;
  padding: 0 2px;
  border: 1px solid #999999;
  -moz-border-radius: 3px;
  -webkit-border-radius: 3px;
  border-radius: 3px;
  background: white;
  min-width: 70px;
  color: #1f1f1f;
}
.openerp .oe_form input[readonly],
.openerp .oe_form select[readonly],
.openerp .oe_form textarea[readonly],
.openerp .oe_form input[disabled],
.openerp .oe_form select[disabled] {
  background: #e5e5e5 !important;
  color: #666666;
}
.openerp .oe_form textarea[disabled] {
  border: none;
  border-left: 8px solid #eeeeee;
  padding-left: 8px;
  -moz-box-shadow: none;
  -webkit-box-shadow: none;
  -box-shadow: none;
  -moz-border-radius: 0px;
  -webkit-border-radius: 0px;
  border-radius: 0px;
}
.openerp .oe_form .oe_form_field_many2one input,
.openerp .oe_form .oe_form_field_binary input,
.openerp .oe_form .oe_form_field_binary input,
.openerp .oe_form .oe_form_field_email input,
.openerp .oe_form .oe_form_field_url input {
  border-right: none;
  -webkit-border-top-right-radius: 0px;
  -webkit-border-bottom-right-radius: 0px;
  -moz-border-radius-topright: 0px;
  -moz-border-radius-bottomright: 0px;
  border-top-right-radius: 0px;
  border-bottom-right-radius: 0px;
}
.openerp .oe_form .oe_form_field_email button img,
.openerp .oe_form .oe_form_field_url button img {
  vertical-align: top;
}
.openerp .oe_form .oe_form_field_date,
.openerp .oe_form .oe_form_field_datetime {
  white-space: nowrap;
}
.openerp .oe_form .oe_form_field_boolean {
  padding-top: 4px;
}
.openerp .oe_form .oe_form_field_many2manytags .text-wrap {
  width: 100% !important;
}
.openerp .oe_form .oe_form_field_many2manytags .text-wrap textarea {
  width: 100% !important;
}
.openerp .oe_form .oe_form_field_many2manytags .oe_form_field_many2manytags_box {
  border-radius: 2px;
  box-sizing: border-box;
  position: relative;
  float: left;
  border: 1px solid #9daccc;
  background: #e2e6f0;
  color: black;
  padding: 0px 3px 0px 3px;
  margin: 0 2px 2px 0;
  height: 16px;
  font: 11px "lucida grande", tahoma, verdana, arial, sans-serif;
}
.openerp .oe_form .oe_form_field_many2manytags .text-core .text-wrap .text-dropdown .text-list .text-suggestion em {
  font-style: italic;
  text-decoration: none;
}
.openerp .oe_form .oe_datepicker_container {
  display: none;
}
.openerp .oe_form .oe_datepicker_root {
  display: inline-block;
}
.openerp .oe_form .oe_form_required input, .openerp .oe_form .oe_form_required select, .openerp .oe_form .oe_form_required textarea {
  background-color: #d2d2ff !important;
}
.openerp .oe_form .oe_form_invalid input, .openerp .oe_form .oe_form_invalid select, .openerp .oe_form .oe_form_invalid textarea {
  background-color: #ff6666 !important;
  border: 1px solid #dd0000 !important;
}
.openerp .oe_form .oe_input_icon {
  cursor: pointer;
  margin: 3px 0 0 -21px;
  vertical-align: top;
}
.openerp .oe_form .oe_input_icon_disabled {
  position: absolute;
  cursor: default;
  opacity: 0.5;
  filter: alpha(opacity=50);
  right: 5px;
  top: 3px;
}
.openerp .oe_form .oe_form_group_cell .oe_kanban_view {
  position: static;
}
.openerp .oe_form .oe_form_field_with_button input {
  width: 100%;
}
.openerp .oe_form .oe_form_field_with_button > .oe_button {
  float: right;
  -webkit-border-top-left-radius: 0px;
  -webkit-border-bottom-left-radius: 0px;
  -moz-border-radius-topleft: 0px;
  -moz-border-radius-bottomleft: 0px;
  border-top-left-radius: 0px;
  border-bottom-left-radius: 0px;
  height: 22px;
}
.openerp .oe_form .oe_form_field_with_button > div {
  position: relative;
  overflow: hidden;
}
.openerp .oe_form .oe_form_title {
  width: 55%;
}
.openerp .oe_form .oe_form_title:after {
  content: ".";
  display: block;
  height: 0;
  clear: both;
  visibility: hidden;
}
.openerp .oe_form .oe_form_button_box {
  width: 200px;
  text-align: center;
}
.openerp .oe_form .oe_form_group {
  margin: 5px 0px 5px 0px;
}
.openerp .oe_form .oe_form_group_cell .oe_kanban_view {
  position: static;
}
.openerp .oe_form .oe_form_button.oe_button {
  height: 22px;
  white-space: nowrap;
}
.openerp .oe_form .oe_form_button.oe_button span {
  position: relative;
  vertical-align: top;
}
.openerp .oe_form .oe_form_button > img {
  vertical-align: -3px;
  padding: 0 2px;
}
.openerp .oe_form .oe-binary-file-set {
  overflow: hidden;
  position: relative;
  display: inline-block;
  width: 45px;
  height: 30px;
}
.openerp .oe_form input.oe-binary-file {
  z-index: 0;
  line-height: 0;
  font-size: 12px;
  position: absolute;
  top: 1px;
  right: 10px;
  opacity: 0;
  filter: alpha(opacity=0);
  -ms-filter: "alpha(opacity=0)";
  margin: 0;
  padding: 0;
}
.openerp .oe_form .oe_form_field_image {
  padding: 0;
  position: relative;
  display: inline-block;
  width: auto;
  vertical-align: top;
}
.openerp .oe_form .oe_form_field_image > img {
  min-width: 100px;
}
.openerp .oe_form .oe_form_field_image .oe_form_field_image_controls {
  position: absolute;
  top: 1px;
  padding: 3px 0 0 0;
  margin: 0 1px;
  filter: alpha(opacity=70);
  opacity: 0.7;
  width: 99%;
  text-align: center;
  background: url(/web/static/src/img/form_sheetbg.png);
  border-bottom: 1px dotted black;
  -moz-box-sizing: border-box;
  -webkit-box-sizing: border-box;
  -ms-box-sizing: border-box;
  box-sizing: border-box;
}
.openerp .oe_form .oe_form_field_image:hover .oe_form_field_image_controls {
  filter: alpha(opacity=100);
  opacity: 1;
}
.openerp .oe_horizontal_border {
  border-bottom: 1px solid black;
}
.openerp .oe_horizontal_separator {
  font-weight: bold;
  font-size: 20px;
  margin: 20px 0px 10px 0px;
  color: #aaaabb;
}
.openerp .oe_horizontal_separator:empty {
  height: 5px;
}
.openerp .oe_vertical_separator {
  border-left: 1px solid #666666;
  padding: 0 4px 0 4px;
}
.openerp .oe_form_notebook {
  margin: 8px 0;
  padding: 0 8px;
  list-style: none;
  zoom: 1;
}
.openerp .oe_form_notebook:before, .openerp .oe_form_notebook:after {
  display: table;
  content: "";
  zoom: 1;
}
.openerp .oe_form_notebook:after {
  clear: both;
}
.openerp .oe_form_notebook > li {
  float: left;
}
.openerp .oe_form_notebook > li > a {
  display: block;
  color: #4c4c4c;
}
.openerp .oe_form_notebook {
  border-color: #dddddd;
  border-style: solid;
  border-width: 0 0 1px;
}
.openerp .oe_form_notebook > li {
  position: relative;
  margin-bottom: -1px;
}
.openerp .oe_form_notebook > li > a {
  padding: 0 12px;
  margin-right: 2px;
  line-height: 30px;
  border: 1px solid transparent;
  -moz-border-radius: 4px 4px 0 0;
  -webkit-border-radius: 4px 4px 0 0;
  border-radius: 4px 4px 0 0;
}
.openerp .oe_form_notebook > li > a:hover {
  text-decoration: none;
  background-color: #eeeeee;
  border-color: #eeeeee #eeeeee #dddddd;
}
.openerp .oe_form_notebook > li.ui-state-active > a, .openerp .oe_form_notebook > li.ui-state-active > a:hover {
  background-color: white;
  border: 1px solid #dddddd;
  border-bottom-color: transparent;
  cursor: default;
}
.openerp .oe_form_notebook_page {
  padding: 0;
}
.openerp div.ui-tabs {
  padding: 3px 0px 3px 0px;
}
.openerp .ui-tabs-hide {
  display: none;
}
.openerp .oe_form .oe_form_field_progressbar {
  display: inline-block;
  min-width: 70px;
}
.openerp .oe_form .oe_form_field_progressbar.ui-progressbar {
  height: 22px;
  font-size: 10px;
  -moz-box-sizing: border-box;
  -webkit-box-sizing: border-box;
  -ms-box-sizing: border-box;
  box-sizing: border-box;
  border: 1px solid #999999;
  -moz-border-radius: 3px;
  -webkit-border-radius: 3px;
  border-radius: 3px;
  background: white;
  min-width: 50px;
}
.openerp .oe_form .oe_form_field_progressbar.ui-progressbar span {
  position: absolute;
  margin-left: 10px;
  font-weight: bold;
}
.openerp .oe_form .oe_form_field_progressbar.ui-progressbar .ui-widget-header {
  background: #cccccc url(/web/static/lib/jquery.ui/css/smoothness/images/ui-bg_highlight-soft_75_cccccc_1x100.png) 50% 50% repeat-x;
}
.openerp .oe_form .oe_view_manager_header2 td {
  padding: 0px 8px;
  line-height: 16px;
}
.openerp .oe_form .oe_view_manager_header2 td .oe_i {
  font-size: 13px;
}
.openerp .oe_form .oe_view_manager_header2 td .oe_pager_group {
  height: auto;
  line-height: 16px;
}
.openerp .oe_form .oe_view_manager_header2 td .oe_pager_group li {
  height: auto;
  line-height: 16px;
}
.openerp .oe-select-create-popup-view-form > .oe_formview > .oe_form_pager {
  display: none;
}
.openerp .oe_form td.oe_form_group_cell_label {
  border-right: 1px solid #dddddd;
  padding: 2px 0px 2px 0px;
}
.openerp .oe_form td.oe_form_group_cell_label label {
  line-height: 18px;
  display: block;
  min-width: 120px;
}
.openerp .oe_form td.oe_form_group_cell + .oe_form_group_cell {
  padding-left: 8px;
}
.openerp .oe_form .oe_form_subtotal_footer {
  width: auto;
  float: right;
}
.openerp .oe_form .oe_form_subtotal_footer td.oe_form_group_cell {
  text-align: right;
  padding: 0;
}
.openerp .oe_form .oe_form_subtotal_footer td.oe_form_group_cell_label {
  border: none;
}
.openerp .oe_form .oe_form_subtotal_footer .oe_form_field {
  width: auto !important;
}
.openerp .oe_form .oe_form_subtotal_footer .oe_form_subtotal_footer_separator {
  border-top: 1px solid #cacaca;
  font-size: 120%;
  font-weight: bold;
}
.openerp .oe_form .oe_form_subtotal_footer label.oe_form_subtotal_footer_separator {
  font-weight: bold !important;
  padding: 2px 8px 2px 0px !important;
}
.openerp .oe-listview-content {
  width: 100%;
}
.openerp .oe-listview-content > thead {
  border-bottom: 2px solid #cacaca;
  background: #eeeeee;
  vertical-align: top;
}
.openerp .oe-listview-content > thead td, .openerp .oe-listview-content > thead th {
  padding: 3px 6px;
  line-height: 18px;
}
.openerp .oe-listview-content > thead th:after {
  content: "";
  float: right;
  margin-top: 7px;
  border-width: 0 4px 4px;
  border-style: solid;
  border-color: black transparent;
  visibility: hidden;
}
.openerp .oe-listview-content > thead th.sortup:after {
  visibility: visible;
  filter: alpha(opacity=60);
  opacity: 0.6;
}
.openerp .oe-listview-content > thead th.sortdown:after {
  border-bottom: none;
  border-left: 4px solid transparent;
  border-right: 4px solid transparent;
  border-top: 4px solid black;
  visibility: visible;
  -moz-box-shadow: none;
  -webkit-box-shadow: none;
  -box-shadow: none;
  filter: alpha(opacity=60);
  opacity: 0.6;
}
.openerp .oe-listview-content > tbody {
  cursor: pointer;
  background: white;
}
.openerp .oe-listview-content > tbody > tr {
  border-top: 1px solid #dddddd;
}
.openerp .oe-listview-content > tbody > tr > td.oe-field-cell {
  padding: 3px 6px;
}
.openerp .oe-listview-content > tbody > tr > td, .openerp .oe-listview-content > tbody > tr > th {
  line-height: 18px;
}
.openerp .oe-listview-content > tbody > tr > td > button, .openerp .oe-listview-content > tbody > tr > th > button {
  border: none;
  background: transparent;
  padding: 0;
  -moz-box-shadow: none;
  -webkit-box-shadow: none;
  -box-shadow: none;
}
.openerp .oe-listview-content > tbody > tr > td.oe_list_checkbox:first-child, .openerp .oe-listview-content > tbody > tr th.oe_list_checkbox:first-child {
  width: 17px;
}
.openerp .oe-listview-content > tbody > tr > td.oe_list_checkbox:first-child:after, .openerp .oe-listview-content > tbody > tr th.oe_list_checkbox:first-child:after {
  border-width: 0;
}
.openerp .oe-listview-content > tbody > tr > td.oe_number {
  text-align: right !important;
}
.openerp .oe-listview-content > tbody > tr:nth-child(odd) {
  background-color: #f0f0fa;
  background-color: #f0f0fa;
  background-image: -webkit-gradient(linear, left top, left bottom, from(#f0f0fa), to(#eeeef6));
  background-image: -webkit-linear-gradient(top, #f0f0fa, #eeeef6);
  background-image: -moz-linear-gradient(top, #f0f0fa, #eeeef6);
  background-image: -ms-linear-gradient(top, #f0f0fa, #eeeef6);
  background-image: -o-linear-gradient(top, #f0f0fa, #eeeef6);
  background-image: linear-gradient(to bottom, #f0f0fa, #eeeef6);
}
.openerp .oe-listview-content > tfoot {
  border-top: 2px solid #cacaca;
  border-bottom: 1px solid #cacaca;
  background: #eeeeee;
  font-weight: bold;
}
.openerp .oe-listview-content > tbody tr:hover td, .openerp .oe-listview-content tbody tr:hover th {
  background-color: #eeeeee;
  background-image: -webkit-gradient(linear, left top, left bottom, from(#eeeeee), to(#dedede));
  background-image: -webkit-linear-gradient(top, #eeeeee, #dedede);
  background-image: -moz-linear-gradient(top, #eeeeee, #dedede);
  background-image: -ms-linear-gradient(top, #eeeeee, #dedede);
  background-image: -o-linear-gradient(top, #eeeeee, #dedede);
  background-image: linear-gradient(to bottom, #eeeeee, #dedede);
}
.openerp .oe-listview-content .numeric {
  text-align: right;
  width: 82px;
}
.openerp .oe-listview-content .numeric input {
  text-align: right;
}
.openerp .oe_trad_field.touched {
  border: 1px solid green !important;
}
.openerp.oe_tooltip {
  font-size: 12px;
}
.openerp.oe_tooltip .oe_tooltip_string {
  color: #ffdd55;
  font-weight: bold;
  font-size: 13px;
}
.openerp.oe_tooltip .oe_tooltip_help {
  white-space: pre-wrap;
}
.openerp.oe_tooltip .oe_tooltip_technical {
  padding: 0 0 4px 0;
  margin: 5px 0 0 15px;
}
.openerp.oe_tooltip .oe_tooltip_technical li {
  list-style: circle;
}
.openerp.oe_tooltip .oe_tooltip_technical_title {
  font-weight: bold;
}
.openerp .oe_layout_debugging .oe_form_group {
  outline: 2px dashed green;
}
.openerp .oe_layout_debugging .oe_form_group_cell {
  outline: 1px solid blue;
}
.openerp .oe_layout_debugging .oe_form_group:hover, .openerp .oe_layout_debugging .oe_form_group_cell:hover {
  outline-color: red;
}
.openerp .oe_layout_debugging .oe_form_group_row_incomplete > td:last-child:after {
  content: "[Incomplete Row]";
  background: red;
  padding: 2px;
  font-weight: bold;
  color: white;
  float: right;
}
.openerp .oe_layout_debugging .oe_form_group_row_incomplete.oe_form_group_row_newline > td:last-child:after {
  content: "[newline]";
}
.openerp .oe_debug_view {
  float: left;
}
.openerp .oe_debug_view_log {
  font-size: 95%;
}
.openerp .oe_debug_view_log label {
  display: block;
  width: 49%;
  text-align: right;
  float: left;
  font-weight: bold;
  color: #000099;
}
.openerp .oe_debug_view_log span {
  display: block;
  width: 49%;
  float: right;
  color: #333333;
}

<<<<<<< HEAD
.kitten-mode-activated {
  background-image: url(http://placekitten.com/g/1365/769);
  background-size: cover;
  background-attachment: fixed;
}
.kitten-mode-activated > * {
  opacity: 0.7;
=======
.openerp .oe_view_editor {
  width: 100%;
  border-collapse: collapse;
  margin-left: -12px;
  width: 100%;
  background-color: white;
  border-spacing: 0;
}
.openerp .oe_view_editor td {
  text-align: center;
  white-space: nowrap;
  border: 1px solid #d8d8d8;
  cursor: pointer;
  font-size: 90%;
}
.openerp .oe_view_editor_field td {
  border: 0px !important;
}
.openerp .oe_view_editor tr:hover {
  background-color: #ecebf2;
>>>>>>> ce6c9b6a
}

.openerp .oe_form_field_many2one td:first-child {
  position: relative;
}
.openerp .oe_form_field_many2one span.oe-m2o-drop-down-button {
  position: absolute;
  top: 3px;
  right: 2px;
}<|MERGE_RESOLUTION|>--- conflicted
+++ resolved
@@ -2283,15 +2283,6 @@
   color: #333333;
 }
 
-<<<<<<< HEAD
-.kitten-mode-activated {
-  background-image: url(http://placekitten.com/g/1365/769);
-  background-size: cover;
-  background-attachment: fixed;
-}
-.kitten-mode-activated > * {
-  opacity: 0.7;
-=======
 .openerp .oe_view_editor {
   width: 100%;
   border-collapse: collapse;
@@ -2312,7 +2303,15 @@
 }
 .openerp .oe_view_editor tr:hover {
   background-color: #ecebf2;
->>>>>>> ce6c9b6a
+}
+
+.kitten-mode-activated {
+  background-image: url(http://placekitten.com/g/1365/769);
+  background-size: cover;
+  background-attachment: fixed;
+}
+.kitten-mode-activated > * {
+  opacity: 0.7;
 }
 
 .openerp .oe_form_field_many2one td:first-child {
