--- conflicted
+++ resolved
@@ -55,14 +55,9 @@
         this.element_id = element_id
         this.parent = parent
         this.dataset = dataset;
-<<<<<<< HEAD
-        this.model = this.dataset.model;
-        this.xml_id = 0;
-        this.property = openerp.web.ViewEditor.property_widget;
-=======
         this.model = dataset.model;
         this.xml_element_id = 0;
->>>>>>> 8bceb275
+        this.property = openerp.web.ViewEditor.property_widget;
     },
     start: function() {
         this.init_view_editor();
@@ -133,17 +128,10 @@
         obj.att_list.push(tag);
         obj.name = "<" + tag;
         $(xml).each(function() {
-<<<<<<< HEAD
-            _.each(this.attributes, function(attrs){
-                if ((tag != 'button') && (tag != 'field')){
-                    if (attrs.nodeName == "string" || attrs.nodeName == "name" || attrs.nodeName == "index") {
-                        render_name += ' ' + attrs.nodeName + '=' + '"' + attrs.nodeValue + '"' ;
-=======
             _.each(this.attributes, function(attrs) {
                 if (tag != 'button' && tag != 'field') {
                     if (attrs.nodeName == "string" ) {
                         obj.name += ' ' + attrs.nodeName + '=' + '"' + attrs.nodeValue + '"';
->>>>>>> 8bceb275
                     }
                 } else {
                     if (attrs.nodeName == "name") {
@@ -171,7 +159,7 @@
         var children_list = $(xml).children();
         var parents = $(children_list[0]).parents().get();
         _.each(children_list, function(child_node) {
-            child_obj_list.push(self.convert_tag_to_obj(child_node,parents.length));
+            child_obj_list.push(self.convert_tag_to_obj(child_node, parents.length));
         });
         if (children_list.length != 0) {
             if(parents.length <= parent_list.length) { parent_list.splice(parents.length - 1);}
@@ -186,12 +174,6 @@
     parse_xml: function(arch, view_id) {
         var root = $(arch).filter(":first")[0];
         var tag = root.tagName.toLowerCase();
-<<<<<<< HEAD
-        var obj ={'child_id':[],'id':this.xml_id++,'level':0,'att_list':[],'name':"<view view_id='"+view_id+"'>"};
-        var root_object = this.check_attr(root,tag,0);
-        obj.child_id = this.xml_node_create(arch, tag, [], this.xml_id-1, [root_object], []);
-        return [obj];
-=======
         var view_obj = {
             'child_id': [],
             'id': this.xml_element_id++,
@@ -202,7 +184,6 @@
         var root_object = this.convert_tag_to_obj(root, 0);
         view_obj.child_id = this.convert_arch_to_obj(arch, [], this.xml_element_id, [root_object], []);
         return [view_obj];
->>>>>>> 8bceb275
     },
     get_arch: function() {
         var self = this;
@@ -368,19 +349,10 @@
             }
         });
         this.edit_xml_dialog.$element.find("img[id^='side-']").click(function() {
-<<<<<<< HEAD
-            var side = $(this).closest("tr[id^='viewedit-']")
-            var tr_id = (side.attr('id')).split('-')[1];
-            var img = side.find("img[id='parentimg-"+tr_id+"']").attr('src'); ;
-            var level = parseInt(side.attr('level'));
-            var list_shift =[];
-            var last_tr;
-=======
             var side = $(this).closest("tr[id^='viewedit-']");
             var clicked_tr_id = (side.attr('id')).split('-')[1];
             var img = side.find("img[id='parentimg-" + clicked_tr_id + "']").attr('src');
             var clicked_tr_level = parseInt(side.attr('level'));
->>>>>>> 8bceb275
             var cur_tr = side;
             var last_tr;
             var next_tr;
@@ -409,7 +381,7 @@
                         return _.includes(tr, res);
                     });
                     var properties = _PROPERTIES[tag];
-                    self.on_edit_node(properties, tr_id, one_object, view_id, view_xml_id, level);
+                    self.on_edit_node(properties, clicked_tr_id, one_object, view_id, view_xml_id, clicked_tr_level);
                     break;
                 case "side-up":
                     while (1) {
@@ -439,11 +411,7 @@
                         _.each(tr_to_move, function(rec) {
                              $(last_tr).before(rec);
                         });
-<<<<<<< HEAD
-                        self.save_move_arch(one_object, view_id, view_xml_id, tr_id, level, "up");
-=======
-                        self.save_move_arch(one_object, view_id, view_xml_id, clicked_tr_id, clicked_tr_level, "up");
->>>>>>> 8bceb275
+                        self.do_save_update_arch(one_object, view_id, view_xml_id, clicked_tr_id, clicked_tr_level, "up");
                     }
                 break;
             case "side-down":
@@ -482,21 +450,13 @@
                     _.each(tr_to_move, function(rec) {
                        $(last_tr).after(rec);
                     });
-<<<<<<< HEAD
-                    self.save_move_arch(one_object, view_id, view_xml_id, tr_id, level, "down");
-=======
-                    self.save_move_arch(one_object, view_id, view_xml_id, clicked_tr_id, clicked_tr_level, "down");
->>>>>>> 8bceb275
+                    self.do_save_update_arch(one_object, view_id, view_xml_id, clicked_tr_id, clicked_tr_level, "down");
                 }
                 break;
             }
         });
     },
-<<<<<<< HEAD
-    save_move_arch: function(one_object, view_id, view_xml_id, tr_id, level, move_direct, update_values){
-=======
-    save_move_arch: function(one_object, view_id, view_xml_id, clicked_tr_id, level, move_direct) {
->>>>>>> 8bceb275
+    do_save_update_arch: function(one_object, view_id, view_xml_id, clicked_tr_id, clicked_tr_level, move_direct, update_values) {
         var self = this;
         var arch = _.detect(one_object['arch'], function(element) {return element.view_id == view_id;});
         var obj = self.get_object_by_id(view_xml_id, one_object['main_object'], []);
@@ -510,18 +470,10 @@
                 if (insert.length == check_list.length ) {return xml_child;}
             });
         }
-<<<<<<< HEAD
-        return self.get_node(arch.arch, obj[0].child_id[0], parseInt(tr_id), [], parseInt(level),
-            parseInt(view_id), arch, move_direct, update_values);
-    },
-    get_view_object: function(view_xml_id, one_object,result){
-=======
-        return self.save_arch(arch.arch, obj[0].child_id[0], parseInt(clicked_tr_id), [], parseInt(level),
-                        parseInt(view_id), arch, move_direct);
-    },
-
+        return self.save_arch(arch.arch, obj[0].child_id[0], parseInt(clicked_tr_id), [], parseInt(clicked_tr_level),
+                        parseInt(view_id), arch, move_direct, update_values);
+    },
     get_object_by_id: function(view_xml_id, one_object, result) {
->>>>>>> 8bceb275
         var self = this;
         if (result.length == 0 ) {
             var check = _.detect(one_object , function(obj) {
@@ -534,24 +486,15 @@
         }
         return result;
     },
-<<<<<<< HEAD
-    get_node: function(arch1, obj, id, child_list, level, view_id, arch, move_direct, update_values){
-=======
-    save_arch: function(arch1, obj, id, child_list, level, view_id, arch, move_direct){
->>>>>>> 8bceb275
+    save_arch: function(arch1, obj, id, child_list, level, view_id, arch, move_direct, update_values){
         var self = this;
         var children_list =  $(arch1).children();
         var list_obj_xml = _.zip(children_list,obj.child_id);
         if (id) {
             if (obj.id == id) {
-<<<<<<< HEAD
-                var index = _.indexOf(child_list, obj)
-=======
                 var id;
                 var parent = $(arch1).parents();
                 var index = _.indexOf(child_list, obj);
-                var re_insert_obj = child_list.splice(index, 1);
->>>>>>> 8bceb275
                 if (move_direct == "down") {
                     var next = $(arch1).next();
                     $(next).after(arch1);
@@ -566,18 +509,13 @@
                     _.each(update_values, function(val){
                         $(arch1).attr(val[0],val[1]);
                     });
-                    var new_obj = self.check_attr(arch1,arch1.tagName.toLowerCase(),obj.level - 1);
+                    var new_obj = self.convert_tag_to_obj(arch1, obj.level - 1);
                     new_obj.id = obj.id;
                     new_obj.child_id = obj.child_id;
                     self.edit_xml_dialog.$element.find("tr[id='viewedit-"+id+"']").find('a').text(new_obj.name);
                     child_list.splice(index, 1, new_obj);
                 }
-<<<<<<< HEAD
-                var parent = $(arch1).parents();
-                parent = parent[parent.length-1];
-=======
                 parent = parent[parent.length - 1];
->>>>>>> 8bceb275
                 var convert_to_utf = self.xml2Str(parent);
                 if (convert_to_utf) {
                     convert_to_utf = convert_to_utf.replace('xmlns="http://www.w3.org/1999/xhtml"', "");
@@ -590,11 +528,7 @@
             }
             if (obj.level <= level) {
                 _.each(list_obj_xml, function(child_node) {
-<<<<<<< HEAD
-                    self.get_node(child_node[0], child_node[1], id, obj.child_id, level, view_id, arch, move_direct, update_values);
-=======
-                    self.save_arch(child_node[0], child_node[1], id, obj.child_id, level, view_id, arch, move_direct);
->>>>>>> 8bceb275
+                    self.save_arch(child_node[0], child_node[1], id, obj.child_id, level, view_id, arch, move_direct, update_values);
                 });
             }
         }
@@ -635,7 +569,7 @@
             tr.show();
         });
     },
-    on_edit_node:function(properties, tr_id, obj, view_id, view_xml_id, level){
+    on_edit_node:function(properties, clicked_tr_id, obj, view_id, view_xml_id, clicked_tr_level){
         var self = this;
         this.edit_node_dialog = new openerp.web.Dialog(this,{
             modal: true,
@@ -651,7 +585,7 @@
                                 update_values.push(value);
                             }
                         });
-                        self.save_move_arch(obj, view_id, view_xml_id, tr_id, level, "update_node", update_values);
+                        self.do_save_update_arch(obj, view_id, view_xml_id, clicked_tr_id, clicked_tr_level, "update_node", update_values);
                         self.edit_node_dialog.close();
                     },
                     "Cancel": function(){
@@ -661,7 +595,7 @@
         });
         this.edit_node_dialog.start().open();
         var widget = ['readonly','required','nolabel','completion','widget','groups','position','icon','align','special','type','target'];
-        var arch_val = self.get_view_object(tr_id,one_object,[]);
+        var arch_val = self.get_object_by_id(clicked_tr_id,obj['main_object'],[]);
         this.edit_node_dialog.$element.append('<table id="rec_table" class="oe_forms"></table>');
         this.edit_widget = [];
         _.each(properties,function(record){
@@ -760,7 +694,6 @@
             return [this.name,null];
         }
     }
-<<<<<<< HEAD
 });
 openerp.web.ViewEditor.FieldChar = openerp.web.ViewEditor.Field.extend({
     init: function(view, node, id) {
@@ -928,7 +861,5 @@
     'special': 'openerp.web.ViewEditor.ButtonSpecialProperty',
     'type': 'openerp.web.ViewEditor.ButtonTypeProperty',
     'target': 'openerp.web.ViewEditor.ButtonTargetProperty'
-=======
->>>>>>> 8bceb275
 });
 };