--- conflicted
+++ resolved
@@ -76,11 +76,7 @@
                 views: [[false, 'page'], [false, 'form']]
             };
             action_loaded = this.do_action(action);
-<<<<<<< HEAD
-        } else if (state.client_action) {
-=======
-        }
-        else if (state.sa) {
+        } else if (state.sa) {
             // load session action
             var self = this;
             this.null_action();
@@ -89,9 +85,7 @@
                     return self.do_action(action);
                 }
             });
-        }
-        else if (state.client_action) {
->>>>>>> b84f9fe2
+        } else if (state.client_action) {
             this.null_action();
             this.ir_actions_client(state.client_action);
         }
