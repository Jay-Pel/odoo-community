--- conflicted
+++ resolved
@@ -578,17 +578,8 @@
      *
      * @param e jQuery event object coming from the "Search" button
      */
-<<<<<<< HEAD
     do_search: function () {
         var domains = [], contexts = [], groupbys = [], errors = [];
-=======
-    do_search: function (e) {
-        if (this.headless && !this.has_defaults) {
-            return this.on_search([], [], []);
-        }
-
-        if (e && e.preventDefault) { e.preventDefault(); }
->>>>>>> fb7b21d0
 
         this.vs.searchQuery.each(function (facet) {
             var field = facet.get('field');
@@ -611,31 +602,11 @@
             }
         });
 
-<<<<<<< HEAD
         if (!_.isEmpty(errors)) {
             this.on_invalid(errors);
             return;
         }
         return this.on_search(domains, contexts, groupbys);
-=======
-        // TODO: do we need to handle *fields* with group_by in their context?
-        var groupbys = _(this.enabled_filters)
-                .chain()
-                .map(function (filter) { return filter.get_context();})
-                .compact()
-                .value();
-
-        if (this.filter_data.contexts) {
-            contexts = this.filter_data.contexts.concat(contexts)
-        }
-        if (this.filter_data.domains) {
-            domains = this.filter_data.domains.concat(domains);
-        }
-        if (this.filter_data.groupbys) {
-            groupbys = this.filter_data.groupbys.concat(groupbys);
-        }
-        return {domains: domains, contexts: contexts, errors: errors, groupbys: groupbys};
->>>>>>> fb7b21d0
     },
     /**
      * Triggered after the SearchView has collected all relevant domains and
@@ -668,57 +639,6 @@
      */
     on_invalid: function (errors) {
         this.do_notify(_t("Invalid Search"), _t("triggered from search view"));
-<<<<<<< HEAD
-=======
-    },
-    /**
-     * @param {Boolean} [reload_view=true]
-     */
-    do_clear: function (reload_view) {
-        this.filter_data = {};
-        this.$element.find(".oe_search-view-filters-management").val('');
-
-        this.$element.find('.filter_label, .filter_icon').removeClass('enabled');
-        this.enabled_filters.splice(0);
-        var string = $('a.searchview_group_string');
-        _.each(string, function(str){
-            $(str).closest('div.searchview_group').removeClass("expanded").addClass('folded');
-         });
-        this.$element.find('table:last').hide();
-
-        $('.searchview_extended_groups_list').empty();
-        return $.async_when.apply(
-            null, _(this.inputs).invoke('clear')).pipe(
-                reload_view !== false ? this.on_clear : null);
-    },
-    /**
-     * Triggered when the search view gets cleared
-     *
-     * @event
-     */
-    on_clear: function () {
-        this.do_search();
-    },
-    /**
-     * Called by a filter propagating its state changes
-     *
-     * @param {openerp.web.search.Filter} filter a filter which got toggled
-     * @param {Boolean} default_enabled filter got enabled through the default values, at render time.
-     */
-    do_toggle_filter: function (filter, default_enabled) {
-        if (default_enabled || filter.is_enabled()) {
-            this.enabled_filters.push(filter);
-        } else {
-            this.enabled_filters = _.without(
-                this.enabled_filters, filter);
-        }
-
-        if (!default_enabled) {
-            // selecting a filter after initial loading automatically
-            // triggers refresh
-            this.$element.find('form').submit();
-        }
->>>>>>> fb7b21d0
     }
 });
 
@@ -1228,8 +1148,8 @@
             ['false', _t("No")]
         ];
     },
-    get_value: function () {
-        switch (this._super()) {
+    get_value: function (facet) {
+        switch (this._super(facet)) {
             case 'false': return false;
             case 'true': return true;
             default: return null;
