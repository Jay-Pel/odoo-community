# -*- coding: utf-8 -*-
##############################################################################
#
#    OpenERP, Open Source Management Solution
#    Copyright (C) 2004-2010 Tiny SPRL (<http://tiny.be>).
#
#    This program is free software: you can redistribute it and/or modify
#    it under the terms of the GNU Affero General Public License as
#    published by the Free Software Foundation, either version 3 of the
#    License, or (at your option) any later version.
#
#    This program is distributed in the hope that it will be useful,
#    but WITHOUT ANY WARRANTY; without even the implied warranty of
#    MERCHANTABILITY or FITNESS FOR A PARTICULAR PURPOSE.  See the
#    GNU Affero General Public License for more details.
#
#    You should have received a copy of the GNU Affero General Public License
#    along with this program.  If not, see <http://www.gnu.org/licenses/>.
#
##############################################################################

from openerp.osv import fields, osv
from openerp.tools.translate import _
from openerp.exceptions import UserError


class crm_make_sale(osv.osv_memory):
    """ Make sale  order for crm """

    _name = "crm.make.sale"
    _description = "Make sales"

    def _selectPartner(self, cr, uid, context=None):
        """
        This function gets default value for partner_id field.
        @param self: The object pointer
        @param cr: the current row, from the database cursor,
        @param uid: the current user’s ID for security checks,
        @param context: A standard dictionary for contextual values
        @return: default value of partner_id field.
        """
        if context is None:
            context = {}

        lead_obj = self.pool.get('crm.lead')
        active_id = context and context.get('active_id', False) or False
        if not active_id:
            return False

        lead = lead_obj.read(cr, uid, [active_id], ['partner_id'], context=context)[0]
        return lead['partner_id'][0] if lead['partner_id'] else False

    def view_init(self, cr, uid, fields_list, context=None):
        return super(crm_make_sale, self).view_init(cr, uid, fields_list, context=context)

    def makeOrder(self, cr, uid, ids, context=None):
        """
        This function  create Quotation on given case.
        @param self: The object pointer
        @param cr: the current row, from the database cursor,
        @param uid: the current user’s ID for security checks,
        @param ids: List of crm make sales' ids
        @param context: A standard dictionary for contextual values
        @return: Dictionary value of created sales order.
        """
        # update context: if come from phonecall, default state values can make the quote crash lp:1017353
        context = dict(context or {})
        context.pop('default_state', False)        
        
        case_obj = self.pool.get('crm.lead')
        sale_obj = self.pool.get('sale.order')
        partner_obj = self.pool.get('res.partner')
        data = context and context.get('active_ids', []) or []

        for make in self.browse(cr, uid, ids, context=context):
            partner = make.partner_id
            partner_addr = partner_obj.address_get(cr, uid, [partner.id],
                    ['default', 'invoice', 'delivery', 'contact'])
            pricelist = partner.property_product_pricelist.id
            fpos = partner.property_account_position and partner.property_account_position.id or False
            payment_term = partner.property_payment_term and partner.property_payment_term.id or False
            new_ids = []
            for case in case_obj.browse(cr, uid, data, context=context):
                if not partner and case.partner_id:
                    partner = case.partner_id
                    fpos = partner.property_account_position and partner.property_account_position.id or False
                    payment_term = partner.property_payment_term and partner.property_payment_term.id or False
                    partner_addr = partner_obj.address_get(cr, uid, [partner.id],
                            ['default', 'invoice', 'delivery', 'contact'])
                    pricelist = partner.property_product_pricelist.id
                if False in partner_addr.values():
                    raise UserError(_('No address(es) defined for this customer.'))

                vals = {
                    'origin': _('Opportunity: %s') % str(case.id),
                    'team_id': case.team_id and case.team_id.id or False,
                    'tag_ids': [(6, 0, [categ_id.id for categ_id in case.tag_ids])],
                    'partner_id': partner.id,
                    'pricelist_id': pricelist,
                    'partner_invoice_id': partner_addr['invoice'],
                    'partner_shipping_id': partner_addr['delivery'],
                    'date_order': fields.datetime.now(),
                    'fiscal_position': fpos,
                    'payment_term':payment_term,
<<<<<<< HEAD
                    'opportunity_id': case.id,
                    'campaign_id': case.campaign_id and case.campaign_id.id or False,
                    'medium_id': case.medium_id and case.medium_id.id or False,
                    'source_id': case.source_id and case.source_id.id or False,
=======
                    'note': sale_obj.get_salenote(cr, uid, [case.id], partner.id, context=context),
>>>>>>> a939a272
                }
                if partner.id:
                    vals['user_id'] = partner.user_id and partner.user_id.id or uid
                new_id = sale_obj.create(cr, uid, vals, context=context)
                sale_order = sale_obj.browse(cr, uid, new_id, context=context)
                case_obj.write(cr, uid, [case.id], {'ref': 'sale.order,%s' % new_id})
                new_ids.append(new_id)
                message = _("Opportunity has been <b>converted</b> to the quotation <em>%s</em>.") % (sale_order.name)
                case.message_post(body=message)
            if make.close:
                case_obj.case_mark_won(cr, uid, data, context=context)
            if not new_ids:
                return {'type': 'ir.actions.act_window_close'}
            if len(new_ids)<=1:
                value = {
                    'domain': str([('id', 'in', new_ids)]),
                    'view_type': 'form',
                    'view_mode': 'form',
                    'res_model': 'sale.order',
                    'view_id': False,
                    'type': 'ir.actions.act_window',
                    'name' : _('Quotation'),
                    'res_id': new_ids and new_ids[0]
                }
            else:
                value = {
                    'domain': str([('id', 'in', new_ids)]),
                    'view_type': 'form',
                    'view_mode': 'tree,form',
                    'res_model': 'sale.order',
                    'view_id': False,
                    'type': 'ir.actions.act_window',
                    'name' : _('Quotation'),
                    'res_id': new_ids
                }
            return value


    _columns = {
        'partner_id': fields.many2one('res.partner', 'Customer', required=True, domain=[('customer','=',True)]),
        'close': fields.boolean('Mark Won', help='Check this to close the opportunity after having created the sales order.'),
    }
    _defaults = {
        'close': False,
        'partner_id': _selectPartner,
    }<|MERGE_RESOLUTION|>--- conflicted
+++ resolved
@@ -102,14 +102,11 @@
                     'date_order': fields.datetime.now(),
                     'fiscal_position': fpos,
                     'payment_term':payment_term,
-<<<<<<< HEAD
+                    'note': sale_obj.get_salenote(cr, uid, [case.id], partner.id, context=context),
                     'opportunity_id': case.id,
                     'campaign_id': case.campaign_id and case.campaign_id.id or False,
                     'medium_id': case.medium_id and case.medium_id.id or False,
                     'source_id': case.source_id and case.source_id.id or False,
-=======
-                    'note': sale_obj.get_salenote(cr, uid, [case.id], partner.id, context=context),
->>>>>>> a939a272
                 }
                 if partner.id:
                     vals['user_id'] = partner.user_id and partner.user_id.id or uid
