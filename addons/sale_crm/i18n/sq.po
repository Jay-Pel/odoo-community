# Albanian translation for openobject-addons
# Copyright (c) 2014 Rosetta Contributors and Canonical Ltd 2014
# This file is distributed under the same license as the openobject-addons package.
# FIRST AUTHOR <EMAIL@ADDRESS>, 2014.
#
msgid ""
msgstr ""
<<<<<<< HEAD
"Project-Id-Version: openobject-addons\n"
"Report-Msgid-Bugs-To: FULL NAME <EMAIL@ADDRESS>\n"
"POT-Creation-Date: 2014-08-14 13:09+0000\n"
"PO-Revision-Date: 2014-08-14 16:10+0000\n"
"Last-Translator: FULL NAME <EMAIL@ADDRESS>\n"
"Language-Team: Albanian <sq@li.org>\n"
=======
"Project-Id-Version: Odoo 8.0\n"
"Report-Msgid-Bugs-To: \n"
"POT-Creation-Date: 2015-01-21 14:08+0000\n"
"PO-Revision-Date: 2016-01-31 16:40+0000\n"
"Last-Translator: Martin Trigaux\n"
"Language-Team: Albanian (http://www.transifex.com/odoo/odoo-8/language/sq/)\n"
>>>>>>> 3ff4dae5
"MIME-Version: 1.0\n"
"Content-Type: text/plain; charset=UTF-8\n"
"Content-Transfer-Encoding: 8bit\n"
"X-Launchpad-Export-Date: 2014-08-15 07:49+0000\n"
"X-Generator: Launchpad (build 17156)\n"

#. module: sale_crm
#: field:sale.order,campaign_id:0
msgid "Campaign"
msgstr ""

#. module: sale_crm
#: view:crm.make.sale:sale_crm.view_crm_make_sale
msgid "Cancel"
msgstr ""

#. module: sale_crm
#: field:sale.order,medium_id:0
msgid "Channel"
msgstr ""

#. module: sale_crm
#: help:crm.make.sale,close:0
msgid ""
"Check this to close the opportunity after having created the sales order."
msgstr ""

#. module: sale_crm
#: view:crm.lead:sale_crm.crm_case_form_view_oppor
#: view:crm.make.sale:sale_crm.view_crm_make_sale
msgid "Convert to Quotation"
msgstr ""

#. module: sale_crm
#: view:crm.lead:sale_crm.crm_case_form_view_oppor
msgid "Create Quotation"
msgstr ""

#. module: sale_crm
#: field:crm.make.sale,create_uid:0
msgid "Created by"
msgstr "Krijuar nga"

#. module: sale_crm
#: field:crm.make.sale,create_date:0
msgid "Created on"
msgstr "Krijuar me"

#. module: sale_crm
#: field:crm.make.sale,partner_id:0
msgid "Customer"
msgstr ""

#. module: sale_crm
#: field:crm.make.sale,id:0
msgid "ID"
msgstr "ID"

#. module: sale_crm
#: code:addons/sale_crm/wizard/crm_make_sale.py:91
#, python-format
msgid "Insufficient Data!"
msgstr ""

#. module: sale_crm
#: field:crm.make.sale,write_uid:0
msgid "Last Updated by"
msgstr "Modifikuar per here te fundit nga"

#. module: sale_crm
#: field:crm.make.sale,write_date:0
msgid "Last Updated on"
msgstr "Modifikuar per here te fundit me"

#. module: sale_crm
#: model:ir.actions.act_window,name:sale_crm.action_crm_make_sale
msgid "Make Quotation"
msgstr ""

#. module: sale_crm
#: model:ir.model,name:sale_crm.model_crm_make_sale
msgid "Make sales"
msgstr ""

#. module: sale_crm
#: field:crm.make.sale,close:0
msgid "Mark Won"
msgstr ""

#. module: sale_crm
#: code:addons/sale_crm/wizard/crm_make_sale.py:91
#, python-format
msgid "No address(es) defined for this customer."
msgstr ""

#. module: sale_crm
#: code:addons/sale_crm/wizard/crm_make_sale.py:111
#, python-format
msgid "Opportunity has been <b>converted</b> to the quotation <em>%s</em>."
msgstr ""

#. module: sale_crm
#: code:addons/sale_crm/wizard/crm_make_sale.py:94
#, python-format
msgid "Opportunity: %s"
msgstr ""

#. module: sale_crm
#: code:addons/sale_crm/wizard/crm_make_sale.py:125
#: code:addons/sale_crm/wizard/crm_make_sale.py:136
#, python-format
msgid "Quotation"
msgstr ""

#. module: sale_crm
#: model:ir.model,name:sale_crm.model_sale_order
msgid "Sales Order"
msgstr ""

#. module: sale_crm
#: field:sale.order,source_id:0
msgid "Source"
msgstr ""

#. module: sale_crm
#: field:sale.order,categ_ids:0
msgid "Tags"
msgstr ""

#. module: sale_crm
#: help:sale.order,campaign_id:0
msgid ""
"This is a name that helps you keep track of your different campaign efforts "
"Ex: Fall_Drive, Christmas_Special"
msgstr ""

#. module: sale_crm
#: help:sale.order,medium_id:0
msgid "This is the method of delivery. Ex: Postcard, Email, or Banner Ad"
msgstr ""

#. module: sale_crm
#: help:sale.order,source_id:0
msgid ""
"This is the source of the link Ex: Search Engine, another domain, or name of "
"email list"
msgstr ""

#. module: sale_crm
#: view:crm.make.sale:sale_crm.view_crm_make_sale
msgid "_Create"
msgstr ""<|MERGE_RESOLUTION|>--- conflicted
+++ resolved
@@ -1,30 +1,21 @@
-# Albanian translation for openobject-addons
-# Copyright (c) 2014 Rosetta Contributors and Canonical Ltd 2014
-# This file is distributed under the same license as the openobject-addons package.
-# FIRST AUTHOR <EMAIL@ADDRESS>, 2014.
-#
+# Translation of Odoo Server.
+# This file contains the translation of the following modules:
+# * sale_crm
+# 
+# Translators:
 msgid ""
 msgstr ""
-<<<<<<< HEAD
-"Project-Id-Version: openobject-addons\n"
-"Report-Msgid-Bugs-To: FULL NAME <EMAIL@ADDRESS>\n"
-"POT-Creation-Date: 2014-08-14 13:09+0000\n"
-"PO-Revision-Date: 2014-08-14 16:10+0000\n"
-"Last-Translator: FULL NAME <EMAIL@ADDRESS>\n"
-"Language-Team: Albanian <sq@li.org>\n"
-=======
 "Project-Id-Version: Odoo 8.0\n"
 "Report-Msgid-Bugs-To: \n"
 "POT-Creation-Date: 2015-01-21 14:08+0000\n"
 "PO-Revision-Date: 2016-01-31 16:40+0000\n"
 "Last-Translator: Martin Trigaux\n"
 "Language-Team: Albanian (http://www.transifex.com/odoo/odoo-8/language/sq/)\n"
->>>>>>> 3ff4dae5
 "MIME-Version: 1.0\n"
 "Content-Type: text/plain; charset=UTF-8\n"
-"Content-Transfer-Encoding: 8bit\n"
-"X-Launchpad-Export-Date: 2014-08-15 07:49+0000\n"
-"X-Generator: Launchpad (build 17156)\n"
+"Content-Transfer-Encoding: \n"
+"Language: sq\n"
+"Plural-Forms: nplurals=2; plural=(n != 1);\n"
 
 #. module: sale_crm
 #: field:sale.order,campaign_id:0
@@ -71,7 +62,7 @@
 #. module: sale_crm
 #: field:crm.make.sale,partner_id:0
 msgid "Customer"
-msgstr ""
+msgstr "Partner"
 
 #. module: sale_crm
 #: field:crm.make.sale,id:0
@@ -164,11 +155,16 @@
 #. module: sale_crm
 #: help:sale.order,source_id:0
 msgid ""
-"This is the source of the link Ex: Search Engine, another domain, or name of "
-"email list"
+"This is the source of the link Ex: Search Engine, another domain, or name of"
+" email list"
 msgstr ""
 
 #. module: sale_crm
 #: view:crm.make.sale:sale_crm.view_crm_make_sale
 msgid "_Create"
+msgstr ""
+
+#. module: sale_crm
+#: view:crm.make.sale:sale_crm.view_crm_make_sale
+msgid "or"
 msgstr ""