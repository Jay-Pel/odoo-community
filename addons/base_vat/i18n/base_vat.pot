# Translation of Odoo Server.
# This file contains the translation of the following modules:
#	* base_vat
#
msgid ""
msgstr ""
<<<<<<< HEAD
"Project-Id-Version: Odoo Server 10.0alpha1e\n"
"Report-Msgid-Bugs-To: \n"
"POT-Creation-Date: 2016-08-18 08:37+0000\n"
"PO-Revision-Date: 2016-08-18 08:37+0000\n"
=======
"Project-Id-Version: Odoo Server 9.saas~10c\n"
"Report-Msgid-Bugs-To: \n"
"POT-Creation-Date: 2016-08-18 14:07+0000\n"
"PO-Revision-Date: 2016-08-18 14:07+0000\n"
>>>>>>> 9ad5f26b
"Last-Translator: <>\n"
"Language-Team: \n"
"MIME-Version: 1.0\n"
"Content-Type: text/plain; charset=UTF-8\n"
"Content-Transfer-Encoding: \n"
"Plural-Forms: \n"

#. module: base_vat
#: model:ir.model,name:base_vat.model_res_company
msgid "Companies"
msgstr ""

#. module: base_vat
#: model:ir.model.fields,help:base_vat.field_res_company_vat_check_vies
msgid "If checked, Partners VAT numbers will be fully validated against EU's VIES service rather than via a simple format validation (checksum)."
msgstr ""

#. module: base_vat
#: model:ir.model,name:base_vat.model_res_partner
msgid "Partner"
msgstr ""

#. module: base_vat
#: code:addons/base_vat/models/res_partner.py:131
#, python-format
msgid "The VAT number [%s] for partner [%s] does not seem to be valid. \n"
"Note: the expected format is %s"
msgstr ""

#. module: base_vat
#: code:addons/base_vat/models/res_partner.py:130
#, python-format
msgid "The VAT number [%s] for partner [%s] either failed the VIES VAT validation check or did not respect the expected format %s."
msgstr ""

#. module: base_vat
#: model:ir.model.fields,field_description:base_vat.field_res_company_vat_check_vies
msgid "VIES VAT Check"
msgstr ""

#. module: base_vat
#: model:ir.ui.view,arch_db:base_vat.view_partner_form
msgid "e.g. BE0477472701"
msgstr ""
<|MERGE_RESOLUTION|>--- conflicted
+++ resolved
@@ -4,17 +4,10 @@
 #
 msgid ""
 msgstr ""
-<<<<<<< HEAD
-"Project-Id-Version: Odoo Server 10.0alpha1e\n"
-"Report-Msgid-Bugs-To: \n"
-"POT-Creation-Date: 2016-08-18 08:37+0000\n"
-"PO-Revision-Date: 2016-08-18 08:37+0000\n"
-=======
 "Project-Id-Version: Odoo Server 9.saas~10c\n"
 "Report-Msgid-Bugs-To: \n"
 "POT-Creation-Date: 2016-08-18 14:07+0000\n"
 "PO-Revision-Date: 2016-08-18 14:07+0000\n"
->>>>>>> 9ad5f26b
 "Last-Translator: <>\n"
 "Language-Team: \n"
 "MIME-Version: 1.0\n"
@@ -38,14 +31,14 @@
 msgstr ""
 
 #. module: base_vat
-#: code:addons/base_vat/models/res_partner.py:131
+#: code:addons/base_vat/base_vat.py:128
 #, python-format
 msgid "The VAT number [%s] for partner [%s] does not seem to be valid. \n"
 "Note: the expected format is %s"
 msgstr ""
 
 #. module: base_vat
-#: code:addons/base_vat/models/res_partner.py:130
+#: code:addons/base_vat/base_vat.py:127
 #, python-format
 msgid "The VAT number [%s] for partner [%s] either failed the VIES VAT validation check or did not respect the expected format %s."
 msgstr ""
