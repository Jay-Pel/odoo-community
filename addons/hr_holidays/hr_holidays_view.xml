<?xml version='1.0' encoding='UTF-8' ?>
<openerp>
    <data>

        <!-- Graph report -->
        <record id="view_evaluation_report_graph" model="ir.ui.view">
                <field name="name">hr.holidays.graph</field>
                <field name="model">hr.holidays</field>
                <field name="arch" type="xml">
                <graph string="Appraisal Analysis" type="pivot" stacked="True">
                    <field name="employee_id" type="row"/>
                    <field name="holiday_status_id" type="row"/>
                    <field name="date_from" type="col"/>
                    <field name="number_of_days" type="measure"/>
                 </graph>
             </field>
        </record>

        <record id="view_hr_holidays_filter" model="ir.ui.view">
            <field name="name">hr.holidays.filter</field>
            <field name="model">hr.holidays</field>
            <field name="arch" type="xml">
                <search string="Search Leave">
                    <field name="name"/>
                    <filter domain="[('state','=','draft')]" string="To Confirm"/>
                    <filter domain="[('state','in',('confirm','validate1'))]" string="To Approve" name="approve"/>
                    <filter domain="[('state','=','validate')]" string="Validated" name="validated"/>
                    <separator/>
<<<<<<< HEAD
                    <filter string="New Mail" name="message_unread" domain="[('message_unread','=',True)]"/>
                    <separator/>
                    <filter string="Approved Leaves" name="validated" domain="[('state','=','validate')]"/>
                    <separator/>
                    <filter string="To Report in Payslip" name="gray" domain="[('payslip_status', '=', False)]" groups="base.group_hr_manager"/>
                    <separator/>
                    <filter name="year" string="Year" domain="[('holiday_status_id.active','=',True)]" help="Filters only on allocations and requests that belong to an holiday type that is 'active' (active field is True)"/>
                    <separator/>
                    <filter string="To Do" name="todo" domain="[('payslip_status', '=', False), ('holiday_status_id.active', '=', True)]"/>
=======
                    <filter name="active_types" string="Active Types" domain="[('holiday_status_id.active', '=', True)]" help="Filters only on allocations and requests that belong to an holiday type that is 'active' (active field is True)"/>
                    <separator/>
                    <filter name="year" string="Year"
                        domain="['|','&amp;',('date_to', '&lt;=', time.strftime('%%Y-12-31')),
                                             ('date_to', '&gt;=', time.strftime('%%Y-01-01')),
                                     '&amp;',('date_from', '&lt;=', time.strftime('%%Y-12-31')),
                                             ('date_from', '&gt;=', time.strftime('%%Y-01-01'))]"
                        help="Current Year Leaves"/>
>>>>>>> 02954bad
                    <separator/>
                    <filter string="My Requests" name="my_leaves" domain="[('user_id', '=', uid)]" help="My Leave Requests"/>
                    <separator/>
                    <filter string="My Department Leaves" name="my_department_leaves" domain="[('department_id.manager_id.user_id', '=', uid)]"/>
                    <field name="employee_id"/>
                    <field name="department_id"/>
                    <field name="holiday_status_id"/>
                    <group expand="0" string="Group By">
                        <filter name="group_name" string="Description" context="{'group_by':'name'}"/>
                        <filter name="group_employee" string="Employee" context="{'group_by':'employee_id'}"/>
                        <filter name="group_category" string="Category" context="{'group_by':'category_id'}"/>
                        <filter string="Manager" context="{'group_by':'manager_id'}"/>
                        <filter name="group_type" string="Type" context="{'group_by':'holiday_status_id'}"/>
                        <separator/>
                        <filter name="group_date_from" string="Start Month" context="{'group_by':'date_from:month'}"/>
                    </group>
                </search>
            </field>
        </record>

        <!-- Holidays: Leave Request -->

        <record id="view_holiday_new_calendar" model="ir.ui.view">
            <field name="name">Leave Request</field>
            <field name="model">hr.holidays</field>
            <field name="arch" type="xml">
                <calendar string="Leave Request" color="employee_id"
                          date_start="date_from" date_stop="date_to"
                          quick_add="False" avatar_model="hr.employee">
                    <field name="employee_id"/>
                    <field name="holiday_status_id"/>
                </calendar>
            </field>
        </record>

        <!-- Holidays: Allocation Request -->
        <record model="ir.ui.view" id="edit_holiday_new">
            <field name="name">Leave Request</field>
            <field name="model">hr.holidays</field>
            <field name="arch" type="xml">
                <form string="Leave Request">
                <field name="can_reset" invisible="1"/>
                <field name="type" invisible="1"/>
                <header>
                    <button string="Confirm" name="confirm" states="draft" type="workflow" class="oe_highlight"/>
                    <button string="Approve" name="validate" states="confirm" type="workflow" groups="base.group_hr_user" class="oe_highlight"/>
                    <button string="Validate" name="second_validate" states="validate1" type="workflow" groups="base.group_hr_user" class="oe_highlight"/>
                    <button string="Refuse" name="refuse" states="confirm,validate,validate1" type="workflow" groups="base.group_hr_user"/>
                    <button string="Reset to Draft" name="reset" type="workflow"
                            attrs="{'invisible': ['|', ('can_reset', '=', False), ('state', 'not in', ['confirm', 'refuse'])]}"/>
                    <field name="state" widget="statusbar" statusbar_visible="draft,confirm,validate" statusbar_colors='{"confirm":"blue","validate1":"blue","refuse":"red"}'/>
                </header>
                <sheet>
                    <group>
                        <group>
                            <field name="name" attrs="{'readonly':[('state','!=','draft'),('state','!=','confirm')], 'required': [('type', '=', 'add')]}"/>
                            <field name="holiday_status_id" context="{'employee_id':employee_id}"/>
                                <label for="number_of_days_temp" string="Duration"/>
                            <div>
                                <group col="3" attrs="{'invisible': [('type', '=', 'add')]}">
                                    <field name="date_from" nolabel="1" on_change="onchange_date_from(date_to, date_from)" attrs="{'required':[('type', '=', 'remove')]}" class="oe_inline"/><label string="-" class="oe_inline"/>
                                    <field name="date_to" nolabel="1" on_change="onchange_date_to(date_to, date_from)"  attrs="{'required':[('type', '=', 'remove')]}" class="oe_inline"/>
                                </group>
                                <div>
                                    <field name="number_of_days_temp" class="oe_inline"/> days
                                </div>
                            </div>
                        </group>
                        <group>
                            <field name="holiday_type" on_change="onchange_type(holiday_type)" attrs="{'readonly':[('type', '=', 'remove'),('state','!=','draft')]}" string="Mode" groups="base.group_hr_user" context="{'employee_id':employee_id}" />
                            <field name="employee_id" attrs="{'required':[('holiday_type','=','employee')],'invisible':[('holiday_type','=','category')]}" on_change="onchange_employee(employee_id)" groups="base.group_hr_user"/>
                            <field name="category_id" attrs="{'required':[('holiday_type','=','category')], 'readonly': [('type', '=', 'remove'),('state','!=','draft'), ('state','!=','confirm')], 'invisible':[('holiday_type','=','employee')]}"/>
                            <field name="department_id" groups="base.group_hr_user" attrs="{'readonly':['|','|' ,('type','=','add'),('holiday_type','=','category'),('state','=', 'validate')],'invisible':[('holiday_type','=','category')]}"/>
                            <field name="payslip_status" groups="base.group_hr_manager" attrs="{'invisible':[('type','=','add')]}" widget="toggle_button"/>
                        </group>
                        <field name="notes" nolabel="1" colspan="4" placeholder="Add a reason..." attrs="{'invisible': [('type', '=', 'remove')]}"/>
                        <div groups="base.group_hr_manager" attrs="{'invisible':[('type','=','add')]}">
                            <separator string="Comment by Manager"/>
                            <field name="report_note" placeholder="e.g. Report to the next month..."/>
                        </div>
                    </group>
                </sheet>
                <div class="oe_chatter">
                    <field name="message_follower_ids" widget="mail_followers"/>
                    <field name="message_ids" widget="mail_thread"/>
                </div>
                </form>
            </field>
        </record>

        <record model="ir.ui.view" id="view_holiday_allocation_tree">
            <field name="name">hr.holidays.allocation.tree</field>
            <field name="model">hr.holidays</field>
            <field name="arch" type="xml">
                <tree colors="red:state == 'refuse';blue:state == 'draft';black:state in ('confirm','validate','validate1')" string="Allocation Requests"
                        fonts="bold: message_unread == True">
                    <field name="employee_id"/>
                    <field name="holiday_type"/>
                    <field name="category_id"/>
                    <field name="department_id" invisible="1"/>
                    <field name="holiday_status_id"/>
                    <field name="name"/>
                    <field name="number_of_days" string="Allocated Days" sum="Remaining Days"/>
                    <field name="manager_id" invisible="1"/>
                    <field name="user_id" invisible="1"/>
                    <field name="date_from" invisible="1"/>
                    <field name="message_unread" invisible="1"/>
                    <field name="state"/>
                </tree>
            </field>
        </record>
        <record model="ir.ui.view" id="view_holiday_allocation_tree_customize">
            <field name="name">hr.holidays.allocation.tree.customize</field>
            <field name="model">hr.holidays</field>
            <field name="arch" type="xml">
                <tree string="Allocation Requests" editable="top">
                    <field name="employee_id"/>
                    <field name="holiday_type"/>
                    <field name="holiday_status_id"/>
                    <field name="name" readonly="1"/>
                    <field name="date_from" required="1" on_change="onchange_date_from(date_to, date_from)"/>
                    <field name="date_to" required="1" on_change="onchange_date_to(date_to, date_from)"/>
                    <field name="number_of_days_temp" string="Allocated Days" sum="Remaining Days"/>
                    <field name="state"/>
                    <button name="toggle_payslip_status" field_name="payslip_status" type="object"
                        widget="toggle_button" options='{"active": "Reported in last payslips", "inactive": "To Report in Payslip"}' groups="base.group_hr_manager"/>
                    <field name="report_note" groups="base.group_hr_manager"/>
                    <field name="payslip_status" invisible="1"/>
                </tree>
            </field>
        </record>

        <record model="ir.ui.view" id="view_holiday_simple">
            <field name="name">hr.holidays.report_tree</field>
            <field name="model">hr.holidays</field>
            <field name="priority">20</field>
            <field name="arch" type="xml">
                <tree colors="red:state == 'refuse';blue:state == 'draft';black:state in ('confirm','validate','validate1')" string="Leaves Summary">
                    <field name="employee_id"/>
                    <field name="category_id" invisible="1"/>
                    <field name="department_id" invisible="1"/>
                    <field name="type"/>
                    <field name="name"/>
                    <field name="number_of_days" string="Number of Days" sum="Remaining Days"/>
                    <field name="date_from"/>
                    <field name="date_to"/>
                    <field name="holiday_status_id"/>
                    <field name="manager_id" invisible="1"/>
                    <field name="user_id" invisible="1"/>
                    <field name="state"/>
                </tree>
            </field>
        </record>

        <record model="ir.ui.view" id="view_holiday_employee">
            <field name="name">hr.holidays.report_employee_tree</field>
            <field name="model">hr.holidays</field>
            <field name="priority">21</field>
            <field name="arch" type="xml">
                <tree colors="red:state == 'refuse';blue:state == 'draft';black:state in ('confirm','validate','validate1')" string="Employee's Leave">
                    <field name="employee_id"/>
                    <field name="type"/>
                    <field name="name"/>
                    <field name="number_of_days" string="Number of Days" sum="Remaining Days"/>
                    <field name="date_from"/>
                    <field name="date_to"/>
                    <field name="holiday_status_id"/>
                    <field name="state"/>
                    <button name="toggle_payslip_status" field_name="payslip_status" type="object"
                        widget="toggle_button" options='{"active": "Reported in last payslips", "inactive": "To Report in Payslip"}' groups="base.group_hr_manager"/>
                    <field name="report_note"/>
                    <field name="payslip_status" invisible="1"/>
                </tree>
            </field>
        </record>

        <record model="ir.ui.view" id="view_holiday">
            <field name="name">hr.holidays.tree</field>
            <field name="model">hr.holidays</field>
            <field name="arch" type="xml">
                <tree colors="red:state == 'refuse';blue:state == ' draft';black:state in ('confirm','validate','validate1')" string="Leave Requests"
                        fonts="bold: message_unread == True">
                    <field name="employee_id"/>
                    <field name="holiday_type" string="Mode" groups="base.group_no_one"/>
                    <field name="holiday_status_id"/>
                    <field name="name"/>
                    <field name="date_from"/>
                    <field name="date_to"/>
                    <field name="number_of_days" string="Number of Days" sum="Remaining Days"/>
                    <field name="state"/>
                    <field name="payslip_status" invisible="1"/>
                    <button name="toggle_payslip_status" field_name="payslip_status" type="object"
                        widget="toggle_button" options='{"active": "Reported in last payslips", "inactive": "To Report in Payslip"}' groups="base.group_hr_manager"/>
                    <field name="category_id" invisible="1"/>
                    <field name="department_id" invisible="not context.get('set_visible',False)"/>
                    <field name="manager_id" invisible="1"/>
                    <field name="user_id" invisible="1"/>
                    <field name="message_unread" invisible="1"/>
                </tree>
            </field>
        </record>

        <menuitem name="Leaves" parent="hr.menu_hr_root" id="menu_open_ask_holidays" sequence="20"/>

        <record model="ir.actions.act_window" id="open_ask_holidays">
            <field name="name">Leave Request</field>
            <field name="res_model">hr.holidays</field>
            <field name="view_type">form</field>
            <field name="view_id" ref="edit_holiday_new"/>
            <field name="context">{
                'default_type': 'remove', 
                'search_default_my_leaves':1,
                'needaction_menu_ref': 
                [
                    'hr_holidays.menu_open_company_allocation', 
                ]
            }</field>
            <field name="domain">[('type','=','remove'), ('employee_id.user_id','=', uid)]</field>
            <field name="search_view_id" ref="view_hr_holidays_filter"/>
            <field name="help" type="html">
              <p class="oe_view_nocontent_create">
                Click to create a new leave request.
              </p><p>
                Once you have recorded your leave request, it will be sent
                to a manager for validation. Be sure to set the right leave
                type (recuperation, legal holidays, sickness) and the exact
                number of open days related to your leave.
              </p>
            </field>
        </record>

        <record model="ir.actions.act_window.view" id="action_open_ask_holidays_tree">
            <field name="sequence" eval="2"/>
            <field name="view_mode">tree</field>
            <field name="view_id" ref="view_holiday"/>
            <field name="act_window_id" ref="open_ask_holidays"/>
        </record>

        <record model="ir.actions.act_window.view" id="action_open_ask_holidays_form">
            <field name="sequence" eval="3"/>
            <field name="view_mode">form</field>
            <field name="view_id" ref="edit_holiday_new"/>
            <field name="act_window_id" ref="open_ask_holidays"/>
        </record>

        <record model="ir.actions.act_window.view" id="action_open_ask_holidays_calendar">
            <field name="sequence" eval="1"/>
            <field name="view_mode">calendar</field>
            <field name="view_id" ref="view_holiday_new_calendar"/>
            <field name="act_window_id" ref="open_ask_holidays"/>
        </record>

        <menuitem parent="menu_open_ask_holidays" id="menu_open_ask_holidays_new" action="open_ask_holidays"/>

        <record model="ir.actions.act_window" id="request_approve_holidays">
            <field name="name">Requests to Approve</field>
            <field name="res_model">hr.holidays</field>
            <field name="view_type">form</field>
            <field name="context">{
                'default_type': 'remove', 
                'search_default_approve':1, 
                'needaction_menu_ref': 
                [
                    'hr_holidays.menu_open_ask_holidays_new', 
                    'hr_holidays.menu_open_company_allocation', 
                    'hr_holidays.menu_open_employee_leave',
                ]
            }</field>
            <field name="domain">[('type','=','remove')]</field>
            <field name="view_id" ref="edit_holiday_new"/>
            <field name="search_view_id" ref="view_hr_holidays_filter"/>
        </record>

        <record model="ir.actions.act_window.view" id="action_request_approve_holidays_tree">
            <field name="sequence" eval="1"/>
            <field name="view_mode">tree</field>
            <field name="view_id" ref="view_holiday"/>
            <field name="act_window_id" ref="request_approve_holidays"/>
        </record>

        <record model="ir.actions.act_window.view" id="action_request_approve_holidays_form">
            <field name="sequence" eval="2"/>
            <field name="view_mode">form</field>
            <field name="view_id" ref="edit_holiday_new"/>
            <field name="act_window_id" ref="request_approve_holidays"/>
        </record>

        <menuitem name="Leave Requests to Approve" parent="menu_open_ask_holidays" id="menu_request_approve_holidays" action="request_approve_holidays" groups="base.group_hr_user"/>

        <record model="ir.actions.act_window" id="open_allocation_holidays">
            <field name="name">Allocation Requests</field>
            <field name="res_model">hr.holidays</field>
            <field name="view_type">form</field>
            <field name="context">{
                'default_type':'add', 
                'search_default_my_leaves':1,
                'needaction_menu_ref': 
                [
                    'hr_holidays.menu_open_company_allocation', 
                ]
            }</field>
            <field name="domain">[('type','=','add'), ('employee_id.user_id','=', uid)]</field>
            <field name="view_id" ref="edit_holiday_new"/>
            <field name="search_view_id" ref="view_hr_holidays_filter"/>
        </record>

        <record model="ir.actions.act_window.view" id="action_open_allocation_holidays_tree">
            <field name="sequence" eval="1"/>
            <field name="view_mode">tree</field>
            <field name="view_id" ref="view_holiday_allocation_tree"/>
            <field name="act_window_id" ref="open_allocation_holidays"/>
        </record>

        <record model="ir.actions.act_window.view" id="action_open_allocation_holidays_form">
            <field name="sequence" eval="2"/>
            <field name="view_mode">form</field>
            <field name="view_id" ref="edit_holiday_new"/>
            <field name="act_window_id" ref="open_allocation_holidays"/>
        </record>

        <menuitem parent="menu_open_ask_holidays" id="menu_open_allocation_holidays" action="open_allocation_holidays"/>

        <record model="ir.actions.act_window" id="request_approve_allocation">
            <field name="name">Allocation Requests to Approve</field>
            <field name="res_model">hr.holidays</field>
            <field name="view_type">form</field>
            <field name="context">{
                'default_type': 'add', 
                'search_default_approve':1, 
                'needaction_menu_ref': 
                [
                    'hr_holidays.menu_open_allocation_holidays', 
                    'hr_holidays.menu_open_company_allocation'
                ]
            }</field>
            <field name="domain">[('type','=','add')]</field>
            <field name="view_id" ref="edit_holiday_new"/>
            <field name="search_view_id" ref="view_hr_holidays_filter"/>
        </record>

        <record model="ir.actions.act_window.view" id="action_request_approve_allocation_tree">
            <field name="sequence" eval="1"/>
            <field name="view_mode">tree</field>
            <field name="view_id" ref="view_holiday_allocation_tree"/>
            <field name="act_window_id" ref="request_approve_allocation"/>
        </record>

        <record model="ir.actions.act_window.view" id="action_request_approve_allocation_form">
            <field name="sequence" eval="2"/>
            <field name="view_mode">form</field>
            <field name="view_id" ref="edit_holiday_new"/>
            <field name="act_window_id" ref="request_approve_allocation"/>
        </record>

        <menuitem parent="menu_open_ask_holidays" id="menu_request_approve_allocation" action="request_approve_allocation" groups="base.group_hr_manager"/>

        <record model="ir.actions.act_window" id="open_company_allocation">
            <field name="name">Leaves Summary</field>
            <field name="res_model">hr.holidays</field>
            <field name="view_type">form</field>
            <field name="view_mode">tree,form</field>
            <field name="view_id" eval="view_holiday_simple"/>
            <field name="context">{
                'search_default_group_type': 1, 
                'search_default_year': 1 ,
                'needaction_menu_ref': 
                [
                    'hr_holidays.menu_open_ask_holidays_new',
                    'hr_holidays.menu_request_approve_holidays',
                    'hr_holidays.menu_open_allocation_holidays',
                    'hr_holidays.menu_request_approve_allocation',
                    'hr_holidays.menu_open_employee_leave',
                ]
            }</field>
            <field name="domain">[('holiday_type','=','employee')]</field>
            <field name="search_view_id" ref="view_hr_holidays_filter"/>
        </record>

        <menuitem name="Leaves Summary" parent="menu_open_ask_holidays" id="menu_open_company_allocation" action="open_company_allocation" sequence="40"/>
        
        <record model="ir.actions.act_window" id="open_employee_leaves">
            <field name="name">Employee's Leaves</field>
            <field name="res_model">hr.holidays</field>
            <field name="view_type">form</field>
            <field name="view_mode">tree,form</field>
            <field name="view_id" eval="view_holiday_employee"/>
            <field name="context">{'default_type': 'remove', 'search_default_todo': 1}</field>
            <field name="domain">[('type','=','remove')]</field>
            <field name="search_view_id" ref="view_hr_holidays_filter"/>
        </record>

        <menuitem name="Employee's Leaves" parent="menu_open_ask_holidays" id="menu_open_employee_leave" groups="base.group_hr_manager,base.group_hr_user" action="open_employee_leaves" sequence="41"/>

        <!-- Holidays status -->
        <record id="view_holidays_status_filter" model="ir.ui.view">
            <field name="name">hr.holidays.status.filter</field>
            <field name="model">hr.holidays.status</field>
            <field name="arch" type="xml">
                <search string="Search Leave Type">
                    <field name="name" string="Leave Types"/>
                    <field name="categ_id"/>
                </search>
            </field>
        </record>

        <record model="ir.ui.view" id="edit_holiday_status_form">
            <field name="name">hr.holidays.status.form</field>
            <field name="model">hr.holidays.status</field>
            <field name="arch" type="xml">
                <form string="Leave Type">
                    <group>
                        <group name="selection">
                            <field name="name"/>
                            <field name="double_validation"/>
                            <field name="limit"/>
                        </group>
                        <group name="second">
                            <field name="categ_id"/>
                            <field name="color_name"/>
                            <field name="active"/>
                        </group>
                    </group>
                </form>
            </field>
        </record>

        <record model="ir.ui.view" id="view_holiday_status_tree">
            <field name="name">hr.holidays.status.tree</field>
            <field name="model">hr.holidays.status</field>
            <field name="arch" type="xml">
                <tree string="Leave Type">
                    <field name="name"/>
                    <field name="max_leaves"/>
                    <field name="leaves_taken"/>
                    <field name="remaining_leaves"/>
                </tree>
            </field>
        </record>

        <record model="ir.ui.view" id="view_holiday_status_normal_tree">
            <field name="name">hr.holidays.status.normal.tree</field>
            <field name="model">hr.holidays.status</field>
            <field name="priority">35</field>
            <field name="arch" type="xml">
                <tree string="Leave Type">
                    <field name="name"/>
                    <field name="limit"/>
                </tree>
            </field>
        </record>

        <record id="view_hr_holidays_status_search" model="ir.ui.view">
            <field name="name">hr.holidays.status.search</field>
            <field name="model">hr.holidays.status</field>
            <field name="arch" type="xml">
                <search string="Leave Type">
                    <field name="name" string="Leave Types"/>
                    <field name="categ_id"/>
                </search>
            </field>
        </record>

        <record id="open_view_holiday_status" model="ir.actions.act_window">
            <field name="name">Leave Types</field>
            <field name="type">ir.actions.act_window</field>
            <field name="res_model">hr.holidays.status</field>
            <field name="view_type">form</field>
            <field name="view_mode">tree,form</field>
            <field name="view_id" eval="view_holiday_status_normal_tree"/>
            <field name="search_view_id" ref="view_hr_holidays_status_search"/>
        </record>

        <menuitem sequence="3" id="hr.menu_open_view_attendance_reason_config" parent="hr.menu_hr_configuration" name="Leaves" groups="base.group_hr_manager"/>
        <menuitem name="Leave Types" action="open_view_holiday_status" id="menu_open_view_holiday_status" parent="hr.menu_hr_configuration_employees" sequence="4" groups="base.group_hr_manager"/>

        <!-- Holiday on resource leave -->
        <record id="resource_calendar_leave_form_inherit" model="ir.ui.view">
            <field name="name">resource.calendar.leaves.form.inherit</field>
            <field name="model">resource.calendar.leaves</field>
            <field name="inherit_id" ref="resource.resource_calendar_leave_form"/>
            <field name="arch" type="xml">
                <field name="name" position="after">
                    <field name="holiday_id"/>
                </field>
            </field>
        </record>

        <!-- Shortcuts -->
        <record id="act_hr_employee_holiday_request" model="ir.actions.act_window">
            <field name="name">Leaves</field>
            <field name="type">ir.actions.act_window</field>
            <field name="res_model">hr.holidays</field>
            <field name="src_model">hr.employee</field>
            <field name="view_type">form</field>
            <field name="view_mode">tree,form</field>
            <field name="context">{'search_default_employee_id': [active_id], 'default_employee_id': active_id}</field>
            <field name="domain">[('type','=','remove')]</field>
            <field name="view_id" eval="view_holiday"/>
        </record>
        
        <record id="act_hr_employee_holiday_request_approved" model="ir.actions.act_window">
            <field name="name">Leaves to be reported in Payslip</field>
            <field name="type">ir.actions.act_window</field>
            <field name="res_model">hr.holidays</field>
            <field name="src_model">hr.employee</field>
            <field name="view_type">form</field>
            <field name="view_mode">tree,form</field>
            <field name="context">{'search_default_employee_id': [active_id], 'search_default_validated': True, 'search_default_gray': True}</field>
            <field name="domain">[('date_from','&gt;=', context_today().strftime("%Y-%m-1")), ('date_from','&lt;', ((context_today() + relativedelta(months=1)).strftime('%Y-%m-1')) )]</field>
            <field name="view_id" eval="view_holiday_allocation_tree_customize"/>
        </record>

       <!-- Assing leave -->
        <record id="hr_holidays_leaves_assign_tree_view" model="ir.ui.view">
            <field name="name">hr.employee.leave.tree</field>
            <field name="model">hr.employee</field>
            <field name="priority" eval="20"/>
            <field name="arch" type="xml">
                <tree string="Assign Leaves" editable="bottom">
                    <field name="name" string="Employee"/>
                    <field name="remaining_leaves" string="Remaining Legal Leaves"/>
                </tree>
            </field>
        </record>

        <record model="ir.actions.act_window" id="hr_holidays_leaves_assign_legal">
           <field name="name">Allocate Leaves for Employees</field>
           <field name="type">ir.actions.act_window</field>
           <field name="res_model">hr.employee</field>
           <field name="view_type">form</field>
           <field name="view_mode">tree,form</field>
           <field name="view_id" ref="hr_holidays_leaves_assign_tree_view"/>
           <field name="help" type="html">
             <p>
               You can assign remaining Legal Leaves for each employee, Odoo
               will automatically create and validate allocation requests.
             </p>
           </field>
       </record>

        <!-- Hr employee inherit Legal Leaves -->
        <record id="view_employee_form_leave_inherit" model="ir.ui.view">
            <field name="name">hr.employee.leave.form.inherit</field>
            <field name="model">hr.employee</field>
            <field name="inherit_id" ref="hr.view_employee_form"/>
            <field name="arch" type="xml">
                <xpath expr="//group[@name='active_group']" position="before">
                    <group string="Leaves" groups="base.group_no_one">
                        <label for="remaining_leaves"/>
                        <div>
                            <field name="remaining_leaves" class="oe_inline"/> days
                        </div>
                    </group>
                </xpath>
                <xpath expr="//div[@name='button_box']" position="inside">
                    <button name="%(act_hr_employee_holiday_request_approved)d"
                            icon="fa-calendar"
                            class="oe_stat_button"
                            type="action"
                            groups="base.group_hr_user">
                        <field name="approved_leaves_count" widget="statinfo"/>
                    </button>
                    <button name="%(act_hr_employee_holiday_request)d"
                            type="action"
                            class="oe_stat_button"
                            icon="fa-calendar"
                            groups="base.group_hr_user">
                        <field name="leaves_count" widget="statinfo"/>
                    </button>
                </xpath>
            </field>
        </record>

        <record model="ir.ui.view" id="hr_kanban_view_employees_kanban">
            <field name="name">HR - Employees Kanban with leave status</field>
            <field name="model">hr.employee</field>
            <field name="inherit_id" ref="hr.hr_kanban_view_employees"/>
            <field name="arch" type="xml">
                <xpath expr="//templates" position="before">
                    <field name="current_leave_id"/>
                    <field name="current_leave_state"/>
                    <field name="leave_date_from"/>
                    <field name="leave_date_to"/>
                </xpath>
                <xpath expr="//li[@id='last_login']" position="inside">
                    <span t-if="record.current_leave_id.raw_value" style="font-size: 100%%"
                            t-att-class="record.current_leave_state.raw_value=='validate'?'oe_kanban_button oe_kanban_color_3':'oe_kanban_button oe_kanban_color_2'"
                            t-att-title="moment(record.leave_date_from.raw_value).format('ddd Do MMM') + ' - ' + moment(record.leave_date_to.raw_value).format('ddd Do MMM')">
                        <field name="current_leave_id"/>
                    </span>
                </xpath>
            </field>
        </record>

        <act_window
            id="act_hr_leave_request_to_meeting"
            name="Leave Meetings"
            src_model="hr.holidays"
            res_model="calendar.event"
            view_mode="tree,form,calendar,gantt"
            view_type="form"/>

    </data>
</openerp><|MERGE_RESOLUTION|>--- conflicted
+++ resolved
@@ -26,18 +26,16 @@
                     <filter domain="[('state','in',('confirm','validate1'))]" string="To Approve" name="approve"/>
                     <filter domain="[('state','=','validate')]" string="Validated" name="validated"/>
                     <separator/>
-<<<<<<< HEAD
+                    <filter name="active_types" string="Active Types" domain="[('holiday_status_id.active', '=', True)]" help="Filters only on allocations and requests that belong to an holiday type that is 'active' (active field is True)"/>
+                    <separator/>
                     <filter string="New Mail" name="message_unread" domain="[('message_unread','=',True)]"/>
                     <separator/>
                     <filter string="Approved Leaves" name="validated" domain="[('state','=','validate')]"/>
                     <separator/>
                     <filter string="To Report in Payslip" name="gray" domain="[('payslip_status', '=', False)]" groups="base.group_hr_manager"/>
                     <separator/>
-                    <filter name="year" string="Year" domain="[('holiday_status_id.active','=',True)]" help="Filters only on allocations and requests that belong to an holiday type that is 'active' (active field is True)"/>
                     <separator/>
                     <filter string="To Do" name="todo" domain="[('payslip_status', '=', False), ('holiday_status_id.active', '=', True)]"/>
-=======
-                    <filter name="active_types" string="Active Types" domain="[('holiday_status_id.active', '=', True)]" help="Filters only on allocations and requests that belong to an holiday type that is 'active' (active field is True)"/>
                     <separator/>
                     <filter name="year" string="Year"
                         domain="['|','&amp;',('date_to', '&lt;=', time.strftime('%%Y-12-31')),
@@ -45,7 +43,6 @@
                                      '&amp;',('date_from', '&lt;=', time.strftime('%%Y-12-31')),
                                              ('date_from', '&gt;=', time.strftime('%%Y-01-01'))]"
                         help="Current Year Leaves"/>
->>>>>>> 02954bad
                     <separator/>
                     <filter string="My Requests" name="my_leaves" domain="[('user_id', '=', uid)]" help="My Leave Requests"/>
                     <separator/>
