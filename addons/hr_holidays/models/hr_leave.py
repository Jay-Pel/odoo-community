# -*- coding: utf-8 -*-
# Part of Odoo. See LICENSE file for full copyright and licensing details.

# Copyright (c) 2005-2006 Axelor SARL. (http://www.axelor.com)

import logging
import math

from datetime import datetime, time
from pytz import timezone, UTC

from odoo import api, fields, models, tools
from odoo.addons.resource.models.resource import float_to_time, HOURS_PER_DAY
from odoo.exceptions import AccessError, UserError, ValidationError
from odoo.tools import float_compare
from odoo.tools.translate import _

_logger = logging.getLogger(__name__)


class HolidaysRequest(models.Model):
    """ Leave Requests Access specifications

     - a regular employee / user
      - can see all leaves;
      - cannot see name field of leaves belonging to other user as it may contain
        private information that we don't want to share to other people than
        HR people;
      - can modify only its own not validated leaves (except writing on state to
        bypass approval);
      - can discuss on its leave requests;
      - can reset only its own leaves;
      - cannot validate any leaves;
     - a Team Leader
      - has same rights as a regular employee
      - but is able to approve employees' leaves who are in his/her team (see Employee.leave_manager_id in hr_holidays/hr.py)
     - an Officer
      - can see all leaves;
      - can validate "HR" single validation leaves from people if
       - he is the employee manager;
       - he is the department manager;
       - he is member of the same department;
       - target employee has no manager and no department manager;
      - can validate "Manager" single validation leaves from people if
       - he is the employee manager;
       - he is the department manager;
       - target employee has no manager and no department manager;
      - can first validate "Both" double validation leaves from people like "HR"
        single validation, moving the leaves to validate1 state;
      - cannot validate its own leaves;
      - can reset only its own leaves;
      - can refuse all leaves;
     - a Manager
      - can do everything he wants

    On top of that multicompany rules apply based on company defined on the
    leave request leave type.
    """
    _name = "hr.leave"
    _description = "Time Off"
    _order = "date_from desc"
    _inherit = ['mail.thread', 'mail.activity.mixin']
    _mail_post_access = 'read'

    @api.model
    def default_get(self, fields_list):
        defaults = super(HolidaysRequest, self).default_get(fields_list)
        defaults = self._default_get_request_parameters(defaults)

        LeaveType = self.env['hr.leave.type'].with_context(employee_id=defaults.get('employee_id'), default_date_from=defaults.get('date_from', fields.Datetime.now()))
        lt = LeaveType.search([('valid', '=', True)])

        defaults['holiday_status_id'] = lt[0].id if len(lt) > 0 else defaults.get('holiday_status_id')
        return defaults

    def _default_employee(self):
        return self.env.context.get('default_employee_id') or self.env['hr.employee'].search([('user_id', '=', self.env.uid)], limit=1)

    def _default_get_request_parameters(self, values):
        new_values = dict(values)
        global_from, global_to = False, False
        # TDE FIXME: consider a mapping on several days that is not the standard
        # calendar widget 7-19 in user's TZ is some custom input
        if values.get('date_from'):
            user_tz = self.env.user.tz or 'UTC'
            localized_dt = timezone('UTC').localize(values['date_from']).astimezone(timezone(user_tz))
            global_from = localized_dt.time().hour == 7 and localized_dt.time().minute == 0
            new_values['request_date_from'] = values['date_from'].date()
        if values.get('date_to'):
            user_tz = self.env.user.tz or 'UTC'
            localized_dt = timezone('UTC').localize(values['date_to']).astimezone(timezone(user_tz))
            global_to = localized_dt.time().hour == 19 and localized_dt.time().minute == 0
            new_values['request_date_to'] = values['date_to'].date()
        if global_from and global_to:
            new_values['request_unit_custom'] = True
        return new_values

    # description
    name = fields.Char('Description')
    state = fields.Selection([
        ('draft', 'To Submit'),
        ('cancel', 'Cancelled'),
        ('confirm', 'To Approve'),
        ('refuse', 'Refused'),
        ('validate1', 'Second Approval'),
        ('validate', 'Approved')
        ], string='Status', readonly=True, tracking=True, copy=False, default='confirm',
        help="The status is set to 'To Submit', when a time off request is created." +
        "\nThe status is 'To Approve', when time off request is confirmed by user." +
        "\nThe status is 'Refused', when time off request is refused by manager." +
        "\nThe status is 'Approved', when time off request is approved by manager.")
    payslip_status = fields.Boolean('Reported in last payslips', help='Green this button when the time off has been taken into account in the payslip.')
    report_note = fields.Text('HR Comments')
    user_id = fields.Many2one('res.users', string='User', related='employee_id.user_id', related_sudo=True, store=True, default=lambda self: self.env.uid, readonly=True)
    # leave type configuration
    holiday_status_id = fields.Many2one(
        "hr.leave.type", string="Time Off Type", required=True, readonly=True,
        states={'draft': [('readonly', False)], 'confirm': [('readonly', False)]},
        domain=[('valid', '=', True)])
    leave_type_request_unit = fields.Selection(related='holiday_status_id.request_unit', readonly=True)
    validation_type = fields.Selection('Validation Type', related='holiday_status_id.validation_type', readonly=False)
    # HR data
    employee_id = fields.Many2one(
        'hr.employee', string='Employee', index=True, readonly=True,
        states={'draft': [('readonly', False)], 'confirm': [('readonly', False)]}, default=_default_employee, tracking=True)
    manager_id = fields.Many2one('hr.employee', string='Manager', readonly=True)
    department_id = fields.Many2one(
        'hr.department', string='Department', readonly=True,
        states={'draft': [('readonly', False)], 'confirm': [('readonly', False)]})
    notes = fields.Text('Reasons', readonly=True, states={'draft': [('readonly', False)], 'confirm': [('readonly', False)]})
    out_of_office_message = fields.Char(string='Out of Office Message')
    # duration
    date_from = fields.Datetime(
        'Start Date', readonly=True, index=True, copy=False, required=True,
        default=fields.Datetime.now,
        states={'draft': [('readonly', False)], 'confirm': [('readonly', False)]}, tracking=True)
    date_to = fields.Datetime(
        'End Date', readonly=True, copy=False, required=True,
        default=fields.Datetime.now,
        states={'draft': [('readonly', False)], 'confirm': [('readonly', False)]}, tracking=True)
    number_of_days = fields.Float(
        'Duration (Days)', copy=False, readonly=True, tracking=True,
        states={'draft': [('readonly', False)], 'confirm': [('readonly', False)]},
        help='Number of days of the time off request. Used in the calculation. To manually correct the duration, use this field.')
    number_of_days_display = fields.Float(
        'Duration in days', compute='_compute_number_of_days_display', copy=False, readonly=True,
        help='Number of days of the time off request according to your working schedule. Used for interface.')
    number_of_hours_display = fields.Float(
        'Duration in hours', compute='_compute_number_of_hours_display', copy=False, readonly=True,
        help='Number of hours of the time off request according to your working schedule. Used for interface.')
    # details
    meeting_id = fields.Many2one('calendar.event', string='Meeting')
    parent_id = fields.Many2one('hr.leave', string='Parent', copy=False)
    linked_request_ids = fields.One2many('hr.leave', 'parent_id', string='Linked Requests')
    holiday_type = fields.Selection([
        ('employee', 'By Employee'),
        ('company', 'By Company'),
        ('department', 'By Department'),
        ('category', 'By Employee Tag')],
        string='Allocation Mode', readonly=True, required=True, default='employee',
        states={'draft': [('readonly', False)], 'confirm': [('readonly', False)]},
        help='By Employee: Allocation/Request for individual Employee, By Employee Tag: Allocation/Request for group of employees in category')
    category_id = fields.Many2one(
        'hr.employee.category', string='Employee Tag', readonly=True,
        states={'draft': [('readonly', False)], 'confirm': [('readonly', False)]}, help='Category of Employee')
    mode_company_id = fields.Many2one(
        'res.company', string='Company', readonly=True,
        states={'draft': [('readonly', False)], 'confirm': [('readonly', False)]})
    first_approver_id = fields.Many2one(
        'hr.employee', string='First Approval', readonly=True, copy=False,
        help='This area is automatically filled by the user who validate the time off', oldname='manager_id')
    second_approver_id = fields.Many2one(
        'hr.employee', string='Second Approval', readonly=True, copy=False, oldname='manager_id2',
        help='This area is automaticly filled by the user who validate the time off with second level (If time off type need second validation)')
    can_reset = fields.Boolean('Can reset', compute='_compute_can_reset')
    can_approve = fields.Boolean('Can Approve', compute='_compute_can_approve')

    # UX fields
    leave_type_request_unit = fields.Selection(related='holiday_status_id.request_unit', readonly=True)
    # Interface fields used when not using hour-based computation
    request_date_from = fields.Date('Request Start Date')
    request_date_to = fields.Date('Request End Date')
    # Interface fields used when using hour-based computation
    request_hour_from = fields.Selection([
        ('0', '12:00 PM'), ('0.5', '0:30 AM'),
        ('1', '1:00 AM'), ('1.5', '1:30 AM'),
        ('2', '2:00 AM'), ('2.5', '2:30 AM'),
        ('3', '3:00 AM'), ('3.5', '3:30 AM'),
        ('4', '4:00 AM'), ('4.5', '4:30 AM'),
        ('5', '5:00 AM'), ('5.5', '5:30 AM'),
        ('6', '6:00 AM'), ('6.5', '6:30 AM'),
        ('7', '7:00 AM'), ('7.5', '7:30 AM'),
        ('8', '8:00 AM'), ('8.5', '8:30 AM'),
        ('9', '9:00 AM'), ('9.5', '9:30 AM'),
        ('10', '10:00 AM'), ('10.5', '10:30 AM'),
        ('11', '11:00 AM'), ('11.5', '11:30 AM'),
        ('12', '12:00 AM'), ('12.5', '0:30 PM'),
        ('13', '1:00 PM'), ('13.5', '1:30 PM'),
        ('14', '2:00 PM'), ('14.5', '2:30 PM'),
        ('15', '3:00 PM'), ('15.5', '3:30 PM'),
        ('16', '4:00 PM'), ('16.5', '4:30 PM'),
        ('17', '5:00 PM'), ('17.5', '5:30 PM'),
        ('18', '6:00 PM'), ('18.5', '6:30 PM'),
        ('19', '7:00 PM'), ('19.5', '7:30 PM'),
        ('20', '8:00 PM'), ('20.5', '8:30 PM'),
        ('21', '9:00 PM'), ('21.5', '9:30 PM'),
        ('22', '10:00 PM'), ('22.5', '10:30 PM'),
        ('23', '11:00 PM'), ('23.5', '11:30 PM')], string='Hour from')
    request_hour_to = fields.Selection([
        ('0', '12:00 PM'), ('0.5', '0:30 AM'),
        ('1', '1:00 AM'), ('1.5', '1:30 AM'),
        ('2', '2:00 AM'), ('2.5', '2:30 AM'),
        ('3', '3:00 AM'), ('3.5', '3:30 AM'),
        ('4', '4:00 AM'), ('4.5', '4:30 AM'),
        ('5', '5:00 AM'), ('5.5', '5:30 AM'),
        ('6', '6:00 AM'), ('6.5', '6:30 AM'),
        ('7', '7:00 AM'), ('7.5', '7:30 AM'),
        ('8', '8:00 AM'), ('8.5', '8:30 AM'),
        ('9', '9:00 AM'), ('9.5', '9:30 AM'),
        ('10', '10:00 AM'), ('10.5', '10:30 AM'),
        ('11', '11:00 AM'), ('11.5', '11:30 AM'),
        ('12', '12:00 AM'), ('12.5', '0:30 PM'),
        ('13', '1:00 PM'), ('13.5', '1:30 PM'),
        ('14', '2:00 PM'), ('14.5', '2:30 PM'),
        ('15', '3:00 PM'), ('15.5', '3:30 PM'),
        ('16', '4:00 PM'), ('16.5', '4:30 PM'),
        ('17', '5:00 PM'), ('17.5', '5:30 PM'),
        ('18', '6:00 PM'), ('18.5', '6:30 PM'),
        ('19', '7:00 PM'), ('19.5', '7:30 PM'),
        ('20', '8:00 PM'), ('20.5', '8:30 PM'),
        ('21', '9:00 PM'), ('21.5', '9:30 PM'),
        ('22', '10:00 PM'), ('22.5', '10:30 PM'),
        ('23', '11:00 PM'), ('23.5', '11:30 PM')], string='Hour to')
    # used only when the leave is taken in half days
    request_date_from_period = fields.Selection([
        ('am', 'Morning'), ('pm', 'Afternoon')],
        string="Date Period Start", default='am')
    # request type
    request_unit_half = fields.Boolean('Half Day')
    request_unit_hours = fields.Boolean('Custom Hours')
    request_unit_custom = fields.Boolean('Days-long custom hours')

    _sql_constraints = [
        ('type_value',
         "CHECK((holiday_type='employee' AND employee_id IS NOT NULL) or "
         "(holiday_type='company' AND mode_company_id IS NOT NULL) or "
         "(holiday_type='category' AND category_id IS NOT NULL) or "
         "(holiday_type='department' AND department_id IS NOT NULL) )",
         "The employee, department, company or employee category of this request is missing. Please make sure that your user login is linked to an employee."),
        ('date_check2', "CHECK ((date_from <= date_to))", "The start date must be anterior to the end date."),
        ('duration_check', "CHECK ( number_of_days >= 0 )", "If you want to change the number of days you should use the 'period' mode"),
    ]

    @api.model_cr_context
    def _auto_init(self):
        res = super(HolidaysRequest, self)._auto_init()
        tools.create_index(self._cr, 'hr_leave_date_to_date_from_index',
                           self._table, ['date_to', 'date_from'])
        return res

    @api.onchange('holiday_status_id')
    def _onchange_holiday_status_id(self):
        self.request_unit_half = False
        self.request_unit_hours = False
        self.request_unit_custom = False

    @api.onchange('request_date_from_period', 'request_hour_from', 'request_hour_to',
                  'request_date_from', 'request_date_to',
                  'employee_id')
    def _onchange_request_parameters(self):
        if not self.request_date_from:
            self.date_from = False
            return

        if self.request_unit_half or self.request_unit_hours:
            self.request_date_to = self.request_date_from

        if not self.request_date_to:
            self.date_to = False
            return

        domain = [('calendar_id', '=', self.employee_id.resource_calendar_id.id or self.env.user.company_id.resource_calendar_id.id)]
        attendances = self.env['resource.calendar.attendance'].search(domain, order='dayofweek, day_period DESC')

        # find first attendance coming after first_day
        attendance_from = next((att for att in attendances if int(att.dayofweek) >= self.request_date_from.weekday()), attendances[0])
        # find last attendance coming before last_day
        attendance_to = next((att for att in reversed(attendances) if int(att.dayofweek) <= self.request_date_to.weekday()), attendances[-1])

        if self.request_unit_half:
            if self.request_date_from_period == 'am':
                hour_from = float_to_time(attendance_from.hour_from)
                hour_to = float_to_time(attendance_from.hour_to)
            else:
                hour_from = float_to_time(attendance_to.hour_from)
                hour_to = float_to_time(attendance_to.hour_to)
        elif self.request_unit_hours:
            hour_from = float_to_time(float(self.request_hour_from))
            hour_to = float_to_time(float(self.request_hour_to))
        elif self.request_unit_custom:
            hour_from = self.date_from.time()
            hour_to = self.date_to.time()
        else:
            hour_from = float_to_time(attendance_from.hour_from)
            hour_to = float_to_time(attendance_to.hour_to)

        tz = self.env.user.tz if self.env.user.tz and not self.request_unit_custom else 'UTC'  # custom -> already in UTC
        self.date_from = timezone(tz).localize(datetime.combine(self.request_date_from, hour_from)).astimezone(UTC).replace(tzinfo=None)
        self.date_to = timezone(tz).localize(datetime.combine(self.request_date_to, hour_to)).astimezone(UTC).replace(tzinfo=None)
        self._onchange_leave_dates()

    @api.onchange('holiday_status_id')
    def _onchange_holiday_status_id(self):
        self.request_unit_half = False

    @api.onchange('request_unit_half')
    def _onchange_request_unit_half(self):
        if self.request_unit_half:
            self.request_unit_hours = False
            self.request_unit_custom = False
        self._onchange_request_parameters()

    @api.onchange('request_unit_hours')
    def _onchange_request_unit_hours(self):
        if self.request_unit_hours:
            self.request_unit_half = False
            self.request_unit_custom = False
        self._onchange_request_parameters()

    @api.onchange('request_unit_custom')
    def _onchange_request_unit_custom(self):
        if self.request_unit_custom:
            self.request_unit_half = False
            self.request_unit_hours = False
        self._onchange_request_parameters()

    @api.onchange('holiday_type')
    def _onchange_type(self):
        if self.holiday_type == 'employee' and not self.employee_id:
            self.employee_id = self.env.user.employee_ids[:1].id
            self.mode_company_id = False
            self.category_id = False
        elif self.holiday_type == 'company' and not self.mode_company_id:
            self.employee_id = False
            self.mode_company_id = self.env.user.company_id.id
            self.category_id = False
        elif self.holiday_type == 'department' and not self.department_id:
            self.employee_id = False
            self.mode_company_id = False
            self.department_id = self.env.user.employee_ids[:1].department_id.id
            self.category_id = False
        elif self.holiday_type == 'category':
            self.employee_id = False
            self.mode_company_id = False
            self.department_id = False

    @api.onchange('employee_id')
    def _onchange_employee_id(self):
        self.manager_id = self.employee_id.parent_id.id
        if self.employee_id:
            self.department_id = self.employee_id.department_id

    @api.onchange('date_from', 'date_to', 'employee_id')
    def _onchange_leave_dates(self):
        if self.date_from and self.date_to:
            self.number_of_days = self._get_number_of_days(self.date_from, self.date_to, self.employee_id.id)
        else:
            self.number_of_days = 0

    @api.multi
    @api.depends('number_of_days')
    def _compute_number_of_days_display(self):
        for holiday in self:
            holiday.number_of_days_display = holiday.number_of_days

    @api.multi
    @api.depends('number_of_days')
    def _compute_number_of_hours_display(self):
        for holiday in self:
            calendar = holiday.employee_id.resource_calendar_id or self.env.user.company_id.resource_calendar_id
            if holiday.date_from and holiday.date_to:
                number_of_hours = calendar.get_work_hours_count(holiday.date_from, holiday.date_to)
                holiday.number_of_hours_display = number_of_hours or (holiday.number_of_days * HOURS_PER_DAY)
            else:
                holiday.number_of_hours_display = 0

    @api.multi
    @api.depends('state', 'employee_id', 'department_id')
    def _compute_can_reset(self):
        for holiday in self:
            try:
                holiday._check_approval_update('draft')
            except (AccessError, UserError):
                holiday.can_reset = False
            else:
                holiday.can_reset = True

    @api.depends('state', 'employee_id', 'department_id')
    def _compute_can_approve(self):
        for holiday in self:
            try:
                if holiday.state == 'confirm' and holiday.holiday_status_id.validation_type == 'both':
                    holiday._check_approval_update('validate1')
                else:
                    holiday._check_approval_update('validate')
            except (AccessError, UserError):
                holiday.can_approve = False
            else:
                holiday.can_approve = True

    @api.constrains('date_from', 'date_to', 'state', 'employee_id')
    def _check_date(self):
        for holiday in self:
            domain = [
                ('date_from', '<=', holiday.date_to),
                ('date_to', '>', holiday.date_from),
                ('employee_id', '=', holiday.employee_id.id),
                ('id', '!=', holiday.id),
                ('state', 'not in', ['cancel', 'refuse']),
            ]
            nholidays = self.search_count(domain)
            if nholidays:
                raise ValidationError(_('You can not set 2 times off that overlaps on the same day for the same employee.'))

    @api.constrains('state', 'number_of_days', 'holiday_status_id')
    def _check_holidays(self):
        for holiday in self:
            if holiday.holiday_type != 'employee' or not holiday.employee_id or holiday.holiday_status_id.allocation_type == 'no':
                continue
            leave_days = holiday.holiday_status_id.get_days(holiday.employee_id.id)[holiday.holiday_status_id.id]
            if float_compare(leave_days['remaining_leaves'], 0, precision_digits=2) == -1 or \
              float_compare(leave_days['virtual_remaining_leaves'], 0, precision_digits=2) == -1:
                raise ValidationError(_('The number of remaining time off is not sufficient for this time off type.\n'
                                        'Please also check the time off waiting for validation.'))

    def _get_number_of_days(self, date_from, date_to, employee_id):
        """ Returns a float equals to the timedelta between two dates given as string."""
        if employee_id:
            employee = self.env['hr.employee'].browse(employee_id)
            return employee.get_work_days_data(date_from, date_to)['days']

        today_hours = self.env.user.company_id.resource_calendar_id.get_work_hours_count(
            datetime.combine(date_from.date(), time.min),
            datetime.combine(date_from.date(), time.max),
            False)

        return self.env.user.company_id.resource_calendar_id.get_work_hours_count(date_from, date_to) / (today_hours or HOURS_PER_DAY)

    ####################################################
    # ORM Overrides methods
    ####################################################

    @api.multi
    def name_get(self):
        res = []
        for leave in self:
            if self.env.context.get('short_name'):
                res.append((leave.id, _("%s : %.2f day(s)") % (leave.name or leave.holiday_status_id.name, leave.number_of_days)))
            else:
                if leave.holiday_type == 'company':
                    target = leave.mode_company_id.name
                elif leave.holiday_type == 'department':
                    target = leave.department_id.name
                elif leave.holiday_type == 'category':
                    target = leave.category_id.name
                else:
                    target = leave.employee_id.name
                res.append(
                    (leave.id,
                     _("%s on %s :%.2f day(s)") %
                     (target, leave.holiday_status_id.name, leave.number_of_days))
                )
        return res

    @api.multi
    def add_follower(self, employee_id):
        employee = self.env['hr.employee'].browse(employee_id)
        if employee.user_id:
            self.message_subscribe(partner_ids=employee.user_id.partner_id.ids)

    @api.multi
    @api.constrains('holiday_status_id')
    def _check_leave_type_validity(self):
        for leave in self:
            if leave.holiday_status_id.validity_start and leave.holiday_status_id.validity_stop:
                vstart = leave.holiday_status_id.validity_start
                vstop  = leave.holiday_status_id.validity_stop
                dfrom  = leave.date_from
                dto    = leave.date_to

                if dfrom and dto and (dfrom.date() < vstart or dto.date() > vstop):
                    raise UserError(
                        _('You can take %s only between %s and %s') % (
                            leave.holiday_status_id.display_name, leave.holiday_status_id.validity_start, leave.holiday_status_id.validity_stop))

    @api.model
    def create(self, values):
        """ Override to avoid automatic logging of creation """
        employee_id = values.get('employee_id', False)
        leave_type_id = values.get('holiday_status_id')
        leave_type = self.env['hr.leave.type'].browse(leave_type_id)
        if leave_type.validation_type == 'no_validation':
            values.update({'state': 'confirm'})

        if not values.get('department_id'):
            values.update({'department_id': self.env['hr.employee'].browse(employee_id).department_id.id})
        holiday = super(HolidaysRequest, self.with_context(mail_create_nolog=True, mail_create_nosubscribe=True)).create(values)
<<<<<<< HEAD
        holiday.add_follower(employee_id)
        if employee_id:
            holiday._onchange_employee_id()
        if 'number_of_days' not in values and ('date_from' in values or 'date_to' in values):
            holiday._onchange_leave_dates()
        if leave_type.validation_type == 'no_validation':
            holiday.sudo().action_validate()
            holiday.message_subscribe(partner_ids=[holiday._get_responsible_for_approval().partner_id.id])
            holiday.sudo().message_post(body=_("The time off has been automatically approved"), subtype="mt_comment") # Message from OdooBot (sudo)
        if not self._context.get('import_file'):
            holiday.activity_update()
=======
        if not self._context.get('leave_fast_create'):
            holiday.add_follower(employee_id)
            if employee_id:
                holiday._onchange_employee_id()
            if 'number_of_days' not in values and ('date_from' in values or 'date_to' in values):
                holiday._onchange_leave_dates()
            if leave_type.validation_type == 'no_validation':
                holiday.sudo().action_validate()
                holiday.message_subscribe(partner_ids=[holiday._get_responsible_for_approval().partner_id.id])
                holiday.sudo().message_post(body=_("The leave has been automatically approved"), subtype="mt_comment") # Message from OdooBot (sudo)
            if not self._context.get('import_file'):
                holiday.activity_update()
>>>>>>> 93d736e9
        return holiday

    def _read_from_database(self, field_names, inherited_field_names=[]):
        if 'name' in field_names and 'employee_id' not in field_names:
            field_names.append('employee_id')
        super(HolidaysRequest, self)._read_from_database(field_names, inherited_field_names)
        if 'name' in field_names:
            if self.user_has_groups('hr_holidays.group_hr_holidays_user'):
                return
            current_employee = self.env['hr.employee'].sudo().search([('user_id', '=', self.env.uid)], limit=1)
            for record in self:
                emp_id = (record._cache.get('employee_id', [False]) or [False])[0]
                if emp_id != current_employee.id:
                    try:
                        record._cache['name']
                        record._cache['name'] = '*****'
                    except Exception:
                        # skip SpecialValue (e.g. for missing record or access right)
                        pass

    @api.multi
    def write(self, values):
        employee_id = values.get('employee_id', False)
        if not self.env.context.get('leave_fast_create') and values.get('state'):
            self._check_approval_update(values['state'])
        result = super(HolidaysRequest, self).write(values)
        if not self.env.context.get('leave_fast_create'):
            for holiday in self:
                if employee_id:
                    holiday.add_follower(employee_id)
                    holiday._onchange_employee_id()
                if 'number_of_days' not in values and ('date_from' in values or 'date_to' in values):
                    holiday._onchange_leave_dates()
        return result

    @api.multi
    def unlink(self):
        for holiday in self.filtered(lambda holiday: holiday.state not in ['draft', 'cancel', 'confirm']):
            raise UserError(_('You cannot delete a time off which is in %s state.') % (holiday.state,))
        return super(HolidaysRequest, self).unlink()

    @api.multi
    def copy_data(self, default=None):
        raise UserError(_('A leave cannot be duplicated.'))

    ####################################################
    # Business methods
    ####################################################

    @api.multi
    def _create_resource_leave(self):
        """ This method will create entry in resource calendar time off object at the time of holidays validated """
        for leave in self:
            date_from = fields.Datetime.from_string(leave.date_from)
            date_to = fields.Datetime.from_string(leave.date_to)

            self.env['resource.calendar.leaves'].create({
                'name': leave.name,
                'date_from': fields.Datetime.to_string(date_from),
                'holiday_id': leave.id,
                'date_to': fields.Datetime.to_string(date_to),
                'resource_id': leave.employee_id.resource_id.id,
                'calendar_id': leave.employee_id.resource_calendar_id.id,
                'time_type': leave.holiday_status_id.time_type,
            })
        return True

    @api.multi
    def _remove_resource_leave(self):
        """ This method will create entry in resource calendar time off object at the time of holidays cancel/removed """
        return self.env['resource.calendar.leaves'].search([('holiday_id', 'in', self.ids)]).unlink()

    def _validate_leave_request(self):
<<<<<<< HEAD
        """ Validate time off requests (holiday_type='employee')
        by creating a calendar event and a resource time off. """
        for holiday in self.filtered(lambda request: request.holiday_type == 'employee'):
=======
        """ Validate leave requests (holiday_type='employee')
        by creating a calendar event and a resource leaves. """
        holidays = self.filtered(lambda request: request.holiday_type == 'employee')
        holidays._create_resource_leave()
        for holiday in holidays:
>>>>>>> 93d736e9
            meeting_values = holiday._prepare_holidays_meeting_values()
            meeting = self.env['calendar.event'].with_context(no_mail_to_attendees=True).create(meeting_values)
            holiday.write({'meeting_id': meeting.id})

    @api.multi
    def _prepare_holidays_meeting_values(self):
        self.ensure_one()
        calendar = self.employee_id.resource_calendar_id or self.env.user.company_id.resource_calendar_id
        meeting_values = {
            'name': self.display_name,
            'categ_ids': [(6, 0, [
                self.holiday_status_id.categ_id.id])] if self.holiday_status_id.categ_id else [],
            'duration': self.number_of_days * (calendar.hours_per_day or HOURS_PER_DAY),
            'description': self.notes,
            'user_id': self.user_id.id,
            'start': self.date_from,
            'stop': self.date_to,
            'allday': False,
            'state': 'open',  # to block that meeting date in the calendar
            'privacy': 'confidential'
        }
        # Add the partner_id (if exist) as an attendee
        if self.user_id and self.user_id.partner_id:
            meeting_values['partner_ids'] = [
                (4, self.user_id.partner_id.id)]
        return meeting_values

    @api.multi
    def _prepare_holiday_values(self, employee):
        self.ensure_one()
        values = {
            'name': self.name,
            'holiday_type': 'employee',
            'holiday_status_id': self.holiday_status_id.id,
            'date_from': self.date_from,
            'date_to': self.date_to,
            'request_date_from': self.date_from,
            'request_date_to': self.date_to,
            'notes': self.notes,
            'number_of_days': employee.get_work_days_data(self.date_from, self.date_to)['days'],
            'parent_id': self.id,
            'employee_id': employee.id
        }
        return values

    @api.multi
    def action_draft(self):
        for holiday in self:
            if holiday.state not in ['confirm', 'refuse']:
                raise UserError(_('Time off request state must be "Refused" or "To Approve" in order to be reset to draft.'))
            holiday.write({
                'state': 'draft',
                'first_approver_id': False,
                'second_approver_id': False,
            })
            linked_requests = holiday.mapped('linked_request_ids')
            for linked_request in linked_requests:
                linked_request.action_draft()
            linked_requests.unlink()
        self.activity_update()
        return True

    @api.multi
    def action_confirm(self):
        if self.filtered(lambda holiday: holiday.state != 'draft'):
            raise UserError(_('Time off request must be in Draft state ("To Submit") in order to confirm it.'))
        self.write({'state': 'confirm'})
        self.activity_update()
        return True

    @api.multi
    def action_approve(self):
        # if validation_type == 'both': this method is the first approval approval
        # if validation_type != 'both': this method calls action_validate() below
        if any(holiday.state != 'confirm' for holiday in self):
            raise UserError(_('Time off request must be confirmed ("To Approve") in order to approve it.'))

        current_employee = self.env['hr.employee'].search([('user_id', '=', self.env.uid)], limit=1)
        self.filtered(lambda hol: hol.validation_type == 'both').write({'state': 'validate1', 'first_approver_id': current_employee.id})
        self.filtered(lambda hol: not hol.validation_type == 'both').action_validate()
        if not self.env.context.get('leave_fast_create'):
            self.activity_update()
        return True

    @api.multi
    def action_validate(self):
        current_employee = self.env['hr.employee'].search([('user_id', '=', self.env.uid)], limit=1)
<<<<<<< HEAD
        for holiday in self:
            if holiday.state not in ['confirm', 'validate1']:
                raise UserError(_('Time off request must be confirmed in order to approve it.'))

            holiday.write({'state': 'validate'})
            if holiday.validation_type == 'both':
                holiday.write({'second_approver_id': current_employee.id})
=======
        if any(holiday.state not in ['confirm', 'validate1'] for holiday in self):
            raise UserError(_('Leave request must be confirmed in order to approve it.'))

        self.write({'state': 'validate'})
        self.filtered(lambda holiday: holiday.validation_type == 'both').write({'second_approver_id': current_employee.id})
        self.filtered(lambda holiday: holiday.validation_type != 'both').write({'first_approver_id': current_employee.id})

        for holiday in self.filtered(lambda holiday: holiday.holiday_type != 'employee'):
            if holiday.holiday_type == 'category':
                employees = holiday.category_id.employee_ids
            elif holiday.holiday_type == 'company':
                employees = self.env['hr.employee'].search([('company_id', '=', holiday.mode_company_id.id)])
>>>>>>> 93d736e9
            else:
                employees = holiday.department_id.member_ids

            if self.env['hr.leave'].search_count([('date_from', '<=', holiday.date_to), ('date_to', '>', holiday.date_from),
                               ('state', 'not in', ['cancel', 'refuse']), ('holiday_type', '=', 'employee'),
                               ('employee_id', 'in', employees.ids)]):
                raise ValidationError(_('You can not have 2 leaves that overlaps on the same day.'))

            values = [holiday._prepare_holiday_values(employee) for employee in employees]
            leaves = self.env['hr.leave'].with_context(
                tracking_disable=True,
                mail_activity_automation_skip=True,
                leave_fast_create=True,
            ).create(values)
            leaves.action_approve()
            # FIXME RLi: This does not make sense, only the parent should be in validation_type both
            if leaves and leaves[0].validation_type == 'both':
                leaves.action_validate()

        employee_requests = self.filtered(lambda hol: hol.holiday_type == 'employee')
        employee_requests._validate_leave_request()
        if not self.env.context.get('leave_fast_create'):
            employee_requests.activity_update()
        return True

    @api.multi
    def action_refuse(self):
        current_employee = self.env['hr.employee'].search([('user_id', '=', self.env.uid)], limit=1)
        for holiday in self:
            if holiday.state not in ['confirm', 'validate', 'validate1']:
                raise UserError(_('Time off request must be confirmed or validated in order to refuse it.'))

            if holiday.state == 'validate1':
                holiday.write({'state': 'refuse', 'first_approver_id': current_employee.id})
            else:
                holiday.write({'state': 'refuse', 'second_approver_id': current_employee.id})
            # Delete the meeting
            if holiday.meeting_id:
                holiday.meeting_id.unlink()
            # If a category that created several holidays, cancel all related
            holiday.linked_request_ids.action_refuse()
        self._remove_resource_leave()
        self.activity_update()
        return True

    def _check_approval_update(self, state):
        """ Check if target state is achievable. """
        current_employee = self.env['hr.employee'].search([('user_id', '=', self.env.uid)], limit=1)
        is_team_leader = self.env.user.has_group('hr_holidays.group_hr_holidays_team_leader')
        is_manager = self.env.user.has_group('hr_holidays.group_hr_holidays_manager')
        for holiday in self:
            val_type = holiday.holiday_status_id.validation_type
            if state == 'confirm':
                continue

            if state == 'draft':
                if holiday.employee_id != current_employee and not is_manager:
                    raise UserError(_('Only a Time Off Manager can reset other people time off.'))
                continue

            if not is_team_leader:
                raise UserError(_('Only a Team Leader, Time Off Officer or Manager can approve or refuse time off requests.'))

            if is_team_leader:
                # use ir.rule based first access check: department, members, ... (see security.xml)
                holiday.check_access_rule('write')

            if holiday.employee_id == current_employee and not is_manager:
                raise UserError(_('Only a Time Off Manager can approve its own requests.'))

            if (state == 'validate1' and val_type == 'both') or (state == 'validate' and val_type == 'manager'):
                manager = holiday.employee_id.parent_id or holiday.employee_id.department_id.manager_id
                if (manager and manager != current_employee) and not self.env.user.has_group('hr_holidays.group_hr_holidays_manager'):
                    raise UserError(_('You must be either %s\'s manager or Time Off Manager to approve this time off') % (holiday.employee_id.name))

            if state == 'validate' and val_type == 'both':
                if not self.env.user.has_group('hr_holidays.group_hr_holidays_manager'):
                    raise UserError(_('Only an Time Off Manager can apply the second approval on time off requests.'))

    # ------------------------------------------------------------
    # Activity methods
    # ------------------------------------------------------------

    def _get_responsible_for_approval(self):
        if self.state == 'confirm' and self.employee_id.leave_manager_id:
            return self.employee_id.leave_manager_id
        elif self.state == 'confirm' and self.employee_id.parent_id.user_id:
            return self.employee_id.parent_id.user_id
        elif self.department_id.manager_id.user_id:
            return self.department_id.manager_id.user_id
        return self.env.user

    def activity_update(self):
        to_clean, to_do = self.env['hr.leave'], self.env['hr.leave']
        for holiday in self:
            if holiday.state == 'draft':
                to_clean |= holiday
            elif holiday.state == 'confirm':
                holiday.activity_schedule(
                    'hr_holidays.mail_act_leave_approval',
                    user_id=holiday.sudo()._get_responsible_for_approval().id)
            elif holiday.state == 'validate1':
                holiday.activity_feedback(['hr_holidays.mail_act_leave_approval'])
                holiday.activity_schedule(
                    'hr_holidays.mail_act_leave_second_approval',
                    user_id=holiday.sudo()._get_responsible_for_approval().id)
            elif holiday.state == 'validate':
                to_do |= holiday
            elif holiday.state == 'refuse':
                to_clean |= holiday
        if to_clean:
            to_clean.activity_unlink(['hr_holidays.mail_act_leave_approval', 'hr_holidays.mail_act_leave_second_approval'])
        if to_do:
            to_do.activity_feedback(['hr_holidays.mail_act_leave_approval', 'hr_holidays.mail_act_leave_second_approval'])

    ####################################################
    # Messaging methods
    ####################################################

    @api.multi
    def _track_subtype(self, init_values):
        if 'state' in init_values and self.state == 'validate':
            leave_notif_subtype = self.holiday_status_id.leave_notif_subtype_id
            return leave_notif_subtype or self.env.ref('hr_holidays.mt_leave')
        return super(HolidaysRequest, self)._track_subtype(init_values)

    @api.multi
    def _notify_get_groups(self, message, groups):
        """ Handle HR users and officers recipients that can validate or refuse holidays
        directly from email. """
        groups = super(HolidaysRequest, self)._notify_get_groups(message, groups)

        self.ensure_one()
        hr_actions = []
        if self.state == 'confirm':
            app_action = self._notify_get_action_link('controller', controller='/leave/validate')
            hr_actions += [{'url': app_action, 'title': _('Approve')}]
        if self.state in ['confirm', 'validate', 'validate1']:
            ref_action = self._notify_get_action_link('controller', controller='/leave/refuse')
            hr_actions += [{'url': ref_action, 'title': _('Refuse')}]

        holiday_user_group_id = self.env.ref('hr_holidays.group_hr_holidays_user').id
        new_group = (
            'group_hr_holidays_user', lambda pdata: pdata['type'] == 'user' and holiday_user_group_id in pdata['groups'], {
                'actions': hr_actions,
            })

        return [new_group] + groups

    @api.multi
    def message_subscribe(self, partner_ids=None, channel_ids=None, subtype_ids=None):
        # due to record rule can not allow to add follower and mention on validated leave so subscribe through sudo
        if self.state in ['validate', 'validate1']:
            self.check_access_rights('read')
            self.check_access_rule('read')
            return super(HolidaysRequest, self.sudo()).message_subscribe(partner_ids=partner_ids, channel_ids=channel_ids, subtype_ids=subtype_ids)
        return super(HolidaysRequest, self).message_subscribe(partner_ids=partner_ids, channel_ids=channel_ids, subtype_ids=subtype_ids)<|MERGE_RESOLUTION|>--- conflicted
+++ resolved
@@ -505,19 +505,6 @@
         if not values.get('department_id'):
             values.update({'department_id': self.env['hr.employee'].browse(employee_id).department_id.id})
         holiday = super(HolidaysRequest, self.with_context(mail_create_nolog=True, mail_create_nosubscribe=True)).create(values)
-<<<<<<< HEAD
-        holiday.add_follower(employee_id)
-        if employee_id:
-            holiday._onchange_employee_id()
-        if 'number_of_days' not in values and ('date_from' in values or 'date_to' in values):
-            holiday._onchange_leave_dates()
-        if leave_type.validation_type == 'no_validation':
-            holiday.sudo().action_validate()
-            holiday.message_subscribe(partner_ids=[holiday._get_responsible_for_approval().partner_id.id])
-            holiday.sudo().message_post(body=_("The time off has been automatically approved"), subtype="mt_comment") # Message from OdooBot (sudo)
-        if not self._context.get('import_file'):
-            holiday.activity_update()
-=======
         if not self._context.get('leave_fast_create'):
             holiday.add_follower(employee_id)
             if employee_id:
@@ -527,10 +514,9 @@
             if leave_type.validation_type == 'no_validation':
                 holiday.sudo().action_validate()
                 holiday.message_subscribe(partner_ids=[holiday._get_responsible_for_approval().partner_id.id])
-                holiday.sudo().message_post(body=_("The leave has been automatically approved"), subtype="mt_comment") # Message from OdooBot (sudo)
+                holiday.sudo().message_post(body=_("The time off has been automatically approved"), subtype="mt_comment") # Message from OdooBot (sudo)
             if not self._context.get('import_file'):
                 holiday.activity_update()
->>>>>>> 93d736e9
         return holiday
 
     def _read_from_database(self, field_names, inherited_field_names=[]):
@@ -604,17 +590,11 @@
         return self.env['resource.calendar.leaves'].search([('holiday_id', 'in', self.ids)]).unlink()
 
     def _validate_leave_request(self):
-<<<<<<< HEAD
         """ Validate time off requests (holiday_type='employee')
         by creating a calendar event and a resource time off. """
-        for holiday in self.filtered(lambda request: request.holiday_type == 'employee'):
-=======
-        """ Validate leave requests (holiday_type='employee')
-        by creating a calendar event and a resource leaves. """
         holidays = self.filtered(lambda request: request.holiday_type == 'employee')
         holidays._create_resource_leave()
         for holiday in holidays:
->>>>>>> 93d736e9
             meeting_values = holiday._prepare_holidays_meeting_values()
             meeting = self.env['calendar.event'].with_context(no_mail_to_attendees=True).create(meeting_values)
             holiday.write({'meeting_id': meeting.id})
@@ -702,17 +682,8 @@
     @api.multi
     def action_validate(self):
         current_employee = self.env['hr.employee'].search([('user_id', '=', self.env.uid)], limit=1)
-<<<<<<< HEAD
-        for holiday in self:
-            if holiday.state not in ['confirm', 'validate1']:
-                raise UserError(_('Time off request must be confirmed in order to approve it.'))
-
-            holiday.write({'state': 'validate'})
-            if holiday.validation_type == 'both':
-                holiday.write({'second_approver_id': current_employee.id})
-=======
         if any(holiday.state not in ['confirm', 'validate1'] for holiday in self):
-            raise UserError(_('Leave request must be confirmed in order to approve it.'))
+            raise UserError(_('Time off request must be confirmed in order to approve it.'))
 
         self.write({'state': 'validate'})
         self.filtered(lambda holiday: holiday.validation_type == 'both').write({'second_approver_id': current_employee.id})
@@ -723,7 +694,6 @@
                 employees = holiday.category_id.employee_ids
             elif holiday.holiday_type == 'company':
                 employees = self.env['hr.employee'].search([('company_id', '=', holiday.mode_company_id.id)])
->>>>>>> 93d736e9
             else:
                 employees = holiday.department_id.member_ids
 
