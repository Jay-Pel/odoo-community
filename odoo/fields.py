--- conflicted
+++ resolved
@@ -42,7 +42,6 @@
     src, dst = records.env.cache, env.cache
     todo, done = set(records), set()
     while todo:
-<<<<<<< HEAD
         record = todo.pop()
         if record not in done:
             done.add(record)
@@ -52,22 +51,6 @@
                 dst.set(target, field, value)
                 if value and field.type in ('many2one', 'one2many', 'many2many', 'reference'):
                     todo.update(field.convert_to_record(value, record))
-=======
-        model_name = next(iter(todo))
-        record_ids = todo.pop(model_name) - done[model_name]
-        if not record_ids:
-            continue
-        done[model_name].update(record_ids)
-        for name, field in src[model_name]._fields.items():
-            src_cache = src.cache[field]
-            dst_cache = env.cache[field]
-            for record_id in record_ids:
-                if record_id in src_cache:
-                    # copy the cached value as such
-                    value = dst_cache[record_id] = src_cache[record_id]
-                    if field.relational and isinstance(value, tuple):
-                        todo[field.comodel_name].update(value)
->>>>>>> 8ee9024a
 
 def first(records):
     """ Return the first record in ``records``, with the same prefetching. """
@@ -579,14 +562,6 @@
         """ Compute the related field ``self`` on ``records``. """
         # when related_sudo, bypass access rights checks when reading values
         others = records.sudo() if self.related_sudo else records
-<<<<<<< HEAD
-        for record, other in pycompat.izip(records, others):
-            if not record.id and record.env != other.env:
-                # draft records: copy record's cache to other's cache first
-                copy_cache(record, other.env)
-            other, field = self.traverse_related(other)
-            record[self.name] = other[field.name]
-=======
         # copy the cache of draft records into others' cache
         if records.env != others.env:
             copy_cache(records - records.filtered('id'), others.env)
@@ -620,9 +595,8 @@
         for name in self.related[:-1]:
             values = [first(value[name]) for value in values]
         # assign final values to records
-        for record, value in zip(records, values):
+        for record, value in pycompat.izip(records, values):
             record[self.name] = value[self.related_field.name]
->>>>>>> 8ee9024a
 
     def _inverse_related(self, records):
         """ Inverse the related field ``self`` on ``records``. """
