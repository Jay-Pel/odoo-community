--- conflicted
+++ resolved
@@ -179,12 +179,8 @@
          ('invoice', 'Invoice address'),
          ('delivery', 'Shipping address'),
          ('other', 'Other address'),
-<<<<<<< HEAD
-         ("private", "Private Address")], string='Address Type',
-=======
          ("private", "Private Address"),
         ], string='Address Type',
->>>>>>> 37eed7c5
         default='contact',
         help="Used to select automatically the right address according to the context in sales and purchases documents.")
     street = fields.Char()
