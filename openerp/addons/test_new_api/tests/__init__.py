# -*- coding: utf-8 -*-

from . import test_related
from . import test_new_fields
from . import test_onchange
from . import test_field_conversions
from . import test_attributes
<<<<<<< HEAD
from . import test_ui
from . import test_no_infinite_recursion
=======
from . import test_no_infinite_recursion
from . import test_domain
>>>>>>> 12d79962
<|MERGE_RESOLUTION|>--- conflicted
+++ resolved
@@ -5,10 +5,6 @@
 from . import test_onchange
 from . import test_field_conversions
 from . import test_attributes
-<<<<<<< HEAD
 from . import test_ui
 from . import test_no_infinite_recursion
-=======
-from . import test_no_infinite_recursion
-from . import test_domain
->>>>>>> 12d79962
+from . import test_domain