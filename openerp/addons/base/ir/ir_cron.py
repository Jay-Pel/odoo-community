--- conflicted
+++ resolved
@@ -69,19 +69,10 @@
         except Exception:
             raise ValidationError(_('Invalid arguments'))
 
-<<<<<<< HEAD
     @api.multi
     def method_direct_trigger(self):
         for cron in self:
-            self._callback(cron.model, cron.function, cron.args, cron.id)
-=======
-    def method_direct_trigger(self, cr, uid, ids, context=None):
-        if context is None:
-            context={}
-        cron_obj = self.browse(cr, uid, ids, context=context)
-        for cron in cron_obj:
-            self._callback(cr, cron_obj.user_id.id, cron_obj.model, cron_obj.function, cron_obj.args, cron_obj.id)
->>>>>>> 24833272
+            self.sudo(user=cron.user_id.id)._callback(cron.model, cron.function, cron.args, cron.id)
         return True
 
     @api.model
