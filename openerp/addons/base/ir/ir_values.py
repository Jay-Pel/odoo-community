# -*- coding: utf-8 -*-
# Part of Odoo. See LICENSE file for full copyright and licensing details.

from odoo import api, fields, models, tools, _
from odoo.exceptions import AccessError, MissingError
from odoo.tools import pickle

EXCLUDED_FIELDS = set((
    'report_sxw_content', 'report_rml_content', 'report_sxw', 'report_rml',
    'report_sxw_content_data', 'report_rml_content_data', 'search_view', ))

#: Possible slots to bind an action to with :meth:`~.set_action`
ACTION_SLOTS = [
    "client_action_multi",      # sidebar wizard action
    "client_print_multi",       # sidebar report printing button
    "client_action_relate",     # sidebar related link
    "tree_but_open",            # double-click on item in tree view
    "tree_but_action",          # deprecated: same as tree_but_open
]


class IrValues(models.Model):
    """Holds internal model-specific action bindings and user-defined default
       field values. definitions. This is a legacy internal model, mixing
       two different concepts, and will likely be updated or replaced in a
       future version by cleaner, separate models. You should not depend
       explicitly on it.

       The purpose of each ``ir.values`` entry depends on its type, defined
       by the ``key`` column:

        * 'default': user-defined default values, used when creating new
          records of this model:
        * 'action': binding of an action to a particular *action slot* of
          this model, making the action easily available in the user
          interface for this model.

       The ``key2`` column acts as a qualifier, further refining the type
       of the entry. The possible values are:

        * for 'default' entries: an optional condition restricting the
          cases where this particular default value will be applicable,
          or ``False`` for no condition
        * for 'action' entries: the ``key2`` qualifier is one of the available
          action slots, defining how this action can be invoked:

            * ``'client_print_multi'`` for report printing actions that will
              be available on views displaying items from this model
            * ``'client_action_multi'`` for assistants (wizards) actions
              that will be available in views displaying objects of this model
            * ``'client_action_relate'`` for links towards related documents
              that should be available in views displaying objects of this model
            * ``'tree_but_open'`` for actions that will be triggered when
              double-clicking an item from this model in a hierarchical tree view

       Each entry is specific to a model (``model`` column), and for ``'actions'``
       type, may even be made specific to a given record of that model when the
       ``res_id`` column contains a record ID (``False`` means it's global for
       all records).

       The content of the entry is defined by the ``value`` column, which may either
       contain an arbitrary value, or a reference string defining the action that
       should be executed.

       .. rubric:: Usage: default values
       
       The ``'default'`` entries are usually defined manually by the
       users, and set by their UI clients calling :meth:`~.set_default`.
       These default values are then automatically used by the
       ORM every time a new record is about to be created, i.e. when
       :meth:`~odoo.models.Model.default_get`
       or :meth:`~odoo.models.Model.create` are called.

       .. rubric:: Usage: action bindings

       Business applications will usually bind their actions during
       installation, and Odoo UI clients will apply them as defined,
       based on the list of actions included in the result of
       :meth:`~odoo.models.Model.fields_view_get`,
       or directly returned by explicit calls to :meth:`~.get_actions`.
    """
    _name = 'ir.values'

    name = fields.Char(required=True)
    model = fields.Char(string='Model Name', index=True, required=True,
                        help="Model to which this entry applies")

    # TODO: model_id and action_id should be read-write function fields
    model_id = fields.Many2one('ir.model', string='Model (change only)',
                               help="Model to which this entry applies - "
                                    "helper field for setting a model, will "
                                    "automatically set the correct model name")
    action_id = fields.Many2one('ir.actions.actions', string='Action (change only)',
                                help="Action bound to this entry - "
                                     "helper field for binding an action, will "
                                     "automatically set the correct reference")

    value = fields.Text(help="Default value (pickled) or reference to an action")
    value_unpickle = fields.Text(string='Default value or action reference',
                                 compute='_value_unpickle', inverse='_value_pickle')
    key = fields.Selection([('action', 'Action'), ('default', 'Default')],
                           string='Type', index=True, required=True, default='action',
                           help="- Action: an action attached to one slot of the given model\n"
                                "- Default: a default value for a model field")
    key2 = fields.Char(string='Qualifier', index=True, default='tree_but_open',
                       help="For actions, one of the possible action slots: \n"
                            "  - client_action_multi\n"
                            "  - client_print_multi\n"
                            "  - client_action_relate\n"
                            "  - tree_but_open\n"
                            "For defaults, an optional condition")
    res_id = fields.Integer(string='Record ID', index=True,
                            help="Database identifier of the record to which this applies. "
                                 "0 = for all records")
    user_id = fields.Many2one('res.users', string='User', ondelete='cascade', index=True,
                              help="If set, action binding only applies for this user.")
    company_id = fields.Many2one('res.company', string='Company', ondelete='cascade', index=True,
                                 help="If set, action binding only applies for this company")

    @api.depends('key', 'value')
    def _value_unpickle(self):
        for record in self:
            value = record.value
            if record.key == 'default' and value:
                # default values are pickled on the fly
                with tools.ignore(Exception):
                    value = str(pickle.loads(value))
<<<<<<< HEAD
            record.value_unpickle = value

    def _value_pickle(self):
        context = dict(self._context)
        context.pop(self.CONCURRENCY_CHECK_FIELD, None)
        for record in self.with_context(context):
            value = record.value_unpickle
            if record.key == 'default':
                value = pickle.dumps(value)
            record.value = value

    @api.onchange('model_id')
    def onchange_object_id(self):
        if self.model_id:
            self.model = self.model_id.model

    @api.onchange('action_id')
    def onchange_action_id(self):
        if self.action_id:
            self.value_unpickle = self.action_id

    @api.model_cr_context
    def _auto_init(self):
        super(IrValues, self)._auto_init()
        self._cr.execute("SELECT indexname FROM pg_indexes WHERE indexname = 'ir_values_key_model_key2_res_id_user_id_idx'")
        if not self._cr.fetchone():
            self._cr.execute("CREATE INDEX ir_values_key_model_key2_res_id_user_id_idx ON ir_values (key, model, key2, res_id, user_id)")

    @api.model
    def create(self, vals):
=======
                except Exception:
                    pass
            res[record.id] = value
        return res

    def _value_pickle(self, cursor, user, id, name, value, arg, context=None):
        if context is None:
            context = {}
        ctx = context.copy()
        if self.CONCURRENCY_CHECK_FIELD in ctx:
            del ctx[self.CONCURRENCY_CHECK_FIELD]
        record = self.browse(cursor, user, id, context=context)
        if record.key == 'default':
            # default values are pickled on the fly
            value = pickle.dumps(value)
        self.write(cursor, user, id, {name[:-9]: value}, context=ctx)

    def onchange_object_id(self, cr, uid, ids, object_id, context=None):
        if not object_id: return {}
        act = self.pool.get('ir.model').browse(cr, uid, object_id, context=context)
        return {
                'value': {'model': act.model}
        }

    def onchange_action_id(self, cr, uid, ids, action_id, context=None):
        if not action_id: return {}
        act = self.pool.get('ir.actions.actions').browse(cr, uid, action_id, context=context)
        return {
                'value': {'value_unpickle': act.type+','+str(act.id)}
        }

    _columns = {
        'name': fields.char('Name', required=True),
        'model': fields.char('Model Name', select=True, required=True,
                             help="Model to which this entry applies"),

        # TODO: model_id and action_id should be read-write function fields
        'model_id': fields.many2one('ir.model', 'Model (change only)', size=128,
                                    help="Model to which this entry applies - "
                                         "helper field for setting a model, will "
                                         "automatically set the correct model name"),
        'action_id': fields.many2one('ir.actions.actions', 'Action (change only)',
                                     help="Action bound to this entry - "
                                         "helper field for binding an action, will "
                                         "automatically set the correct reference"),

        'value': fields.text('Value', help="Default value (pickled) or reference to an action"),
        'value_unpickle': fields.function(_value_unpickle, fnct_inv=_value_pickle,
                                          type='text',
                                          string='Default value or action reference'),
        'key': fields.selection([('action','Action'),('default','Default')],
                                'Type', select=True, required=True,
                                help="- Action: an action attached to one slot of the given model\n"
                                     "- Default: a default value for a model field"),
        'key2' : fields.char('Qualifier', select=True,
                             help="For actions, one of the possible action slots: \n"
                                  "  - client_action_multi\n"
                                  "  - client_print_multi\n"
                                  "  - client_action_relate\n"
                                  "  - tree_but_open\n"
                                  "For defaults, an optional condition"
                             ,),
        'res_id': fields.integer('Record ID', select=True,
                                 help="Database identifier of the record to which this applies. "
                                      "0 = for all records"),
        'user_id': fields.many2one('res.users', 'User', ondelete='cascade', select=True,
                                   help="If set, action binding only applies for this user."),
        'company_id': fields.many2one('res.company', 'Company', ondelete='cascade', select=True,
                                      help="If set, action binding only applies for this company")
    }
    _defaults = {
        'key': 'action',
        'key2': 'tree_but_open',
    }

    def _auto_init(self, cr, context=None):
        res = super(ir_values, self)._auto_init(cr, context)
        cr.execute('SELECT indexname FROM pg_indexes WHERE indexname = \'ir_values_key_model_key2_res_id_user_id_idx\'')
        if not cr.fetchone():
            cr.execute('CREATE INDEX ir_values_key_model_key2_res_id_user_id_idx ON ir_values (key, model, key2, res_id, user_id)')
        return res

    def create(self, cr, uid, vals, context=None):
        res = super(ir_values, self).create(cr, uid, vals, context=context)
>>>>>>> b26fd225
        self.clear_caches()
        return super(IrValues, self).create(vals)

    @api.multi
    def write(self, vals):
        self.clear_caches()
        return super(IrValues, self).write(vals)

    @api.multi
    def unlink(self):
        self.clear_caches()
        return super(IrValues, self).unlink()

    @api.model
    @api.returns('self', lambda value: value.id)
    def set_default(self, model, field_name, value, for_all_users=True, company_id=False, condition=False):
        """Defines a default value for the given model and field_name. Any previous
           default for the same scope (model, field_name, value, for_all_users, company_id, condition)
           will be replaced and lost in the process.

           Defaults can be later retrieved via :meth:`~.get_defaults`, which will return
           the highest priority default for any given field. Defaults that are more specific
           have a higher priority, in the following order (highest to lowest):

               * specific to user and company
               * specific to user only
               * specific to company only
               * global to everyone

           :param string model: model name
           :param string field_name: field name to which the default applies
           :param value: the default field value to set
           :type value: any serializable Python value
           :param bool for_all_users: whether the default should apply to everybody or only
                                      the user calling the method
           :param int company_id: optional ID of the company to which the default should
                                  apply. If omitted, the default will be global. If True
                                  is passed, the current user's company will be used.
           :param string condition: optional condition specification that can be used to
                                    restrict the applicability of the default values
                                    (e.g. based on another field's value). This is an
                                    opaque string as far as the API is concerned, but client
                                    stacks typically use single-field conditions in the
                                    form ``'key=stringified_value'``.
                                    (Currently, the condition is trimmed to 200 characters,
                                    so values that share the same first 200 characters always
                                    match)
           :return: the newly created ir.values entry
        """
        if isinstance(value, unicode):
            value = value.encode('utf8')
        if company_id is True:
            # should be company-specific, need to get company id
            company_id = self.env.user.company_id.id

        # remove existing defaults for the same scope
        search_criteria = [
            ('key', '=', 'default'),
            ('key2', '=', condition and condition[:200]),
            ('model', '=', model),
            ('name', '=', field_name),
            ('user_id', '=', False if for_all_users else self._uid),
            ('company_id', '=', company_id)
        ]
        self.search(search_criteria).unlink()

        return self.create({
            'name': field_name,
            'value': pickle.dumps(value),
            'model': model,
            'key': 'default',
            'key2': condition and condition[:200],
            'user_id': False if for_all_users else self._uid,
            'company_id': company_id,
        })

    @api.model
    def get_default(self, model, field_name, for_all_users=True, company_id=False, condition=False):
        """ Return the default value defined for model, field_name, users, company and condition.
            Return ``None`` if no such default exists.
        """
        search_criteria = [
            ('key', '=', 'default'),
            ('key2', '=', condition and condition[:200]),
            ('model', '=', model),
            ('name', '=', field_name),
            ('user_id', '=', False if for_all_users else self._uid),
            ('company_id', '=', company_id)
        ]
        defaults = self.search(search_criteria)
        return pickle.loads(defaults.value.encode('utf-8')) if defaults else None

    @api.model
    def get_defaults(self, model, condition=False):
        """Returns any default values that are defined for the current model and user,
           (and match ``condition``, if specified), previously registered via
           :meth:`~.set_default`.

           Defaults are global to a model, not field-specific, but an optional
           ``condition`` can be provided to restrict matching default values
           to those that were defined for the same condition (usually based
           on another field's value).

           Default values also have priorities depending on whom they apply
           to: only the highest priority value will be returned for any
           field. See :meth:`~.set_default` for more details.

           :param string model: model name
           :param string condition: optional condition specification that can be used to
                                    restrict the applicability of the default values
                                    (e.g. based on another field's value). This is an
                                    opaque string as far as the API is concerned, but client
                                    stacks typically use single-field conditions in the
                                    form ``'key=stringified_value'``.
                                    (Currently, the condition is trimmed to 200 characters,
                                    so values that share the same first 200 characters always
                                    match)
           :return: list of default values tuples of the form ``(id, field_name, value)``
                    (``id`` is the ID of the default entry, usually irrelevant)
        """
        # use a direct SQL query for performance reasons,
        # this is called very often
        query = """ SELECT v.id, v.name, v.value FROM ir_values v
                    LEFT JOIN res_users u ON (v.user_id = u.id)
                    WHERE v.key = %%s AND v.model = %%s
                        AND (v.user_id = %%s OR v.user_id IS NULL)
                        AND (v.company_id IS NULL OR
                             v.company_id = (SELECT company_id FROM res_users WHERE id = %%s)
                            )
                    %s
                    ORDER BY v.user_id, u.company_id"""
        params = ('default', model, self._uid, self._uid)
        if condition:
            query = query % 'AND v.key2 = %s'
            params += (condition[:200],)
        else:
            query = query % 'AND v.key2 IS NULL'
        self._cr.execute(query, params)

        # keep only the highest priority default for each field
        defaults = {}
        for row in self._cr.dictfetchall():
            value = pickle.loads(row['value'].encode('utf-8'))
            defaults.setdefault(row['name'], (row['id'], row['name'], value))
        return defaults.values()

    # use ormcache: this is called a lot by BaseModel.default_get()!
    @api.model
    @tools.ormcache('self._uid', 'model', 'condition')
    def get_defaults_dict(self, model, condition=False):
        """ Returns a dictionary mapping field names with their corresponding
            default value. This method simply improves the returned value of
            :meth:`~.get_defaults`.
        """
        return dict((f, v) for i, f, v in self.get_defaults(model, condition))

    @api.model
    @api.returns('self', lambda value: value.id)
    def set_action(self, name, action_slot, model, action, res_id=False):
        """Binds an the given action to the given model's action slot - for later
           retrieval via :meth:`~.get_actions`. Any existing binding of the same action
           to the same slot is first removed, allowing an update of the action's name.
           See the class description for more details about the various action
           slots: :class:`~ir_values`.

           :param string name: action label, usually displayed by UI client
           :param string action_slot: the action slot to which the action should be
                                      bound to - one of ``client_action_multi``,
                                      ``client_print_multi``, ``client_action_relate``,
                                      ``tree_but_open``.
           :param string model: model name
           :param string action: action reference, in the form ``'model,id'``
           :param int res_id: optional record id - will bind the action only to a
                              specific record of the model, not all records.
           :return: the newly created ir.values entry
        """
        assert isinstance(action, basestring) and ',' in action, \
               'Action definition must be an action reference, e.g. "ir.actions.act_window,42"'
        assert action_slot in ACTION_SLOTS, \
               'Action slot (%s) must be one of: %r' % (action_slot, ACTION_SLOTS)

        # remove existing action definition of same slot and value
        search_criteria = [
            ('key', '=', 'action'),
            ('key2', '=', action_slot),
            ('model', '=', model),
            ('res_id', '=', res_id or 0),  # int field -> NULL == 0
            ('value', '=', action),
        ]
        self.search(search_criteria).unlink()

        return self.create({
            'key': 'action',
            'key2': action_slot,
            'model': model,
            'res_id': res_id,
            'name': name,
            'value': action,
        })

    @api.model
    @tools.ormcache_context('self._uid', 'action_slot', 'model', 'res_id', keys=('lang',))
    def get_actions(self, action_slot, model, res_id=False):
        """Retrieves the list of actions bound to the given model's action slot.
           See the class description for more details about the various action
           slots: :class:`~.ir_values`.

           :param string action_slot: the action slot to which the actions should be
                                      bound to - one of ``client_action_multi``,
                                      ``client_print_multi``, ``client_action_relate``,
                                      ``tree_but_open``.
           :param string model: model name
           :param int res_id: optional record id - will bind the action only to a
                              specific record of the model, not all records.
           :return: list of action tuples of the form ``(id, name, action_def)``,
                    where ``id`` is the ID of the default entry, ``name`` is the
                    action label, and ``action_def`` is a dict containing the
                    action definition as obtained by calling
                    :meth:`~odoo.models.Model.read` on the action record.
        """
        assert action_slot in ACTION_SLOTS, 'Illegal action slot value: %s' % action_slot
        # use a direct SQL query for performance reasons,
        # this is called very often
        query = """ SELECT v.id, v.name, v.value FROM ir_values v
                    WHERE v.key = %s AND v.key2 = %s AND v.model = %s
                        AND (v.res_id = %s OR v.res_id IS NULL OR v.res_id = 0)
                    ORDER BY v.id """
        self._cr.execute(query, ('action', action_slot, model, res_id or None))

        # map values to their corresponding action record
        actions = []
        for id, name, value in self._cr.fetchall():
            if not value:
                continue                # skip if undefined
            action_model, action_id = value.split(',')
            if action_model not in self.pool:
                continue                # unknown model? skip it!
            action = self.env[action_model].browse(int(action_id))
            actions.append((id, name, action))

        # process values and their action
        results = {}
        for id, name, action in actions:
            fields = [field for field in action._fields if field not in EXCLUDED_FIELDS]
            # FIXME: needs cleanup
            try:
                action_def = {
                    field: action._fields[field].convert_to_read(action[field], action)
                    for field in fields
                }
                if action._name in ('ir.actions.report.xml', 'ir.actions.act_window'):
                    if action.groups_id and not action.groups_id & self.env.user.groups_id:
                        if name == 'Menuitem':
                            raise AccessError(_('You do not have the permission to perform this operation!!!'))
                        continue
                # keep only the last action registered for each action name
                results[name] = (id, name, action_def)
            except (AccessError, MissingError):
                continue
        return sorted(results.values())

    def _map_legacy_model_list(self, model_list, map_fn, merge_results=False):
        """Apply map_fn to the various models passed, according to
           legacy way to specify models/records.
        """
        assert isinstance(model_list, (list, tuple)), \
            "model_list should be in the form [model,..] or [(model,res_id), ..]"
        results = []
        for model in model_list:
            res_id = False
            if isinstance(model, (list, tuple)):
                model, res_id = model
            result = map_fn(model, res_id)
            # some of the functions return one result at a time (tuple or id)
            # and some return a list of many of them - care for both
            if merge_results:
                results.extend(result)
            else:
                results.append(result)
        return results

    # Backards-compatibility adapter layer to retrofit into split API
    @api.model
    def set(self, key, key2, name, models, value, replace=True, isobject=False, meta=False, preserve_user=False, company=False):
        """Deprecated legacy method to set default values and bind actions to models' action slots.
           Now dispatches to the newer API methods according to the value of ``key``: :meth:`~.set_default`
           (``key=='default'``) or :meth:`~.set_action` (``key == 'action'``).

          :deprecated: As of v6.1, ``set_default()`` or ``set_action()`` should be used directly.
        """
        assert key in ['default', 'action'], "ir.values entry keys must be in ['default','action']"
        if key == 'default':
            def do_set(model, res_id):
                return self.set_default(model, field_name=name, value=value,
                                        for_all_users=(not preserve_user), company_id=company,
                                        condition=key2)
        elif key == 'action':
            def do_set(model, res_id):
                return self.set_action(name, action_slot=key2, model=model, action=value, res_id=res_id)
        return self._map_legacy_model_list(models, do_set)

    @api.model
    def get(self, key, key2, models, meta=False, res_id_req=False, without_user=True, key2_req=True):
        """Deprecated legacy method to get the list of default values or actions bound to models' action slots.
           Now dispatches to the newer API methods according to the value of ``key``: :meth:`~.get_defaults`
           (``key=='default'``) or :meth:`~.get_actions` (``key == 'action'``)

          :deprecated: As of v6.1, ``get_defaults()`` or ``get_actions()`` should be used directly.

        """
        assert key in ['default', 'action'], "ir.values entry keys must be in ['default','action']"
        if key == 'default':
            def do_get(model, res_id):
                return self.get_defaults(model, condition=key2)
        elif key == 'action':
            def do_get(model, res_id):
                return self.get_actions(action_slot=key2, model=model, res_id=res_id)
        return self._map_legacy_model_list(models, do_get, merge_results=True)<|MERGE_RESOLUTION|>--- conflicted
+++ resolved
@@ -125,7 +125,6 @@
                 # default values are pickled on the fly
                 with tools.ignore(Exception):
                     value = str(pickle.loads(value))
-<<<<<<< HEAD
             record.value_unpickle = value
 
     def _value_pickle(self):
@@ -149,99 +148,14 @@
 
     @api.model_cr_context
     def _auto_init(self):
-        super(IrValues, self)._auto_init()
+        res = super(IrValues, self)._auto_init()
         self._cr.execute("SELECT indexname FROM pg_indexes WHERE indexname = 'ir_values_key_model_key2_res_id_user_id_idx'")
         if not self._cr.fetchone():
             self._cr.execute("CREATE INDEX ir_values_key_model_key2_res_id_user_id_idx ON ir_values (key, model, key2, res_id, user_id)")
+        return res
 
     @api.model
     def create(self, vals):
-=======
-                except Exception:
-                    pass
-            res[record.id] = value
-        return res
-
-    def _value_pickle(self, cursor, user, id, name, value, arg, context=None):
-        if context is None:
-            context = {}
-        ctx = context.copy()
-        if self.CONCURRENCY_CHECK_FIELD in ctx:
-            del ctx[self.CONCURRENCY_CHECK_FIELD]
-        record = self.browse(cursor, user, id, context=context)
-        if record.key == 'default':
-            # default values are pickled on the fly
-            value = pickle.dumps(value)
-        self.write(cursor, user, id, {name[:-9]: value}, context=ctx)
-
-    def onchange_object_id(self, cr, uid, ids, object_id, context=None):
-        if not object_id: return {}
-        act = self.pool.get('ir.model').browse(cr, uid, object_id, context=context)
-        return {
-                'value': {'model': act.model}
-        }
-
-    def onchange_action_id(self, cr, uid, ids, action_id, context=None):
-        if not action_id: return {}
-        act = self.pool.get('ir.actions.actions').browse(cr, uid, action_id, context=context)
-        return {
-                'value': {'value_unpickle': act.type+','+str(act.id)}
-        }
-
-    _columns = {
-        'name': fields.char('Name', required=True),
-        'model': fields.char('Model Name', select=True, required=True,
-                             help="Model to which this entry applies"),
-
-        # TODO: model_id and action_id should be read-write function fields
-        'model_id': fields.many2one('ir.model', 'Model (change only)', size=128,
-                                    help="Model to which this entry applies - "
-                                         "helper field for setting a model, will "
-                                         "automatically set the correct model name"),
-        'action_id': fields.many2one('ir.actions.actions', 'Action (change only)',
-                                     help="Action bound to this entry - "
-                                         "helper field for binding an action, will "
-                                         "automatically set the correct reference"),
-
-        'value': fields.text('Value', help="Default value (pickled) or reference to an action"),
-        'value_unpickle': fields.function(_value_unpickle, fnct_inv=_value_pickle,
-                                          type='text',
-                                          string='Default value or action reference'),
-        'key': fields.selection([('action','Action'),('default','Default')],
-                                'Type', select=True, required=True,
-                                help="- Action: an action attached to one slot of the given model\n"
-                                     "- Default: a default value for a model field"),
-        'key2' : fields.char('Qualifier', select=True,
-                             help="For actions, one of the possible action slots: \n"
-                                  "  - client_action_multi\n"
-                                  "  - client_print_multi\n"
-                                  "  - client_action_relate\n"
-                                  "  - tree_but_open\n"
-                                  "For defaults, an optional condition"
-                             ,),
-        'res_id': fields.integer('Record ID', select=True,
-                                 help="Database identifier of the record to which this applies. "
-                                      "0 = for all records"),
-        'user_id': fields.many2one('res.users', 'User', ondelete='cascade', select=True,
-                                   help="If set, action binding only applies for this user."),
-        'company_id': fields.many2one('res.company', 'Company', ondelete='cascade', select=True,
-                                      help="If set, action binding only applies for this company")
-    }
-    _defaults = {
-        'key': 'action',
-        'key2': 'tree_but_open',
-    }
-
-    def _auto_init(self, cr, context=None):
-        res = super(ir_values, self)._auto_init(cr, context)
-        cr.execute('SELECT indexname FROM pg_indexes WHERE indexname = \'ir_values_key_model_key2_res_id_user_id_idx\'')
-        if not cr.fetchone():
-            cr.execute('CREATE INDEX ir_values_key_model_key2_res_id_user_id_idx ON ir_values (key, model, key2, res_id, user_id)')
-        return res
-
-    def create(self, cr, uid, vals, context=None):
-        res = super(ir_values, self).create(cr, uid, vals, context=context)
->>>>>>> b26fd225
         self.clear_caches()
         return super(IrValues, self).create(vals)
 
