--- conflicted
+++ resolved
@@ -77,7 +77,7 @@
             <field eval="8" name="priority"/>
             <field name="arch" type="xml">
                 <tree string="Contacts">
-                    <field name="name"/>
+                    <field name="display_name"/>
                     <field name="function" invisible="1"/>
                     <field name="phone"/>
                     <field name="email"/>
@@ -138,8 +138,8 @@
                         </h1>
                         <field name="parent_id"
                             placeholder="Company"
-                            domain="[('is_company', '=', True)]" context="{'default_is_company': True}"
-                            attrs="{'invisible': [('is_company','=', True)]}"
+                            domain="[('is_company', '=', True)]" context="{'default_is_company': True, 'default_supplier': supplier}"
+                            attrs="{'invisible': [('is_company','=', True),('parent_id', '=', False)]}"
                             on_change="onchange_address(use_parent_address, parent_id)"/>
                         <field name="category_id" widget="many2many_tags" placeholder="Tags..."/>
                     </div>
@@ -151,17 +151,10 @@
                             <div attrs="{'invisible': [('parent_id','=', False)]}" name="div_type">
                                 <field class="oe_inline"
                                     name="type"/>
-                                <label for="use_parent_address" class="oe_edit_only"/>
-                                <field name="use_parent_address" class="oe_edit_only oe_inline"
-                                    on_change="onchange_address(use_parent_address, parent_id)"/>
                             </div>
 
                             <label for="street" string="Address"/>
                             <div>
-<<<<<<< HEAD
-                                <field name="street" placeholder="Street..."/>
-                                <field name="street2"/>
-=======
                                 <field name="use_parent_address" class="oe_edit_only oe_inline"
                                        on_change="onchange_address(use_parent_address, parent_id)"
                                        attrs="{'invisible': [('parent_id','=', False),('use_parent_address','=',False)]}"/>
@@ -170,13 +163,12 @@
                                         attrs="{'invisible': ['|',('parent_id','=', False),('use_parent_address','=',False)]}"/>
                                 <field name="street" placeholder="Street..."  attrs="{'readonly': [('use_parent_address','=',True)]}"/>
                                 <field name="street2"  attrs="{'readonly': [('use_parent_address','=',True)]}"/>
->>>>>>> 20020a76
                                 <div class="address_format">
-                                    <field name="city" placeholder="City" style="width: 40%%"/>
-                                    <field name="state_id" class="oe_no_button" placeholder="State" style="width: 37%%" options='{"no_open": True}' on_change="onchange_state(state_id)"/>
-                                    <field name="zip" placeholder="ZIP" style="width: 20%%"/>
+                                    <field name="city" placeholder="City" style="width: 40%%" attrs="{'readonly': [('use_parent_address','=',True)]}"/>
+                                    <field name="state_id" class="oe_no_button" placeholder="State" style="width: 37%%" options='{"no_open": True}' on_change="onchange_state(state_id)" attrs="{'readonly': [('use_parent_address','=',True)]}"/>
+                                    <field name="zip" placeholder="ZIP" style="width: 20%%" attrs="{'readonly': [('use_parent_address','=',True)]}"/>
                                 </div>
-                                <field name="country_id" placeholder="Country" class="oe_no_button" options='{"no_open": True}'/>
+                                <field name="country_id" placeholder="Country" class="oe_no_button" options='{"no_open": True}' attrs="{'readonly': [('use_parent_address','=',True)]}"/>
                             </div>
                             <field name="website" widget="url" placeholder="e.g. www.openerp.com"/>
                         </group>
@@ -193,8 +185,8 @@
                     </group>
 
                     <notebook colspan="4">
-                        <page string="Contacts" attrs="{'invisible': [('is_company','=',False)]}">
-                            <field name="child_ids" context="{'default_parent_id': active_id}" mode="kanban">
+                        <page string="Contacts" attrs="{'invisible': [('is_company','=',False), ('child_ids', '=', [])]}" autofocus="autofocus">
+                            <field name="child_ids" mode="kanban" context="{'default_parent_id': active_id, 'default_street': street, 'default_street2': street2, 'default_city': city, 'default_state_id': state_id, 'default_zip': zip, 'default_country_id': country_id, 'default_supplier': supplier}">
                                 <kanban>
                                     <field name="color"/>
                                     <field name="name"/>
@@ -260,17 +252,41 @@
                                     </templates>
                                 </kanban>
                                 <form string="Contact" version="7.0">
-                                    <field name="image" widget='image' class="oe_avatar oe_left" options='{"preview_image": "image_medium"}'/>
-                                    <div class="oe_title">
+                                    <sheet>
+                                        <field name="image" widget='image' class="oe_avatar oe_left" options='{"preview_image": "image_medium"}'/>
+                                        <div class="oe_title">
+                                            <label for="name" class="oe_edit_only"/>
+                                            <h1><field name="name" style="width: 70%%"/></h1>
+                                            <field name="category_id" widget="many2many_tags" placeholder="Tags..." style="width: 70%%"/>
+                                        </div>
                                         <group>
-                                            <field name="name"/>
-                                            <field name="category_id" widget="many2many_tags" placeholder="Tags..."/>
                                             <field name="function" placeholder="e.g. Sales Director"/>
                                             <field name="email"/>
                                             <field name="phone"/>
                                             <field name="mobile"/>
                                         </group>
-                                    </div>
+                                        <div>
+                                            <field name="use_parent_address"/><label for="use_parent_address"/>
+                                        </div>
+                                        <group>
+                                            <label for="type"/>
+                                            <div name="div_type">
+                                                <field class="oe_inline" name="type"/>
+                                            </div>
+                                            <label for="street" string="Address" attrs="{'invisible': [('use_parent_address','=', True)]}"/>
+                                            <div attrs="{'invisible': [('use_parent_address','=', True)]}" name="div_address">
+                                                <field name="street" placeholder="Street..."/>
+                                                <field name="street2"/>
+                                                <div class="address_format">
+                                                    <field name="city" placeholder="City" style="width: 40%%"/>
+                                                    <field name="state_id" class="oe_no_button" placeholder="State" style="width: 37%%" options='{"no_open": True}' on_change="onchange_state(state_id)"/>
+                                                    <field name="zip" placeholder="ZIP" style="width: 20%%"/>
+                                                </div>
+                                                <field name="country_id" placeholder="Country" class="oe_no_button" options='{"no_open": True}'/>
+                                            </div>
+                                        </group>
+                                        <field name="supplier" invisible="True"/>
+                                    </sheet>
                                 </form>
                             </field>
                         </page>
@@ -341,7 +357,7 @@
             <field name="arch" type="xml">
                 <kanban>
                     <field name="color"/>
-                    <field name="name"/>
+                    <field name="display_name"/>
                     <field name="title"/>
                     <field name="email"/>
                     <field name="parent_id"/>
@@ -374,7 +390,7 @@
                                     </t>
                                 </a>
                                 <div class="oe_kanban_details">
-                                    <h4 class="oe_partner_heading"><a type="open"><field name="name"/></a></h4>
+                                    <h4 class="oe_partner_heading"><a type="open"><field name="display_name"/></a></h4>
                                     <div class="oe_kanban_partner_categories"/>
                                     <div class="oe_kanban_partner_links"/>
                                     <ul>
