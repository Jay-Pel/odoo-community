--- conflicted
+++ resolved
@@ -356,24 +356,6 @@
     """
     return "<%s-openobject-%s@%s>" % (time.time(), openobject_id, socket.gethostname())
 
-<<<<<<< HEAD
-=======
-def _email_send(smtp_from, smtp_to_list, message, openobject_id=None, ssl=False, debug=False):
-    """ Low-level method to send directly a Message through the configured smtp server.
-    
-        :param smtp_from: RFC-822 envelope FROM (not displayed to recipient)
-        :param smtp_to_list: RFC-822 envelope RCPT_TOs (not displayed to recipient)
-        :param message: an email.message.Message to send
-        :param debug: True if messages should be output to stderr before being sent,
-                      and smtplib.SMTP put into debug mode.
-        :return: True if the mail was delivered successfully to the smtp,
-                 else False (+ exception logged)
-    """
-    class WriteToLogger(object):
-        def __init__(self):
-            self.logger = loglevels.Logger()
->>>>>>> 8504e615
-
 def email_send(email_from, email_to, subject, body, email_cc=None, email_bcc=None, reply_to=False,
                attachments=None, message_id=None, references=None, openobject_id=False, debug=False, subtype='plain', headers=None,
                smtp_server=None, smtp_port=None, ssl=False, smtp_user=None, smtp_password=None, cr=None, uid=None):
@@ -411,83 +393,6 @@
     finally:
         cr.close()
     return res
-
-<<<<<<< HEAD
-=======
-    return True
-
-
-def email_send(email_from, email_to, subject, body, email_cc=None, email_bcc=None, reply_to=False,
-               attach=None, openobject_id=False, ssl=False, debug=False, subtype='plain', x_headers=None, priority='3'):
-
-    """Send an email.
-
-    @param email_from A string used to fill the `From` header, if falsy,
-                  config['email_from'] is used instead.  Also used for
-                  the `Reply-To` header if `reply_to` is not provided
-
-    @param email_to a sequence of addresses to send the mail to.
-    """
-    if x_headers is None:
-        x_headers = {}
-
-        
-
-    if not (email_from or config['email_from']):
-        raise ValueError("Sending an email requires either providing a sender "
-                         "address or having configured one")
-
-    if not email_from: email_from = config.get('email_from', False)
-    email_from = ustr(email_from).encode('utf-8')
-
-    if not email_cc: email_cc = []
-    if not email_bcc: email_bcc = []
-    if not body: body = u''
-
-    email_body = ustr(body).encode('utf-8')
-    email_text = MIMEText(email_body or '',_subtype=subtype,_charset='utf-8')
-
-    msg = MIMEMultipart()
-
-    msg['Subject'] = Header(ustr(subject), 'utf-8')
-    msg['From'] = email_from
-    del msg['Reply-To']
-    if reply_to:
-        msg['Reply-To'] = reply_to
-    else:
-        msg['Reply-To'] = msg['From']
-    msg['To'] = COMMASPACE.join(email_to)
-    if email_cc:
-        msg['Cc'] = COMMASPACE.join(email_cc)
-    if email_bcc:
-        msg['Bcc'] = COMMASPACE.join(email_bcc)
-    msg['Date'] = formatdate(localtime=True)
-
-    msg['X-Priority'] = priorities.get(priority, '3 (Normal)')
-
-    # Add dynamic X Header
-    for key, value in x_headers.iteritems():
-        msg['%s' % key] = str(value)
-
-    if html2text and subtype == 'html':
-        text = html2text(email_body.decode('utf-8')).encode('utf-8')
-        alternative_part = MIMEMultipart(_subtype="alternative")
-        alternative_part.attach(MIMEText(text, _charset='utf-8', _subtype='plain'))
-        alternative_part.attach(email_text)
-        msg.attach(alternative_part)
-    else:
-        msg.attach(email_text)
-
-    if attach:
-        for (fname,fcontent) in attach:
-            part = MIMEBase('application', "octet-stream")
-            part.set_payload( fcontent )
-            Encoders.encode_base64(part)
-            part.add_header('Content-Disposition', 'attachment; filename="%s"' % (fname,))
-            msg.attach(part)
-
-    return _email_send(email_from, flatten([email_to, email_cc, email_bcc]), msg, openobject_id=openobject_id, ssl=ssl, debug=debug)
->>>>>>> 8504e615
 
 #----------------------------------------------------------
 # SMS
