# -*- coding: utf-8 -*-
##############################################################################
#
#    OpenERP, Open Source Management Solution
#    Copyright (C) 2004-2009 Tiny SPRL (<http://tiny.be>).
#
#    This program is free software: you can redistribute it and/or modify
#    it under the terms of the GNU Affero General Public License as
#    published by the Free Software Foundation, either version 3 of the
#    License, or (at your option) any later version.
#
#    This program is distributed in the hope that it will be useful,
#    but WITHOUT ANY WARRANTY; without even the implied warranty of
#    MERCHANTABILITY or FITNESS FOR A PARTICULAR PURPOSE.  See the
#    GNU Affero General Public License for more details.
#
#    You should have received a copy of the GNU Affero General Public License
#    along with this program.  If not, see <http://www.gnu.org/licenses/>.
#
##############################################################################

""" Fields:
      - simple
      - relations (one2many, many2one, many2many)
      - function

    Fields Attributes:
        * _classic_read: is a classic sql fields
        * _type   : field type
        * _auto_join: for one2many and many2one fields, tells whether select
            queries will join the relational table instead of replacing the
            field condition by an equivalent-one based on a search.
        * readonly
        * required
        * size
"""

import base64
import datetime as DT
import functools
import logging
import pytz
import re
import xmlrpclib
from psycopg2 import Binary

import openerp
import openerp.tools as tools
from openerp.tools.translate import _
from openerp.tools import float_round, float_repr
from openerp.tools import html_sanitize
import simplejson
from openerp import SUPERUSER_ID

_logger = logging.getLogger(__name__)

def _symbol_set(symb):
    if symb is None or symb == False:
        return None
    elif isinstance(symb, unicode):
        return symb.encode('utf-8')
    return str(symb)


class _column(object):
    """ Base of all fields, a database column

        An instance of this object is a *description* of a database column. It will
        not hold any data, but only provide the methods to manipulate data of an
        ORM record or even prepare/update the database to hold such a field of data.
    """
    _classic_read = True
    _classic_write = True
    _auto_join = False
    _prefetch = True
    _properties = False
    _type = 'unknown'
    _obj = None
    _multi = False
    _symbol_c = '%s'
    _symbol_f = _symbol_set
    _symbol_set = (_symbol_c, _symbol_f)
    _symbol_get = None
    _deprecated = False
    copy = True # whether the field is copied by BaseModel.copy()

    def __init__(self, string='unknown', required=False, readonly=False, domain=None, context=None, states=None, priority=0, change_default=False, size=None, ondelete=None, translate=False, select=False, manual=False, **args):
        """

        The 'manual' keyword argument specifies if the field is a custom one.
        It corresponds to the 'state' column in ir_model_fields.

        """
        if domain is None:
            domain = []
        if context is None:
            context = {}
        self.states = states or {}
        self.string = string
        self.readonly = readonly
        self.required = required
        self.size = size
        self.help = args.get('help', '')
        self.priority = priority
        self.change_default = change_default
        self.ondelete = ondelete.lower() if ondelete else None # defaults to 'set null' in ORM
        self.translate = translate
        self._domain = domain
        self._context = context
        self.write = False
        self.read = False
        self.select = select
        self.manual = manual
        self.selectable = True
        self.group_operator = args.get('group_operator', False)
        self.groups = False  # CSV list of ext IDs of groups that can access this field
        self.deprecated = False # Optional deprecation warning
        for a in args:
            setattr(self, a, args[a])

        # prefetch only if self._classic_write, not self.groups, and not
        # self.deprecated
        if not self._classic_write or self.groups or self.deprecated:
            self._prefetch = False

    def to_field(self):
        """ convert column `self` to a new-style field """
        from openerp.fields import Field
        return Field.by_type[self._type](**self.to_field_args())

    def to_field_args(self):
        """ return a dictionary with all the arguments to pass to the field """
        items = [
            ('_origin', self),                  # field interfaces self
            ('copy', self.copy),
            ('index', self.select),
            ('manual', self.manual),
            ('string', self.string),
            ('help', self.help),
            ('readonly', self.readonly),
            ('required', self.required),
            ('states', self.states),
            ('groups', self.groups),
            ('size', self.size),
            ('ondelete', self.ondelete),
            ('translate', self.translate),
            ('domain', self._domain),
            ('context', self._context),
            ('change_default', self.change_default),
            ('deprecated', self.deprecated),
        ]
        return dict(item for item in items if item[1])

    def restart(self):
        pass

    def set(self, cr, obj, id, name, value, user=None, context=None):
        cr.execute('update '+obj._table+' set '+name+'='+self._symbol_set[0]+' where id=%s', (self._symbol_set[1](value), id))

    def get(self, cr, obj, ids, name, user=None, offset=0, context=None, values=None):
        raise Exception(_('undefined get method !'))

    def search(self, cr, obj, args, name, value, offset=0, limit=None, uid=None, context=None):
        ids = obj.search(cr, uid, args+self._domain+[(name, 'ilike', value)], offset, limit, context=context)
        res = obj.read(cr, uid, ids, [name], context=context)
        return [x[name] for x in res]

    def as_display_name(self, cr, uid, obj, value, context=None):
        """Converts a field value to a suitable string representation for a record,
           e.g. when this field is used as ``rec_name``.

           :param obj: the ``BaseModel`` instance this column belongs to 
           :param value: a proper value as returned by :py:meth:`~openerp.orm.osv.BaseModel.read`
                         for this column
        """
        # delegated to class method, so a column type A can delegate
        # to a column type B. 
        return self._as_display_name(self, cr, uid, obj, value, context=None)

    @classmethod
    def _as_display_name(cls, field, cr, uid, obj, value, context=None):
        # This needs to be a class method, in case a column type A as to delegate
        # to a column type B.
        return tools.ustr(value)

# ---------------------------------------------------------
# Simple fields
# ---------------------------------------------------------
class boolean(_column):
    _type = 'boolean'
    _symbol_c = '%s'
    _symbol_f = bool
    _symbol_set = (_symbol_c, _symbol_f)

    def __init__(self, string='unknown', required=False, **args):
        super(boolean, self).__init__(string=string, required=required, **args)
        if required:
            _logger.debug(
                "required=True is deprecated: making a boolean field"
                " `required` has no effect, as NULL values are "
                "automatically turned into False. args: %r",args)

class integer(_column):
    _type = 'integer'
    _symbol_c = '%s'
    _symbol_f = lambda x: int(x or 0)
    _symbol_set = (_symbol_c, _symbol_f)
    _symbol_get = lambda self,x: x or 0

    def __init__(self, string='unknown', required=False, **args):
        super(integer, self).__init__(string=string, required=required, **args)

class reference(_column):
    _type = 'reference'
    _classic_read = False # post-process to handle missing target

    def __init__(self, string, selection, size=None, **args):
        if callable(selection):
            from openerp import api
            selection = api.expected(api.cr_uid_context, selection)
        _column.__init__(self, string=string, size=size, selection=selection, **args)

    def to_field_args(self):
        args = super(reference, self).to_field_args()
        args['selection'] = self.selection
        return args

    def get(self, cr, obj, ids, name, uid=None, context=None, values=None):
        result = {}
        # copy initial values fetched previously.
        for value in values:
            result[value['id']] = value[name]
            if value[name]:
                model, res_id = value[name].split(',')
                if not obj.pool[model].exists(cr, uid, [int(res_id)], context=context):
                    result[value['id']] = False
        return result

    @classmethod
    def _as_display_name(cls, field, cr, uid, obj, value, context=None):
        if value:
            # reference fields have a 'model,id'-like value, that we need to convert
            # to a real name
            model_name, res_id = value.split(',')
            if model_name in obj.pool and res_id:
                model = obj.pool[model_name]
                names = model.name_get(cr, uid, [int(res_id)], context=context)
                return names[0][1] if names else False
        return tools.ustr(value)

# takes a string (encoded in utf8) and returns a string (encoded in utf8)
def _symbol_set_char(self, symb):

    #TODO:
    # * we need to remove the "symb==False" from the next line BUT
    #   for now too many things rely on this broken behavior
    # * the symb==None test should be common to all data types
    if symb is None or symb == False:
        return None

    # we need to convert the string to a unicode object to be able
    # to evaluate its length (and possibly truncate it) reliably
    u_symb = tools.ustr(symb)
    return u_symb[:self.size].encode('utf8')

class char(_column):
    _type = 'char'

    def __init__(self, string="unknown", size=None, **args):
        _column.__init__(self, string=string, size=size or None, **args)
        # self._symbol_set_char defined to keep the backward compatibility
        self._symbol_f = self._symbol_set_char = lambda x: _symbol_set_char(self, x)
        self._symbol_set = (self._symbol_c, self._symbol_f)

class text(_column):
    _type = 'text'


class html(text):
    _type = 'html'
    _symbol_c = '%s'

    def _symbol_set_html(self, value):
        if value is None or value is False:
            return None
        if not self._sanitize:
            return value
        return html_sanitize(value)

    def __init__(self, string='unknown', sanitize=True, **args):
        super(html, self).__init__(string=string, **args)
        self._sanitize = sanitize
        # symbol_set redefinition because of sanitize specific behavior
        self._symbol_f = self._symbol_set_html
        self._symbol_set = (self._symbol_c, self._symbol_f)

import __builtin__

class float(_column):
    _type = 'float'
    _symbol_c = '%s'
    _symbol_f = lambda x: __builtin__.float(x or 0.0)
    _symbol_set = (_symbol_c, _symbol_f)
    _symbol_get = lambda self,x: x or 0.0

    def __init__(self, string='unknown', digits=None, digits_compute=None, required=False, **args):
        _column.__init__(self, string=string, required=required, **args)
        self.digits = digits
        # synopsis: digits_compute(cr) ->  (precision, scale)
        self.digits_compute = digits_compute

    def to_field_args(self):
        args = super(float, self).to_field_args()
        args['digits'] = self.digits_compute or self.digits
        return args

    def digits_change(self, cr):
        if self.digits_compute:
            self.digits = self.digits_compute(cr)
        if self.digits:
            precision, scale = self.digits
            self._symbol_set = ('%s', lambda x: float_repr(float_round(__builtin__.float(x or 0.0),
                                                                       precision_digits=scale),
                                                           precision_digits=scale))

class date(_column):
    _type = 'date'

    MONTHS = [
        ('01', 'January'),
        ('02', 'February'),
        ('03', 'March'),
        ('04', 'April'),
        ('05', 'May'),
        ('06', 'June'),
        ('07', 'July'),
        ('08', 'August'),
        ('09', 'September'),
        ('10', 'October'),
        ('11', 'November'),
        ('12', 'December')
    ]

    @staticmethod
    def today(*args):
        """ Returns the current date in a format fit for being a
        default value to a ``date`` field.

        This method should be provided as is to the _defaults dict, it
        should not be called.
        """
        return DT.date.today().strftime(
            tools.DEFAULT_SERVER_DATE_FORMAT)

    @staticmethod
    def context_today(model, cr, uid, context=None, timestamp=None):
        """Returns the current date as seen in the client's timezone
           in a format fit for date fields.
           This method may be passed as value to initialize _defaults.

           :param Model model: model (osv) for which the date value is being
                               computed - automatically passed when used in
                                _defaults.
           :param datetime timestamp: optional datetime value to use instead of
                                      the current date and time (must be a
                                      datetime, regular dates can't be converted
                                      between timezones.)
           :param dict context: the 'tz' key in the context should give the
                                name of the User/Client timezone (otherwise
                                UTC is used)
           :rtype: str 
        """
        today = timestamp or DT.datetime.now()
        context_today = None
        if context and context.get('tz'):
            tz_name = context['tz']  
        else:
            user = model.pool['res.users'].browse(cr, SUPERUSER_ID, uid)
            tz_name = user.tz
        if tz_name:
            try:
                utc = pytz.timezone('UTC')
                context_tz = pytz.timezone(tz_name)
                utc_today = utc.localize(today, is_dst=False) # UTC = no DST
                context_today = utc_today.astimezone(context_tz)
            except Exception:
                _logger.debug("failed to compute context/client-specific today date, "
                              "using the UTC value for `today`",
                              exc_info=True)
        return (context_today or today).strftime(tools.DEFAULT_SERVER_DATE_FORMAT)

    @staticmethod
    def date_to_datetime(model, cr, uid, userdate, context=None):
        """ Convert date values expressed in user's timezone to
        server-side UTC timestamp, assuming a default arbitrary
        time of 12:00 AM - because a time is needed.

        :param str userdate: date string in in user time zone
        :return: UTC datetime string for server-side use
        """
        user_date = DT.datetime.strptime(userdate, tools.DEFAULT_SERVER_DATE_FORMAT)
        if context and context.get('tz'):
            tz_name = context['tz']
        else:
            tz_name = model.pool.get('res.users').read(cr, SUPERUSER_ID, uid, ['tz'])['tz']
        if tz_name:
            utc = pytz.timezone('UTC')
            context_tz = pytz.timezone(tz_name)
            user_datetime = user_date + DT.timedelta(hours=12.0)
            local_timestamp = context_tz.localize(user_datetime, is_dst=False)
            user_datetime = local_timestamp.astimezone(utc)
            return user_datetime.strftime(tools.DEFAULT_SERVER_DATETIME_FORMAT)
        return user_date.strftime(tools.DEFAULT_SERVER_DATETIME_FORMAT)


class datetime(_column):
    _type = 'datetime'

    MONTHS = [
        ('01', 'January'),
        ('02', 'February'),
        ('03', 'March'),
        ('04', 'April'),
        ('05', 'May'),
        ('06', 'June'),
        ('07', 'July'),
        ('08', 'August'),
        ('09', 'September'),
        ('10', 'October'),
        ('11', 'November'),
        ('12', 'December')
    ]

    @staticmethod
    def now(*args):
        """ Returns the current datetime in a format fit for being a
        default value to a ``datetime`` field.

        This method should be provided as is to the _defaults dict, it
        should not be called.
        """
        return DT.datetime.now().strftime(
            tools.DEFAULT_SERVER_DATETIME_FORMAT)

    @staticmethod
    def context_timestamp(cr, uid, timestamp, context=None):
        """Returns the given timestamp converted to the client's timezone.
           This method is *not* meant for use as a _defaults initializer,
           because datetime fields are automatically converted upon
           display on client side. For _defaults you :meth:`fields.datetime.now`
           should be used instead.

           :param datetime timestamp: naive datetime value (expressed in UTC)
                                      to be converted to the client timezone
           :param dict context: the 'tz' key in the context should give the
                                name of the User/Client timezone (otherwise
                                UTC is used)
           :rtype: datetime
           :return: timestamp converted to timezone-aware datetime in context
                    timezone
        """
        assert isinstance(timestamp, DT.datetime), 'Datetime instance expected'
        if context and context.get('tz'):
            tz_name = context['tz']  
        else:
            registry = openerp.modules.registry.RegistryManager.get(cr.dbname)
<<<<<<< HEAD
            user = registry['res.users'].browse(cr, SUPERUSER_ID, uid)
            tz_name = user.tz
        if tz_name:
            try:
                utc = pytz.utc
=======
            tz_name = registry.get('res.users').read(cr, SUPERUSER_ID, uid, ['tz'])['tz']
        utc_timestamp = pytz.utc.localize(timestamp, is_dst=False) # UTC = no DST
        if tz_name:
            try:
>>>>>>> 20cc18dc
                context_tz = pytz.timezone(tz_name)
                return utc_timestamp.astimezone(context_tz)
            except Exception:
                _logger.debug("failed to compute context/client-specific timestamp, "
                              "using the UTC value",
                              exc_info=True)
        return utc_timestamp

class binary(_column):
    _type = 'binary'
    _symbol_c = '%s'

    # Binary values may be byte strings (python 2.6 byte array), but
    # the legacy OpenERP convention is to transfer and store binaries
    # as base64-encoded strings. The base64 string may be provided as a
    # unicode in some circumstances, hence the str() cast in symbol_f.
    # This str coercion will only work for pure ASCII unicode strings,
    # on purpose - non base64 data must be passed as a 8bit byte strings.
    _symbol_f = lambda symb: symb and Binary(str(symb)) or None

    _symbol_set = (_symbol_c, _symbol_f)
    _symbol_get = lambda self, x: x and str(x)

    _classic_read = False
    _prefetch = False

    def __init__(self, string='unknown', filters=None, **args):
        _column.__init__(self, string=string, **args)
        self.filters = filters

    def get(self, cr, obj, ids, name, user=None, context=None, values=None):
        if not context:
            context = {}
        if not values:
            values = []
        res = {}
        for i in ids:
            val = None
            for v in values:
                if v['id'] == i:
                    val = v[name]
                    break

            # If client is requesting only the size of the field, we return it instead
            # of the content. Presumably a separate request will be done to read the actual
            # content if it's needed at some point.
            # TODO: after 6.0 we should consider returning a dict with size and content instead of
            #       having an implicit convention for the value
            if val and context.get('bin_size_%s' % name, context.get('bin_size')):
                res[i] = tools.human_size(long(val))
            else:
                res[i] = val
        return res

class selection(_column):
    _type = 'selection'

    def __init__(self, selection, string='unknown', **args):
        if callable(selection):
            from openerp import api
            selection = api.expected(api.cr_uid_context, selection)
        _column.__init__(self, string=string, **args)
        self.selection = selection

    def to_field_args(self):
        args = super(selection, self).to_field_args()
        args['selection'] = self.selection
        return args

    @classmethod
    def reify(cls, cr, uid, model, field, context=None):
        """ Munges the field's ``selection`` attribute as necessary to get
        something useable out of it: calls it if it's a function, applies
        translations to labels if it's not.

        A callable ``selection`` is considered translated on its own.

        :param orm.Model model:
        :param _column field:
        """
        if callable(field.selection):
            return field.selection(model, cr, uid, context)

        if not (context and 'lang' in context):
            return field.selection

        # field_to_dict isn't given a field name, only a field object, we
        # need to get the name back in order to perform the translation lookup
        field_name = next(
            name for name, column in model._columns.iteritems()
            if column == field)

        translation_filter = "%s,%s" % (model._name, field_name)
        translate = functools.partial(
            model.pool['ir.translation']._get_source,
            cr, uid, translation_filter, 'selection', context['lang'])

        return [
            (value, translate(label))
            for value, label in field.selection
        ]

# ---------------------------------------------------------
# Relationals fields
# ---------------------------------------------------------

#
# Values: (0, 0,  { fields })    create
#         (1, ID, { fields })    update
#         (2, ID)                remove (delete)
#         (3, ID)                unlink one (target id or target of relation)
#         (4, ID)                link
#         (5)                    unlink all (only valid for one2many)
#

class many2one(_column):
    _classic_read = False
    _classic_write = True
    _type = 'many2one'
    _symbol_c = '%s'
    _symbol_f = lambda x: x or None
    _symbol_set = (_symbol_c, _symbol_f)

    def __init__(self, obj, string='unknown', auto_join=False, **args):
        _column.__init__(self, string=string, **args)
        self._obj = obj
        self._auto_join = auto_join

    def to_field_args(self):
        args = super(many2one, self).to_field_args()
        args['comodel_name'] = self._obj
        args['auto_join'] = self._auto_join
        return args

    def set(self, cr, obj_src, id, field, values, user=None, context=None):
        if not context:
            context = {}
        obj = obj_src.pool[self._obj]
        self._table = obj._table
        if type(values) == type([]):
            for act in values:
                if act[0] == 0:
                    id_new = obj.create(cr, act[2])
                    cr.execute('update '+obj_src._table+' set '+field+'=%s where id=%s', (id_new, id))
                elif act[0] == 1:
                    obj.write(cr, [act[1]], act[2], context=context)
                elif act[0] == 2:
                    cr.execute('delete from '+self._table+' where id=%s', (act[1],))
                elif act[0] == 3 or act[0] == 5:
                    cr.execute('update '+obj_src._table+' set '+field+'=null where id=%s', (id,))
                elif act[0] == 4:
                    cr.execute('update '+obj_src._table+' set '+field+'=%s where id=%s', (act[1], id))
        else:
            if values:
                cr.execute('update '+obj_src._table+' set '+field+'=%s where id=%s', (values, id))
            else:
                cr.execute('update '+obj_src._table+' set '+field+'=null where id=%s', (id,))

    def search(self, cr, obj, args, name, value, offset=0, limit=None, uid=None, context=None):
        return obj.pool[self._obj].search(cr, uid, args+self._domain+[('name', 'like', value)], offset, limit, context=context)

    @classmethod
    def _as_display_name(cls, field, cr, uid, obj, value, context=None):
        return value[1] if isinstance(value, tuple) else tools.ustr(value) 


class one2many(_column):
    _classic_read = False
    _classic_write = False
    _prefetch = False
    _type = 'one2many'

    # one2many columns are not copied by default
    copy = False

    def __init__(self, obj, fields_id, string='unknown', limit=None, auto_join=False, **args):
        _column.__init__(self, string=string, **args)
        self._obj = obj
        self._fields_id = fields_id
        self._limit = limit
        self._auto_join = auto_join
        #one2many can't be used as condition for defaults
        assert(self.change_default != True)

    def to_field_args(self):
        args = super(one2many, self).to_field_args()
        args['comodel_name'] = self._obj
        args['inverse_name'] = self._fields_id
        args['auto_join'] = self._auto_join
        args['limit'] = self._limit
        return args

    def get(self, cr, obj, ids, name, user=None, offset=0, context=None, values=None):
        if self._context:
            context = dict(context or {})
            context.update(self._context)

        res = dict((id, []) for id in ids)

        comodel = obj.pool[self._obj].browse(cr, user, [], context)
        inverse = self._fields_id
        domain = self._domain(obj) if callable(self._domain) else self._domain
        domain = domain + [(inverse, 'in', ids)]

        for record in comodel.search(domain, limit=self._limit):
            # Note: record[inverse] can be a record or an integer!
            assert int(record[inverse]) in res
            res[int(record[inverse])].append(record.id)

        return res

    def set(self, cr, obj, id, field, values, user=None, context=None):
        result = []
        context = dict(context or {})
        context.update(self._context)
        context['no_store_function'] = True
        if not values:
            return
        obj = obj.pool[self._obj]
        _table = obj._table
        for act in values:
            if act[0] == 0:
                act[2][self._fields_id] = id
                id_new = obj.create(cr, user, act[2], context=context)
                result += obj._store_get_values(cr, user, [id_new], act[2].keys(), context)
            elif act[0] == 1:
                obj.write(cr, user, [act[1]], act[2], context=context)
            elif act[0] == 2:
                obj.unlink(cr, user, [act[1]], context=context)
            elif act[0] == 3:
                reverse_rel = obj._all_columns.get(self._fields_id)
                assert reverse_rel, 'Trying to unlink the content of a o2m but the pointed model does not have a m2o'
                # if the model has on delete cascade, just delete the row
                if reverse_rel.column.ondelete == "cascade":
                    obj.unlink(cr, user, [act[1]], context=context)
                else:
                    cr.execute('update '+_table+' set '+self._fields_id+'=null where id=%s', (act[1],))
            elif act[0] == 4:
                # table of the field (parent_model in case of inherit)
                field_model = self._fields_id in obj.pool[self._obj]._columns and self._obj or obj.pool[self._obj]._all_columns[self._fields_id].parent_model
                field_table = obj.pool[field_model]._table
                cr.execute("select 1 from {0} where id=%s and {1}=%s".format(field_table, self._fields_id), (act[1], id))
                if not cr.fetchone():
                    # Must use write() to recompute parent_store structure if needed and check access rules
                    obj.write(cr, user, [act[1]], {self._fields_id:id}, context=context or {})
            elif act[0] == 5:
                reverse_rel = obj._all_columns.get(self._fields_id)
                assert reverse_rel, 'Trying to unlink the content of a o2m but the pointed model does not have a m2o'
                # if the o2m has a static domain we must respect it when unlinking
                domain = self._domain(obj) if callable(self._domain) else self._domain
                extra_domain = domain or []
                ids_to_unlink = obj.search(cr, user, [(self._fields_id,'=',id)] + extra_domain, context=context)
                # If the model has cascade deletion, we delete the rows because it is the intended behavior,
                # otherwise we only nullify the reverse foreign key column.
                if reverse_rel.column.ondelete == "cascade":
                    obj.unlink(cr, user, ids_to_unlink, context=context)
                else:
                    obj.write(cr, user, ids_to_unlink, {self._fields_id: False}, context=context)
            elif act[0] == 6:
                # Must use write() to recompute parent_store structure if needed
                obj.write(cr, user, act[2], {self._fields_id:id}, context=context or {})
                ids2 = act[2] or [0]
                cr.execute('select id from '+_table+' where '+self._fields_id+'=%s and id <> ALL (%s)', (id,ids2))
                ids3 = map(lambda x:x[0], cr.fetchall())
                obj.write(cr, user, ids3, {self._fields_id:False}, context=context or {})
        return result

    def search(self, cr, obj, args, name, value, offset=0, limit=None, uid=None, operator='like', context=None):
        domain = self._domain(obj) if callable(self._domain) else self._domain
        return obj.pool[self._obj].name_search(cr, uid, value, domain, operator, context=context,limit=limit)

    @classmethod
    def _as_display_name(cls, field, cr, uid, obj, value, context=None):
        raise NotImplementedError('One2Many columns should not be used as record name (_rec_name)') 

#
# Values: (0, 0,  { fields })    create
#         (1, ID, { fields })    update (write fields to ID)
#         (2, ID)                remove (calls unlink on ID, that will also delete the relationship because of the ondelete)
#         (3, ID)                unlink (delete the relationship between the two objects but does not delete ID)
#         (4, ID)                link (add a relationship)
#         (5, ID)                unlink all
#         (6, ?, ids)            set a list of links
#
class many2many(_column):
    """Encapsulates the logic of a many-to-many bidirectional relationship, handling the
       low-level details of the intermediary relationship table transparently.
       A many-to-many relationship is always symmetrical, and can be declared and accessed
       from either endpoint model.
       If ``rel`` (relationship table name), ``id1`` (source foreign key column name)
       or id2 (destination foreign key column name) are not specified, the system will
       provide default values. This will by default only allow one single symmetrical
       many-to-many relationship between the source and destination model.
       For multiple many-to-many relationship between the same models and for
       relationships where source and destination models are the same, ``rel``, ``id1``
       and ``id2`` should be specified explicitly.

       :param str obj: destination model
       :param str rel: optional name of the intermediary relationship table. If not specified,
                       a canonical name will be derived based on the alphabetically-ordered
                       model names of the source and destination (in the form: ``amodel_bmodel_rel``).
                       Automatic naming is not possible when the source and destination are
                       the same, for obvious ambiguity reasons.
       :param str id1: optional name for the column holding the foreign key to the current
                       model in the relationship table. If not specified, a canonical name
                       will be derived based on the model name (in the form: `src_model_id`).
       :param str id2: optional name for the column holding the foreign key to the destination
                       model in the relationship table. If not specified, a canonical name
                       will be derived based on the model name (in the form: `dest_model_id`)
       :param str string: field label
    """
    _classic_read = False
    _classic_write = False
    _prefetch = False
    _type = 'many2many'

    def __init__(self, obj, rel=None, id1=None, id2=None, string='unknown', limit=None, **args):
        """
        """
        _column.__init__(self, string=string, **args)
        self._obj = obj
        if rel and '.' in rel:
            raise Exception(_('The second argument of the many2many field %s must be a SQL table !'\
                'You used %s, which is not a valid SQL table name.')% (string,rel))
        self._rel = rel
        self._id1 = id1
        self._id2 = id2
        self._limit = limit

    def to_field_args(self):
        args = super(many2many, self).to_field_args()
        args['comodel_name'] = self._obj
        args['relation'] = self._rel
        args['column1'] = self._id1
        args['column2'] = self._id2
        args['limit'] = self._limit
        return args

    def _sql_names(self, source_model):
        """Return the SQL names defining the structure of the m2m relationship table

            :return: (m2m_table, local_col, dest_col) where m2m_table is the table name,
                     local_col is the name of the column holding the current model's FK, and
                     dest_col is the name of the column holding the destination model's FK, and
        """
        tbl, col1, col2 = self._rel, self._id1, self._id2
        if not all((tbl, col1, col2)):
            # the default table name is based on the stable alphabetical order of tables
            dest_model = source_model.pool[self._obj]
            tables = tuple(sorted([source_model._table, dest_model._table]))
            if not tbl:
                assert tables[0] != tables[1], 'Implicit/Canonical naming of m2m relationship table '\
                                               'is not possible when source and destination models are '\
                                               'the same'
                tbl = '%s_%s_rel' % tables
            if not col1:
                col1 = '%s_id' % source_model._table
            if not col2:
                col2 = '%s_id' % dest_model._table
        return tbl, col1, col2

    def _get_query_and_where_params(self, cr, model, ids, values, where_params):
        """ Extracted from ``get`` to facilitate fine-tuning of the generated
            query. """
        query = 'SELECT %(rel)s.%(id2)s, %(rel)s.%(id1)s \
                   FROM %(rel)s, %(from_c)s \
                  WHERE %(rel)s.%(id1)s IN %%s \
                    AND %(rel)s.%(id2)s = %(tbl)s.id \
                 %(where_c)s  \
                 %(order_by)s \
                 %(limit)s \
                 OFFSET %(offset)d' \
                 % values
        return query, where_params

    def get(self, cr, model, ids, name, user=None, offset=0, context=None, values=None):
        if not context:
            context = {}
        if not values:
            values = {}
        res = {}
        if not ids:
            return res
        for id in ids:
            res[id] = []
        if offset:
            _logger.warning(
                "Specifying offset at a many2many.get() is deprecated and may"
                " produce unpredictable results.")
        obj = model.pool[self._obj]
        rel, id1, id2 = self._sql_names(model)

        # static domains are lists, and are evaluated both here and on client-side, while string
        # domains supposed by dynamic and evaluated on client-side only (thus ignored here)
        # FIXME: make this distinction explicit in API!
        domain = isinstance(self._domain, list) and self._domain or []

        wquery = obj._where_calc(cr, user, domain, context=context)
        obj._apply_ir_rules(cr, user, wquery, 'read', context=context)
        from_c, where_c, where_params = wquery.get_sql()
        if where_c:
            where_c = ' AND ' + where_c

        order_by = ' ORDER BY "%s".%s' %(obj._table, obj._order.split(',')[0])

        limit_str = ''
        if self._limit is not None:
            limit_str = ' LIMIT %d' % self._limit

        query, where_params = self._get_query_and_where_params(cr, model, ids, {'rel': rel,
               'from_c': from_c,
               'tbl': obj._table,
               'id1': id1,
               'id2': id2,
               'where_c': where_c,
               'limit': limit_str,
               'order_by': order_by,
               'offset': offset,
                }, where_params)

        cr.execute(query, [tuple(ids),] + where_params)
        for r in cr.fetchall():
            res[r[1]].append(r[0])
        return res

    def set(self, cr, model, id, name, values, user=None, context=None):
        if not context:
            context = {}
        if not values:
            return
        rel, id1, id2 = self._sql_names(model)
        obj = model.pool[self._obj]
        for act in values:
            if not (isinstance(act, list) or isinstance(act, tuple)) or not act:
                continue
            if act[0] == 0:
                idnew = obj.create(cr, user, act[2], context=context)
                cr.execute('insert into '+rel+' ('+id1+','+id2+') values (%s,%s)', (id, idnew))
            elif act[0] == 1:
                obj.write(cr, user, [act[1]], act[2], context=context)
            elif act[0] == 2:
                obj.unlink(cr, user, [act[1]], context=context)
            elif act[0] == 3:
                cr.execute('delete from '+rel+' where ' + id1 + '=%s and '+ id2 + '=%s', (id, act[1]))
            elif act[0] == 4:
                # following queries are in the same transaction - so should be relatively safe
                cr.execute('SELECT 1 FROM '+rel+' WHERE '+id1+' = %s and '+id2+' = %s', (id, act[1]))
                if not cr.fetchone():
                    cr.execute('insert into '+rel+' ('+id1+','+id2+') values (%s,%s)', (id, act[1]))
            elif act[0] == 5:
                cr.execute('delete from '+rel+' where ' + id1 + ' = %s', (id,))
            elif act[0] == 6:

                d1, d2,tables = obj.pool.get('ir.rule').domain_get(cr, user, obj._name, context=context)
                if d1:
                    d1 = ' and ' + ' and '.join(d1)
                else:
                    d1 = ''
                cr.execute('delete from '+rel+' where '+id1+'=%s AND '+id2+' IN (SELECT '+rel+'.'+id2+' FROM '+rel+', '+','.join(tables)+' WHERE '+rel+'.'+id1+'=%s AND '+rel+'.'+id2+' = '+obj._table+'.id '+ d1 +')', [id, id]+d2)

                for act_nbr in act[2]:
                    cr.execute('insert into '+rel+' ('+id1+','+id2+') values (%s, %s)', (id, act_nbr))

    #
    # TODO: use a name_search
    #
    def search(self, cr, obj, args, name, value, offset=0, limit=None, uid=None, operator='like', context=None):
        return obj.pool[self._obj].search(cr, uid, args+self._domain+[('name', operator, value)], offset, limit, context=context)

    @classmethod
    def _as_display_name(cls, field, cr, uid, obj, value, context=None):
        raise NotImplementedError('Many2Many columns should not be used as record name (_rec_name)') 


def get_nice_size(value):
    size = 0
    if isinstance(value, (int,long)):
        size = value
    elif value: # this is supposed to be a string
        size = len(value)
    return tools.human_size(size)

# See http://www.w3.org/TR/2000/REC-xml-20001006#NT-Char
# and http://bugs.python.org/issue10066
invalid_xml_low_bytes = re.compile(r'[\x00-\x08\x0b-\x0c\x0e-\x1f]')

def sanitize_binary_value(value):
    # binary fields should be 7-bit ASCII base64-encoded data,
    # but we do additional sanity checks to make sure the values
    # are not something else that won't pass via XML-RPC
    if isinstance(value, (xmlrpclib.Binary, tuple, list, dict)):
        # these builtin types are meant to pass untouched
        return value

    # Handle invalid bytes values that will cause problems
    # for XML-RPC. See for more info:
    #  - http://bugs.python.org/issue10066
    #  - http://www.w3.org/TR/2000/REC-xml-20001006#NT-Char

    # Coercing to unicode would normally allow it to properly pass via
    # XML-RPC, transparently encoded as UTF-8 by xmlrpclib.
    # (this works for _any_ byte values, thanks to the fallback
    #  to latin-1 passthrough encoding when decoding to unicode)
    value = tools.ustr(value)

    # Due to Python bug #10066 this could still yield invalid XML
    # bytes, specifically in the low byte range, that will crash
    # the decoding side: [\x00-\x08\x0b-\x0c\x0e-\x1f]
    # So check for low bytes values, and if any, perform
    # base64 encoding - not very smart or useful, but this is
    # our last resort to avoid crashing the request.
    if invalid_xml_low_bytes.search(value):
        # b64-encode after restoring the pure bytes with latin-1
        # passthrough encoding
        value = base64.b64encode(value.encode('latin-1'))

    return value


# ---------------------------------------------------------
# Function fields
# ---------------------------------------------------------
class function(_column):
    """
    A field whose value is computed by a function (rather
    than being read from the database).

    :param fnct: the callable that will compute the field value.
    :param arg: arbitrary value to be passed to ``fnct`` when computing the value.
    :param fnct_inv: the callable that will allow writing values in that field
                     (if not provided, the field is read-only).
    :param fnct_inv_arg: arbitrary value to be passed to ``fnct_inv`` when
                         writing a value.
    :param str type: type of the field simulated by the function field
    :param fnct_search: the callable that allows searching on the field
                        (if not provided, search will not return any result).
    :param store: store computed value in database
                  (see :ref:`The *store* parameter <field-function-store>`).
    :type store: True or dict specifying triggers for field computation
    :param multi: name of batch for batch computation of function fields.
                  All fields with the same batch name will be computed by
                  a single function call. This changes the signature of the
                  ``fnct`` callable.

    .. _field-function-fnct: The ``fnct`` parameter

    .. rubric:: The ``fnct`` parameter

    The callable implementing the function field must have the following signature:

    .. function:: fnct(model, cr, uid, ids, field_name(s), arg, context)

        Implements the function field.

        :param orm model: model to which the field belongs (should be ``self`` for
                          a model method)
        :param field_name(s): name of the field to compute, or if ``multi`` is provided,
                              list of field names to compute.
        :type field_name(s): str | [str]
        :param arg: arbitrary value passed when declaring the function field
        :rtype: dict
        :return: mapping of ``ids`` to computed values, or if multi is provided,
                 to a map of field_names to computed values

    The values in the returned dictionary must be of the type specified by the type
    argument in the field declaration.

    Here is an example with a simple function ``char`` function field::

        # declarations
        def compute(self, cr, uid, ids, field_name, arg, context):
            result = {}
            # ...
            return result
        _columns['my_char'] = fields.function(compute, type='char', size=50)

        # when called with ``ids=[1,2,3]``, ``compute`` could return:
        {
            1: 'foo',
            2: 'bar',
            3: False # null values should be returned explicitly too
        }

    If ``multi`` is set, then ``field_name`` is replaced by ``field_names``: a list
    of the field names that should be computed. Each value in the returned
    dictionary must then be a dictionary mapping field names to values.

    Here is an example where two function fields (``name`` and ``age``)
    are both computed by a single function field::

        # declarations
        def compute(self, cr, uid, ids, field_names, arg, context):
            result = {}
            # ...
            return result
        _columns['name'] = fields.function(compute_person_data, type='char',\
                                           size=50, multi='person_data')
        _columns[''age'] = fields.function(compute_person_data, type='integer',\
                                           multi='person_data')

        # when called with ``ids=[1,2,3]``, ``compute_person_data`` could return:
        {
            1: {'name': 'Bob', 'age': 23},
            2: {'name': 'Sally', 'age': 19},
            3: {'name': 'unknown', 'age': False}
        }

    .. _field-function-fnct-inv:

    .. rubric:: The ``fnct_inv`` parameter

    This callable implements the write operation for the function field
    and must have the following signature:

    .. function:: fnct_inv(model, cr, uid, id, field_name, field_value, fnct_inv_arg, context)

        Callable that implements the ``write`` operation for the function field.

        :param orm model: model to which the field belongs (should be ``self`` for
                          a model method)
        :param int id: the identifier of the object to write on
        :param str field_name: name of the field to set
        :param fnct_inv_arg: arbitrary value passed when declaring the function field
        :return: True

    When writing values for a function field, the ``multi`` parameter is ignored.

    .. _field-function-fnct-search:

    .. rubric:: The ``fnct_search`` parameter

    This callable implements the search operation for the function field
    and must have the following signature:

    .. function:: fnct_search(model, cr, uid, model_again, field_name, criterion, context)

        Callable that implements the ``search`` operation for the function field by expanding
        a search criterion based on the function field into a new domain based only on
        columns that are stored in the database.

        :param orm model: model to which the field belongs (should be ``self`` for
                          a model method)
        :param orm model_again: same value as ``model`` (seriously! this is for backwards
                                compatibility)
        :param str field_name: name of the field to search on
        :param list criterion: domain component specifying the search criterion on the field.
        :rtype: list
        :return: domain to use instead of ``criterion`` when performing the search.
                 This new domain must be based only on columns stored in the database, as it
                 will be used directly without any translation.

        The returned value must be a domain, that is, a list of the form [(field_name, operator, operand)].
        The most generic way to implement ``fnct_search`` is to directly search for the records that
        match the given ``criterion``, and return their ``ids`` wrapped in a domain, such as
        ``[('id','in',[1,3,5])]``.

    .. _field-function-store:

    .. rubric:: The ``store`` parameter

    The ``store`` parameter allows caching the result of the field computation in the
    database, and defining the triggers that will invalidate that cache and force a
    recomputation of the function field.
    When not provided, the field is computed every time its value is read.
    The value of ``store`` may be either ``True`` (to recompute the field value whenever
    any field in the same record is modified), or a dictionary specifying a more
    flexible set of recomputation triggers.

    A trigger specification is a dictionary that maps the names of the models that
    will trigger the computation, to a tuple describing the trigger rule, in the
    following form::

        store = {
            'trigger_model': (mapping_function,
                              ['trigger_field1', 'trigger_field2'],
                              priority),
        }

    A trigger rule is defined by a 3-item tuple where:

        * The ``mapping_function`` is defined as follows:

            .. function:: mapping_function(trigger_model, cr, uid, trigger_ids, context)

                Callable that maps record ids of a trigger model to ids of the
                corresponding records in the source model (whose field values
                need to be recomputed).

                :param orm model: trigger_model
                :param list trigger_ids: ids of the records of trigger_model that were
                                         modified
                :rtype: list
                :return: list of ids of the source model whose function field values
                         need to be recomputed

        * The second item is a list of the fields who should act as triggers for
          the computation. If an empty list is given, all fields will act as triggers.
        * The last item is the priority, used to order the triggers when processing them
          after any write operation on a model that has function field triggers. The
          default priority is 10.

    In fact, setting store = True is the same as using the following trigger dict::

        store = {
              'model_itself': (lambda self, cr, uid, ids, context: ids,
                               [],
                               10)
        }

    """
    _classic_read = False
    _classic_write = False
    _prefetch = False
    _type = 'function'
    _properties = True

    # function fields are not copied by default
    copy = False

#
# multi: compute several fields in one call
#
    def __init__(self, fnct, arg=None, fnct_inv=None, fnct_inv_arg=None, type='float', fnct_search=None, obj=None, store=False, multi=False, **args):
        _column.__init__(self, **args)
        self._obj = obj
        self._fnct = fnct
        self._fnct_inv = fnct_inv
        self._arg = arg
        self._multi = multi
        if 'relation' in args:
            self._obj = args['relation']

        self.digits = args.get('digits', (16,2))
        self.digits_compute = args.get('digits_compute', None)
        if callable(args.get('selection')):
            from openerp import api
            self.selection = api.expected(api.cr_uid_context, args['selection'])

        self._fnct_inv_arg = fnct_inv_arg
        if not fnct_inv:
            self.readonly = 1
        self._type = type
        self._fnct_search = fnct_search
        self.store = store

        if not fnct_search and not store:
            self.selectable = False

        if store:
            if self._type != 'many2one':
                # m2o fields need to return tuples with name_get, not just foreign keys
                self._classic_read = True
            self._classic_write = True
            if type=='binary':
                self._symbol_get=lambda x:x and str(x)
            else:
                self._prefetch = True

        if type == 'char':
            self._symbol_c = char._symbol_c
            self._symbol_f = lambda x: _symbol_set_char(self, x)
            self._symbol_set = (self._symbol_c, self._symbol_f)
        else:
            type_class = globals().get(type)
            if type_class is not None:
                self._symbol_c = type_class._symbol_c
                self._symbol_f = type_class._symbol_f
                self._symbol_set = type_class._symbol_set

    def to_field_args(self):
        args = super(function, self).to_field_args()
        if self._type in ('float',):
            args['digits'] = self.digits_compute or self.digits
        elif self._type in ('selection', 'reference'):
            args['selection'] = self.selection
        elif self._type in ('many2one', 'one2many', 'many2many'):
            args['comodel_name'] = self._obj
        return args

    def digits_change(self, cr):
        if self._type == 'float':
            if self.digits_compute:
                self.digits = self.digits_compute(cr)
            if self.digits:
                precision, scale = self.digits
                self._symbol_set = ('%s', lambda x: float_repr(float_round(__builtin__.float(x or 0.0),
                                                                           precision_digits=scale),
                                                               precision_digits=scale))

    def search(self, cr, uid, obj, name, args, context=None):
        if not self._fnct_search:
            #CHECKME: should raise an exception
            return []
        return self._fnct_search(obj, cr, uid, obj, name, args, context=context)

    def postprocess(self, cr, uid, obj, field, value=None, context=None):
        return self._postprocess_batch(cr, uid, obj, field, {0: value}, context=context)[0]

    def _postprocess_batch(self, cr, uid, obj, field, values, context=None):
        if not values:
            return values

        if context is None:
            context = {}

        field_type = obj._columns[field]._type
        new_values = dict(values)

        if field_type == 'binary':
            if context.get('bin_size'):
                # client requests only the size of binary fields
                for rid, value in values.iteritems():
                    if value:
                        new_values[rid] = get_nice_size(value)
            elif not context.get('bin_raw'):
                for rid, value in values.iteritems():
                    if value:
                        new_values[rid] = sanitize_binary_value(value)

        return new_values

    def get(self, cr, obj, ids, name, uid=False, context=None, values=None):
        multi = self._multi
        # if we already have a value, don't recompute it.
        # This happen if case of stored many2one fields
        if values and not multi and name in values[0]:
            result = {v['id']: v[name] for v in values}
        elif values and multi and all(n in values[0] for n in name):
            result = {v['id']: dict((n, v[n]) for n in name) for v in values}
        else:
            result = self._fnct(obj, cr, uid, ids, name, self._arg, context)
        if multi:
            swap = {}
            for rid, values in result.iteritems():
                for f, v in values.iteritems():
                    if f not in name:
                        continue
                    swap.setdefault(f, {})[rid] = v

            for field, values in swap.iteritems():
                new_values = self._postprocess_batch(cr, uid, obj, field, values, context)
                for rid, value in new_values.iteritems():
                    result[rid][field] = value

        else:
            result = self._postprocess_batch(cr, uid, obj, name, result, context)

        return result

    def set(self, cr, obj, id, name, value, user=None, context=None):
        if not context:
            context = {}
        if self._fnct_inv:
            self._fnct_inv(obj, cr, user, id, name, value, self._fnct_inv_arg, context)

    @classmethod
    def _as_display_name(cls, field, cr, uid, obj, value, context=None):
        # Function fields are supposed to emulate a basic field type,
        # so they can delegate to the basic type for record name rendering
        return globals()[field._type]._as_display_name(field, cr, uid, obj, value, context=context)

# ---------------------------------------------------------
# Related fields
# ---------------------------------------------------------

class related(function):
    """Field that points to some data inside another field of the current record.

    Example::

       _columns = {
           'foo_id': fields.many2one('my.foo', 'Foo'),
           'bar': fields.related('foo_id', 'frol', type='char', string='Frol of Foo'),
        }
    """

    def _fnct_search(self, tobj, cr, uid, obj=None, name=None, domain=None, context=None):
        # assume self._arg = ('foo', 'bar', 'baz')
        # domain = [(name, op, val)]   =>   search [('foo.bar.baz', op, val)]
        field = '.'.join(self._arg)
        return map(lambda x: (field, x[1], x[2]), domain)

    def _fnct_write(self, obj, cr, uid, ids, field_name, values, args, context=None):
        if isinstance(ids, (int, long)):
            ids = [ids]
        for instance in obj.browse(cr, uid, ids, context=context):
            # traverse all fields except the last one
            for field in self.arg[:-1]:
                instance = instance[field][:1]
            if instance:
                # write on the last field of the target record
                instance.write({self.arg[-1]: values})

    def _fnct_read(self, obj, cr, uid, ids, field_name, args, context=None):
        res = {}
        for record in obj.browse(cr, SUPERUSER_ID, ids, context=context):
            value = record
            # traverse all fields except the last one
            for field in self.arg[:-1]:
                value = value[field][:1]
            # read the last field on the target record
            res[record.id] = value[self.arg[-1]]

        if self._type == 'many2one':
            # res[id] is a recordset; convert it to (id, name) or False.
            # Perform name_get as root, as seeing the name of a related object depends on
            # access right of source document, not target, so user may not have access.
            value_ids = list(set(value.id for value in res.itervalues() if value))
            value_name = dict(obj.pool[self._obj].name_get(cr, SUPERUSER_ID, value_ids, context=context))
            res = dict((id, bool(value) and (value.id, value_name[value.id])) for id, value in res.iteritems())

        elif self._type in ('one2many', 'many2many'):
            # res[id] is a recordset; convert it to a list of ids
            res = dict((id, value.ids) for id, value in res.iteritems())

        return res

    def __init__(self, *arg, **args):
        self.arg = arg
        self._relations = []
        super(related, self).__init__(self._fnct_read, arg, self._fnct_write, fnct_inv_arg=arg, fnct_search=self._fnct_search, **args)
        if self.store is True:
            # TODO: improve here to change self.store = {...} according to related objects
            pass


class sparse(function):   

    def convert_value(self, obj, cr, uid, record, value, read_value, context=None):        
        """
            + For a many2many field, a list of tuples is expected.
              Here is the list of tuple that are accepted, with the corresponding semantics ::

                 (0, 0,  { values })    link to a new record that needs to be created with the given values dictionary
                 (1, ID, { values })    update the linked record with id = ID (write *values* on it)
                 (2, ID)                remove and delete the linked record with id = ID (calls unlink on ID, that will delete the object completely, and the link to it as well)
                 (3, ID)                cut the link to the linked record with id = ID (delete the relationship between the two objects but does not delete the target object itself)
                 (4, ID)                link to existing record with id = ID (adds a relationship)
                 (5)                    unlink all (like using (3,ID) for all linked records)
                 (6, 0, [IDs])          replace the list of linked IDs (like using (5) then (4,ID) for each ID in the list of IDs)

                 Example:
                    [(6, 0, [8, 5, 6, 4])] sets the many2many to ids [8, 5, 6, 4]

            + For a one2many field, a lits of tuples is expected.
              Here is the list of tuple that are accepted, with the corresponding semantics ::

                 (0, 0,  { values })    link to a new record that needs to be created with the given values dictionary
                 (1, ID, { values })    update the linked record with id = ID (write *values* on it)
                 (2, ID)                remove and delete the linked record with id = ID (calls unlink on ID, that will delete the object completely, and the link to it as well)

                 Example:
                    [(0, 0, {'field_name':field_value_record1, ...}), (0, 0, {'field_name':field_value_record2, ...})]
        """

        if self._type == 'many2many':
            assert value[0][0] == 6, 'Unsupported m2m value for sparse field: %s' % value
            return value[0][2]

        elif self._type == 'one2many':
            if not read_value:
                read_value = []
            relation_obj = obj.pool[self.relation]
            for vals in value:
                assert vals[0] in (0,1,2), 'Unsupported o2m value for sparse field: %s' % vals
                if vals[0] == 0:
                    read_value.append(relation_obj.create(cr, uid, vals[2], context=context))
                elif vals[0] == 1:
                    relation_obj.write(cr, uid, vals[1], vals[2], context=context)
                elif vals[0] == 2:
                    relation_obj.unlink(cr, uid, vals[1], context=context)
                    read_value.remove(vals[1])
            return read_value
        return value


    def _fnct_write(self,obj,cr, uid, ids, field_name, value, args, context=None):
        if not type(ids) == list:
            ids = [ids]
        records = obj.browse(cr, uid, ids, context=context)
        for record in records:
            # grab serialized value as object - already deserialized
            serialized = getattr(record, self.serialization_field)
            if value is None:
                # simply delete the key to unset it.
                serialized.pop(field_name, None)
            else: 
                serialized[field_name] = self.convert_value(obj, cr, uid, record, value, serialized.get(field_name), context=context)
            obj.write(cr, uid, ids, {self.serialization_field: serialized}, context=context)
        return True

    def _fnct_read(self, obj, cr, uid, ids, field_names, args, context=None):
        results = {}
        records = obj.browse(cr, uid, ids, context=context)
        for record in records:
            # grab serialized value as object - already deserialized
            serialized = getattr(record, self.serialization_field)
            results[record.id] = {}
            for field_name in field_names:
                field_type = obj._columns[field_name]._type
                value = serialized.get(field_name, False)
                if field_type in ('one2many','many2many'):
                    value = value or []
                    if value:
                        # filter out deleted records as superuser
                        relation_obj = obj.pool[obj._columns[field_name].relation]
                        value = relation_obj.exists(cr, openerp.SUPERUSER_ID, value)
                if type(value) in (int,long) and field_type == 'many2one':
                    relation_obj = obj.pool[obj._columns[field_name].relation]
                    # check for deleted record as superuser
                    if not relation_obj.exists(cr, openerp.SUPERUSER_ID, [value]):
                        value = False
                results[record.id][field_name] = value
        return results

    def __init__(self, serialization_field, **kwargs):
        self.serialization_field = serialization_field
        super(sparse, self).__init__(self._fnct_read, fnct_inv=self._fnct_write, multi='__sparse_multi', **kwargs)
     


# ---------------------------------------------------------
# Dummy fields
# ---------------------------------------------------------

class dummy(function):
    def _fnct_search(self, tobj, cr, uid, obj=None, name=None, domain=None, context=None):
        return []

    def _fnct_write(self, obj, cr, uid, ids, field_name, values, args, context=None):
        return False

    def _fnct_read(self, obj, cr, uid, ids, field_name, args, context=None):
        return {}

    def __init__(self, *arg, **args):
        self.arg = arg
        self._relations = []
        super(dummy, self).__init__(self._fnct_read, arg, self._fnct_write, fnct_inv_arg=arg, fnct_search=self._fnct_search, **args)

# ---------------------------------------------------------
# Serialized fields
# ---------------------------------------------------------

class serialized(_column):
    """ A field able to store an arbitrary python data structure.
    
        Note: only plain components allowed.
    """
    
    def _symbol_set_struct(val):
        return simplejson.dumps(val)

    def _symbol_get_struct(self, val):
        return simplejson.loads(val or '{}')
    
    _prefetch = False
    _type = 'serialized'

    _symbol_c = '%s'
    _symbol_f = _symbol_set_struct
    _symbol_set = (_symbol_c, _symbol_f)
    _symbol_get = _symbol_get_struct

# TODO: review completly this class for speed improvement
class property(function):

    def to_field_args(self):
        args = super(property, self).to_field_args()
        args['company_dependent'] = True
        return args

    def _fnct_search(self, tobj, cr, uid, obj, name, domain, context=None):
        ir_property = obj.pool['ir.property']
        result = []
        for field, operator, value in domain:
            result += ir_property.search_multi(cr, uid, name, tobj._name, operator, value, context=context)
        return result

    def _fnct_write(self, obj, cr, uid, id, prop_name, value, obj_dest, context=None):
        ir_property = obj.pool['ir.property']
        ir_property.set_multi(cr, uid, prop_name, obj._name, {id: value}, context=context)
        return True

    def _fnct_read(self, obj, cr, uid, ids, prop_names, obj_dest, context=None):
        ir_property = obj.pool['ir.property']

        res = {id: {} for id in ids}
        for prop_name in prop_names:
            column = obj._all_columns[prop_name].column
            values = ir_property.get_multi(cr, uid, prop_name, obj._name, ids, context=context)
            if column._type == 'many2one':
                for id, value in values.iteritems():
                    res[id][prop_name] = value.name_get()[0] if value else False
            else:
                for id, value in values.iteritems():
                    res[id][prop_name] = value

        return res

    def __init__(self, **args):
        if 'view_load' in args:
            _logger.warning("view_load attribute is deprecated on ir.fields. Args: %r", args)
        obj = 'relation' in args and args['relation'] or ''
        super(property, self).__init__(
            fnct=self._fnct_read,
            fnct_inv=self._fnct_write,
            fnct_search=self._fnct_search,
            obj=obj,
            multi='properties',
            **args
        )


class column_info(object):
    """ Struct containing details about an osv column, either one local to
        its model, or one inherited via _inherits.

        .. attribute:: name

            name of the column

        .. attribute:: column

            column instance, subclass of :class:`_column`

        .. attribute:: parent_model

            if the column is inherited, name of the model that contains it,
            ``None`` for local columns.

        .. attribute:: parent_column

            the name of the column containing the m2o relationship to the
            parent model that contains this column, ``None`` for local columns.

        .. attribute:: original_parent

            if the column is inherited, name of the original parent model that
            contains it i.e in case of multilevel inheritance, ``None`` for
            local columns.
    """
    def __init__(self, name, column, parent_model=None, parent_column=None, original_parent=None):
        self.name = name
        self.column = column
        self.parent_model = parent_model
        self.parent_column = parent_column
        self.original_parent = original_parent

    def __str__(self):
        return '%s(%s, %s, %s, %s, %s)' % (
            self.__class__.__name__, self.name, self.column,
            self.parent_model, self.parent_column, self.original_parent)


# vim:expandtab:smartindent:tabstop=4:softtabstop=4:shiftwidth=4:<|MERGE_RESOLUTION|>--- conflicted
+++ resolved
@@ -464,18 +464,11 @@
             tz_name = context['tz']  
         else:
             registry = openerp.modules.registry.RegistryManager.get(cr.dbname)
-<<<<<<< HEAD
             user = registry['res.users'].browse(cr, SUPERUSER_ID, uid)
             tz_name = user.tz
-        if tz_name:
-            try:
-                utc = pytz.utc
-=======
-            tz_name = registry.get('res.users').read(cr, SUPERUSER_ID, uid, ['tz'])['tz']
         utc_timestamp = pytz.utc.localize(timestamp, is_dst=False) # UTC = no DST
         if tz_name:
             try:
->>>>>>> 20cc18dc
                 context_tz = pytz.timezone(tz_name)
                 return utc_timestamp.astimezone(context_tz)
             except Exception:
