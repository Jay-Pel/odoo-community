--- conflicted
+++ resolved
@@ -28,12 +28,6 @@
 import sys
 import platform
 from openerp.tools.translate import _
-<<<<<<< HEAD
-import openerp.addons as addons
-=======
-import openerp.modules
-import openerp.ir
->>>>>>> 16ac84af
 import openerp.netsvc as netsvc
 import openerp.pooler as pooler
 import openerp.release as release
