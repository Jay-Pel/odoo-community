# -*- coding: utf-8 -*-
##############################################################################
#
#    OpenERP, Open Source Management Solution
#    Copyright (C) 2004-2009 Tiny SPRL (<http://tiny.be>).
#
#    This program is free software: you can redistribute it and/or modify
#    it under the terms of the GNU Affero General Public License as
#    published by the Free Software Foundation, either version 3 of the
#    License, or (at your option) any later version.
#
#    This program is distributed in the hope that it will be useful,
#    but WITHOUT ANY WARRANTY; without even the implied warranty of
#    MERCHANTABILITY or FITNESS FOR A PARTICULAR PURPOSE.  See the
#    GNU Affero General Public License for more details.
#
#    You should have received a copy of the GNU Affero General Public License
#    along with this program.  If not, see <http://www.gnu.org/licenses/>.
#
##############################################################################

import base64
import locale
import logging
import os
import platform
import security
import sys
import thread
import threading
import time
import traceback
from cStringIO import StringIO
from openerp.tools.translate import _
import openerp.netsvc as netsvc
import openerp.pooler as pooler
import openerp.release as release
import openerp.sql_db as sql_db
import openerp.tools as tools
import openerp.modules
import openerp.exceptions
from openerp.service import http_server

#.apidoc title: Exported Service methods
#.apidoc module-mods: member-order: bysource

""" This python module defines the RPC methods available to remote clients.

    Each 'Export Service' is a group of 'methods', which in turn are RPC
    procedures to be called. Each method has its own arguments footprint.
"""

_logger = logging.getLogger(__name__)

RPC_VERSION_1 = {'server_version': '6.1', 'protocol_version': 1}

# This should be moved to openerp.modules.db, along side initialize().
def _initialize_db(serv, id, db_name, demo, lang, user_password):
    cr = None
    try:
        serv.actions[id]['progress'] = 0
        cr = sql_db.db_connect(db_name).cursor()
        openerp.modules.db.initialize(cr) # TODO this should be removed as it is done by pooler.restart_pool.
        tools.config['lang'] = lang
        cr.commit()
        cr.close()

        pool = pooler.restart_pool(db_name, demo, serv.actions[id],
                                   update_module=True)[1]

        cr = sql_db.db_connect(db_name).cursor()

        if lang:
            modobj = pool.get('ir.module.module')
            mids = modobj.search(cr, 1, [('state', '=', 'installed')])
            modobj.update_translations(cr, 1, mids, lang)

        cr.execute('UPDATE res_users SET password=%s, context_lang=%s, active=True WHERE login=%s', (
            user_password, lang, 'admin'))
        cr.execute('SELECT login, password, name ' \
                   '  FROM res_users ' \
                   ' ORDER BY login')
        serv.actions[id].update(users=cr.dictfetchall(), clean=True)
        cr.commit()
        cr.close()
    except Exception, e:
        serv.actions[id].update(clean=False, exception=e)
        _logger.exception('CREATE DATABASE failed:')
        serv.actions[id]['traceback'] = traceback.format_exc()
        if cr:
            cr.close()

class db(netsvc.ExportService):
    def __init__(self, name="db"):
        netsvc.ExportService.__init__(self, name)
        self.actions = {}
        self.id = 0
        self.id_protect = threading.Semaphore()

        self._pg_psw_env_var_is_set = False # on win32, pg_dump need the PGPASSWORD env var

    def dispatch(self, method, params):
        if method in [ 'create', 'get_progress', 'drop', 'dump',
            'restore', 'rename',
            'change_admin_password', 'migrate_databases',
            'create_database' ]:
            passwd = params[0]
            params = params[1:]
            security.check_super(passwd)
        elif method in [ 'db_exist', 'list', 'list_lang', 'server_version' ]:
            # params = params
            # No security check for these methods
            pass
        else:
            raise KeyError("Method not found: %s" % method)
        fn = getattr(self, 'exp_'+method)
        return fn(*params)

    def _create_empty_database(self, name):
        db = sql_db.db_connect('template1')
        cr = db.cursor()
        chosen_template = tools.config['db_template']
        try:
            cr.autocommit(True) # avoid transaction block
            cr.execute("""CREATE DATABASE "%s" ENCODING 'unicode' TEMPLATE "%s" """ % (name, chosen_template))
        finally:
            cr.close()

    def exp_create(self, db_name, demo, lang, user_password='admin'):
        self.id_protect.acquire()
        self.id += 1
        id = self.id
        self.id_protect.release()

        self.actions[id] = {'clean': False}

        self._create_empty_database(db_name)

        _logger.info('CREATE DATABASE %s', db_name.lower())
        create_thread = threading.Thread(target=_initialize_db,
                args=(self, id, db_name, demo, lang, user_password))
        create_thread.start()
        self.actions[id]['thread'] = create_thread
        return id

    def exp_create_database(self, db_name, demo, lang, user_password='admin'):
        """ Similar to exp_create but blocking."""
        self.id_protect.acquire()
        self.id += 1
        id = self.id
        self.id_protect.release()

        self.actions[id] = {'clean': False}

        _logger.info('CREATE DATABASE %s', db_name.lower())
        self._create_empty_database(db_name)
        _initialize_db(self, id, db_name, demo, lang, user_password)
        return True

    def exp_get_progress(self, id):
        if self.actions[id]['thread'].isAlive():
#           return openerp.modules.init_progress[db_name]
            return (min(self.actions[id].get('progress', 0),0.95), [])
        else:
            clean = self.actions[id]['clean']
            if clean:
                users = self.actions[id]['users']
                self.actions.pop(id)
                return (1.0, users)
            else:
                e = self.actions[id]['exception'] # TODO this seems wrong: actions[id]['traceback'] is set, but not 'exception'.
                self.actions.pop(id)
                raise Exception, e

    def exp_drop(self, db_name):
        openerp.modules.registry.RegistryManager.delete(db_name)
        sql_db.close_db(db_name)

        db = sql_db.db_connect('template1')
        cr = db.cursor()
        cr.autocommit(True) # avoid transaction block
        try:
            try:
                cr.execute('DROP DATABASE "%s"' % db_name)
            except Exception, e:
                _logger.error('DROP DB: %s failed:\n%s', db_name, e)
                raise Exception("Couldn't drop database %s: %s" % (db_name, e))
            else:
                _logger.info('DROP DB: %s', db_name)
        finally:
            cr.close()
        return True


    def _set_pg_psw_env_var(self):
        # see http://www.postgresql.org/docs/8.4/static/libpq-envars.html
        # FIXME: This is not thread-safe, and should never be enabled for
        # SaaS (giving SaaS users the super-admin password is not a good idea
        # anyway)
        if tools.config['db_password'] and not os.environ.get('PGPASSWORD', ''):
            os.environ['PGPASSWORD'] = tools.config['db_password']
            self._pg_psw_env_var_is_set = True

    def _unset_pg_psw_env_var(self):
        if self._pg_psw_env_var_is_set:
            os.environ['PGPASSWORD'] = ''

    def exp_dump(self, db_name):
<<<<<<< HEAD
        self._set_pg_psw_env_var()

        cmd = ['pg_dump', '--format=c', '--no-owner']
        if tools.config['db_user']:
            cmd.append('--username=' + tools.config['db_user'])
        if tools.config['db_host']:
            cmd.append('--host=' + tools.config['db_host'])
        if tools.config['db_port']:
            cmd.append('--port=' + str(tools.config['db_port']))
        cmd.append(db_name)

        stdin, stdout = tools.exec_pg_command_pipe(*tuple(cmd))
        stdin.close()
        data = stdout.read()
        res = stdout.close()
        if res:
            _logger.error('DUMP DB: %s failed\n%s', db_name, data)
            raise Exception, "Couldn't dump database"
        _logger.info('DUMP DB: %s', db_name)

        self._unset_pg_psw_env_var()

        return base64.encodestring(data)

    def exp_restore(self, db_name, data):
        self._set_pg_psw_env_var()

        if self.exp_db_exist(db_name):
            _logger.warning('RESTORE DB: %s already exists', db_name)
            raise Exception, "Database already exists"

        self._create_empty_database(db_name)

        cmd = ['pg_restore', '--no-owner']
        if tools.config['db_user']:
            cmd.append('--username=' + tools.config['db_user'])
        if tools.config['db_host']:
            cmd.append('--host=' + tools.config['db_host'])
        if tools.config['db_port']:
            cmd.append('--port=' + str(tools.config['db_port']))
        cmd.append('--dbname=' + db_name)
        args2 = tuple(cmd)

        buf=base64.decodestring(data)
        if os.name == "nt":
            tmpfile = (os.environ['TMP'] or 'C:\\') + os.tmpnam()
            file(tmpfile, 'wb').write(buf)
            args2=list(args2)
            args2.append(' ' + tmpfile)
            args2=tuple(args2)
        stdin, stdout = tools.exec_pg_command_pipe(*args2)
        if not os.name == "nt":
            stdin.write(base64.decodestring(data))
        stdin.close()
        res = stdout.close()
        if res:
            raise Exception, "Couldn't restore database"
        _logger.info('RESTORE DB: %s', db_name)

        self._unset_pg_psw_env_var()
=======
        logger = netsvc.Logger()
        try:
            self._set_pg_psw_env_var()
            cmd = ['pg_dump', '--format=c', '--no-owner']
            if tools.config['db_user']:
                cmd.append('--username=' + tools.config['db_user'])
            if tools.config['db_host']:
                cmd.append('--host=' + tools.config['db_host'])
            if tools.config['db_port']:
                cmd.append('--port=' + str(tools.config['db_port']))
            cmd.append(db_name)
    
            stdin, stdout = tools.exec_pg_command_pipe(*tuple(cmd))
            stdin.close()
            data = stdout.read()
            res = stdout.close()
    
            if not data or res:
                logger.notifyChannel("web-services", netsvc.LOG_ERROR,
                        'DUMP DB: %s failed! Please verify the configuration of the database password on the server. '\
                        'It should be provided as a -w <PASSWD> command-line option, or as `db_password` in the '\
                        'server configuration file.\n %s'  % (db_name, data))
                raise Exception, "Couldn't dump database"
            logger.notifyChannel("web-services", netsvc.LOG_INFO,
                    'DUMP DB successful: %s' % (db_name))
    
            return base64.encodestring(data)
        finally:
            self._unset_pg_psw_env_var()

    def exp_restore(self, db_name, data):
        logger = netsvc.Logger()

        try:
            self._set_pg_psw_env_var()

            if self.exp_db_exist(db_name):
                logger.notifyChannel("web-services", netsvc.LOG_WARNING,
                        'RESTORE DB: %s already exists' % (db_name,))
                raise Exception, "Database already exists"

            self._create_empty_database(db_name)

            cmd = ['pg_restore', '--no-owner']
            if tools.config['db_user']:
                cmd.append('--username=' + tools.config['db_user'])
            if tools.config['db_host']:
                cmd.append('--host=' + tools.config['db_host'])
            if tools.config['db_port']:
                cmd.append('--port=' + str(tools.config['db_port']))
            cmd.append('--dbname=' + db_name)
            args2 = tuple(cmd)

            buf=base64.decodestring(data)
            if os.name == "nt":
                tmpfile = (os.environ['TMP'] or 'C:\\') + os.tmpnam()
                file(tmpfile, 'wb').write(buf)
                args2=list(args2)
                args2.append(' ' + tmpfile)
                args2=tuple(args2)
            stdin, stdout = tools.exec_pg_command_pipe(*args2)
            if not os.name == "nt":
                stdin.write(base64.decodestring(data))
            stdin.close()
            res = stdout.close()
            if res:
                raise Exception, "Couldn't restore database"
            logger.notifyChannel("web-services", netsvc.LOG_INFO,
                    'RESTORE DB: %s' % (db_name))
>>>>>>> ac205cd4

            return True
        finally:
            self._unset_pg_psw_env_var()

    def exp_rename(self, old_name, new_name):
        openerp.modules.registry.RegistryManager.delete(old_name)
        sql_db.close_db(old_name)

        db = sql_db.db_connect('template1')
        cr = db.cursor()
        cr.autocommit(True) # avoid transaction block
        try:
            try:
                cr.execute('ALTER DATABASE "%s" RENAME TO "%s"' % (old_name, new_name))
            except Exception, e:
                _logger.error('RENAME DB: %s -> %s failed:\n%s', old_name, new_name, e)
                raise Exception("Couldn't rename database %s to %s: %s" % (old_name, new_name, e))
            else:
                fs = os.path.join(tools.config['root_path'], 'filestore')
                if os.path.exists(os.path.join(fs, old_name)):
                    os.rename(os.path.join(fs, old_name), os.path.join(fs, new_name))

                _logger.info('RENAME DB: %s -> %s', old_name, new_name)
        finally:
            cr.close()
        return True

    def exp_db_exist(self, db_name):
        ## Not True: in fact, check if connection to database is possible. The database may exists
        return bool(sql_db.db_connect(db_name))

    def exp_list(self, document=False):
        if not tools.config['list_db'] and not document:
            raise openerp.exceptions.AccessDenied()
        chosen_template = tools.config['db_template']
        templates_list = tuple(set(['template0', 'template1', 'postgres', chosen_template]))
        db = sql_db.db_connect('template1')
        cr = db.cursor()
        try:
            try:
                db_user = tools.config["db_user"]
                if not db_user and os.name == 'posix':
                    import pwd
                    db_user = pwd.getpwuid(os.getuid())[0]
                if not db_user:
                    cr.execute("select decode(usename, 'escape') from pg_user where usesysid=(select datdba from pg_database where datname=%s)", (tools.config["db_name"],))
                    res = cr.fetchone()
                    db_user = res and str(res[0])
                if db_user:
                    cr.execute("select decode(datname, 'escape') from pg_database where datdba=(select usesysid from pg_user where usename=%s) and datname not in %s order by datname", (db_user, templates_list))
                else:
                    cr.execute("select decode(datname, 'escape') from pg_database where datname not in %s order by datname", (templates_list,))
                res = [str(name) for (name,) in cr.fetchall()]
            except Exception:
                res = []
        finally:
            cr.close()
        res.sort()
        return res

    def exp_change_admin_password(self, new_password):
        tools.config['admin_passwd'] = new_password
        tools.config.save()
        return True

    def exp_list_lang(self):
        return tools.scan_languages()

    def exp_server_version(self):
        """ Return the version of the server
            Used by the client to verify the compatibility with its own version
        """
        return release.version

    def exp_migrate_databases(self,databases):

        from openerp.osv.orm import except_orm
        from openerp.osv.osv import except_osv

        for db in databases:
            try:
                _logger.info('migrate database %s', db)
                tools.config['update']['base'] = True
                pooler.restart_pool(db, force_demo=False, update_module=True)
            except except_orm, inst:
                netsvc.abort_response(1, inst.name, 'warning', inst.value)
            except except_osv, inst:
                netsvc.abort_response(1, inst.name, 'warning', inst.value)
            except Exception:
                import traceback
                tb_s = reduce(lambda x, y: x+y, traceback.format_exception( sys.exc_type, sys.exc_value, sys.exc_traceback))
                _logger.error(tb_s)
                raise
        return True

class common(netsvc.ExportService):

    def __init__(self,name="common"):
        netsvc.ExportService.__init__(self,name)

    def dispatch(self, method, params):
        if method in ['login', 'about', 'timezone_get', 'get_server_environment',
                      'login_message','get_stats', 'check_connectivity',
                      'list_http_services', 'version', 'authenticate']:
            pass
        elif method in ['get_available_updates', 'get_migration_scripts', 'set_loglevel', 'get_os_time', 'get_sqlcount']:
            passwd = params[0]
            params = params[1:]
            security.check_super(passwd)
        else:
            raise Exception("Method not found: %s" % method)

        fn = getattr(self, 'exp_'+method)
        return fn(*params)

    def exp_login(self, db, login, password):
        # TODO: legacy indirection through 'security', should use directly
        # the res.users model
        res = security.login(db, login, password)
        msg = res and 'successful login' or 'bad login or password'
        _logger.info("%s from '%s' using database '%s'", msg, login, db.lower())
        return res or False

    def exp_authenticate(self, db, login, password, user_agent_env):
        res_users = pooler.get_pool(db).get('res.users')
        return res_users.authenticate(db, login, password, user_agent_env)

    def exp_version(self):
        return RPC_VERSION_1

    def exp_about(self, extended=False):
        """Return information about the OpenERP Server.

        @param extended: if True then return version info
        @return string if extended is False else tuple
        """

        info = _('''

OpenERP is an ERP+CRM program for small and medium businesses.

The whole source code is distributed under the terms of the
GNU Public Licence.

(c) 2003-TODAY, Fabien Pinckaers - Tiny sprl''')

        if extended:
            return info, release.version
        return info

    def exp_timezone_get(self, db, login, password):
        return tools.misc.get_server_timezone()

    def exp_get_available_updates(self, contract_id, contract_password):
        import openerp.tools.maintenance as tm
        try:
            rc = tm.remote_contract(contract_id, contract_password)
            if not rc.id:
                raise tm.RemoteContractException('This contract does not exist or is not active')

            return rc.get_available_updates(rc.id, openerp.modules.get_modules_with_version())

        except tm.RemoteContractException, e:
            netsvc.abort_response(1, 'Migration Error', 'warning', str(e))


    def exp_get_migration_scripts(self, contract_id, contract_password):
        import openerp.tools.maintenance as tm
        try:
            rc = tm.remote_contract(contract_id, contract_password)
            if not rc.id:
                raise tm.RemoteContractException('This contract does not exist or is not active')
            if rc.status != 'full':
                raise tm.RemoteContractException('Can not get updates for a partial contract')

            _logger.info('starting migration with contract %s', rc.name)

            zips = rc.retrieve_updates(rc.id, openerp.modules.get_modules_with_version())

            from shutil import rmtree, copytree, copy

            backup_directory = os.path.join(tools.config['root_path'], 'backup', time.strftime('%Y-%m-%d-%H-%M'))
            if zips and not os.path.isdir(backup_directory):
                _logger.info('create a new backup directory to \
                                store the old modules: %s', backup_directory)
                os.makedirs(backup_directory)

            for module in zips:
                _logger.info('upgrade module %s', module)
                mp = openerp.modules.get_module_path(module)
                if mp:
                    if os.path.isdir(mp):
                        copytree(mp, os.path.join(backup_directory, module))
                        if os.path.islink(mp):
                            os.unlink(mp)
                        else:
                            rmtree(mp)
                    else:
                        copy(mp + 'zip', backup_directory)
                        os.unlink(mp + '.zip')

                try:
                    try:
                        base64_decoded = base64.decodestring(zips[module])
                    except Exception:
                        _logger.error('unable to read the module %s', module)
                        raise

                    zip_contents = StringIO(base64_decoded)
                    zip_contents.seek(0)
                    try:
                        try:
                            tools.extract_zip_file(zip_contents, tools.config['addons_path'] )
                        except Exception:
                            _logger.error('unable to extract the module %s', module)
                            rmtree(module)
                            raise
                    finally:
                        zip_contents.close()
                except Exception:
                    _logger.error('restore the previous version of the module %s', module)
                    nmp = os.path.join(backup_directory, module)
                    if os.path.isdir(nmp):
                        copytree(nmp, tools.config['addons_path'])
                    else:
                        copy(nmp+'.zip', tools.config['addons_path'])
                    raise

            return True
        except tm.RemoteContractException, e:
            netsvc.abort_response(1, 'Migration Error', 'warning', str(e))
        except Exception, e:
            import traceback
            tb_s = reduce(lambda x, y: x+y, traceback.format_exception( sys.exc_type, sys.exc_value, sys.exc_traceback))
            _logger.error(tb_s)
            raise

    def exp_get_server_environment(self):
        os_lang = '.'.join( [x for x in locale.getdefaultlocale() if x] )
        if not os_lang:
            os_lang = 'NOT SET'
        environment = '\nEnvironment Information : \n' \
                     'System : %s\n' \
                     'OS Name : %s\n' \
                     %(platform.platform(), platform.os.name)
        if os.name == 'posix':
          if platform.system() == 'Linux':
             lsbinfo = os.popen('lsb_release -a').read()
             environment += '%s'%(lsbinfo)
          else:
             environment += 'Your System is not lsb compliant\n'
        environment += 'Operating System Release : %s\n' \
                    'Operating System Version : %s\n' \
                    'Operating System Architecture : %s\n' \
                    'Operating System Locale : %s\n'\
                    'Python Version : %s\n'\
                    'OpenERP-Server Version : %s'\
                    %(platform.release(), platform.version(), platform.architecture()[0],
                      os_lang, platform.python_version(),release.version)
        return environment

    def exp_login_message(self):
        return tools.config.get('login_message', False)

    def exp_set_loglevel(self, loglevel, logger=None):
        # TODO Previously, the level was set on the now deprecated
        # `openerp.netsvc.Logger` class.
        return True

    def exp_get_stats(self):
        import threading
        res = "OpenERP server: %d threads\n" % threading.active_count()
        res += netsvc.Server.allStats()
        return res

    def exp_list_http_services(self):
        return http_server.list_http_services()

    def exp_check_connectivity(self):
        return bool(sql_db.db_connect('template1'))

    def exp_get_os_time(self):
        return os.times()

    def exp_get_sqlcount(self):
        if not _logger.isEnabledFor(logging.DEBUG_SQL):
            _logger.warning("Counters of SQL will not be reliable unless DEBUG_SQL is set at the server's config.")
        return sql_db.sql_counter


class objects_proxy(netsvc.ExportService):
    def __init__(self, name="object"):
        netsvc.ExportService.__init__(self,name)

    def dispatch(self, method, params):
        (db, uid, passwd ) = params[0:3]
        params = params[3:]
        if method == 'obj_list':
            raise NameError("obj_list has been discontinued via RPC as of 6.0, please query ir.model directly!")
        if method not in ['execute', 'execute_kw', 'exec_workflow']:
            raise NameError("Method not available %s" % method)
        security.check(db,uid,passwd)
        assert openerp.osv.osv.service, "The object_proxy class must be started with start_object_proxy."
        fn = getattr(openerp.osv.osv.service, method)
        res = fn(db, uid, *params)
        return res


#
# Wizard ID: 1
#    - None = end of wizard
#
# Wizard Type: 'form'
#    - form
#    - print
#
# Wizard datas: {}
# TODO: change local request to OSE request/reply pattern
#
class wizard(netsvc.ExportService):
    def __init__(self, name='wizard'):
        netsvc.ExportService.__init__(self,name)
        self.id = 0
        self.wiz_datas = {}
        self.wiz_name = {}
        self.wiz_uid = {}

    def dispatch(self, method, params):
        (db, uid, passwd ) = params[0:3]
        params = params[3:]
        if method not in ['execute','create']:
            raise KeyError("Method not supported %s" % method)
        security.check(db,uid,passwd)
        fn = getattr(self, 'exp_'+method)
        res = fn(db, uid, *params)
        return res

    def _execute(self, db, uid, wiz_id, datas, action, context):
        self.wiz_datas[wiz_id].update(datas)
        wiz = netsvc.LocalService('wizard.'+self.wiz_name[wiz_id])
        return wiz.execute(db, uid, self.wiz_datas[wiz_id], action, context)

    def exp_create(self, db, uid, wiz_name, datas=None):
        if not datas:
            datas={}
#FIXME: this is not thread-safe
        self.id += 1
        self.wiz_datas[self.id] = {}
        self.wiz_name[self.id] = wiz_name
        self.wiz_uid[self.id] = uid
        return self.id

    def exp_execute(self, db, uid, wiz_id, datas, action='init', context=None):
        if not context:
            context={}

        if wiz_id in self.wiz_uid:
            if self.wiz_uid[wiz_id] == uid:
                return self._execute(db, uid, wiz_id, datas, action, context)
            else:
                raise openerp.exceptions.AccessDenied()
        else:
            raise openerp.exceptions.Warning('Wizard not found.')

#
# TODO: set a maximum report number per user to avoid DOS attacks
#
# Report state:
#     False -> True
#

class report_spool(netsvc.ExportService):
    def __init__(self, name='report'):
        netsvc.ExportService.__init__(self, name)
        self._reports = {}
        self.id = 0
        self.id_protect = threading.Semaphore()

    def dispatch(self, method, params):
        (db, uid, passwd ) = params[0:3]
        params = params[3:]
        if method not in ['report', 'report_get', 'render_report']:
            raise KeyError("Method not supported %s" % method)
        security.check(db,uid,passwd)
        fn = getattr(self, 'exp_' + method)
        res = fn(db, uid, *params)
        return res

    def exp_render_report(self, db, uid, object, ids, datas=None, context=None):
        if not datas:
            datas={}
        if not context:
            context={}

        self.id_protect.acquire()
        self.id += 1
        id = self.id
        self.id_protect.release()

        self._reports[id] = {'uid': uid, 'result': False, 'state': False, 'exception': None}

        cr = pooler.get_db(db).cursor()
        import traceback
        import sys
        try:
            obj = netsvc.LocalService('report.'+object)
            (result, format) = obj.create(cr, uid, ids, datas, context)
            if not result:
                tb = sys.exc_info()
                self._reports[id]['exception'] = openerp.exceptions.DeferredException('RML is not available at specified location or not enough data to print!', tb)
            self._reports[id]['result'] = result
            self._reports[id]['format'] = format
            self._reports[id]['state'] = True
        except Exception, exception:

            tb = sys.exc_info()
            tb_s = "".join(traceback.format_exception(*tb))
            _logger.error('Exception: %s\n%s', str(exception), tb_s)
            if hasattr(exception, 'name') and hasattr(exception, 'value'):
                self._reports[id]['exception'] = openerp.exceptions.DeferredException(tools.ustr(exception.name), tools.ustr(exception.value))
            else:
                self._reports[id]['exception'] = openerp.exceptions.DeferredException(tools.exception_to_unicode(exception), tb)
            self._reports[id]['state'] = True
        cr.commit()
        cr.close()

        return self._check_report(id)

    def exp_report(self, db, uid, object, ids, datas=None, context=None):
        if not datas:
            datas={}
        if not context:
            context={}

        self.id_protect.acquire()
        self.id += 1
        id = self.id
        self.id_protect.release()

        self._reports[id] = {'uid': uid, 'result': False, 'state': False, 'exception': None}

        def go(id, uid, ids, datas, context):
            cr = pooler.get_db(db).cursor()
            import traceback
            import sys
            try:
                obj = netsvc.LocalService('report.'+object)
                (result, format) = obj.create(cr, uid, ids, datas, context)
                if not result:
                    tb = sys.exc_info()
                    self._reports[id]['exception'] = openerp.exceptions.DeferredException('RML is not available at specified location or not enough data to print!', tb)
                self._reports[id]['result'] = result
                self._reports[id]['format'] = format
                self._reports[id]['state'] = True
            except Exception, exception:

                tb = sys.exc_info()
                tb_s = "".join(traceback.format_exception(*tb))
                _logger.errro('Exception: %s\n%s', str(exception), tb_s)
                if hasattr(exception, 'name') and hasattr(exception, 'value'):
                    self._reports[id]['exception'] = openerp.exceptions.DeferredException(tools.ustr(exception.name), tools.ustr(exception.value))
                else:
                    self._reports[id]['exception'] = openerp.exceptions.DeferredException(tools.exception_to_unicode(exception), tb)
                self._reports[id]['state'] = True
            cr.commit()
            cr.close()
            return True

        thread.start_new_thread(go, (id, uid, ids, datas, context))
        return id

    def _check_report(self, report_id):
        result = self._reports[report_id]
        exc = result['exception']
        if exc:
            netsvc.abort_response(exc, exc.message, 'warning', exc.traceback)
        res = {'state': result['state']}
        if res['state']:
            if tools.config['reportgz']:
                import zlib
                res2 = zlib.compress(result['result'])
                res['code'] = 'zlib'
            else:
                #CHECKME: why is this needed???
                if isinstance(result['result'], unicode):
                    res2 = result['result'].encode('latin1', 'replace')
                else:
                    res2 = result['result']
            if res2:
                res['result'] = base64.encodestring(res2)
            res['format'] = result['format']
            del self._reports[report_id]
        return res

    def exp_report_get(self, db, uid, report_id):
        if report_id in self._reports:
            if self._reports[report_id]['uid'] == uid:
                return self._check_report(report_id)
            else:
                raise Exception, 'AccessDenied'
        else:
            raise Exception, 'ReportNotFound'


def start_web_services():
    db()
    common()
    objects_proxy()
    wizard()
    report_spool()


# vim:expandtab:smartindent:tabstop=4:softtabstop=4:shiftwidth=4:
<|MERGE_RESOLUTION|>--- conflicted
+++ resolved
@@ -206,69 +206,6 @@
             os.environ['PGPASSWORD'] = ''
 
     def exp_dump(self, db_name):
-<<<<<<< HEAD
-        self._set_pg_psw_env_var()
-
-        cmd = ['pg_dump', '--format=c', '--no-owner']
-        if tools.config['db_user']:
-            cmd.append('--username=' + tools.config['db_user'])
-        if tools.config['db_host']:
-            cmd.append('--host=' + tools.config['db_host'])
-        if tools.config['db_port']:
-            cmd.append('--port=' + str(tools.config['db_port']))
-        cmd.append(db_name)
-
-        stdin, stdout = tools.exec_pg_command_pipe(*tuple(cmd))
-        stdin.close()
-        data = stdout.read()
-        res = stdout.close()
-        if res:
-            _logger.error('DUMP DB: %s failed\n%s', db_name, data)
-            raise Exception, "Couldn't dump database"
-        _logger.info('DUMP DB: %s', db_name)
-
-        self._unset_pg_psw_env_var()
-
-        return base64.encodestring(data)
-
-    def exp_restore(self, db_name, data):
-        self._set_pg_psw_env_var()
-
-        if self.exp_db_exist(db_name):
-            _logger.warning('RESTORE DB: %s already exists', db_name)
-            raise Exception, "Database already exists"
-
-        self._create_empty_database(db_name)
-
-        cmd = ['pg_restore', '--no-owner']
-        if tools.config['db_user']:
-            cmd.append('--username=' + tools.config['db_user'])
-        if tools.config['db_host']:
-            cmd.append('--host=' + tools.config['db_host'])
-        if tools.config['db_port']:
-            cmd.append('--port=' + str(tools.config['db_port']))
-        cmd.append('--dbname=' + db_name)
-        args2 = tuple(cmd)
-
-        buf=base64.decodestring(data)
-        if os.name == "nt":
-            tmpfile = (os.environ['TMP'] or 'C:\\') + os.tmpnam()
-            file(tmpfile, 'wb').write(buf)
-            args2=list(args2)
-            args2.append(' ' + tmpfile)
-            args2=tuple(args2)
-        stdin, stdout = tools.exec_pg_command_pipe(*args2)
-        if not os.name == "nt":
-            stdin.write(base64.decodestring(data))
-        stdin.close()
-        res = stdout.close()
-        if res:
-            raise Exception, "Couldn't restore database"
-        _logger.info('RESTORE DB: %s', db_name)
-
-        self._unset_pg_psw_env_var()
-=======
-        logger = netsvc.Logger()
         try:
             self._set_pg_psw_env_var()
             cmd = ['pg_dump', '--format=c', '--no-owner']
@@ -286,27 +223,23 @@
             res = stdout.close()
     
             if not data or res:
-                logger.notifyChannel("web-services", netsvc.LOG_ERROR,
+                _logger.error(
                         'DUMP DB: %s failed! Please verify the configuration of the database password on the server. '\
                         'It should be provided as a -w <PASSWD> command-line option, or as `db_password` in the '\
                         'server configuration file.\n %s'  % (db_name, data))
                 raise Exception, "Couldn't dump database"
-            logger.notifyChannel("web-services", netsvc.LOG_INFO,
-                    'DUMP DB successful: %s' % (db_name))
+            _logger.info('DUMP DB successful: %s', db_name)
     
             return base64.encodestring(data)
         finally:
             self._unset_pg_psw_env_var()
 
     def exp_restore(self, db_name, data):
-        logger = netsvc.Logger()
-
         try:
             self._set_pg_psw_env_var()
 
             if self.exp_db_exist(db_name):
-                logger.notifyChannel("web-services", netsvc.LOG_WARNING,
-                        'RESTORE DB: %s already exists' % (db_name,))
+                _logger.warning('RESTORE DB: %s already exists' % (db_name,))
                 raise Exception, "Database already exists"
 
             self._create_empty_database(db_name)
@@ -335,9 +268,7 @@
             res = stdout.close()
             if res:
                 raise Exception, "Couldn't restore database"
-            logger.notifyChannel("web-services", netsvc.LOG_INFO,
-                    'RESTORE DB: %s' % (db_name))
->>>>>>> ac205cd4
+            _logger.info('RESTORE DB: %s' % (db_name))
 
             return True
         finally:
