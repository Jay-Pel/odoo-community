--- conflicted
+++ resolved
@@ -1,12 +1,8 @@
 # -*- coding: utf-8 -*-
-<<<<<<< HEAD
-=======
 """
-The module :mod:`openerp.tests.common` provides a few helper and classes to write
+The module :mod:`openerp.tests.common` provides a few helpers and classes to write
 tests.
 """
-import os
->>>>>>> 3c283263
 import threading
 import time
 import unittest2
