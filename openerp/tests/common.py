# -*- coding: utf-8 -*-
"""
The module :mod:`openerp.tests.common` provides unittest2 test cases and a few
helpers and classes to write tests.

"""
import errno
import glob
import json
import logging
import os
import select
import subprocess
import threading
import time
import itertools
import unittest2
import urllib2
import xmlrpclib
from contextlib import contextmanager
from datetime import datetime, timedelta

import werkzeug

import openerp
from openerp import api
from openerp.modules.registry import RegistryManager

_logger = logging.getLogger(__name__)

# The openerp library is supposed already configured.
ADDONS_PATH = openerp.tools.config['addons_path']
HOST = '127.0.0.1'
PORT = openerp.tools.config['xmlrpc_port']
# Useless constant, tests are aware of the content of demo data
ADMIN_USER_ID = openerp.SUPERUSER_ID


def get_db_name():
    db = openerp.tools.config['db_name']
    # If the database name is not provided on the command-line,
    # use the one on the thread (which means if it is provided on
    # the command-line, this will break when installing another
    # database from XML-RPC).
    if not db and hasattr(threading.current_thread(), 'dbname'):
        return threading.current_thread().dbname
    return db


# For backwards-compatibility - get_db_name() should be used instead
DB = get_db_name()


def at_install(flag):
    """ Sets the at-install state of a test, the flag is a boolean specifying
    whether the test should (``True``) or should not (``False``) run during
    module installation.

    By default, tests are run right after installing the module, before
    starting the installation of the next module.
    """
    def decorator(obj):
        obj.at_install = flag
        return obj
    return decorator

def post_install(flag):
    """ Sets the post-install state of a test. The flag is a boolean
    specifying whether the test should or should not run after a set of
    module installations.

    By default, tests are *not* run after installation of all modules in the
    current installation set.
    """
    def decorator(obj):
        obj.post_install = flag
        return obj
    return decorator

class BaseCase(unittest2.TestCase):
    """
    Subclass of TestCase for common OpenERP-specific code.
    
    This class is abstract and expects self.registry, self.cr and self.uid to be
    initialized by subclasses.
    """

    def cursor(self):
        return self.registry.cursor()

    def ref(self, xid):
        """ Returns database ID for the provided :term:`external identifier`,
        shortcut for ``get_object_reference``

        :param xid: fully-qualified :term:`external identifier`, in the form
                    :samp:`{module}.{identifier}`
        :raise: ValueError if not found
        :returns: registered id
        """
        assert "." in xid, "this method requires a fully qualified parameter, in the following form: 'module.identifier'"
        module, xid = xid.split('.')
        _, id = self.registry('ir.model.data').get_object_reference(self.cr, self.uid, module, xid)
        return id

    def browse_ref(self, xid):
        """ Returns a record object for the provided
        :term:`external identifier`

        :param xid: fully-qualified :term:`external identifier`, in the form
                    :samp:`{module}.{identifier}`
        :raise: ValueError if not found
        :returns: :class:`~openerp.models.BaseModel`
        """
        assert "." in xid, "this method requires a fully qualified parameter, in the following form: 'module.identifier'"
        module, xid = xid.split('.')
        return self.registry('ir.model.data').get_object(self.cr, self.uid, module, xid)

    @contextmanager
    def _assertRaises(self, exception):
        """ Context manager that clears the environment upon failure. """
        with super(BaseCase, self).assertRaises(exception) as cm:
            with self.env.clear_upon_failure():
                yield cm

    def assertRaises(self, exception, func=None, *args, **kwargs):
        if func:
            with self._assertRaises(exception):
                func(*args, **kwargs)
        else:
            return self._assertRaises(exception)


class TransactionCase(BaseCase):
    """ TestCase in which each test method is run in its own transaction,
    and with its own cursor. The transaction is rolled back and the cursor
    is closed after each test.
    """

    def setUp(self):
        self.registry = RegistryManager.get(get_db_name())
        #: current transaction's cursor
        self.cr = self.cursor()
        self.uid = openerp.SUPERUSER_ID
        #: :class:`~openerp.api.Environment` for the current test case
        self.env = api.Environment(self.cr, self.uid, {})

<<<<<<< HEAD
    def tearDown(self):
        # rollback and close the cursor, and reset the environments
        self.registry.clear_caches()
        self.env.reset()
        self.cr.rollback()
        self.cr.close()
=======
        @self.addCleanup
        def reset():
            # rollback and close the cursor, and reset the environments
            self.env.reset()
            self.cr.rollback()
            self.cr.close()
>>>>>>> d05ee26a

    def patch_order(self, model, order):
        m_e = self.env[model]
        m_r = self.registry(model)

        old_order = m_e._order

        @self.addCleanup
        def cleanup():
            m_r._order = type(m_e)._order = old_order

        m_r._order = type(m_e)._order = order


class SingleTransactionCase(BaseCase):
    """ TestCase in which all test methods are run in the same transaction,
    the transaction is started with the first test method and rolled back at
    the end of the last.
    """

    @classmethod
    def setUpClass(cls):
        cls.registry = RegistryManager.get(get_db_name())
        cls.cr = cls.registry.cursor()
        cls.uid = openerp.SUPERUSER_ID
        cls.env = api.Environment(cls.cr, cls.uid, {})

    @classmethod
    def tearDownClass(cls):
        # rollback and close the cursor, and reset the environments
        cls.registry.clear_caches()
        cls.env.reset()
        cls.cr.rollback()
        cls.cr.close()


savepoint_seq = itertools.count()
class SavepointCase(SingleTransactionCase):
    """ Similar to :class:`SingleTransactionCase` in that all test methods
    are run in a single transaction *but* each test case is run inside a
    rollbacked savepoint (sub-transaction).

    Useful for test cases containing fast tests but with significant database
    setup common to all cases (complex in-db test data): :meth:`~.setUpClass`
    can be used to generate db test data once, then all test cases use the
    same data without influencing one another but without having to recreate
    the test data either.
    """
    def setUp(self):
        self._savepoint_id = next(savepoint_seq)
        self.cr.execute('SAVEPOINT test_%d' % self._savepoint_id)
    def tearDown(self):
        self.cr.execute('ROLLBACK TO SAVEPOINT test_%d' % self._savepoint_id)
        self.env.clear()
        self.registry.clear_caches()


class RedirectHandler(urllib2.HTTPRedirectHandler):
    """
    HTTPRedirectHandler is predicated upon HTTPErrorProcessor being used and
    works by intercepting 3xy "errors".

    Inherit from it to handle 3xy non-error responses instead, as we're not
    using the error processor
    """

    def http_response(self, request, response):
        code, msg, hdrs = response.code, response.msg, response.info()

        if 300 <= code < 400:
            return self.parent.error(
                'http', request, response, code, msg, hdrs)

        return response

    https_response = http_response

class HttpCase(TransactionCase):
    """ Transactional HTTP TestCase with url_open and phantomjs helpers.
    """

    def __init__(self, methodName='runTest'):
        super(HttpCase, self).__init__(methodName)
        # v8 api with correct xmlrpc exception handling.
        self.xmlrpc_url = url_8 = 'http://%s:%d/xmlrpc/2/' % (HOST, PORT)
        self.xmlrpc_common = xmlrpclib.ServerProxy(url_8 + 'common')
        self.xmlrpc_db = xmlrpclib.ServerProxy(url_8 + 'db')
        self.xmlrpc_object = xmlrpclib.ServerProxy(url_8 + 'object')

    def setUp(self):
        super(HttpCase, self).setUp()
        self.registry.enter_test_mode()
        # setup a magic session_id that will be rollbacked
        self.session = openerp.http.root.session_store.new()
        self.session_id = self.session.sid
        self.session.db = get_db_name()
        openerp.http.root.session_store.save(self.session)
        # setup an url opener helper
        self.opener = urllib2.OpenerDirector()
        self.opener.add_handler(urllib2.UnknownHandler())
        self.opener.add_handler(urllib2.HTTPHandler())
        self.opener.add_handler(urllib2.HTTPSHandler())
        self.opener.add_handler(urllib2.HTTPCookieProcessor())
        self.opener.add_handler(RedirectHandler())
        self.opener.addheaders.append(('Cookie', 'session_id=%s' % self.session_id))

    def tearDown(self):
        self.registry.leave_test_mode()
        super(HttpCase, self).tearDown()

    def url_open(self, url, data=None, timeout=10):
        if url.startswith('/'):
            url = "http://localhost:%s%s" % (PORT, url)
        return self.opener.open(url, data, timeout)

    def authenticate(self, user, password):
        if user is not None:
            url = '/login?%s' % werkzeug.urls.url_encode({'db': get_db_name(),'login': user, 'key': password})
            auth = self.url_open(url)
            assert auth.getcode() < 400, "Auth failure %d" % auth.getcode()

    def phantom_poll(self, phantom, timeout):
        """ Phantomjs Test protocol.

        Use console.log in phantomjs to output test results:

        - for a success: console.log("ok")
        - for an error:  console.log("error")

        Other lines are relayed to the test log.

        """
        t0 = datetime.now()
        td = timedelta(seconds=timeout)
        buf = bytearray()
        while True:
            # timeout
            self.assertLess(datetime.now() - t0, td,
                "PhantomJS tests should take less than %s seconds" % timeout)

            # read a byte
            try:
                ready, _, _ = select.select([phantom.stdout], [], [], 0.5)
            except select.error, e:
                # In Python 2, select.error has no relation to IOError or
                # OSError, and no errno/strerror/filename, only a pair of
                # unnamed arguments (matching errno and strerror)
                err, _ = e.args
                if err == errno.EINTR:
                    continue
                raise

            if ready:
                s = phantom.stdout.read(1)
                if not s:
                    break
                buf.append(s)

            # process lines
            if '\n' in buf:
                line, buf = buf.split('\n', 1)
                line = str(line)

                # relay everything from console.log, even 'ok' or 'error...' lines
                _logger.info("phantomjs: %s", line)

                if line == "ok":
                    break
                if line.startswith("error"):
                    line_ = line[6:]
                    # when error occurs the execution stack may be sent as as JSON
                    try:
                        line_ = json.loads(line_)
                    except ValueError: 
                        pass
                    self.fail(line_ or "phantomjs test failed")

    def phantom_run(self, cmd, timeout):
        _logger.info('phantom_run executing %s', ' '.join(cmd))

        ls_glob = os.path.expanduser('~/.qws/share/data/Ofi Labs/PhantomJS/http_localhost_%s.*'%PORT)
        for i in glob.glob(ls_glob):
            _logger.info('phantomjs unlink localstorage %s', i)
            os.unlink(i)
        try:
            phantom = subprocess.Popen(cmd, stdout=subprocess.PIPE, stderr=None)
        except OSError:
            raise unittest2.SkipTest("PhantomJS not found")
        try:
            self.phantom_poll(phantom, timeout)
        finally:
            # kill phantomjs if phantom.exit() wasn't called in the test
            if phantom.poll() is None:
                phantom.terminate()
                phantom.wait()
            self._wait_remaining_requests()
            # we ignore phantomjs return code as we kill it as soon as we have ok
            _logger.info("phantom_run execution finished")

    def _wait_remaining_requests(self):
        t0 = int(time.time())
        for thread in threading.enumerate():
            if thread.name.startswith('openerp.service.http.request.'):
                while thread.isAlive():
                    # Need a busyloop here as thread.join() masks signals
                    # and would prevent the forced shutdown.
                    thread.join(0.05)
                    time.sleep(0.05)
                    t1 = int(time.time())
                    if t0 != t1:
                        _logger.info('remaining requests')
                        openerp.tools.misc.dumpstacks()
                        t0 = t1

    def phantom_js(self, url_path, code, ready="window", login=None, timeout=60, **kw):
        """ Test js code running in the browser
        - optionnally log as 'login'
        - load page given by url_path
        - wait for ready object to be available
        - eval(code) inside the page

        To signal success test do:
        console.log('ok')

        To signal failure do:
        console.log('error')

        If neither are done before timeout test fails.
        """
        options = {
            'port': PORT,
            'db': get_db_name(),
            'url_path': url_path,
            'code': code,
            'ready': ready,
            'timeout' : timeout,
            'login' : login,
            'session_id': self.session_id,
        }
        options.update(kw)
        options.setdefault('password', options.get('login'))
        phantomtest = os.path.join(os.path.dirname(__file__), 'phantomtest.js')
        cmd = ['phantomjs', phantomtest, json.dumps(options)]
        self.phantom_run(cmd, timeout)<|MERGE_RESOLUTION|>--- conflicted
+++ resolved
@@ -144,21 +144,13 @@
         #: :class:`~openerp.api.Environment` for the current test case
         self.env = api.Environment(self.cr, self.uid, {})
 
-<<<<<<< HEAD
-    def tearDown(self):
-        # rollback and close the cursor, and reset the environments
-        self.registry.clear_caches()
-        self.env.reset()
-        self.cr.rollback()
-        self.cr.close()
-=======
         @self.addCleanup
         def reset():
             # rollback and close the cursor, and reset the environments
+        self.registry.clear_caches()
             self.env.reset()
             self.cr.rollback()
             self.cr.close()
->>>>>>> d05ee26a
 
     def patch_order(self, model, order):
         m_e = self.env[model]
