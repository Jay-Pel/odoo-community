# -*- coding: utf-8 -*-
# Part of Odoo. See LICENSE file for full copyright and licensing details.


"""
    Object Relational Mapping module:
     * Hierarchical structure
     * Constraints consistency and validation
     * Object metadata depends on its status
     * Optimised processing by complex query (multiple actions at once)
     * Default field values
     * Permissions optimisation
     * Persistant object: DB postgresql
     * Data conversion
     * Multi-level caching system
     * Two different inheritance mechanisms
     * Rich set of field types:
          - classical (varchar, integer, boolean, ...)
          - relational (one2many, many2one, many2many)
          - functional

"""

import datetime
import dateutil
import functools
import itertools
import logging
import operator
import pickle
import pytz
import re
import time
from collections import defaultdict, MutableMapping
from inspect import getmembers, currentframe
from operator import itemgetter

import babel.dates
import dateutil.relativedelta
import psycopg2
from lxml import etree

import openerp
from . import SUPERUSER_ID
from . import api
from . import tools
from .api import Environment
from .exceptions import AccessError, MissingError, ValidationError, UserError
from .osv import fields
from .osv.query import Query
from .tools import frozendict, lazy_property, ormcache, Collector
from .tools.config import config
from .tools.func import frame_codeinfo
from .tools.misc import CountingStream, DEFAULT_SERVER_DATETIME_FORMAT, DEFAULT_SERVER_DATE_FORMAT
from .tools.safe_eval import safe_eval as eval
from .tools.translate import _

_logger = logging.getLogger(__name__)
_schema = logging.getLogger(__name__ + '.schema')
_unlink = logging.getLogger(__name__ + '.unlink')

regex_order = re.compile('^(\s*([a-z0-9:_]+|"[a-z0-9:_]+")(\s+(desc|asc))?\s*(,|$))+(?<!,)$', re.I)
regex_object_name = re.compile(r'^[a-z0-9_.]+$')
regex_pg_name = re.compile(r'^[a-z_][a-z0-9_$]*$', re.I)
onchange_v7 = re.compile(r"^(\w+)\((.*)\)$")

AUTOINIT_RECALCULATE_STORED_FIELDS = 1000

# base environment for doing a safe eval
SAFE_EVAL_BASE = {
    'datetime': datetime,
    'dateutil': dateutil,
    'time': time,
}

def make_compute(text, deps):
    """ Return a compute function from its code body and dependencies. """
    func = lambda self: eval(text, SAFE_EVAL_BASE, {'self': self}, mode="exec")
    deps = [arg.strip() for arg in (deps or "").split(",")]
    return api.depends(*deps)(func)


def check_object_name(name):
    """ Check if the given name is a valid openerp object name.

        The _name attribute in osv and osv_memory object is subject to
        some restrictions. This function returns True or False whether
        the given name is allowed or not.

        TODO: this is an approximation. The goal in this approximation
        is to disallow uppercase characters (in some places, we quote
        table/column names and in other not, which leads to this kind
        of errors:

            psycopg2.ProgrammingError: relation "xxx" does not exist).

        The same restriction should apply to both osv and osv_memory
        objects for consistency.

    """
    if regex_object_name.match(name) is None:
        return False
    return True

def raise_on_invalid_object_name(name):
    if not check_object_name(name):
        msg = "The _name attribute %s is not valid." % name
        raise ValueError(msg)

def check_pg_name(name):
    """ Check whether the given name is a valid PostgreSQL identifier name. """
    if not regex_pg_name.match(name):
        raise ValueError("Invalid characters in table name %r" % name)
    if len(name) > 63:
        raise ValueError("Table name %r is too long" % name)

POSTGRES_CONFDELTYPES = {
    'RESTRICT': 'r',
    'NO ACTION': 'a',
    'CASCADE': 'c',
    'SET NULL': 'n',
    'SET DEFAULT': 'd',
}

def intersect(la, lb):
    return filter(lambda x: x in lb, la)

def same_name(f, g):
    """ Test whether functions ``f`` and ``g`` are identical or have the same name """
    return f == g or getattr(f, '__name__', 0) == getattr(g, '__name__', 1)

def fix_import_export_id_paths(fieldname):
    """
    Fixes the id fields in import and exports, and splits field paths
    on '/'.

    :param str fieldname: name of the field to import/export
    :return: split field name
    :rtype: list of str
    """
    fixed_db_id = re.sub(r'([^/])\.id', r'\1/.id', fieldname)
    fixed_external_id = re.sub(r'([^/]):id', r'\1/id', fixed_db_id)
    return fixed_external_id.split('/')

def pg_varchar(size=0):
    """ Returns the VARCHAR declaration for the provided size:

    * If no size (or an empty or negative size is provided) return an
      'infinite' VARCHAR
    * Otherwise return a VARCHAR(n)

    :type int size: varchar size, optional
    :rtype: str
    """
    if size:
        if not isinstance(size, int):
            raise ValueError("VARCHAR parameter should be an int, got %s" % type(size))
        if size > 0:
            return 'VARCHAR(%d)' % size
    return 'VARCHAR'

FIELDS_TO_PGTYPES = {
    fields.boolean: 'bool',
    fields.integer: 'int4',
    fields.monetary: 'numeric',
    fields.text: 'text',
    fields.html: 'text',
    fields.date: 'date',
    fields.datetime: 'timestamp',
    fields.binary: 'bytea',
    fields.many2one: 'int4',
    fields.serialized: 'text',
}

def get_pg_type(f, type_override=None):
    """
    :param fields._column f: field to get a Postgres type for
    :param type type_override: use the provided type for dispatching instead of the field's own type
    :returns: (postgres_identification_type, postgres_type_specification)
    :rtype: (str, str)
    """
    field_type = type_override or type(f)

    if field_type in FIELDS_TO_PGTYPES:
        pg_type =  (FIELDS_TO_PGTYPES[field_type], FIELDS_TO_PGTYPES[field_type])
    elif issubclass(field_type, fields.float):
        # Explicit support for "falsy" digits (0, False) to indicate a
        # NUMERIC field with no fixed precision. The values will be saved
        # in the database with all significant digits.
        # FLOAT8 type is still the default when there is no precision because
        # it is faster for most operations (sums, etc.)
        if f.digits is not None:
            pg_type = ('numeric', 'NUMERIC')
        else:
            pg_type = ('float8', 'DOUBLE PRECISION')
    elif issubclass(field_type, (fields.char, fields.reference)):
        pg_type = ('varchar', pg_varchar(f.size))
    elif issubclass(field_type, fields.selection):
        if (f.selection and isinstance(f.selection, list) and isinstance(f.selection[0][0], int))\
                or getattr(f, 'size', None) == -1:
            pg_type = ('int4', 'INTEGER')
        else:
            pg_type = ('varchar', pg_varchar(getattr(f, 'size', None)))
    elif issubclass(field_type, fields.function):
        if f._type == 'selection':
            pg_type = ('varchar', pg_varchar())
        else:
            pg_type = get_pg_type(f, getattr(fields, f._type))
    else:
        _logger.warning('%s type not supported!', field_type)
        pg_type = None

    return pg_type


class MetaModel(api.Meta):
    """ Metaclass for the models.

    This class is used as the metaclass for the class :class:`BaseModel` to
    discover the models defined in a module (without instantiating them).
    If the automatic discovery is not needed, it is possible to set the model's
    ``_register`` attribute to False.

    """

    module_to_models = {}

    def __init__(self, name, bases, attrs):
        if not self._register:
            self._register = True
            super(MetaModel, self).__init__(name, bases, attrs)
            return

        if not hasattr(self, '_module'):
            # The (OpenERP) module name can be in the ``openerp.addons`` namespace
            # or not.  For instance, module ``sale`` can be imported as
            # ``openerp.addons.sale`` (the right way) or ``sale`` (for backward
            # compatibility).
            module_parts = self.__module__.split('.')
            if len(module_parts) > 2 and module_parts[:2] == ['openerp', 'addons']:
                module_name = self.__module__.split('.')[2]
            else:
                module_name = self.__module__.split('.')[0]
            self._module = module_name

        # Remember which models to instanciate for this module.
        if not self._custom:
            self.module_to_models.setdefault(self._module, []).append(self)

        # check for new-api conversion error: leave comma after field definition
        for key, val in attrs.iteritems():
            if type(val) is tuple and len(val) == 1 and isinstance(val[0], Field):
                _logger.error("Trailing comma after field definition: %s.%s", self, key)

        # transform columns into new-style fields (enables field inheritance)
        for name, column in self._columns.iteritems():
            if name in self.__dict__:
                _logger.warning("In class %s, field %r overriding an existing value", self, name)
            setattr(self, name, column.to_field())


class NewId(object):
    """ Pseudo-ids for new records. """
    def __nonzero__(self):
        return False

IdType = (int, long, basestring, NewId)


# maximum number of prefetched records
PREFETCH_MAX = 1000

# special columns automatically created by the ORM
LOG_ACCESS_COLUMNS = ['create_uid', 'create_date', 'write_uid', 'write_date']
MAGIC_COLUMNS = ['id'] + LOG_ACCESS_COLUMNS

class BaseModel(object):
    """ Base class for OpenERP models.

    OpenERP models are created by inheriting from this class' subclasses:

    *   :class:`Model` for regular database-persisted models

    *   :class:`TransientModel` for temporary data, stored in the database but
        automatically vacuumed every so often

    *   :class:`AbstractModel` for abstract super classes meant to be shared by
        multiple inheriting model

    The system automatically instantiates every model once per database. Those
    instances represent the available models on each database, and depend on
    which modules are installed on that database. The actual class of each
    instance is built from the Python classes that create and inherit from the
    corresponding model.

    Every model instance is a "recordset", i.e., an ordered collection of
    records of the model. Recordsets are returned by methods like
    :meth:`~.browse`, :meth:`~.search`, or field accesses. Records have no
    explicit representation: a record is represented as a recordset of one
    record.

    To create a class that should not be instantiated, the _register class
    attribute may be set to False.
    """
    __metaclass__ = MetaModel
    _auto = True # create database backend
    _register = False # Set to false if the model shouldn't be automatically discovered.
    _name = None
    _columns = {}
    _constraints = []
    _custom = False
    _defaults = {}
    _rec_name = None
    _parent_name = 'parent_id'
    _parent_store = False
    _parent_order = False
    _date_name = 'date'
    _order = 'id'
    _sequence = None
    _description = None
    _needaction = False
    _translate = True # set to False to disable translations export for this model

    # dict of {field:method}, with method returning the (name_get of records, {id: fold})
    # to include in the _read_group, if grouped on this field
    _group_by_full = {}

    # Transience
    _transient = False # True in a TransientModel

    # structure:
    #  { 'parent_model': 'm2o_field', ... }
    _inherits = {}

    # Mapping from inherits'd field name to triple (m, r, f, n) where m is the
    # model from which it is inherits'd, r is the (local) field towards m, f
    # is the _column object itself, and n is the original (i.e. top-most)
    # parent model.
    # Example:
    #  { 'field_name': ('parent_model', 'm2o_field_to_reach_parent',
    #                   field_column_obj, origina_parent_model), ... }
    _inherit_fields = {}

    _table = None
    _log_create = False
    _sql_constraints = []

    # model dependencies, for models backed up by sql views:
    # {model_name: field_names, ...}
    _depends = {}

    CONCURRENCY_CHECK_FIELD = '__last_update'

    def view_init(self, cr, uid, fields_list, context=None):
        """Override this method to do specific things when a view on the object is opened."""
        pass

    def _field_create(self, cr, context=None):
        """ Create entries in ir_model_fields for all the model's fields.

        If necessary, also create an entry in ir_model, and if called from the
        modules loading scheme (by receiving 'module' in the context), also
        create entries in ir_model_data (for the model and the fields).

        - create an entry in ir_model (if there is not already one),
        - create an entry in ir_model_data (if there is not already one, and if
          'module' is in the context),
        - update ir_model_fields with the fields found in _columns
          (TODO there is some redundancy as _columns is updated from
          ir_model_fields in __init__).

        """
        if context is None:
            context = {}
        cr.execute("SELECT id FROM ir_model WHERE model=%s", (self._name,))
        if not cr.rowcount:
            cr.execute('SELECT nextval(%s)', ('ir_model_id_seq',))
            model_id = cr.fetchone()[0]
            cr.execute("INSERT INTO ir_model (id, model, name, info, state, transient) VALUES (%s, %s, %s, %s, %s, %s)",
                       (model_id, self._name, self._description, self.__doc__, 'base', self._transient))
        else:
            model_id = cr.fetchone()[0]
        if 'module' in context:
            name_id = 'model_'+self._name.replace('.', '_')
            cr.execute('select * from ir_model_data where name=%s and module=%s', (name_id, context['module']))
            if not cr.rowcount:
                cr.execute("INSERT INTO ir_model_data (name,date_init,date_update,module,model,res_id) VALUES (%s, (now() at time zone 'UTC'), (now() at time zone 'UTC'), %s, %s, %s)", \
                    (name_id, context['module'], 'ir.model', model_id)
                )

        cr.execute("SELECT * FROM ir_model_fields WHERE model=%s", (self._name,))
        cols = {}
        for rec in cr.dictfetchall():
            cols[rec['name']] = rec

        ir_model_fields_obj = self.pool.get('ir.model.fields')

        # sparse field should be created at the end, as it depends on its serialized field already existing
        model_fields = sorted(self._fields.items(), key=lambda x: 1 if x[1].type == 'sparse' else 0)
        for (k, f) in model_fields:
            vals = {
                'model_id': model_id,
                'model': self._name,
                'name': k,
                'field_description': f.string,
                'help': f.help or None,
                'ttype': f.type,
                'relation': f.comodel_name or None,
                'index': bool(f.index),
                'copy': bool(f.copy),
                'related': f.related and ".".join(f.related),
                'readonly': bool(f.readonly),
                'required': bool(f.required),
                'selectable': bool(f.search or f.store),
                'translate': bool(getattr(f, 'translate', False)),
                'relation_field': f.type == 'one2many' and f.inverse_name or None,
                'serialization_field_id': None,
                'relation_table': f.type == 'many2many' and f.relation or None,
                'column1': f.type == 'many2many' and f.column1 or None,
                'column2': f.type == 'many2many' and f.column2 or None,
            }
            if getattr(f, 'serialization_field', None):
                # resolve link to serialization_field if specified by name
                serialization_field_id = ir_model_fields_obj.search(cr, SUPERUSER_ID, [('model','=',vals['model']), ('name', '=', f.serialization_field)])
                if not serialization_field_id:
                    raise UserError(_("Serialization field `%s` not found for sparse field `%s`!") % (f.serialization_field, k))
                vals['serialization_field_id'] = serialization_field_id[0]

            if k not in cols:
                cr.execute('select nextval(%s)', ('ir_model_fields_id_seq',))
                id = cr.fetchone()[0]
                vals['id'] = id
                query = "INSERT INTO ir_model_fields (%s) VALUES (%s)" % (
                    ",".join(vals),
                    ",".join("%%(%s)s" % name for name in vals),
                )
                cr.execute(query, vals)
                if 'module' in context:
                    name1 = 'field_' + self._table + '_' + k
                    cr.execute("select name from ir_model_data where name=%s", (name1,))
                    if cr.fetchone():
                        name1 = name1 + "_" + str(id)
                    cr.execute("INSERT INTO ir_model_data (name,date_init,date_update,module,model,res_id) VALUES (%s, (now() at time zone 'UTC'), (now() at time zone 'UTC'), %s, %s, %s)", \
                        (name1, context['module'], 'ir.model.fields', id)
                    )
            else:
                for key, val in vals.items():
                    if cols[k][key] != vals[key]:
                        names = set(vals) - set(['model', 'name'])
                        query = "UPDATE ir_model_fields SET %s WHERE model=%%(model)s and name=%%(name)s" % (
                            ",".join("%s=%%(%s)s" % (name, name) for name in names),
                        )
                        cr.execute(query, vals)
                        break
        self.invalidate_cache(cr, SUPERUSER_ID)

    @api.model
    def _add_field(self, name, field):
        """ Add the given ``field`` under the given ``name`` in the class """
        cls = type(self)
        # add field as an attribute and in cls._fields (for reflection)
        if not isinstance(getattr(cls, name, field), Field):
            _logger.warning("In model %r, field %r overriding existing value", cls._name, name)
        setattr(cls, name, field)
        cls._fields[name] = field

        # basic setup of field
        field.setup_base(self, name)

        # cls._columns will be updated once fields are fully set up

    @api.model
    def _pop_field(self, name):
        """ Remove the field with the given ``name`` from the model.
            This method should only be used for manual fields.
        """
        cls = type(self)
        field = cls._fields.pop(name)
        cls._columns.pop(name, None)
        if hasattr(cls, name):
            delattr(cls, name)
        return field

    @api.model
    def _add_magic_fields(self):
        """ Introduce magic fields on the current class

        * id is a "normal" field (with a specific getter)
        * create_uid, create_date, write_uid and write_date have become
          "normal" fields
        * $CONCURRENCY_CHECK_FIELD is a computed field with its computing
          method defined dynamically. Uses ``str(datetime.datetime.utcnow())``
          to get the same structure as the previous
          ``(now() at time zone 'UTC')::timestamp``::

              # select (now() at time zone 'UTC')::timestamp;
                        timezone
              ----------------------------
               2013-06-18 08:30:37.292809

              >>> str(datetime.datetime.utcnow())
              '2013-06-18 08:31:32.821177'
        """
        def add(name, field):
            """ add ``field`` with the given ``name`` if it does not exist yet """
            if name not in self._fields:
                self._add_field(name, field)

        # cyclic import
        from . import fields

        # this field 'id' must override any other column or field
        self._add_field('id', fields.Id(automatic=True))

        add('display_name', fields.Char(string='Display Name', automatic=True,
            compute='_compute_display_name'))

        if self._log_access:
            add('create_uid', fields.Many2one('res.users', string='Created by', automatic=True))
            add('create_date', fields.Datetime(string='Created on', automatic=True))
            add('write_uid', fields.Many2one('res.users', string='Last Updated by', automatic=True))
            add('write_date', fields.Datetime(string='Last Updated on', automatic=True))
            last_modified_name = 'compute_concurrency_field_with_access'
        else:
            last_modified_name = 'compute_concurrency_field'

        # this field must override any other column or field
        self._add_field(self.CONCURRENCY_CHECK_FIELD, fields.Datetime(
            string='Last Modified on', compute=last_modified_name, automatic=True))

    @api.one
    def compute_concurrency_field(self):
        self[self.CONCURRENCY_CHECK_FIELD] = \
            datetime.datetime.utcnow().strftime(DEFAULT_SERVER_DATETIME_FORMAT)

    @api.one
    @api.depends('create_date', 'write_date')
    def compute_concurrency_field_with_access(self):
        self[self.CONCURRENCY_CHECK_FIELD] = \
            self.write_date or self.create_date or \
            datetime.datetime.utcnow().strftime(DEFAULT_SERVER_DATETIME_FORMAT)

    #
    # Goal: try to apply inheritance at the instantiation level and
    #       put objects in the pool var
    #
    @classmethod
    def _build_model(cls, pool, cr):
        """ Instantiate a given model.

        This class method instantiates the class of some model (i.e. a class
        deriving from osv or osv_memory). The class might be the class passed
        in argument or, if it inherits from another class, a class constructed
        by combining the two classes.

        """

        # The model's class inherits from cls and the classes of the inherited
        # models. All those classes are combined in a flat hierarchy:
        #
        #         Model                 the base class of all models
        #        /  |  \
        #      cls  c2  c1              the classes defined in modules
        #        \  |  /
        #       ModelClass              the final class of the model
        #        /  |  \
        #     model   recordset ...     the class' instances
        #
        # The registry contains the instance ``model``. Its class, ``ModelClass``,
        # carries inferred metadata that is shared between all the model's
        # instances for this registry only. When we '_inherit' from another
        # model, we do not inherit its ``ModelClass``, but this class' parents.
        # This is a limitation of the inheritance mechanism.

        # Keep links to non-inherited constraints in cls; this is useful for
        # instance when exporting translations
        cls._local_constraints = cls.__dict__.get('_constraints', [])
        cls._local_sql_constraints = cls.__dict__.get('_sql_constraints', [])

        # determine inherited models
        parents = getattr(cls, '_inherit', [])
        parents = [parents] if isinstance(parents, basestring) else (parents or [])

        # determine the model's name
        name = cls._name or (len(parents) == 1 and parents[0]) or cls.__name__

        # determine the module that introduced the model
        original_module = pool[name]._original_module if name in parents else cls._module

        # determine all the classes the model should inherit from
        bases = [cls]
        hierarchy = cls
        for parent in parents:
            if parent not in pool:
                raise TypeError('The model "%s" specifies an unexisting parent class "%s"\n'
                    'You may need to add a dependency on the parent class\' module.' % (name, parent))
            parent_class = type(pool[parent])
            bases += parent_class.__bases__
            hierarchy = type(name, (hierarchy, parent_class), {'_register': False})

        # order bases following the mro of class hierarchy
        bases = [base for base in hierarchy.mro() if base in bases]

        # determine the attributes of the model's class
        inherits = {}
        depends = {}
        constraints = {}
        sql_constraints = []

        for base in reversed(bases):
            inherits.update(base._inherits)

            for mname, fnames in base._depends.iteritems():
                depends[mname] = depends.get(mname, []) + fnames

            for cons in base._constraints:
                # cons may override a constraint with the same function name
                constraints[getattr(cons[0], '__name__', id(cons[0]))] = cons

            sql_constraints += base._sql_constraints

        # build the actual class of the model
        ModelClass = type(name, tuple(bases), {
            '_name': name,
            '_register': False,
            '_columns': {},             # recomputed in _setup_fields()
            '_defaults': {},            # recomputed in _setup_base()
            '_fields': {},              # idem
            '_inherits': inherits,
            '_depends': depends,
            '_constraints': constraints.values(),
            '_sql_constraints': sql_constraints,
            '_original_module': original_module,
        })

        # instantiate the model, and initialize it
        model = object.__new__(ModelClass)
        model.__init__(pool, cr)
        return model

    @classmethod
    def _init_function_fields(cls, pool, cr):
        # initialize the list of non-stored function fields for this model
        pool._pure_function_fields[cls._name] = []

        # process store of low-level function fields
        for fname, column in cls._columns.iteritems():
            # filter out existing store about this field
            pool._store_function[cls._name] = [
                stored
                for stored in pool._store_function.get(cls._name, [])
                if (stored[0], stored[1]) != (cls._name, fname)
            ]
            if not isinstance(column, fields.function):
                continue
            if not column.store:
                # register it on the pool for invalidation
                pool._pure_function_fields[cls._name].append(fname)
                continue
            # process store parameter
            store = column.store
            if store is True:
                get_ids = lambda self, cr, uid, ids, c={}: ids
                store = {cls._name: (get_ids, None, column.priority, None)}
            for model, spec in store.iteritems():
                if len(spec) == 4:
                    (fnct, fields2, order, length) = spec
                elif len(spec) == 3:
                    (fnct, fields2, order) = spec
                    length = None
                else:
                    raise UserError(_('Invalid function definition %s in object %s !\nYou must use the definition: store={object:(fnct, fields, priority, time length)}.' % (fname, cls._name)))
                pool._store_function.setdefault(model, [])
                t = (cls._name, fname, fnct, tuple(fields2) if fields2 else None, order, length)
                if t not in pool._store_function[model]:
                    pool._store_function[model].append(t)
                    pool._store_function[model].sort(key=lambda x: x[4])

    @api.model
    def _add_manual_fields(self, partial):
        manual_fields = self.pool.get_manual_fields(self._cr, self._name)

        for name, field in manual_fields.iteritems():
            if name in self._fields:
                continue
            attrs = {
                'manual': True,
                'string': field['field_description'],
                'index': bool(field['index']),
                'copy': bool(field['copy']),
                'related': field['related'],
                'required': bool(field['required']),
                'readonly': bool(field['readonly']),
            }
            # FIXME: ignore field['serialization_field_id']
            if field['ttype'] in ('char', 'text', 'html'):
                attrs['translate'] = bool(field['translate'])
                attrs['size'] = field['size'] or None
            elif field['ttype'] in ('selection', 'reference'):
                attrs['selection'] = eval(field['selection'])
            elif field['ttype'] == 'many2one':
                if partial and field['relation'] not in self.pool:
                    continue
                attrs['comodel_name'] = field['relation']
                attrs['ondelete'] = field['on_delete']
                attrs['domain'] = eval(field['domain']) if field['domain'] else None
            elif field['ttype'] == 'one2many':
                if partial and not (
                    field['relation'] in self.pool and (
                        field['relation_field'] in self.pool[field['relation']]._fields or
                        field['relation_field'] in self.pool.get_manual_fields(self._cr, field['relation'])
                )):
                    continue
                attrs['comodel_name'] = field['relation']
                attrs['inverse_name'] = field['relation_field']
                attrs['domain'] = eval(field['domain']) if field['domain'] else None
            elif field['ttype'] == 'many2many':
                if partial and field['relation'] not in self.pool:
                    continue
                attrs['comodel_name'] = field['relation']
                rel, col1, col2 = self.env['ir.model.fields']._custom_many2many_names(field['model'], field['relation'])
                attrs['relation'] = field['relation_table'] or rel
                attrs['column1'] = field['column1'] or col1
                attrs['column2'] = field['column2'] or col2
                attrs['domain'] = eval(field['domain']) if field['domain'] else None
            # add compute function if given
            if field['compute']:
                attrs['compute'] = make_compute(field['compute'], field['depends'])
            self._add_field(name, Field.by_type[field['ttype']](**attrs))

    @classmethod
    def _init_constraints_onchanges(cls):
        # store sql constraint error messages
        for (key, _, msg) in cls._sql_constraints:
            cls.pool._sql_error[cls._table + '_' + key] = msg

    @property
    def _constraint_methods(self):
        """ Return a list of methods implementing Python constraints. """
        def is_constraint(func):
            return callable(func) and hasattr(func, '_constrains')

        cls = type(self)
        methods = []
        for attr, func in getmembers(cls, is_constraint):
            if not all(name in cls._fields for name in func._constrains):
                _logger.warning("@constrains%r parameters must be field names", func._constrains)
            methods.append(func)

        # optimization: memoize result on cls, it will not be recomputed
        cls._constraint_methods = methods
        return methods

    @property
    def _onchange_methods(self):
        """ Return a dictionary mapping field names to onchange methods. """
        def is_onchange(func):
            return callable(func) and hasattr(func, '_onchange')

        cls = type(self)
        methods = defaultdict(list)
        for attr, func in getmembers(cls, is_onchange):
            for name in func._onchange:
                if name not in cls._fields:
                    _logger.warning("@onchange%r parameters must be field names", func._onchange)
                methods[name].append(func)

        # optimization: memoize result on cls, it will not be recomputed
        cls._onchange_methods = methods
        return methods

    def __new__(cls):
        # In the past, this method was registering the model class in the server.
        # This job is now done entirely by the metaclass MetaModel.
        #
        # Do not create an instance here.  Model instances are created by method
        # _build_model().
        return None

    def __init__(self, pool, cr):
        """ Initialize a model and make it part of the given registry.

        - copy the stored fields' functions in the registry,
        - retrieve custom fields and add them in the model,
        - ensure there is a many2one for each _inherits'd parent,
        - update the children's _columns,
        - give a chance to each field to initialize itself.

        """
        cls = type(self)

        # link the class to the registry, and update the registry
        cls.pool = pool
        cls._model = self              # backward compatibility
        pool.add(cls._name, self)

        # determine description, table, sequence and log_access
        if not cls._description:
            cls._description = cls._name
        if not cls._table:
            cls._table = cls._name.replace('.', '_')
        if not cls._sequence:
            cls._sequence = cls._table + '_id_seq'
        if not hasattr(cls, '_log_access'):
            # If _log_access is not specified, it is the same value as _auto.
            cls._log_access = cls._auto

        check_pg_name(cls._table)

        # Transience
        if cls.is_transient():
            cls._transient_check_count = 0
            cls._transient_max_count = config.get('osv_memory_count_limit')
            cls._transient_max_hours = config.get('osv_memory_age_limit')
            assert cls._log_access, \
                "TransientModels must have log_access turned on, " \
                "in order to implement their access rights policy"

    @api.model
    @ormcache()
    def _is_an_ordinary_table(self):
        self.env.cr.execute("""\
            SELECT  1
            FROM    pg_class
            WHERE   relname = %s
            AND     relkind = %s""", [self._table, 'r'])
        return bool(self.env.cr.fetchone())

    def __export_xml_id(self):
        """ Return a valid xml_id for the record ``self``. """
        if not self._is_an_ordinary_table():
            raise Exception(
                "You can not export the column ID of model %s, because the "
                "table %s is not an ordinary table."
                % (self._name, self._table))
        ir_model_data = self.sudo().env['ir.model.data']
        data = ir_model_data.search([('model', '=', self._name), ('res_id', '=', self.id)])
        if data:
            if data[0].module:
                return '%s.%s' % (data[0].module, data[0].name)
            else:
                return data[0].name
        else:
            postfix = 0
            name = '%s_%s' % (self._table, self.id)
            while ir_model_data.search([('module', '=', '__export__'), ('name', '=', name)]):
                postfix += 1
                name = '%s_%s_%s' % (self._table, self.id, postfix)
            ir_model_data.create({
                'model': self._name,
                'res_id': self.id,
                'module': '__export__',
                'name': name,
            })
            return '__export__.' + name

    @api.multi
    def __export_rows(self, fields):
        """ Export fields of the records in ``self``.

            :param fields: list of lists of fields to traverse
            :return: list of lists of corresponding values
        """
        lines = []
        for record in self:
            # main line of record, initially empty
            current = [''] * len(fields)
            lines.append(current)

            # list of primary fields followed by secondary field(s)
            primary_done = []

            # process column by column
            for i, path in enumerate(fields):
                if not path:
                    continue

                name = path[0]
                if name in primary_done:
                    continue

                if name == '.id':
                    current[i] = str(record.id)
                elif name == 'id':
                    current[i] = record.__export_xml_id()
                else:
                    field = record._fields[name]
                    value = record[name]

                    # this part could be simpler, but it has to be done this way
                    # in order to reproduce the former behavior
                    if not isinstance(value, BaseModel):
                        current[i] = field.convert_to_export(value, self.env)
                    else:
                        primary_done.append(name)

                        # This is a special case, its strange behavior is intended!
                        if field.type == 'many2many' and len(path) > 1 and path[1] == 'id':
                            xml_ids = [r.__export_xml_id() for r in value]
                            current[i] = ','.join(xml_ids) or False
                            continue

                        # recursively export the fields that follow name
                        fields2 = [(p[1:] if p and p[0] == name else []) for p in fields]
                        lines2 = value.__export_rows(fields2)
                        if lines2:
                            # merge first line with record's main line
                            for j, val in enumerate(lines2[0]):
                                if val:
                                    current[j] = val
                            # check value of current field
                            if not current[i]:
                                # assign xml_ids, and forget about remaining lines
                                xml_ids = [item[1] for item in value.name_get()]
                                current[i] = ','.join(xml_ids)
                            else:
                                # append the other lines at the end
                                lines += lines2[1:]
                        else:
                            current[i] = False

        return lines

    @api.multi
    def export_data(self, fields_to_export, raw_data=False):
        """ Export fields for selected objects

            :param fields_to_export: list of fields
            :param raw_data: True to return value in native Python type
            :rtype: dictionary with a *datas* matrix

            This method is used when exporting data via client menu
        """
        fields_to_export = map(fix_import_export_id_paths, fields_to_export)
        if raw_data:
            self = self.with_context(export_raw_data=True)
        return {'datas': self.__export_rows(fields_to_export)}

    def import_data(self, cr, uid, fields, datas, mode='init', current_module='', noupdate=False, context=None, filename=None):
        """
        .. deprecated:: 7.0
            Use :meth:`~load` instead

        Import given data in given module

        This method is used when importing data via client menu.

        Example of fields to import for a sale.order::

            .id,                         (=database_id)
            partner_id,                  (=name_search)
            order_line/.id,              (=database_id)
            order_line/name,
            order_line/product_id/id,    (=xml id)
            order_line/price_unit,
            order_line/product_uom_qty,
            order_line/product_uom/id    (=xml_id)

        This method returns a 4-tuple with the following structure::

            (return_code, errored_resource, error_message, unused)

        * The first item is a return code, it is ``-1`` in case of
          import error, or the last imported row number in case of success
        * The second item contains the record data dict that failed to import
          in case of error, otherwise it's 0
        * The third item contains an error message string in case of error,
          otherwise it's 0
        * The last item is currently unused, with no specific semantics

        :param fields: list of fields to import
        :param datas: data to import
        :param mode: 'init' or 'update' for record creation
        :param current_module: module name
        :param noupdate: flag for record creation
        :param filename: optional file to store partial import state for recovery
        :returns: 4-tuple in the form (return_code, errored_resource, error_message, unused)
        :rtype: (int, dict or 0, str or 0, str or 0)
        """
        context = dict(context) if context is not None else {}
        context['_import_current_module'] = current_module

        fields = map(fix_import_export_id_paths, fields)
        ir_model_data_obj = self.pool.get('ir.model.data')

        def log(m):
            if m['type'] == 'error':
                raise Exception(m['message'])

        if config.get('import_partial') and filename:
            with open(config.get('import_partial'), 'rb') as partial_import_file:
                data = pickle.load(partial_import_file)
                position = data.get(filename, 0)

        position = 0
        try:
            for res_id, xml_id, res, info in self._convert_records(cr, uid,
                            self._extract_records(cr, uid, fields, datas,
                                                  context=context, log=log),
                            context=context, log=log):
                ir_model_data_obj._update(cr, uid, self._name,
                     current_module, res, mode=mode, xml_id=xml_id,
                     noupdate=noupdate, res_id=res_id, context=context)
                position = info.get('rows', {}).get('to', 0) + 1
                if config.get('import_partial') and filename and (not (position%100)):
                    with open(config.get('import_partial'), 'rb') as partial_import:
                        data = pickle.load(partial_import)
                    data[filename] = position
                    with open(config.get('import_partial'), 'wb') as partial_import:
                        pickle.dump(data, partial_import)
                    if context.get('defer_parent_store_computation'):
                        self._parent_store_compute(cr)
                    cr.commit()
        except Exception, e:
            cr.rollback()
            return -1, {}, 'Line %d : %s' % (position + 1, tools.ustr(e)), ''

        if context.get('defer_parent_store_computation'):
            self._parent_store_compute(cr)
        return position, 0, 0, 0

    def load(self, cr, uid, fields, data, context=None):
        """
        Attempts to load the data matrix, and returns a list of ids (or
        ``False`` if there was an error and no id could be generated) and a
        list of messages.

        The ids are those of the records created and saved (in database), in
        the same order they were extracted from the file. They can be passed
        directly to :meth:`~read`

        :param fields: list of fields to import, at the same index as the corresponding data
        :type fields: list(str)
        :param data: row-major matrix of data to import
        :type data: list(list(str))
        :param dict context:
        :returns: {ids: list(int)|False, messages: [Message]}
        """
        cr.execute('SAVEPOINT model_load')
        messages = []

        fields = map(fix_import_export_id_paths, fields)
        ModelData = self.pool['ir.model.data'].clear_caches()

        fg = self.fields_get(cr, uid, context=context)

        mode = 'init'
        current_module = ''
        noupdate = False

        ids = []
        for id, xid, record, info in self._convert_records(cr, uid,
                self._extract_records(cr, uid, fields, data,
                                      context=context, log=messages.append),
                context=context, log=messages.append):
            try:
                cr.execute('SAVEPOINT model_load_save')
            except psycopg2.InternalError, e:
                # broken transaction, exit and hope the source error was
                # already logged
                if not any(message['type'] == 'error' for message in messages):
                    messages.append(dict(info, type='error',message=
                        u"Unknown database error: '%s'" % e))
                break
            try:
                ids.append(ModelData._update(cr, uid, self._name,
                     current_module, record, mode=mode, xml_id=xid,
                     noupdate=noupdate, res_id=id, context=context))
                cr.execute('RELEASE SAVEPOINT model_load_save')
            except psycopg2.Warning, e:
                messages.append(dict(info, type='warning', message=str(e)))
                cr.execute('ROLLBACK TO SAVEPOINT model_load_save')
            except psycopg2.Error, e:
                messages.append(dict(
                    info, type='error',
                    **PGERROR_TO_OE[e.pgcode](self, fg, info, e)))
                # Failed to write, log to messages, rollback savepoint (to
                # avoid broken transaction) and keep going
                cr.execute('ROLLBACK TO SAVEPOINT model_load_save')
            except Exception, e:
                message = (_('Unknown error during import:') +
                           ' %s: %s' % (type(e), unicode(e)))
                moreinfo = _('Resolve other errors first')
                messages.append(dict(info, type='error',
                                     message=message,
                                     moreinfo=moreinfo))
                # Failed for some reason, perhaps due to invalid data supplied,
                # rollback savepoint and keep going
                cr.execute('ROLLBACK TO SAVEPOINT model_load_save')
        if any(message['type'] == 'error' for message in messages):
            cr.execute('ROLLBACK TO SAVEPOINT model_load')
            ids = False
        return {'ids': ids, 'messages': messages}

    def _add_fake_fields(self, cr, uid, fields, context=None):
        from openerp.fields import Char, Integer
        fields[None] = Char('rec_name')
        fields['id'] = Char('External ID')
        fields['.id'] = Integer('Database ID')
        return fields

    def _extract_records(self, cr, uid, fields_, data,
                         context=None, log=lambda a: None):
        """ Generates record dicts from the data sequence.

        The result is a generator of dicts mapping field names to raw
        (unconverted, unvalidated) values.

        For relational fields, if sub-fields were provided the value will be
        a list of sub-records

        The following sub-fields may be set on the record (by key):
        * None is the name_get for the record (to use with name_create/name_search)
        * "id" is the External ID for the record
        * ".id" is the Database ID for the record
        """
        fields = dict(self._fields)
        # Fake fields to avoid special cases in extractor
        fields = self._add_fake_fields(cr, uid, fields, context=context)
        # m2o fields can't be on multiple lines so exclude them from the
        # is_relational field rows filter, but special-case it later on to
        # be handled with relational fields (as it can have subfields)
        is_relational = lambda field: fields[field].relational
        get_o2m_values = itemgetter_tuple(
            [index for index, field in enumerate(fields_)
                   if fields[field[0]].type == 'one2many'])
        get_nono2m_values = itemgetter_tuple(
            [index for index, field in enumerate(fields_)
                   if fields[field[0]].type != 'one2many'])
        # Checks if the provided row has any non-empty non-relational field
        def only_o2m_values(row, f=get_nono2m_values, g=get_o2m_values):
            return any(g(row)) and not any(f(row))

        index = 0
        while True:
            if index >= len(data): return

            row = data[index]
            # copy non-relational fields to record dict
            record = dict((field[0], value)
                for field, value in itertools.izip(fields_, row)
                if not is_relational(field[0]))

            # Get all following rows which have relational values attached to
            # the current record (no non-relational values)
            record_span = itertools.takewhile(
                only_o2m_values, itertools.islice(data, index + 1, None))
            # stitch record row back on for relational fields
            record_span = list(itertools.chain([row], record_span))
            for relfield in set(
                    field[0] for field in fields_
                             if is_relational(field[0])):
                # FIXME: how to not use _obj without relying on fields_get?
                Model = self.pool[fields[relfield].comodel_name]

                # get only cells for this sub-field, should be strictly
                # non-empty, field path [None] is for name_get field
                indices, subfields = zip(*((index, field[1:] or [None])
                                           for index, field in enumerate(fields_)
                                           if field[0] == relfield))

                # return all rows which have at least one value for the
                # subfields of relfield
                relfield_data = filter(any, map(itemgetter_tuple(indices), record_span))
                record[relfield] = [subrecord
                    for subrecord, _subinfo in Model._extract_records(
                        cr, uid, subfields, relfield_data,
                        context=context, log=log)]

            yield record, {'rows': {
                'from': index,
                'to': index + len(record_span) - 1
            }}
            index += len(record_span)
    
    def _convert_records(self, cr, uid, records,
                         context=None, log=lambda a: None):
        """ Converts records from the source iterable (recursive dicts of
        strings) into forms which can be written to the database (via
        self.create or (ir.model.data)._update)

        :returns: a list of triplets of (id, xid, record)
        :rtype: list((int|None, str|None, dict))
        """
        if context is None: context = {}
        Converter = self.pool['ir.fields.converter']
        Translation = self.pool['ir.translation']
        fields = dict(self._fields)
        field_names = {name: field.string for name, field in fields.iteritems()}
        if context.get('lang'):
            field_names.update(
                Translation.get_field_string(cr, uid, self._name, context=context)
            )

        convert = Converter.for_model(cr, uid, self, context=context)

        def _log(base, field, exception):
            type = 'warning' if isinstance(exception, Warning) else 'error'
            # logs the logical (not human-readable) field name for automated
            # processing of response, but injects human readable in message
            record = dict(base, type=type, field=field,
                          message=unicode(exception.args[0]) % base)
            if len(exception.args) > 1 and exception.args[1]:
                record.update(exception.args[1])
            log(record)

        stream = CountingStream(records)
        for record, extras in stream:
            dbid = False
            xid = False
            # name_get/name_create
            if None in record: pass
            # xid
            if 'id' in record:
                xid = record['id']
            # dbid
            if '.id' in record:
                try:
                    dbid = int(record['.id'])
                except ValueError:
                    # in case of overridden id column
                    dbid = record['.id']
                if not self.search(cr, uid, [('id', '=', dbid)], context=context):
                    log(dict(extras,
                        type='error',
                        record=stream.index,
                        field='.id',
                        message=_(u"Unknown database identifier '%s'") % dbid))
                    dbid = False

            converted = convert(record, lambda field, err:\
                _log(dict(extras, record=stream.index, field=field_names[field]), field, err))

            yield dbid, xid, converted, dict(extras, record=stream.index)

    @api.multi
    def _validate_fields(self, field_names):
        field_names = set(field_names)

        # old-style constraint methods
        trans = self.env['ir.translation']
        cr, uid, context = self.env.args
        ids = self.ids
        errors = []
        for fun, msg, names in self._constraints:
            try:
                # validation must be context-independent; call ``fun`` without context
                valid = names and not (set(names) & field_names)
                valid = valid or fun(self._model, cr, uid, ids)
                extra_error = None
            except Exception, e:
                _logger.debug('Exception while validating constraint', exc_info=True)
                valid = False
                extra_error = tools.ustr(e)
            if not valid:
                if callable(msg):
                    res_msg = msg(self._model, cr, uid, ids, context=context)
                    if isinstance(res_msg, tuple):
                        template, params = res_msg
                        res_msg = template % params
                else:
                    res_msg = trans._get_source(self._name, 'constraint', self.env.lang, msg)
                if extra_error:
                    res_msg += "\n\n%s\n%s" % (_('Error details:'), extra_error)
                errors.append(_(res_msg))
        if errors:
            raise ValidationError('\n'.join(errors))

        # new-style constraint methods
        for check in self._constraint_methods:
            if set(check._constrains) & field_names:
                try:
                    check(self)
                except ValidationError, e:
                    raise
                except Exception, e:
                    raise ValidationError("Error while validating constraint\n\n%s" % tools.ustr(e))

    @api.model
    def default_get(self, fields_list):
        """ default_get(fields) -> default_values

        Return default values for the fields in ``fields_list``. Default
        values are determined by the context, user defaults, and the model
        itself.

        :param fields_list: a list of field names
        :return: a dictionary mapping each field name to its corresponding
            default value, if it has one.

        """
        # trigger view init hook
        self.view_init(fields_list)

        defaults = {}
        parent_fields = defaultdict(list)

        for name in fields_list:
            # 1. look up context
            key = 'default_' + name
            if key in self._context:
                defaults[name] = self._context[key]
                continue

            # 2. look up ir_values
            #    Note: performance is good, because get_defaults_dict is cached!
            ir_values_dict = self.env['ir.values'].get_defaults_dict(self._name)
            if name in ir_values_dict:
                defaults[name] = ir_values_dict[name]
                continue

            field = self._fields.get(name)

            # 3. look up property fields
            #    TODO: get rid of this one
            if field and field.company_dependent:
                defaults[name] = self.env['ir.property'].get(name, self._name)
                continue

            # 4. look up field.default
            if field and field.default:
                defaults[name] = field.default(self)
                continue

            # 5. delegate to parent model
            if field and field.inherited:
                field = field.related_field
                parent_fields[field.model_name].append(field.name)

        # convert default values to the right format
        defaults = self._convert_to_cache(defaults, validate=False)
        defaults = self._convert_to_write(defaults)

        # add default values for inherited fields
        for model, names in parent_fields.iteritems():
            defaults.update(self.env[model].default_get(names))

        return defaults

    def fields_get_keys(self, cr, user, context=None):
        res = self._columns.keys()
        # TODO I believe this loop can be replace by
        # res.extend(self._inherit_fields.key())
        for parent in self._inherits:
            res.extend(self.pool[parent].fields_get_keys(cr, user, context))
        return res

    def _rec_name_fallback(self, cr, uid, context=None):
        rec_name = self._rec_name
        if rec_name not in self._columns:
            rec_name = self._columns.keys()[0] if len(self._columns.keys()) > 0 else "id"
        return rec_name

    #
    # Overload this method if you need a window title which depends on the context
    #
    def view_header_get(self, cr, user, view_id=None, view_type='form', context=None):
        return False

    def user_has_groups(self, cr, uid, groups, context=None):
        """Return true if the user is at least member of one of the groups
           in groups_str. Typically used to resolve ``groups`` attribute
           in view and model definitions.

           :param str groups: comma-separated list of fully-qualified group
                              external IDs, e.g.: ``base.group_user,base.group_system``
           :return: True if the current user is a member of one of the
                    given groups
        """
        from openerp.http import request
        Users = self.pool['res.users']
        for group_ext_id in groups.split(','):
            if group_ext_id == 'base.group_no_one':
                # check: the group_no_one is effective in debug mode only
                if Users.has_group(cr, uid, group_ext_id) and request and request.debug:
                    return True
            else:
                if Users.has_group(cr, uid, group_ext_id):
                    return True
        return False

    def _get_default_form_view(self, cr, user, context=None):
        """ Generates a default single-line form view using all fields
        of the current model except the m2m and o2m ones.

        :param cr: database cursor
        :param int user: user id
        :param dict context: connection context
        :returns: a form view as an lxml document
        :rtype: etree._Element
        """
        view = etree.Element('form', string=self._description)
        group = etree.SubElement(view, 'group', col="4")
        for fname, field in self._fields.iteritems():
            if field.automatic or field.type in ('one2many', 'many2many'):
                continue

            etree.SubElement(group, 'field', name=fname)
            if field.type == 'text':
                etree.SubElement(group, 'newline')
        return view

    def _get_default_search_view(self, cr, user, context=None):
        """ Generates a single-field search view, based on _rec_name.

        :param cr: database cursor
        :param int user: user id
        :param dict context: connection context
        :returns: a tree view as an lxml document
        :rtype: etree._Element
        """
        view = etree.Element('search', string=self._description)
        etree.SubElement(view, 'field', name=self._rec_name_fallback(cr, user, context))
        return view

    def _get_default_tree_view(self, cr, user, context=None):
        """ Generates a single-field tree view, based on _rec_name.

        :param cr: database cursor
        :param int user: user id
        :param dict context: connection context
        :returns: a tree view as an lxml document
        :rtype: etree._Element
        """
        view = etree.Element('tree', string=self._description)
        etree.SubElement(view, 'field', name=self._rec_name_fallback(cr, user, context))
        return view

    def _get_default_pivot_view(self, cr, user, context=None):
        view = etree.Element('pivot', string=self._description)
        return view
        
    def _get_default_calendar_view(self, cr, user, context=None):
        """ Generates a default calendar view by trying to infer
        calendar fields from a number of pre-set attribute names

        :param cr: database cursor
        :param int user: user id
        :param dict context: connection context
        :returns: a calendar view
        :rtype: etree._Element
        """
        def set_first_of(seq, in_, to):
            """Sets the first value of ``seq`` also found in ``in_`` to
            the ``to`` attribute of the view being closed over.

            Returns whether it's found a suitable value (and set it on
            the attribute) or not
            """
            for item in seq:
                if item in in_:
                    view.set(to, item)
                    return True
            return False

        view = etree.Element('calendar', string=self._description)
        etree.SubElement(view, 'field', name=self._rec_name_fallback(cr, user, context))

        if self._date_name not in self._columns:
            date_found = False
            for dt in ['date', 'date_start', 'x_date', 'x_date_start']:
                if dt in self._columns:
                    self._date_name = dt
                    date_found = True
                    break

            if not date_found:
                raise UserError(_("Insufficient fields for Calendar View!"))
        view.set('date_start', self._date_name)

        set_first_of(["user_id", "partner_id", "x_user_id", "x_partner_id"],
                     self._columns, 'color')

        if not set_first_of(["date_stop", "date_end", "x_date_stop", "x_date_end"],
                            self._columns, 'date_stop'):
            if not set_first_of(["date_delay", "planned_hours", "x_date_delay", "x_planned_hours"],
                                self._columns, 'date_delay'):
                raise UserError(_("Insufficient fields to generate a Calendar View for %s, missing a date_stop or a date_delay") % self._name)

        return view

    def fields_view_get(self, cr, uid, view_id=None, view_type='form', context=None, toolbar=False, submenu=False):
        """ fields_view_get([view_id | view_type='form'])

        Get the detailed composition of the requested view like fields, model, view architecture

        :param view_id: id of the view or None
        :param view_type: type of the view to return if view_id is None ('form', 'tree', ...)
        :param toolbar: true to include contextual actions
        :param submenu: deprecated
        :return: dictionary describing the composition of the requested view (including inherited views and extensions)
        :raise AttributeError:
                            * if the inherited view has unknown position to work with other than 'before', 'after', 'inside', 'replace'
                            * if some tag other than 'position' is found in parent view
        :raise Invalid ArchitectureError: if there is view type other than form, tree, calendar, search etc defined on the structure
        """
        if context is None:
            context = {}
        View = self.pool['ir.ui.view']

        result = {
            'model': self._name,
            'field_parent': False,
        }

        # try to find a view_id if none provided
        if not view_id:
            # <view_type>_view_ref in context can be used to overrride the default view
            view_ref_key = view_type + '_view_ref'
            view_ref = context.get(view_ref_key)
            if view_ref:
                if '.' in view_ref:
                    module, view_ref = view_ref.split('.', 1)
                    cr.execute("SELECT res_id FROM ir_model_data WHERE model='ir.ui.view' AND module=%s AND name=%s", (module, view_ref))
                    view_ref_res = cr.fetchone()
                    if view_ref_res:
                        view_id = view_ref_res[0]
                else:
                    _logger.warning('%r requires a fully-qualified external id (got: %r for model %s). '
                        'Please use the complete `module.view_id` form instead.', view_ref_key, view_ref,
                        self._name)

            if not view_id:
                # otherwise try to find the lowest priority matching ir.ui.view
                view_id = View.default_view(cr, uid, self._name, view_type, context=context)

        # context for post-processing might be overriden
        ctx = context
        if view_id:
            # read the view with inherited views applied
            root_view = View.read_combined(cr, uid, view_id, fields=['id', 'name', 'field_parent', 'type', 'model', 'arch'], context=context)
            result['arch'] = root_view['arch']
            result['name'] = root_view['name']
            result['type'] = root_view['type']
            result['view_id'] = root_view['id']
            result['field_parent'] = root_view['field_parent']
            # override context from postprocessing
            if root_view.get('model') != self._name:
                ctx = dict(context, base_model_name=root_view.get('model'))
        else:
            # fallback on default views methods if no ir.ui.view could be found
            try:
                get_func = getattr(self, '_get_default_%s_view' % view_type)
                arch_etree = get_func(cr, uid, context)
                result['arch'] = etree.tostring(arch_etree, encoding='utf-8')
                result['type'] = view_type
                result['name'] = 'default'
            except AttributeError:
                raise UserError(_("No default view of type '%s' could be found !") % view_type)

        # Apply post processing, groups and modifiers etc...
        xarch, xfields = View.postprocess_and_fields(cr, uid, self._name, etree.fromstring(result['arch']), view_id, context=ctx)
        result['arch'] = xarch
        result['fields'] = xfields

        # Add related action information if aksed
        if toolbar:
            toclean = ('report_sxw_content', 'report_rml_content', 'report_sxw', 'report_rml', 'report_sxw_content_data', 'report_rml_content_data')
            def clean(x):
                x = x[2]
                for key in toclean:
                    x.pop(key, None)
                return x
            ir_values_obj = self.pool.get('ir.values')
            resprint = ir_values_obj.get_actions(cr, uid, 'client_print_multi', self._name, context=context)
            resaction = ir_values_obj.get_actions(cr, uid, 'client_action_multi', self._name, context=context)
            resrelate = ir_values_obj.get_actions(cr, uid, 'client_action_relate', self._name, context=context)
            resaction = [clean(action) for action in resaction if view_type == 'tree' or not action[2].get('multi')]
            resprint = [clean(print_) for print_ in resprint if view_type == 'tree' or not print_[2].get('multi')]
            #When multi="True" set it will display only in More of the list view
            resrelate = [clean(action) for action in resrelate
                         if (action[2].get('multi') and view_type == 'tree') or (not action[2].get('multi') and view_type == 'form')]

            for x in itertools.chain(resprint, resaction, resrelate):
                x['string'] = x['name']

            result['toolbar'] = {
                'print': resprint,
                'action': resaction,
                'relate': resrelate
            }
        return result

    def get_formview_id(self, cr, uid, id, context=None):
        """ Return an view id to open the document with. This method is meant to be
            overridden in addons that want to give specific view ids for example.

            :param int id: id of the document to open
        """
        return False

    def get_formview_action(self, cr, uid, id, context=None):
        """ Return an action to open the document. This method is meant to be
            overridden in addons that want to give specific view ids for example.

            :param int id: id of the document to open
        """
        view_id = self.get_formview_id(cr, uid, id, context=context)
        return {
            'type': 'ir.actions.act_window',
            'res_model': self._name,
            'view_type': 'form',
            'view_mode': 'form',
            'views': [(view_id, 'form')],
            'target': 'current',
            'res_id': id,
            'context': context,
        }

    def get_access_action(self, cr, uid, id, context=None):
        """ Return an action to open the document. This method is meant to be
        overridden in addons that want to give specific access to the document.
        By default it opens the formview of the document.

        :param int id: id of the document to open
        """
        return self.get_formview_action(cr, uid, id, context=context)

    def _view_look_dom_arch(self, cr, uid, node, view_id, context=None):
        return self.pool['ir.ui.view'].postprocess_and_fields(
            cr, uid, self._name, node, view_id, context=context)

    def search_count(self, cr, user, args, context=None):
        """ search_count(args) -> int

        Returns the number of records in the current model matching :ref:`the
        provided domain <reference/orm/domains>`.
        """
        res = self.search(cr, user, args, context=context, count=True)
        if isinstance(res, list):
            return len(res)
        return res

    @api.returns('self')
    def search(self, cr, user, args, offset=0, limit=None, order=None, context=None, count=False):
        """ search(args[, offset=0][, limit=None][, order=None][, count=False])

        Searches for records based on the ``args``
        :ref:`search domain <reference/orm/domains>`.

        :param args: :ref:`A search domain <reference/orm/domains>`. Use an empty
                     list to match all records.
        :param int offset: number of results to ignore (default: none)
        :param int limit: maximum number of records to return (default: all)
        :param str order: sort string
        :param bool count: if True, only counts and returns the number of matching records (default: False)
        :returns: at most ``limit`` records matching the search criteria

        :raise AccessError: * if user tries to bypass access rules for read on the requested object.
        """
        return self._search(cr, user, args, offset=offset, limit=limit, order=order, context=context, count=count)

    #
    # display_name, name_get, name_create, name_search
    #

    @api.depends(lambda self: (self._rec_name,) if self._rec_name else ())
    def _compute_display_name(self):
        names = dict(self.name_get())
        for record in self:
            record.display_name = names.get(record.id, False)

    @api.multi
    def name_get(self):
        """ name_get() -> [(id, name), ...]

        Returns a textual representation for the records in ``self``.
        By default this is the value of the ``display_name`` field.

        :return: list of pairs ``(id, text_repr)`` for each records
        :rtype: list(tuple)
        """
        result = []
        name = self._rec_name
        if name in self._fields:
            convert = self._fields[name].convert_to_display_name
            for record in self:
                result.append((record.id, convert(record[name], record)))
        else:
            for record in self:
                result.append((record.id, "%s,%s" % (record._name, record.id)))

        return result

    @api.model
    def name_create(self, name):
        """ name_create(name) -> record

        Create a new record by calling :meth:`~.create` with only one value
        provided: the display name of the new record.

        The new record will be initialized with any default values
        applicable to this model, or provided through the context. The usual
        behavior of :meth:`~.create` applies.

        :param name: display name of the record to create
        :rtype: tuple
        :return: the :meth:`~.name_get` pair value of the created record
        """
        if self._rec_name:
            record = self.create({self._rec_name: name})
            return record.name_get()[0]
        else:
            _logger.warning("Cannot execute name_create, no _rec_name defined on %s", self._name)
            return False

    @api.model
    def name_search(self, name='', args=None, operator='ilike', limit=100):
        """ name_search(name='', args=None, operator='ilike', limit=100) -> records

        Search for records that have a display name matching the given
        ``name`` pattern when compared with the given ``operator``, while also
        matching the optional search domain (``args``).

        This is used for example to provide suggestions based on a partial
        value for a relational field. Sometimes be seen as the inverse
        function of :meth:`~.name_get`, but it is not guaranteed to be.

        This method is equivalent to calling :meth:`~.search` with a search
        domain based on ``display_name`` and then :meth:`~.name_get` on the
        result of the search.

        :param str name: the name pattern to match
        :param list args: optional search domain (see :meth:`~.search` for
                          syntax), specifying further restrictions
        :param str operator: domain operator for matching ``name``, such as
                             ``'like'`` or ``'='``.
        :param int limit: optional max number of records to return
        :rtype: list
        :return: list of pairs ``(id, text_repr)`` for all matching records.
        """
        return self._name_search(name, args, operator, limit=limit)

    def _name_search(self, cr, user, name='', args=None, operator='ilike', context=None, limit=100, name_get_uid=None):
        # private implementation of name_search, allows passing a dedicated user
        # for the name_get part to solve some access rights issues
        args = list(args or [])
        # optimize out the default criterion of ``ilike ''`` that matches everything
        if not self._rec_name:
            _logger.warning("Cannot execute name_search, no _rec_name defined on %s", self._name)
        elif not (name == '' and operator == 'ilike'):
            args += [(self._rec_name, operator, name)]
        access_rights_uid = name_get_uid or user
        ids = self._search(cr, user, args, limit=limit, context=context, access_rights_uid=access_rights_uid)
        res = self.name_get(cr, access_rights_uid, ids, context)
        return res

    def _add_missing_default_values(self, cr, uid, values, context=None):
        # avoid overriding inherited values when parent is set
        avoid_tables = []
        for tables, parent_field in self._inherits.items():
            if parent_field in values:
                avoid_tables.append(tables)

        # compute missing fields
        missing_defaults = set()
        for field in self._columns.keys():
            if not field in values:
                missing_defaults.add(field)
        for field in self._inherit_fields.keys():
            if (field not in values) and (self._inherit_fields[field][0] not in avoid_tables):
                missing_defaults.add(field)
        # discard magic fields
        missing_defaults -= set(MAGIC_COLUMNS)

        if missing_defaults:
            # override defaults with the provided values, never allow the other way around
            defaults = self.default_get(cr, uid, list(missing_defaults), context)
            for dv in defaults:
                if ((dv in self._columns and self._columns[dv]._type == 'many2many') \
                     or (dv in self._inherit_fields and self._inherit_fields[dv][2]._type == 'many2many')) \
                        and defaults[dv] and isinstance(defaults[dv][0], (int, long)):
                    defaults[dv] = [(6, 0, defaults[dv])]
                if (dv in self._columns and self._columns[dv]._type == 'one2many' \
                    or (dv in self._inherit_fields and self._inherit_fields[dv][2]._type == 'one2many')) \
                        and isinstance(defaults[dv], (list, tuple)) and defaults[dv] and isinstance(defaults[dv][0], dict):
                    defaults[dv] = [(0, 0, x) for x in defaults[dv]]
            defaults.update(values)
            values = defaults
        return values

    def clear_caches(self):
        """ Clear the caches

        This clears the caches associated to methods decorated with
        ``tools.ormcache`` or ``tools.ormcache_multi``.
        """
        try:
            self.pool.cache.clear()
            self.pool._any_cache_cleared = True
        except AttributeError:
            pass


    def _read_group_fill_results(self, cr, uid, domain, groupby, remaining_groupbys,
                                 aggregated_fields, count_field,
                                 read_group_result, read_group_order=None, context=None):
        """Helper method for filling in empty groups for all possible values of
           the field being grouped by"""

        # self._group_by_full should map groupable fields to a method that returns
        # a list of all aggregated values that we want to display for this field,
        # in the form of a m2o-like pair (key,label).
        # This is useful to implement kanban views for instance, where all columns
        # should be displayed even if they don't contain any record.

        # Grab the list of all groups that should be displayed, including all present groups
        present_group_ids = [x[groupby][0] for x in read_group_result if x[groupby]]
        all_groups,folded = self._group_by_full[groupby](self, cr, uid, present_group_ids, domain,
                                                  read_group_order=read_group_order,
                                                  access_rights_uid=openerp.SUPERUSER_ID,
                                                  context=context)

        result_template = dict.fromkeys(aggregated_fields, False)
        result_template[groupby + '_count'] = 0
        if remaining_groupbys:
            result_template['__context'] = {'group_by': remaining_groupbys}

        # Merge the left_side (current results as dicts) with the right_side (all
        # possible values as m2o pairs). Both lists are supposed to be using the
        # same ordering, and can be merged in one pass.
        result = []
        known_values = {}
        def append_left(left_side):
            grouped_value = left_side[groupby] and left_side[groupby][0]
            if not grouped_value in known_values:
                result.append(left_side)
                known_values[grouped_value] = left_side
            else:
                known_values[grouped_value].update({count_field: left_side[count_field]})
        def append_right(right_side):
            grouped_value = right_side[0]
            if not grouped_value in known_values:
                line = dict(result_template)
                line[groupby] = right_side
                line['__domain'] = [(groupby,'=',grouped_value)] + domain
                result.append(line)
                known_values[grouped_value] = line
        while read_group_result or all_groups:
            left_side = read_group_result[0] if read_group_result else None
            right_side = all_groups[0] if all_groups else None
            assert left_side is None or left_side[groupby] is False \
                 or isinstance(left_side[groupby], (tuple,list)), \
                'M2O-like pair expected, got %r' % left_side[groupby]
            assert right_side is None or isinstance(right_side, (tuple,list)), \
                'M2O-like pair expected, got %r' % right_side
            if left_side is None:
                append_right(all_groups.pop(0))
            elif right_side is None:
                append_left(read_group_result.pop(0))
            elif left_side[groupby] == right_side:
                append_left(read_group_result.pop(0))
                all_groups.pop(0) # discard right_side
            elif not left_side[groupby] or not left_side[groupby][0]:
                # left side == "Undefined" entry, not present on right_side
                append_left(read_group_result.pop(0))
            else:
                append_right(all_groups.pop(0))

        if folded:
            for r in result:
                r['__fold'] = folded.get(r[groupby] and r[groupby][0], False)
        return result

    @api.model
    def _read_group_prepare(self, orderby, aggregated_fields, annotated_groupbys, query):
        """
        Prepares the GROUP BY and ORDER BY terms for the read_group method. Adds the missing JOIN clause
        to the query if order should be computed against m2o field. 
        :param orderby: the orderby definition in the form "%(field)s %(order)s"
        :param aggregated_fields: list of aggregated fields in the query
        :param annotated_groupbys: list of dictionaries returned by _read_group_process_groupby
                These dictionaries contains the qualified name of each groupby
                (fully qualified SQL name for the corresponding field),
                and the (non raw) field name.
        :param osv.Query query: the query under construction
        :return: (groupby_terms, orderby_terms)
        """
        orderby_terms = []
        groupby_terms = [gb['qualified_field'] for gb in annotated_groupbys]
        groupby_fields = [gb['groupby'] for gb in annotated_groupbys]
        if not orderby:
            return groupby_terms, orderby_terms

        self._check_qorder(orderby)
        for order_part in orderby.split(','):
            order_split = order_part.split()
            order_field = order_split[0]
            if order_field in groupby_fields:

                if self._fields[order_field.split(':')[0]].type == 'many2one':
                    order_clause = self._generate_order_by(order_part, query).replace('ORDER BY ', '')
                    if order_clause:
                        orderby_terms.append(order_clause)
                        groupby_terms += [order_term.split()[0] for order_term in order_clause.split(',')]
                else:
                    order = '"%s" %s' % (order_field, '' if len(order_split) == 1 else order_split[1])
                    orderby_terms.append(order)
            elif order_field in aggregated_fields:
                orderby_terms.append(order_part)
            else:
                # Cannot order by a field that will not appear in the results (needs to be grouped or aggregated)
                _logger.warn('%s: read_group order by `%s` ignored, cannot sort on empty columns (not grouped/aggregated)',
                             self._name, order_part)
        return groupby_terms, orderby_terms

    @api.model
    def _read_group_process_groupby(self, gb, query):
        """
            Helper method to collect important information about groupbys: raw
            field name, type, time information, qualified name, ...
        """
        split = gb.split(':')
        field_type = self._fields[split[0]].type
        gb_function = split[1] if len(split) == 2 else None
        temporal = field_type in ('date', 'datetime')
        tz_convert = field_type == 'datetime' and self._context.get('tz') in pytz.all_timezones
        qualified_field = self._inherits_join_calc(self._table, split[0], query)
        if temporal:
            display_formats = {
                # Careful with week/year formats:
                #  - yyyy (lower) must always be used, *except* for week+year formats
                #  - YYYY (upper) must always be used for week+year format
                #         e.g. 2006-01-01 is W52 2005 in some locales (de_DE),
                #                         and W1 2006 for others
                #
                # Mixing both formats, e.g. 'MMM YYYY' would yield wrong results,
                # such as 2006-01-01 being formatted as "January 2005" in some locales.
                # Cfr: http://babel.pocoo.org/docs/dates/#date-fields
                'day': 'dd MMM yyyy', # yyyy = normal year
                'week': "'W'w YYYY",  # w YYYY = ISO week-year
                'month': 'MMMM yyyy',
                'quarter': 'QQQ yyyy',
                'year': 'yyyy',
            }
            time_intervals = {
                'day': dateutil.relativedelta.relativedelta(days=1),
                'week': datetime.timedelta(days=7),
                'month': dateutil.relativedelta.relativedelta(months=1),
                'quarter': dateutil.relativedelta.relativedelta(months=3),
                'year': dateutil.relativedelta.relativedelta(years=1)
            }
            if tz_convert:
                qualified_field = "timezone('%s', timezone('UTC',%s))" % (self._context.get('tz', 'UTC'), qualified_field)
            qualified_field = "date_trunc('%s', %s)" % (gb_function or 'month', qualified_field)
        if field_type == 'boolean':
            qualified_field = "coalesce(%s,false)" % qualified_field
        return {
            'field': split[0],
            'groupby': gb,
            'type': field_type, 
            'display_format': display_formats[gb_function or 'month'] if temporal else None,
            'interval': time_intervals[gb_function or 'month'] if temporal else None,                
            'tz_convert': tz_convert,
            'qualified_field': qualified_field
        }

    def _read_group_prepare_data(self, key, value, groupby_dict, context):
        """
            Helper method to sanitize the data received by read_group. The None
            values are converted to False, and the date/datetime are formatted,
            and corrected according to the timezones.
        """
        value = False if value is None else value
        gb = groupby_dict.get(key)
        if gb and gb['type'] in ('date', 'datetime') and value:
            if isinstance(value, basestring):
                dt_format = DEFAULT_SERVER_DATETIME_FORMAT if gb['type'] == 'datetime' else DEFAULT_SERVER_DATE_FORMAT
                value = datetime.datetime.strptime(value, dt_format)
            if gb['tz_convert']:
                value =  pytz.timezone(context['tz']).localize(value)
        return value

    def _read_group_get_domain(self, groupby, value):
        """
            Helper method to construct the domain corresponding to a groupby and 
            a given value. This is mostly relevant for date/datetime.
        """
        if groupby['type'] in ('date', 'datetime') and value:
            dt_format = DEFAULT_SERVER_DATETIME_FORMAT if groupby['type'] == 'datetime' else DEFAULT_SERVER_DATE_FORMAT
            domain_dt_begin = value
            domain_dt_end = value + groupby['interval']
            if groupby['tz_convert']:
                domain_dt_begin = domain_dt_begin.astimezone(pytz.utc)
                domain_dt_end = domain_dt_end.astimezone(pytz.utc)
            return [(groupby['field'], '>=', domain_dt_begin.strftime(dt_format)),
                   (groupby['field'], '<', domain_dt_end.strftime(dt_format))]
        if groupby['type'] == 'many2one' and value:
                value = value[0]
        return [(groupby['field'], '=', value)]

    def _read_group_format_result(self, data, annotated_groupbys, groupby, groupby_dict, domain, context):
        """
            Helper method to format the data contained in the dictionary data by 
            adding the domain corresponding to its values, the groupbys in the 
            context and by properly formatting the date/datetime values. 
        """
        domain_group = [dom for gb in annotated_groupbys for dom in self._read_group_get_domain(gb, data[gb['groupby']])]
        for k,v in data.iteritems():
            gb = groupby_dict.get(k)
            if gb and gb['type'] in ('date', 'datetime') and v:
                data[k] = babel.dates.format_date(v, format=gb['display_format'], locale=context.get('lang', 'en_US'))

        data['__domain'] = domain_group + domain 
        if len(groupby) - len(annotated_groupbys) >= 1:
            data['__context'] = { 'group_by': groupby[len(annotated_groupbys):]}
        del data['id']
        return data

    def read_group(self, cr, uid, domain, fields, groupby, offset=0, limit=None, context=None, orderby=False, lazy=True):
        """
        Get the list of records in list view grouped by the given ``groupby`` fields

        :param cr: database cursor
        :param uid: current user id
        :param domain: list specifying search criteria [['field_name', 'operator', 'value'], ...]
        :param list fields: list of fields present in the list view specified on the object
        :param list groupby: list of groupby descriptions by which the records will be grouped.  
                A groupby description is either a field (then it will be grouped by that field)
                or a string 'field:groupby_function'.  Right now, the only functions supported
                are 'day', 'week', 'month', 'quarter' or 'year', and they only make sense for 
                date/datetime fields.
        :param int offset: optional number of records to skip
        :param int limit: optional max number of records to return
        :param dict context: context arguments, like lang, time zone. 
        :param list orderby: optional ``order by`` specification, for
                             overriding the natural sort ordering of the
                             groups, see also :py:meth:`~osv.osv.osv.search`
                             (supported only for many2one fields currently)
        :param bool lazy: if true, the results are only grouped by the first groupby and the 
                remaining groupbys are put in the __context key.  If false, all the groupbys are
                done in one call.
        :return: list of dictionaries(one dictionary for each record) containing:

                    * the values of fields grouped by the fields in ``groupby`` argument
                    * __domain: list of tuples specifying the search criteria
                    * __context: dictionary with argument like ``groupby``
        :rtype: [{'field_name_1': value, ...]
        :raise AccessError: * if user has no read rights on the requested object
                            * if user tries to bypass access rules for read on the requested object
        """
        if context is None:
            context = {}
        self.check_access_rights(cr, uid, 'read')
        query = self._where_calc(cr, uid, domain, context=context) 
        fields = fields or self._columns.keys()

        groupby = [groupby] if isinstance(groupby, basestring) else groupby
        groupby_list = groupby[:1] if lazy else groupby
        annotated_groupbys = [
            self._read_group_process_groupby(cr, uid, gb, query, context=context)
            for gb in groupby_list
        ]
        groupby_fields = [g['field'] for g in annotated_groupbys]
        order = orderby or ','.join([g for g in groupby_list])
        groupby_dict = {gb['groupby']: gb for gb in annotated_groupbys}

        self._apply_ir_rules(cr, uid, query, 'read', context=context)
        for gb in groupby_fields:
            assert gb in fields, "Fields in 'groupby' must appear in the list of fields to read (perhaps it's missing in the list view?)"
            groupby_def = self._columns.get(gb) or (self._inherit_fields.get(gb) and self._inherit_fields.get(gb)[2])
            assert groupby_def and groupby_def._classic_write, "Fields in 'groupby' must be regular database-persisted fields (no function or related fields), or function fields with store=True"
            if not (gb in self._fields):
                # Don't allow arbitrary values, as this would be a SQL injection vector!
                raise UserError(_('Invalid group_by specification: "%s".\nA group_by specification must be a list of valid fields.') % (gb,))

        aggregated_fields = [
            f for f in fields
            if f not in ('id', 'sequence')
            if f not in groupby_fields
            if f in self._fields
            if self._fields[f].type in ('integer', 'float', 'monetary')
            if getattr(self._fields[f].base_field.column, '_classic_write', False)
        ]

        field_formatter = lambda f: (
            self._fields[f].group_operator or 'sum',
            self._inherits_join_calc(cr, uid, self._table, f, query, context=context),
            f,
        )
        select_terms = ["%s(%s) AS %s" % field_formatter(f) for f in aggregated_fields]

        for gb in annotated_groupbys:
            select_terms.append('%s as "%s" ' % (gb['qualified_field'], gb['groupby']))

        groupby_terms, orderby_terms = self._read_group_prepare(cr, uid, order, aggregated_fields, annotated_groupbys, query, context=context)
        from_clause, where_clause, where_clause_params = query.get_sql()
        if lazy and (len(groupby_fields) >= 2 or not context.get('group_by_no_leaf')):
            count_field = groupby_fields[0] if len(groupby_fields) >= 1 else '_'
        else:
            count_field = '_'
        count_field += '_count'

        prefix_terms = lambda prefix, terms: (prefix + " " + ",".join(terms)) if terms else ''
        prefix_term = lambda prefix, term: ('%s %s' % (prefix, term)) if term else ''

        query = """
            SELECT min(%(table)s.id) AS id, count(%(table)s.id) AS %(count_field)s %(extra_fields)s
            FROM %(from)s
            %(where)s
            %(groupby)s
            %(orderby)s
            %(limit)s
            %(offset)s
        """ % {
            'table': self._table,
            'count_field': count_field,
            'extra_fields': prefix_terms(',', select_terms),
            'from': from_clause,
            'where': prefix_term('WHERE', where_clause),
            'groupby': prefix_terms('GROUP BY', groupby_terms),
            'orderby': prefix_terms('ORDER BY', orderby_terms),
            'limit': prefix_term('LIMIT', int(limit) if limit else None),
            'offset': prefix_term('OFFSET', int(offset) if limit else None),
        }
        cr.execute(query, where_clause_params)
        fetched_data = cr.dictfetchall()

        if not groupby_fields:
            return fetched_data

        many2onefields = [gb['field'] for gb in annotated_groupbys if gb['type'] == 'many2one']
        if many2onefields:
            data_ids = [r['id'] for r in fetched_data]
            many2onefields = list(set(many2onefields))
            data_dict = {d['id']: d for d in self.read(cr, uid, data_ids, many2onefields, context=context)} 
            for d in fetched_data:
                d.update(data_dict[d['id']])

        data = map(lambda r: {k: self._read_group_prepare_data(k,v, groupby_dict, context) for k,v in r.iteritems()}, fetched_data)
        result = [self._read_group_format_result(d, annotated_groupbys, groupby, groupby_dict, domain, context) for d in data]
        if lazy and groupby_fields[0] in self._group_by_full:
            # Right now, read_group only fill results in lazy mode (by default).
            # If you need to have the empty groups in 'eager' mode, then the
            # method _read_group_fill_results need to be completely reimplemented
            # in a sane way 
            result = self._read_group_fill_results(cr, uid, domain, groupby_fields[0], groupby[len(annotated_groupbys):],
                                                       aggregated_fields, count_field, result, read_group_order=order,
                                                       context=context)
        return result

    def _inherits_join_add(self, current_model, parent_model_name, query):
        """
        Add missing table SELECT and JOIN clause to ``query`` for reaching the parent table (no duplicates)
        :param current_model: current model object
        :param parent_model_name: name of the parent model for which the clauses should be added
        :param query: query object on which the JOIN should be added
        """
        inherits_field = current_model._inherits[parent_model_name]
        parent_model = self.pool[parent_model_name]
        parent_alias, parent_alias_statement = query.add_join((current_model._table, parent_model._table, inherits_field, 'id', inherits_field), implicit=True)
        return parent_alias

<<<<<<< HEAD
    @api.model
    def _inherits_join_calc(self, alias, field, query):
=======
    def _inherits_join_calc(self, alias, field, query, implicit=True, outer=False):
>>>>>>> 6a306a03
        """
        Adds missing table select and join clause(s) to ``query`` for reaching
        the field coming from an '_inherits' parent table (no duplicates).

        :param alias: name of the initial SQL alias
        :param field: name of inherited field to reach
        :param query: query object on which the JOIN should be added
        :return: qualified name of field, to be used in SELECT clause
        """
        # INVARIANT: alias is the SQL alias of model._table in query
        model = self
        while field in model._inherit_fields and field not in model._columns:
            # retrieve the parent model where field is inherited from
            parent_model_name = model._inherit_fields[field][0]
            parent_model = self.env[parent_model_name]
            parent_field = model._inherits[parent_model_name]
            # JOIN parent_model._table AS parent_alias ON alias.parent_field = parent_alias.id
            parent_alias, _ = query.add_join(
                (alias, parent_model._table, parent_field, 'id', parent_field),
                implicit=implicit, outer=outer,
            )
            model, alias = parent_model, parent_alias
        # handle the case where the field is translated
        translate = model._columns[field].translate
        if translate and not callable(translate):
            return model._generate_translated_field(alias, field, query)
        else:
            return '"%s"."%s"' % (alias, field)

    def _parent_store_compute(self, cr):
        if not self._parent_store:
            return
        _logger.info('Computing parent left and right for table %s...', self._table)
        def browse_rec(root, pos=0):
            # TODO: set order
            where = self._parent_name+'='+str(root)
            if not root:
                where = self._parent_name+' IS NULL'
            if self._parent_order:
                where += ' order by '+self._parent_order
            cr.execute('SELECT id FROM '+self._table+' WHERE '+where)
            pos2 = pos + 1
            for id in cr.fetchall():
                pos2 = browse_rec(id[0], pos2)
            cr.execute('update '+self._table+' set parent_left=%s, parent_right=%s where id=%s', (pos, pos2, root))
            return pos2 + 1
        query = 'SELECT id FROM '+self._table+' WHERE '+self._parent_name+' IS NULL'
        if self._parent_order:
            query += ' order by ' + self._parent_order
        pos = 0
        cr.execute(query)
        for (root,) in cr.fetchall():
            pos = browse_rec(root, pos)
        self.invalidate_cache(cr, SUPERUSER_ID, ['parent_left', 'parent_right'])
        return True

    def _update_store(self, cr, f, k):
        _logger.info("storing computed values of fields.function '%s'", k)
        ss = self._columns[k]._symbol_set
        update_query = 'UPDATE "%s" SET "%s"=%s WHERE id=%%s' % (self._table, k, ss[0])
        cr.execute('select id from '+self._table)
        ids_lst = map(lambda x: x[0], cr.fetchall())
        while ids_lst:
            iids = ids_lst[:AUTOINIT_RECALCULATE_STORED_FIELDS]
            ids_lst = ids_lst[AUTOINIT_RECALCULATE_STORED_FIELDS:]
            res = f.get(cr, self, iids, k, SUPERUSER_ID, {})
            for key, val in res.items():
                if f._multi:
                    val = val[k]
                # if val is a many2one, just write the ID
                if type(val) == tuple:
                    val = val[0]
                if f._type == 'boolean' or val is not False:
                    cr.execute(update_query, (ss[1](val), key))

    @api.model
    def _check_selection_field_value(self, field, value):
        """ Check whether value is among the valid values for the given
            selection/reference field, and raise an exception if not.
        """
        field = self._fields[field]
        field.convert_to_cache(value, self)

    def _check_removed_columns(self, cr, log=False):
        # iterate on the database columns to drop the NOT NULL constraints
        # of fields which were required but have been removed (or will be added by another module)
        columns = [c for c in self._columns if not (isinstance(self._columns[c], fields.function) and not self._columns[c].store)]
        columns += MAGIC_COLUMNS
        cr.execute("SELECT a.attname, a.attnotnull"
                   "  FROM pg_class c, pg_attribute a"
                   " WHERE c.relname=%s"
                   "   AND c.oid=a.attrelid"
                   "   AND a.attisdropped=%s"
                   "   AND pg_catalog.format_type(a.atttypid, a.atttypmod) NOT IN ('cid', 'tid', 'oid', 'xid')"
                   "   AND a.attname NOT IN %s", (self._table, False, tuple(columns))),

        for column in cr.dictfetchall():
            if log:
                _logger.debug("column %s is in the table %s but not in the corresponding object %s",
                              column['attname'], self._table, self._name)
            if column['attnotnull']:
                cr.execute('ALTER TABLE "%s" ALTER COLUMN "%s" DROP NOT NULL' % (self._table, column['attname']))
                _schema.debug("Table '%s': column '%s': dropped NOT NULL constraint",
                              self._table, column['attname'])

    def _save_constraint(self, cr, constraint_name, type, definition):
        """
        Record the creation of a constraint for this model, to make it possible
        to delete it later when the module is uninstalled. Type can be either
        'f' or 'u' depending on the constraint being a foreign key or not.
        """
        if not self._module:
            # no need to save constraints for custom models as they're not part
            # of any module
            return
        assert type in ('f', 'u')
        cr.execute("""
            SELECT type, definition FROM ir_model_constraint, ir_module_module
            WHERE ir_model_constraint.module=ir_module_module.id
                AND ir_model_constraint.name=%s
                AND ir_module_module.name=%s
            """, (constraint_name, self._module))
        constraints = cr.dictfetchone()
        if not constraints:
            cr.execute("""
                INSERT INTO ir_model_constraint
                    (name, date_init, date_update, module, model, type, definition)
                VALUES (%s, now() AT TIME ZONE 'UTC', now() AT TIME ZONE 'UTC',
                    (SELECT id FROM ir_module_module WHERE name=%s),
                    (SELECT id FROM ir_model WHERE model=%s), %s, %s)""",
                    (constraint_name, self._module, self._name, type, definition))
        elif constraints['type'] != type or (definition and constraints['definition'] != definition):
            cr.execute("""
                UPDATE ir_model_constraint
                SET date_update=now() AT TIME ZONE 'UTC', type=%s, definition=%s
                WHERE name=%s AND module = (SELECT id FROM ir_module_module WHERE name=%s)""",
                    (type, definition, constraint_name, self._module))

    def _save_relation_table(self, cr, relation_table):
        """
        Record the creation of a many2many for this model, to make it possible
        to delete it later when the module is uninstalled.
        """
        cr.execute("""
            SELECT 1 FROM ir_model_relation, ir_module_module
            WHERE ir_model_relation.module=ir_module_module.id
                AND ir_model_relation.name=%s
                AND ir_module_module.name=%s
            """, (relation_table, self._module))
        if not cr.rowcount:
            cr.execute("""INSERT INTO ir_model_relation (name, date_init, date_update, module, model)
                                 VALUES (%s, now() AT TIME ZONE 'UTC', now() AT TIME ZONE 'UTC',
                    (SELECT id FROM ir_module_module WHERE name=%s),
                    (SELECT id FROM ir_model WHERE model=%s))""",
                       (relation_table, self._module, self._name))
            self.invalidate_cache(cr, SUPERUSER_ID)

    # checked version: for direct m2o starting from ``self``
    def _m2o_add_foreign_key_checked(self, source_field, dest_model, ondelete):
        assert self.is_transient() or not dest_model.is_transient(), \
            'Many2One relationships from non-transient Model to TransientModel are forbidden'
        if self.is_transient() and not dest_model.is_transient():
            # TransientModel relationships to regular Models are annoying
            # usually because they could block deletion due to the FKs.
            # So unless stated otherwise we default them to ondelete=cascade.
            ondelete = ondelete or 'cascade'
        fk_def = (self._table, source_field, dest_model._table, ondelete or 'set null')
        self._foreign_keys.add(fk_def)
        _schema.debug("Table '%s': added foreign key '%s' with definition=REFERENCES \"%s\" ON DELETE %s", *fk_def)

    # unchecked version: for custom cases, such as m2m relationships
    def _m2o_add_foreign_key_unchecked(self, source_table, source_field, dest_model, ondelete):
        fk_def = (source_table, source_field, dest_model._table, ondelete or 'set null')
        self._foreign_keys.add(fk_def)
        _schema.debug("Table '%s': added foreign key '%s' with definition=REFERENCES \"%s\" ON DELETE %s", *fk_def)

    def _drop_constraint(self, cr, source_table, constraint_name):
        cr.execute("ALTER TABLE %s DROP CONSTRAINT %s" % (source_table,constraint_name))

    def _m2o_fix_foreign_key(self, cr, source_table, source_field, dest_model, ondelete):
        # Find FK constraint(s) currently established for the m2o field,
        # and see whether they are stale or not
        cr.execute("""SELECT confdeltype as ondelete_rule, conname as constraint_name,
                             cl2.relname as foreign_table
                      FROM pg_constraint as con, pg_class as cl1, pg_class as cl2,
                           pg_attribute as att1, pg_attribute as att2
                      WHERE con.conrelid = cl1.oid
                        AND cl1.relname = %s
                        AND con.confrelid = cl2.oid
                        AND array_lower(con.conkey, 1) = 1
                        AND con.conkey[1] = att1.attnum
                        AND att1.attrelid = cl1.oid
                        AND att1.attname = %s
                        AND array_lower(con.confkey, 1) = 1
                        AND con.confkey[1] = att2.attnum
                        AND att2.attrelid = cl2.oid
                        AND att2.attname = %s
                        AND con.contype = 'f'""", (source_table, source_field, 'id'))
        constraints = cr.dictfetchall()
        if constraints:
            if len(constraints) == 1:
                # Is it the right constraint?
                cons, = constraints
                if cons['ondelete_rule'] != POSTGRES_CONFDELTYPES.get((ondelete or 'set null').upper(), 'a')\
                    or cons['foreign_table'] != dest_model._table:
                    # Wrong FK: drop it and recreate
                    _schema.debug("Table '%s': dropping obsolete FK constraint: '%s'",
                                  source_table, cons['constraint_name'])
                    self._drop_constraint(cr, source_table, cons['constraint_name'])
                else:
                    # it's all good, nothing to do!
                    return
            else:
                # Multiple FKs found for the same field, drop them all, and re-create
                for cons in constraints:
                    _schema.debug("Table '%s': dropping duplicate FK constraints: '%s'",
                                  source_table, cons['constraint_name'])
                    self._drop_constraint(cr, source_table, cons['constraint_name'])

        # (re-)create the FK
        self._m2o_add_foreign_key_checked(source_field, dest_model, ondelete)


    def _set_default_value_on_column(self, cr, column_name, context=None):
        # ideally, we should use default_get(), but it fails due to ir.values
        # not being ready

        # get default value
        default = self._defaults.get(column_name)
        if callable(default):
            default = default(self, cr, SUPERUSER_ID, context)

        column = self._columns[column_name]
        ss = column._symbol_set
        db_default = ss[1](default)
        # Write default if non-NULL, except for booleans for which False means
        # the same as NULL - this saves us an expensive query on large tables.
        write_default = (db_default is not None if column._type != 'boolean'
                            else db_default)
        if write_default:
            _logger.debug("Table '%s': setting default value of new column %s to %r",
                          self._table, column_name, default)
            query = 'UPDATE "%s" SET "%s"=%s WHERE "%s" is NULL' % (
                self._table, column_name, ss[0], column_name)
            cr.execute(query, (db_default,))
            # this is a disgrace
            cr.commit()

    def _auto_init(self, cr, context=None):
        """

        Call _field_create and, unless _auto is False:

        - create the corresponding table in database for the model,
        - possibly add the parent columns in database,
        - possibly add the columns 'create_uid', 'create_date', 'write_uid',
          'write_date' in database if _log_access is True (the default),
        - report on database columns no more existing in _columns,
        - remove no more existing not null constraints,
        - alter existing database columns to match _columns,
        - create database tables to match _columns,
        - add database indices to match _columns,
        - save in self._foreign_keys a list a foreign keys to create (see
          _auto_end).

        """
        self._foreign_keys = set()
        raise_on_invalid_object_name(self._name)

        # This prevents anything called by this method (in particular default
        # values) from prefetching a field for which the corresponding column
        # has not been added in database yet!
        context = dict(context or {}, prefetch_fields=False)

        # Make sure an environment is available for get_pg_type(). This is
        # because we access column.digits, which retrieves a cursor from
        # existing environments.
        env = api.Environment(cr, SUPERUSER_ID, context)

        store_compute = False
        stored_fields = []              # new-style stored fields with compute
        todo_end = []
        update_custom_fields = context.get('update_custom_fields', False)
        self._field_create(cr, context=context)
        create = not self._table_exist(cr)
        if self._auto:

            if create:
                self._create_table(cr)
                has_rows = False
            else:
                cr.execute('SELECT 1 FROM "%s" LIMIT 1' % self._table)
                has_rows = cr.rowcount

            cr.commit()
            if self._parent_store:
                if not self._parent_columns_exist(cr):
                    self._create_parent_columns(cr)
                    store_compute = True

            self._check_removed_columns(cr, log=False)

            # iterate on the "object columns"
            column_data = self._select_column_data(cr)

            for k, f in self._columns.iteritems():
                if k == 'id': # FIXME: maybe id should be a regular column?
                    continue
                # Don't update custom (also called manual) fields
                if f.manual and not update_custom_fields:
                    continue

                if isinstance(f, fields.one2many):
                    self._o2m_raise_on_missing_reference(cr, f)

                elif isinstance(f, fields.many2many):
                    res = self._m2m_raise_or_create_relation(cr, f)
                    if res and self._fields[k].depends:
                        stored_fields.append(self._fields[k])

                else:
                    res = column_data.get(k)

                    # The field is not found as-is in database, try if it
                    # exists with an old name.
                    if not res and hasattr(f, 'oldname'):
                        res = column_data.get(f.oldname)
                        if res:
                            cr.execute('ALTER TABLE "%s" RENAME "%s" TO "%s"' % (self._table, f.oldname, k))
                            res['attname'] = k
                            column_data[k] = res
                            _schema.debug("Table '%s': renamed column '%s' to '%s'",
                                self._table, f.oldname, k)

                    # The field already exists in database. Possibly
                    # change its type, rename it, drop it or change its
                    # constraints.
                    if res:
                        f_pg_type = res['typname']
                        f_pg_size = res['size']
                        f_pg_notnull = res['attnotnull']
                        if isinstance(f, fields.function) and not f.store and\
                                not getattr(f, 'nodrop', False):
                            _logger.info('column %s (%s) converted to a function, removed from table %s',
                                         k, f.string, self._table)
                            cr.execute('ALTER TABLE "%s" DROP COLUMN "%s" CASCADE' % (self._table, k))
                            cr.commit()
                            _schema.debug("Table '%s': dropped column '%s' with cascade",
                                self._table, k)
                            f_obj_type = None
                        else:
                            f_obj_type = get_pg_type(f) and get_pg_type(f)[0]

                        if f_obj_type:
                            ok = False
                            casts = [
                                ('text', 'char', pg_varchar(f.size), '::%s' % pg_varchar(f.size)),
                                ('varchar', 'text', 'TEXT', ''),
                                ('int4', 'float', get_pg_type(f)[1], '::'+get_pg_type(f)[1]),
                                ('date', 'datetime', 'TIMESTAMP', '::TIMESTAMP'),
                                ('timestamp', 'date', 'date', '::date'),
                                ('numeric', 'float', get_pg_type(f)[1], '::'+get_pg_type(f)[1]),
                                ('float8', 'float', get_pg_type(f)[1], '::'+get_pg_type(f)[1]),
                                ('float8', 'monetary', get_pg_type(f)[1], '::'+get_pg_type(f)[1]),
                            ]
                            if f_pg_type == 'varchar' and f._type in ('char', 'selection') and f_pg_size and (f.size is None or f_pg_size < f.size):
                                try:
                                    with cr.savepoint():
                                        cr.execute('ALTER TABLE "%s" ALTER COLUMN "%s" TYPE %s' % (self._table, k, pg_varchar(f.size)), log_exceptions=False)
                                except psycopg2.NotSupportedError:
                                    # In place alter table cannot be done because a view is depending of this field.
                                    # Do a manual copy. This will drop the view (that will be recreated later)
                                    cr.execute('ALTER TABLE "%s" RENAME COLUMN "%s" TO temp_change_size' % (self._table, k))
                                    cr.execute('ALTER TABLE "%s" ADD COLUMN "%s" %s' % (self._table, k, pg_varchar(f.size)))
                                    cr.execute('UPDATE "%s" SET "%s"=temp_change_size::%s' % (self._table, k, pg_varchar(f.size)))
                                    cr.execute('ALTER TABLE "%s" DROP COLUMN temp_change_size CASCADE' % (self._table,))
                                cr.commit()
                                _schema.debug("Table '%s': column '%s' (type varchar) changed size from %s to %s",
                                    self._table, k, f_pg_size or 'unlimited', f.size or 'unlimited')
                            for c in casts:
                                if (f_pg_type==c[0]) and (f._type==c[1]):
                                    if f_pg_type != f_obj_type:
                                        ok = True
                                        try:
                                            with cr.savepoint():
                                                cr.execute('ALTER TABLE "%s" ALTER COLUMN "%s" TYPE %s' % (self._table, k, c[2]), log_exceptions=False)
                                        except psycopg2.NotSupportedError:
                                            # can't do inplace change -> use a casted temp column
                                            cr.execute('ALTER TABLE "%s" RENAME COLUMN "%s" TO __temp_type_cast' % (self._table, k))
                                            cr.execute('ALTER TABLE "%s" ADD COLUMN "%s" %s' % (self._table, k, c[2]))
                                            cr.execute('UPDATE "%s" SET "%s"= __temp_type_cast%s' % (self._table, k, c[3]))
                                            cr.execute('ALTER TABLE "%s" DROP COLUMN  __temp_type_cast CASCADE' % (self._table,))
                                        cr.commit()
                                        _schema.debug("Table '%s': column '%s' changed type from %s to %s",
                                            self._table, k, c[0], c[1])
                                    break

                            if f_pg_type != f_obj_type:
                                if not ok:
                                    i = 0
                                    while True:
                                        newname = k + '_moved' + str(i)
                                        cr.execute("SELECT count(1) FROM pg_class c,pg_attribute a " \
                                            "WHERE c.relname=%s " \
                                            "AND a.attname=%s " \
                                            "AND c.oid=a.attrelid ", (self._table, newname))
                                        if not cr.fetchone()[0]:
                                            break
                                        i += 1
                                    if f_pg_notnull:
                                        cr.execute('ALTER TABLE "%s" ALTER COLUMN "%s" DROP NOT NULL' % (self._table, k))
                                    cr.execute('ALTER TABLE "%s" RENAME COLUMN "%s" TO "%s"' % (self._table, k, newname))
                                    cr.execute('ALTER TABLE "%s" ADD COLUMN "%s" %s' % (self._table, k, get_pg_type(f)[1]))
                                    cr.execute("COMMENT ON COLUMN %s.\"%s\" IS %%s" % (self._table, k), (f.string,))
                                    _schema.warning("Table `%s`: column `%s` has changed type (DB=%s, def=%s), data moved to column `%s`",
                                                    self._table, k, f_pg_type, f._type, newname)

                            # if the field is required and hasn't got a NOT NULL constraint
                            if f.required and f_pg_notnull == 0:
                                if has_rows:
                                    self._set_default_value_on_column(cr, k, context=context)
                                # add the NOT NULL constraint
                                try:
                                    cr.execute('ALTER TABLE "%s" ALTER COLUMN "%s" SET NOT NULL' % (self._table, k), log_exceptions=False)
                                    cr.commit()
                                    _schema.debug("Table '%s': column '%s': added NOT NULL constraint",
                                        self._table, k)
                                except Exception:
                                    msg = "Table '%s': unable to set a NOT NULL constraint on column '%s' !\n"\
                                        "If you want to have it, you should update the records and execute manually:\n"\
                                        "ALTER TABLE %s ALTER COLUMN %s SET NOT NULL"
                                    _schema.warning(msg, self._table, k, self._table, k)
                                cr.commit()
                            elif not f.required and f_pg_notnull == 1:
                                cr.execute('ALTER TABLE "%s" ALTER COLUMN "%s" DROP NOT NULL' % (self._table, k))
                                cr.commit()
                                _schema.debug("Table '%s': column '%s': dropped NOT NULL constraint",
                                    self._table, k)
                            # Verify index
                            indexname = '%s_%s_index' % (self._table, k)
                            cr.execute("SELECT indexname FROM pg_indexes WHERE indexname = %s and tablename = %s", (indexname, self._table))
                            res2 = cr.dictfetchall()
                            if not res2 and f.select:
                                cr.execute('CREATE INDEX "%s_%s_index" ON "%s" ("%s")' % (self._table, k, self._table, k))
                                cr.commit()
                                if f._type == 'text':
                                    # FIXME: for fields.text columns we should try creating GIN indexes instead (seems most suitable for an ERP context)
                                    msg = "Table '%s': Adding (b-tree) index for %s column '%s'."\
                                        "This is probably useless (does not work for fulltext search) and prevents INSERTs of long texts"\
                                        " because there is a length limit for indexable btree values!\n"\
                                        "Use a search view instead if you simply want to make the field searchable."
                                    _schema.warning(msg, self._table, f._type, k)
                            if res2 and not f.select:
                                cr.execute('DROP INDEX "%s_%s_index"' % (self._table, k))
                                cr.commit()
                                msg = "Table '%s': dropping index for column '%s' of type '%s' as it is not required anymore"
                                _schema.debug(msg, self._table, k, f._type)

                            if isinstance(f, fields.many2one) or (isinstance(f, fields.function) and f._type == 'many2one' and f.store):
                                dest_model = self.pool[f._obj]
                                if dest_model._auto and dest_model._table != 'ir_actions':
                                    self._m2o_fix_foreign_key(cr, self._table, k, dest_model, f.ondelete)

                    # The field doesn't exist in database. Create it if necessary.
                    else:
                        if f._classic_write:
                            # add the missing field
                            cr.execute('ALTER TABLE "%s" ADD COLUMN "%s" %s' % (self._table, k, get_pg_type(f)[1]))
                            cr.execute("COMMENT ON COLUMN %s.\"%s\" IS %%s" % (self._table, k), (f.string,))
                            _schema.debug("Table '%s': added column '%s' with definition=%s",
                                self._table, k, get_pg_type(f)[1])

                            # initialize it
                            if has_rows:
                                self._set_default_value_on_column(cr, k, context=context)

                            # remember the functions to call for the stored fields
                            if isinstance(f, fields.function):
                                order = 10
                                if f.store is not True: # i.e. if f.store is a dict
                                    order = f.store[f.store.keys()[0]][2]
                                todo_end.append((order, self._update_store, (f, k)))

                            # remember new-style stored fields with compute method
                            if k in self._fields and self._fields[k].depends:
                                stored_fields.append(self._fields[k])

                            # and add constraints if needed
                            if isinstance(f, fields.many2one) or (isinstance(f, fields.function) and f._type == 'many2one' and f.store):
                                if f._obj not in self.pool:
                                    raise ValueError(_('There is no reference available for %s') % (f._obj,))
                                dest_model = self.pool[f._obj]
                                ref = dest_model._table
                                # ir_actions is inherited so foreign key doesn't work on it
                                if dest_model._auto and ref != 'ir_actions':
                                    self._m2o_add_foreign_key_checked(k, dest_model, f.ondelete)
                            if f.select:
                                cr.execute('CREATE INDEX "%s_%s_index" ON "%s" ("%s")' % (self._table, k, self._table, k))
                            if f.required:
                                try:
                                    cr.commit()
                                    cr.execute('ALTER TABLE "%s" ALTER COLUMN "%s" SET NOT NULL' % (self._table, k))
                                    _schema.debug("Table '%s': column '%s': added a NOT NULL constraint",
                                        self._table, k)
                                except Exception:
                                    msg = "WARNING: unable to set column %s of table %s not null !\n"\
                                        "Try to re-run: openerp-server --update=module\n"\
                                        "If it doesn't work, update records and execute manually:\n"\
                                        "ALTER TABLE %s ALTER COLUMN %s SET NOT NULL"
                                    _logger.warning(msg, k, self._table, self._table, k, exc_info=True)
                            cr.commit()

        else:
            cr.execute("SELECT relname FROM pg_class WHERE relkind IN ('r','v') AND relname=%s", (self._table,))
            create = not bool(cr.fetchone())

        cr.commit()     # start a new transaction

        if self._auto:
            self._add_sql_constraints(cr)

        if create:
            self._execute_sql(cr)

        if store_compute:
            self._parent_store_compute(cr)
            cr.commit()

        if stored_fields:
            # trigger computation of new-style stored fields with a compute
            def func(cr):
                fnames = [f.name for f in stored_fields]
                _logger.info("Storing computed values of %s fields %s",
                             self._name, ', '.join(sorted(fnames)))
                recs = self.browse(cr, SUPERUSER_ID, [], {'active_test': False})
                recs = recs.search([])
                if recs:
                    recs.invalidate_cache(fnames, recs.ids)
                    map(recs._recompute_todo, stored_fields)

            todo_end.append((1000, func, ()))

        return todo_end

    def _auto_end(self, cr, context=None):
        """ Create the foreign keys recorded by _auto_init. """
        for t, k, r, d in self._foreign_keys:
            cr.execute('ALTER TABLE "%s" ADD FOREIGN KEY ("%s") REFERENCES "%s" ON DELETE %s' % (t, k, r, d))
            self._save_constraint(cr, "%s_%s_fkey" % (t, k), 'f', False)
        cr.commit()
        del self._foreign_keys


    def _table_exist(self, cr):
        cr.execute("SELECT relname FROM pg_class WHERE relkind IN ('r','v') AND relname=%s", (self._table,))
        return cr.rowcount


    def _create_table(self, cr):
        cr.execute('CREATE TABLE "%s" (id SERIAL NOT NULL, PRIMARY KEY(id))' % (self._table,))
        cr.execute(("COMMENT ON TABLE \"%s\" IS %%s" % self._table), (self._description,))
        _schema.debug("Table '%s': created", self._table)


    def _parent_columns_exist(self, cr):
        cr.execute("""SELECT c.relname
            FROM pg_class c, pg_attribute a
            WHERE c.relname=%s AND a.attname=%s AND c.oid=a.attrelid
            """, (self._table, 'parent_left'))
        return cr.rowcount


    def _create_parent_columns(self, cr):
        cr.execute('ALTER TABLE "%s" ADD COLUMN "parent_left" INTEGER' % (self._table,))
        cr.execute('ALTER TABLE "%s" ADD COLUMN "parent_right" INTEGER' % (self._table,))
        if 'parent_left' not in self._columns:
            _logger.error('create a column parent_left on object %s: fields.integer(\'Left Parent\', select=1)',
                          self._table)
            _schema.debug("Table '%s': added column '%s' with definition=%s",
                self._table, 'parent_left', 'INTEGER')
        elif not self._columns['parent_left'].select:
            _logger.error('parent_left column on object %s must be indexed! Add select=1 to the field definition)',
                          self._table)
        if 'parent_right' not in self._columns:
            _logger.error('create a column parent_right on object %s: fields.integer(\'Right Parent\', select=1)',
                          self._table)
            _schema.debug("Table '%s': added column '%s' with definition=%s",
                self._table, 'parent_right', 'INTEGER')
        elif not self._columns['parent_right'].select:
            _logger.error('parent_right column on object %s must be indexed! Add select=1 to the field definition)',
                          self._table)
        if self._columns[self._parent_name].ondelete not in ('cascade', 'restrict'):
            _logger.error("The column %s on object %s must be set as ondelete='cascade' or 'restrict'",
                          self._parent_name, self._name)

        cr.commit()


    def _select_column_data(self, cr):
        # attlen is the number of bytes necessary to represent the type when
        # the type has a fixed size. If the type has a varying size attlen is
        # -1 and atttypmod is the size limit + 4, or -1 if there is no limit.
        cr.execute("SELECT c.relname,a.attname,a.attlen,a.atttypmod,a.attnotnull,a.atthasdef,t.typname,CASE WHEN a.attlen=-1 THEN (CASE WHEN a.atttypmod=-1 THEN 0 ELSE a.atttypmod-4 END) ELSE a.attlen END as size " \
           "FROM pg_class c,pg_attribute a,pg_type t " \
           "WHERE c.relname=%s " \
           "AND c.oid=a.attrelid " \
           "AND a.atttypid=t.oid", (self._table,))
        return dict(map(lambda x: (x['attname'], x),cr.dictfetchall()))


    def _o2m_raise_on_missing_reference(self, cr, f):
        # TODO this check should be a method on fields.one2many.
        if f._obj in self.pool:
            other = self.pool[f._obj]
            # TODO the condition could use fields_get_keys().
            if f._fields_id not in other._columns.keys():
                if f._fields_id not in other._inherit_fields.keys():
                    raise UserError(_("There is no reference field '%s' found for '%s'") % (f._fields_id, f._obj))

    def _m2m_raise_or_create_relation(self, cr, f):
        """ Create the table for the relation if necessary.
        Return ``True`` if the relation had to be created.
        """
        m2m_tbl, col1, col2 = f._sql_names(self)
        # do not create relations for custom fields as they do not belong to a module
        # they will be automatically removed when dropping the corresponding ir.model.field
        # table name for custom relation all starts with x_, see __init__
        if not m2m_tbl.startswith('x_'):
            self._save_relation_table(cr, m2m_tbl)
        cr.execute("SELECT relname FROM pg_class WHERE relkind IN ('r','v') AND relname=%s", (m2m_tbl,))
        if not cr.dictfetchall():
            if f._obj not in self.pool:
                raise UserError(_('Many2Many destination model does not exist: `%s`') % (f._obj,))
            dest_model = self.pool[f._obj]
            ref = dest_model._table
            cr.execute('CREATE TABLE "%s" ("%s" INTEGER NOT NULL, "%s" INTEGER NOT NULL, UNIQUE("%s","%s"))' % (m2m_tbl, col1, col2, col1, col2))
            # create foreign key references with ondelete=cascade, unless the targets are SQL views
            cr.execute("SELECT relkind FROM pg_class WHERE relkind IN ('v') AND relname=%s", (ref,))
            if not cr.fetchall():
                self._m2o_add_foreign_key_unchecked(m2m_tbl, col2, dest_model, 'cascade')
            cr.execute("SELECT relkind FROM pg_class WHERE relkind IN ('v') AND relname=%s", (self._table,))
            if not cr.fetchall():
                self._m2o_add_foreign_key_unchecked(m2m_tbl, col1, self, 'cascade')

            cr.execute('CREATE INDEX ON "%s" ("%s")' % (m2m_tbl, col1))
            cr.execute('CREATE INDEX ON "%s" ("%s")' % (m2m_tbl, col2))
            cr.execute("COMMENT ON TABLE \"%s\" IS 'RELATION BETWEEN %s AND %s'" % (m2m_tbl, self._table, ref))
            cr.commit()
            _schema.debug("Create table '%s': m2m relation between '%s' and '%s'", m2m_tbl, self._table, ref)
            return True


    def _add_sql_constraints(self, cr):
        """

        Modify this model's database table constraints so they match the one in
        _sql_constraints.

        """
        def unify_cons_text(txt):
            return txt.lower().replace(', ',',').replace(' (','(')

        for (key, con, _) in self._sql_constraints:
            conname = '%s_%s' % (self._table, key)

            # using 1 to get result if no imc but one pgc
            cr.execute("""SELECT definition, 1
                          FROM ir_model_constraint imc
                          RIGHT JOIN pg_constraint pgc
                          ON (pgc.conname = imc.name)
                          WHERE pgc.conname=%s
                          """, (conname, ))
            existing_constraints = cr.dictfetchone()
            sql_actions = {
                'drop': {
                    'execute': False,
                    'query': 'ALTER TABLE "%s" DROP CONSTRAINT "%s"' % (self._table, conname, ),
                    'msg_ok': "Table '%s': dropped constraint '%s'. Reason: its definition changed from '%%s' to '%s'" % (
                        self._table, conname, con),
                    'msg_err': "Table '%s': unable to drop \'%s\' constraint !" % (self._table, con),
                    'order': 1,
                },
                'add': {
                    'execute': False,
                    'query': 'ALTER TABLE "%s" ADD CONSTRAINT "%s" %s' % (self._table, conname, con,),
                    'msg_ok': "Table '%s': added constraint '%s' with definition=%s" % (self._table, conname, con),
                    'msg_err': "Table '%s': unable to add \'%s\' constraint !\n If you want to have it, you should update the records and execute manually:\n%%s" % (
                        self._table, con),
                    'order': 2,
                },
            }

            if not existing_constraints:
                # constraint does not exists:
                sql_actions['add']['execute'] = True
                sql_actions['add']['msg_err'] = sql_actions['add']['msg_err'] % (sql_actions['add']['query'], )
            elif unify_cons_text(con) != existing_constraints['definition']:
                # constraint exists but its definition has changed:
                sql_actions['drop']['execute'] = True
                sql_actions['drop']['msg_ok'] = sql_actions['drop']['msg_ok'] % (existing_constraints['definition'] or '', )
                sql_actions['add']['execute'] = True
                sql_actions['add']['msg_err'] = sql_actions['add']['msg_err'] % (sql_actions['add']['query'], )

            # we need to add the constraint:
            self._save_constraint(cr, conname, 'u', unify_cons_text(con))
            sql_actions = [item for item in sql_actions.values()]
            sql_actions.sort(key=lambda x: x['order'])
            for sql_action in [action for action in sql_actions if action['execute']]:
                try:
                    cr.execute(sql_action['query'])
                    cr.commit()
                    _schema.debug(sql_action['msg_ok'])
                except:
                    _schema.warning(sql_action['msg_err'])
                    cr.rollback()


    def _execute_sql(self, cr):
        """ Execute the SQL code from the _sql attribute (if any)."""
        if hasattr(self, "_sql"):
            for line in self._sql.split(';'):
                line2 = line.replace('\n', '').strip()
                if line2:
                    cr.execute(line2)
                    cr.commit()

    #
    # Update objects that uses this one to update their _inherits fields
    #

    @api.model
    def _add_inherited_fields(self):
        """ Determine inherited fields. """
        # determine candidate inherited fields
        fields = {}
        for parent_model, parent_field in self._inherits.iteritems():
            parent = self.env[parent_model]
            for name, field in parent._fields.iteritems():
                # inherited fields are implemented as related fields, with the
                # following specific properties:
                #  - reading inherited fields should not bypass access rights
                #  - copy inherited fields iff their original field is copied
                fields[name] = field.new(
                    inherited=True,
                    related=(parent_field, name),
                    related_sudo=False,
                    copy=field.copy,
                )

        # add inherited fields that are not redefined locally
        for name, field in fields.iteritems():
            if name not in self._fields:
                self._add_field(name, field)

    @classmethod
    def _inherits_reload(cls):
        """ Recompute the _inherit_fields mapping. """
        cls._inherit_fields = struct = {}
        for parent_model, parent_field in cls._inherits.iteritems():
            parent = cls.pool[parent_model]
            parent._inherits_reload()
            for name, column in parent._columns.iteritems():
                struct[name] = (parent_model, parent_field, column, parent_model)
            for name, source in parent._inherit_fields.iteritems():
                struct[name] = (parent_model, parent_field, source[2], source[3])

    @property
    def _all_columns(self):
        """ Returns a dict mapping all fields names (self fields and inherited
        field via _inherits) to a ``column_info`` object giving detailed column
        information. This property is deprecated, use ``_fields`` instead.
        """
        result = {}
        # do not inverse for loops, since local fields may hide inherited ones!
        for k, (parent, m2o, col, original_parent) in self._inherit_fields.iteritems():
            result[k] = fields.column_info(k, col, parent, m2o, original_parent)
        for k, col in self._columns.iteritems():
            result[k] = fields.column_info(k, col)
        return result

    @api.model
    def _inherits_check(self):
        for table, field_name in self._inherits.items():
            field = self._fields.get(field_name)
            if not field:
                _logger.info('Missing many2one field definition for _inherits reference "%s" in "%s", using default one.', field_name, self._name)
                from .fields import Many2one
                field = Many2one(table, string="Automatically created field to link to parent %s" % table, required=True, ondelete="cascade")
                self._add_field(field_name, field)
            elif not field.required or field.ondelete.lower() not in ("cascade", "restrict"):
                _logger.warning('Field definition for _inherits reference "%s" in "%s" must be marked as "required" with ondelete="cascade" or "restrict", forcing it to required + cascade.', field_name, self._name)
                field.required = True
                field.ondelete = "cascade"

        # reflect fields with delegate=True in dictionary self._inherits
        for field in self._fields.itervalues():
            if field.type == 'many2one' and not field.related and field.delegate:
                if not field.required:
                    _logger.warning("Field %s with delegate=True must be required.", field)
                    field.required = True
                if field.ondelete.lower() not in ('cascade', 'restrict'):
                    field.ondelete = 'cascade'
                self._inherits[field.comodel_name] = field.name

    @api.model
    def _prepare_setup(self):
        """ Prepare the setup of the model. """
        type(self)._setup_done = False

    @api.model
    def _setup_base(self, partial):
        """ Determine the inherited and custom fields of the model. """
        cls = type(self)
        if cls._setup_done:
            return

        # 1. determine the proper fields of the model: the fields defined on the
        # class and magic fields, not the inherited or custom ones
        cls0 = cls.pool.model_cache.get(cls.__bases__)
        if cls0:
            # cls0 is either a model class from another registry, or cls itself.
            # The point is that it has the same base classes. We retrieve stuff
            # from cls0 to optimize the setup of cls. cls0 is guaranteed to be
            # properly set up: registries are loaded under a global lock,
            # therefore two registries are never set up at the same time.

            # remove fields that are not proper to cls
            for name in set(cls._fields) - cls0._proper_fields:
                delattr(cls, name)
                cls._fields.pop(name, None)
                cls._defaults.pop(name, None)
            # collect proper fields on cls0, and add them on cls
            for name in cls0._proper_fields:
                field = cls0._fields[name]
                if not field.related:
                    # regular fields are shared, and their default value copied
                    self._add_field(name, field)
                    if name in cls0._defaults:
                        cls._defaults[name] = cls0._defaults[name]
                else:
                    # related fields are copied, and setup from scratch
                    self._add_field(name, field.new(**field.args))
            cls._proper_fields = set(cls._fields)

        else:
            # retrieve fields from parent classes, and duplicate them on cls to
            # avoid clashes with inheritance between different models
            cls._fields = {}
            cls._defaults = {}
            for name, field in getmembers(cls, Field.__instancecheck__):
                self._add_field(name, field.new())
            self._add_magic_fields()
            cls._proper_fields = set(cls._fields)

            cls.pool.model_cache[cls.__bases__] = cls

        # 2. add custom fields
        self._add_manual_fields(partial)

        # 3. make sure that parent models determine their own fields, then add
        # inherited fields to cls
        self._inherits_check()
        for parent in self._inherits:
            self.env[parent]._setup_base(partial)
        self._add_inherited_fields()

        # 4. initialize more field metadata
        cls._field_computed = {}            # fields computed with the same method
        cls._field_inverses = Collector()   # inverse fields for related fields
        cls._field_triggers = Collector()   # list of (field, path) to invalidate

        cls._setup_done = True

    @api.model
    def _setup_fields(self):
        """ Setup the fields, except for recomputation triggers. """
        cls = type(self)

        # set up fields, and determine their corresponding column
        cls._columns = {}
        for name, field in cls._fields.iteritems():
            field.setup_full(self)
            column = field.to_column()
            if column:
                cls._columns[name] = column

        # map each field to the fields computed with the same method
        groups = defaultdict(list)
        for field in cls._fields.itervalues():
            if field.compute:
                cls._field_computed[field] = group = groups[field.compute]
                group.append(field)

    @api.model
    def _setup_complete(self):
        """ Setup recomputation triggers, and complete the model setup. """
        cls = type(self)

        # set up field triggers
        for field in cls._fields.itervalues():
            field.setup_triggers(self.env)

        # add invalidation triggers on model dependencies
        if cls._depends:
            for model_name, field_names in cls._depends.iteritems():
                model = self.env[model_name]
                for field_name in field_names:
                    field = model._fields[field_name]
                    for dependent in cls._fields.itervalues():
                        model._field_triggers.add(field, (dependent, None))

        # determine old-api structures about inherited fields
        cls._inherits_reload()

        # register stuff about low-level function fields
        cls._init_function_fields(cls.pool, self._cr)

        # register constraints and onchange methods
        cls._init_constraints_onchanges()

        # check defaults
        for name in cls._defaults:
            assert name in cls._fields, \
                "Model %s has a default for nonexiting field %s" % (cls._name, name)

        # validate rec_name
        if cls._rec_name:
            assert cls._rec_name in cls._fields, \
                "Invalid rec_name %s for model %s" % (cls._rec_name, cls._name)
        elif 'name' in cls._fields:
            cls._rec_name = 'name'
        elif 'x_name' in cls._fields:
            cls._rec_name = 'x_name'

    def fields_get(self, cr, user, allfields=None, context=None, write_access=True, attributes=None):
        """ fields_get([fields][, attributes])

        Return the definition of each field.

        The returned value is a dictionary (indiced by field name) of
        dictionaries. The _inherits'd fields are included. The string, help,
        and selection (if present) attributes are translated.

        :param allfields: list of fields to document, all if empty or not provided
        :param attributes: list of description attributes to return for each field, all if empty or not provided
        """
        recs = self.browse(cr, user, [], context)

        has_access = functools.partial(recs.check_access_rights, raise_exception=False)
        readonly = not (has_access('write') or has_access('create'))

        res = {}
        for fname, field in self._fields.iteritems():
            if allfields and fname not in allfields:
                continue
            if field.groups and not recs.user_has_groups(field.groups):
                continue

            description = field.get_description(recs.env)
            if readonly:
                description['readonly'] = True
                description['states'] = {}
            if attributes:
                description = {k: v for k, v in description.iteritems()
                               if k in attributes}
            res[fname] = description

        return res

    def get_empty_list_help(self, cr, user, help, context=None):
        """ Generic method giving the help message displayed when having
            no result to display in a list or kanban view. By default it returns
            the help given in parameter that is generally the help message
            defined in the action.
        """
        return help

    def check_field_access_rights(self, cr, user, operation, fields, context=None):
        """
        Check the user access rights on the given fields. This raises Access
        Denied if the user does not have the rights. Otherwise it returns the
        fields (as is if the fields is not falsy, or the readable/writable
        fields if fields is falsy).
        """
        if user == SUPERUSER_ID:
            return fields or list(self._fields)

        def valid(fname):
            """ determine whether user has access to field ``fname`` """
            field = self._fields.get(fname)
            if field and field.groups:
                return self.user_has_groups(cr, user, groups=field.groups, context=context)
            else:
                return True

        if not fields:
            fields = filter(valid, self._fields)
        else:
            invalid_fields = set(filter(lambda name: not valid(name), fields))
            if invalid_fields:
                _logger.info('Access Denied by ACLs for operation: %s, uid: %s, model: %s, fields: %s',
                    operation, user, self._name, ', '.join(invalid_fields))
                raise AccessError(_('The requested operation cannot be completed due to security restrictions. '
                                        'Please contact your system administrator.\n\n(Document type: %s, Operation: %s)') % \
                                        (self._description, operation))

        return fields

    # add explicit old-style implementation to read()
    @api.v7
    def read(self, cr, user, ids, fields=None, context=None, load='_classic_read'):
        records = self.browse(cr, user, ids, context)
        result = BaseModel.read(records, fields, load=load)
        return result if isinstance(ids, list) else (bool(result) and result[0])

    # new-style implementation of read()
    @api.v8
    def read(self, fields=None, load='_classic_read'):
        """ read([fields])

        Reads the requested fields for the records in ``self``, low-level/RPC
        method. In Python code, prefer :meth:`~.browse`.

        :param fields: list of field names to return (default is all fields)
        :return: a list of dictionaries mapping field names to their values,
                 with one dictionary per record
        :raise AccessError: if user has no read rights on some of the given
                records
        """
        # check access rights
        self.check_access_rights('read')
        fields = self.check_field_access_rights('read', fields)

        # split fields into stored and computed fields
        stored, inherited, computed = [], [], []
        for name in fields:
            if name in self._columns:
                stored.append(name)
            elif name in self._fields:
                computed.append(name)
                field = self._fields[name]
                if field.inherited and field.base_field.column:
                    inherited.append(name)
            else:
                _logger.warning("%s.read() with unknown field '%s'", self._name, name)

        # fetch stored fields from the database to the cache
        self._read_from_database(stored, inherited)

        # retrieve results from records; this takes values from the cache and
        # computes remaining fields
        result = []
        name_fields = [(name, self._fields[name]) for name in (stored + computed)]
        use_name_get = (load == '_classic_read')
        for record in self:
            try:
                values = {'id': record.id}
                for name, field in name_fields:
                    values[name] = field.convert_to_read(record[name], use_name_get)
                result.append(values)
            except MissingError:
                pass

        return result

    @api.multi
    def _prefetch_field(self, field):
        """ Read from the database in order to fetch ``field`` (:class:`Field`
            instance) for ``self`` in cache.
        """
        # fetch the records of this model without field_name in their cache
        records = self._in_cache_without(field)

        # determine which fields can be prefetched
        fs = {field}
        if self._context.get('prefetch_fields', True) and field.column._prefetch:
            fs.update(
                f
                for f in self._fields.itervalues()
                # select stored fields that can be prefetched
                if f.store and f.column._prefetch
                # discard fields with groups that the user may not access
                if not (f.groups and not self.user_has_groups(f.groups))
                # discard fields that must be recomputed
                if not (f.compute and self.env.field_todo(f))
            )
        elif field.column._multi:
            # prefetch all function fields with the same value for 'multi'
            multi = field.column._multi
            fs.update(
                f
                for f in self._fields.itervalues()
                # select stored fields with the same multi
                if f.column and f.column._multi == multi
                # discard fields with groups that the user may not access
                if not (f.groups and not self.user_has_groups(f.groups))
            )

        # special case: discard records to recompute for field
        records -= self.env.field_todo(field)

        # in onchange mode, discard computed fields and fields in cache
        if self.env.in_onchange:
            for f in list(fs):
                if f.compute or (f.name in self._cache):
                    fs.discard(f)
                else:
                    records &= self._in_cache_without(f)

        # prefetch at most PREFETCH_MAX records
        if len(records) > PREFETCH_MAX:
            records = records[:PREFETCH_MAX] | self

        # fetch records with read()
        assert self in records and field in fs
        result = []
        try:
            result = records.read([f.name for f in fs], load='_classic_write')
        except AccessError:
            # not all records may be accessible, try with only current record
            result = self.read([f.name for f in fs], load='_classic_write')

        # check the cache, and update it if necessary
        if field not in self._cache:
            for values in result:
                record = self.browse(values.pop('id'))
                record._cache.update(record._convert_to_cache(values, validate=False))
            if not self._cache.contains(field):
                e = AccessError("No value found for %s.%s" % (self, field.name))
                self._cache[field] = FailedValue(e)

    @api.multi
    def _read_from_database(self, field_names, inherited_field_names=[]):
        """ Read the given fields of the records in ``self`` from the database,
            and store them in cache. Access errors are also stored in cache.

            :param field_names: list of column names of model ``self``; all those
                fields are guaranteed to be read
            :param inherited_field_names: list of column names from parent
                models; some of those fields may not be read
        """
        env = self.env
        cr, user, context = env.args

        # make a query object for selecting ids, and apply security rules to it
        param_ids = object()
        query = Query(['"%s"' % self._table], ['"%s".id IN %%s' % self._table], [param_ids])
        self._apply_ir_rules(query, 'read')
        order_str = self._generate_order_by(None, query)

        # determine the fields that are stored as columns in tables;
        fields = map(self._fields.get, field_names + inherited_field_names)
        fields_pre = [
            field
            for field in fields
            if field.base_field.column._classic_write
            if not (field.inherited and callable(field.base_field.column.translate))
        ]

        # the query may involve several tables: we need fully-qualified names
        def qualify(field):
            col = field.name
            res = self._inherits_join_calc(self._table, field.name, query)
            if field.type == 'binary' and (context.get('bin_size') or context.get('bin_size_' + col)):
                # PG 9.2 introduces conflicting pg_size_pretty(numeric) -> need ::cast
                res = 'pg_size_pretty(length(%s)::bigint)' % res
            return '%s as "%s"' % (res, col)

        qual_names = map(qualify, set(fields_pre + [self._fields['id']]))

        # determine the actual query to execute
        from_clause, where_clause, params = query.get_sql()
        query_str = """ SELECT %(qual_names)s FROM %(from_clause)s
                        WHERE %(where_clause)s %(order_str)s
                    """ % {
                        'qual_names': ",".join(qual_names),
                        'from_clause': from_clause,
                        'where_clause': where_clause,
                        'order_str': order_str,
                    }

        result = []
        param_pos = params.index(param_ids)
        for sub_ids in cr.split_for_in_conditions(self.ids):
            params[param_pos] = tuple(sub_ids)
            cr.execute(query_str, params)
            result.extend(cr.dictfetchall())

        ids = [vals['id'] for vals in result]
        fetched = self.browse(ids)

        if ids:
            # translate the fields if necessary
            if context.get('lang'):
                for field in fields_pre:
                    if not field.inherited and callable(field.column.translate):
                        f = field.name
                        translate = field.get_trans_func(fetched)
                        for vals in result:
                            vals[f] = translate(vals['id'], vals[f])

            # apply the symbol_get functions of the fields we just read
            for field in fields_pre:
                symbol_get = field.base_field.column._symbol_get
                if symbol_get:
                    f = field.name
                    for vals in result:
                        vals[f] = symbol_get(vals[f])

            # store result in cache for POST fields
            for vals in result:
                record = self.browse(vals['id'])
                record._cache.update(record._convert_to_cache(vals, validate=False))

            # determine the fields that must be processed now;
            # for the sake of simplicity, we ignore inherited fields
            fields_post = [f for f in field_names if not self._columns[f]._classic_write]

            # Compute POST fields, grouped by multi
            by_multi = defaultdict(list)
            for f in fields_post:
                by_multi[self._columns[f]._multi].append(f)

            for multi, fs in by_multi.iteritems():
                if multi:
                    res2 = self._columns[fs[0]].get(cr, self._model, ids, fs, user, context=context, values=result)
                    assert res2 is not None, \
                        'The function field "%s" on the "%s" model returned None\n' \
                        '(a dictionary was expected).' % (fs[0], self._name)
                    for vals in result:
                        # TOCHECK : why got string instend of dict in python2.6
                        # if isinstance(res2[vals['id']], str): res2[vals['id']] = eval(res2[vals['id']])
                        multi_fields = res2.get(vals['id'], {})
                        if multi_fields:
                            for f in fs:
                                vals[f] = multi_fields.get(f, [])
                else:
                    for f in fs:
                        res2 = self._columns[f].get(cr, self._model, ids, f, user, context=context, values=result)
                        for vals in result:
                            if res2:
                                vals[f] = res2[vals['id']]
                            else:
                                vals[f] = []

        # Warn about deprecated fields now that fields_pre and fields_post are computed
        for f in field_names:
            column = self._columns[f]
            if column.deprecated:
                _logger.warning('Field %s.%s is deprecated: %s', self._name, f, column.deprecated)

        # store result in cache
        for vals in result:
            record = self.browse(vals.pop('id'))
            record._cache.update(record._convert_to_cache(vals, validate=False))

        # store failed values in cache for the records that could not be read
        missing = self - fetched
        if missing:
            extras = fetched - self
            if extras:
                raise AccessError(
                    _("Database fetch misses ids ({}) and has extra ids ({}), may be caused by a type incoherence in a previous request").format(
                        ', '.join(map(repr, missing._ids)),
                        ', '.join(map(repr, extras._ids)),
                    ))
            # mark non-existing records in missing
            forbidden = missing.exists()
            if forbidden:
                # store an access error exception in existing records
                exc = AccessError(
                    _('The requested operation cannot be completed due to security restrictions. Please contact your system administrator.\n\n(Document type: %s, Operation: %s)') % \
                    (self._name, 'read')
                )
                forbidden._cache.update(FailedValue(exc))

    @api.multi
    def get_metadata(self):
        """
        Returns some metadata about the given records.

        :return: list of ownership dictionaries for each requested record
        :rtype: list of dictionaries with the following keys:

                    * id: object id
                    * create_uid: user who created the record
                    * create_date: date when the record was created
                    * write_uid: last user who changed the record
                    * write_date: date of the last change to the record
                    * xmlid: XML ID to use to refer to this record (if there is one), in format ``module.name``
                    * noupdate: A boolean telling if the record will be updated or not
        """
        fields = ['id']
        if self._log_access:
            fields += ['create_uid', 'create_date', 'write_uid', 'write_date']
        quoted_table = '"%s"' % self._table
        fields_str = ",".join('%s.%s' % (quoted_table, field) for field in fields)
        query = '''SELECT %s, __imd.noupdate, __imd.module, __imd.name
                   FROM %s LEFT JOIN ir_model_data __imd
                       ON (__imd.model = %%s and __imd.res_id = %s.id)
                   WHERE %s.id IN %%s''' % (fields_str, quoted_table, quoted_table, quoted_table)
        self._cr.execute(query, (self._name, tuple(self.ids)))
        res = self._cr.dictfetchall()

        uids = set(r[k] for r in res for k in ['write_uid', 'create_uid'] if r.get(k))
        names = dict(self.env['res.users'].browse(uids).name_get())

        for r in res:
            for key in r:
                value = r[key] = r[key] or False
                if key in ('write_uid', 'create_uid') and value in names:
                    r[key] = (value, names[value])
            r['xmlid'] = ("%(module)s.%(name)s" % r) if r['name'] else False
            del r['name'], r['module']
        return res

    def _check_concurrency(self, cr, ids, context):
        if not context:
            return
        if not (context.get(self.CONCURRENCY_CHECK_FIELD) and self._log_access):
            return
        check_clause = "(id = %s AND %s < COALESCE(write_date, create_date, (now() at time zone 'UTC'))::timestamp)"
        for sub_ids in cr.split_for_in_conditions(ids):
            ids_to_check = []
            for id in sub_ids:
                id_ref = "%s,%s" % (self._name, id)
                update_date = context[self.CONCURRENCY_CHECK_FIELD].pop(id_ref, None)
                if update_date:
                    ids_to_check.extend([id, update_date])
            if not ids_to_check:
                continue
            cr.execute("SELECT id FROM %s WHERE %s" % (self._table, " OR ".join([check_clause]*(len(ids_to_check)/2))), tuple(ids_to_check))
            res = cr.fetchone()
            if res:
                # mention the first one only to keep the error message readable
                raise ValidationError(_('A document was modified since you last viewed it (%s:%d)') % (self._description, res[0]))

    def _check_record_rules_result_count(self, cr, uid, ids, result_ids, operation, context=None):
        """Verify the returned rows after applying record rules matches
           the length of ``ids``, and raise an appropriate exception if it does not.
        """
        if context is None:
            context = {}
        ids, result_ids = set(ids), set(result_ids)
        missing_ids = ids - result_ids
        if missing_ids:
            # Attempt to distinguish record rule restriction vs deleted records,
            # to provide a more specific error message - check if the missinf
            cr.execute('SELECT id FROM ' + self._table + ' WHERE id IN %s', (tuple(missing_ids),))
            forbidden_ids = [x[0] for x in cr.fetchall()]
            if forbidden_ids:
                # the missing ids are (at least partially) hidden by access rules
                if uid == SUPERUSER_ID:
                    return
                _logger.info('Access Denied by record rules for operation: %s on record ids: %r, uid: %s, model: %s', operation, forbidden_ids, uid, self._name)
                raise AccessError(_('The requested operation cannot be completed due to security restrictions. Please contact your system administrator.\n\n(Document type: %s, Operation: %s)') % \
                                    (self._description, operation))
            else:
                # If we get here, the missing_ids are not in the database
                if operation in ('read','unlink'):
                    # No need to warn about deleting an already deleted record.
                    # And no error when reading a record that was deleted, to prevent spurious
                    # errors for non-transactional search/read sequences coming from clients
                    return
                _logger.info('Failed operation on deleted record(s): %s, uid: %s, model: %s', operation, uid, self._name)
                raise MissingError(_('Missing document(s)') + ':' + _('One of the documents you are trying to access has been deleted, please try again after refreshing.'))


    def check_access_rights(self, cr, uid, operation, raise_exception=True): # no context on purpose.
        """Verifies that the operation given by ``operation`` is allowed for the user
           according to the access rights."""
        return self.pool.get('ir.model.access').check(cr, uid, self._name, operation, raise_exception)

    def check_access_rule(self, cr, uid, ids, operation, context=None):
        """Verifies that the operation given by ``operation`` is allowed for the user
           according to ir.rules.

           :param operation: one of ``write``, ``unlink``
           :raise UserError: * if current ir.rules do not permit this operation.
           :return: None if the operation is allowed
        """
        if uid == SUPERUSER_ID:
            return

        if self.is_transient():
            # Only one single implicit access rule for transient models: owner only!
            # This is ok to hardcode because we assert that TransientModels always
            # have log_access enabled so that the create_uid column is always there.
            # And even with _inherits, these fields are always present in the local
            # table too, so no need for JOINs.
            cr.execute("""SELECT distinct create_uid
                          FROM %s
                          WHERE id IN %%s""" % self._table, (tuple(ids),))
            uids = [x[0] for x in cr.fetchall()]
            if len(uids) != 1 or uids[0] != uid:
                raise AccessError(_('For this kind of document, you may only access records you created yourself.\n\n(Document type: %s)') % (self._description,))
        else:
            where_clause, where_params, tables = self.pool.get('ir.rule').domain_get(cr, uid, self._name, operation, context=context)
            if where_clause:
                where_clause = ' and ' + ' and '.join(where_clause)
                for sub_ids in cr.split_for_in_conditions(ids):
                    cr.execute('SELECT ' + self._table + '.id FROM ' + ','.join(tables) +
                               ' WHERE ' + self._table + '.id IN %s' + where_clause,
                               [sub_ids] + where_params)
                    returned_ids = [x['id'] for x in cr.dictfetchall()]
                    self._check_record_rules_result_count(cr, uid, sub_ids, returned_ids, operation, context=context)

    def create_workflow(self, cr, uid, ids, context=None):
        """Create a workflow instance for each given record IDs."""
        from openerp import workflow
        for res_id in ids:
            workflow.trg_create(uid, self._name, res_id, cr)
        # self.invalidate_cache(cr, uid, context=context) ?
        return True

    def delete_workflow(self, cr, uid, ids, context=None):
        """Delete the workflow instances bound to the given record IDs."""
        from openerp import workflow
        for res_id in ids:
            workflow.trg_delete(uid, self._name, res_id, cr)
        self.invalidate_cache(cr, uid, context=context)
        return True

    def step_workflow(self, cr, uid, ids, context=None):
        """Reevaluate the workflow instances of the given record IDs."""
        from openerp import workflow
        for res_id in ids:
            workflow.trg_write(uid, self._name, res_id, cr)
        # self.invalidate_cache(cr, uid, context=context) ?
        return True

    def signal_workflow(self, cr, uid, ids, signal, context=None):
        """Send given workflow signal and return a dict mapping ids to workflow results"""
        from openerp import workflow
        result = {}
        for res_id in ids:
            result[res_id] = workflow.trg_validate(uid, self._name, res_id, signal, cr)
        # self.invalidate_cache(cr, uid, context=context) ?
        return result

    def redirect_workflow(self, cr, uid, old_new_ids, context=None):
        """ Rebind the workflow instance bound to the given 'old' record IDs to
            the given 'new' IDs. (``old_new_ids`` is a list of pairs ``(old, new)``.
        """
        from openerp import workflow
        for old_id, new_id in old_new_ids:
            workflow.trg_redirect(uid, self._name, old_id, new_id, cr)
        self.invalidate_cache(cr, uid, context=context)
        return True

    def unlink(self, cr, uid, ids, context=None):
        """ unlink()

        Deletes the records of the current set

        :raise AccessError: * if user has no unlink rights on the requested object
                            * if user tries to bypass access rules for unlink on the requested object
        :raise UserError: if the record is default property for other records

        """
        if not ids:
            return True
        if isinstance(ids, (int, long)):
            ids = [ids]

        result_store = self._store_get_values(cr, uid, ids, self._fields.keys(), context)

        # for recomputing new-style fields
        recs = self.browse(cr, uid, ids, context)
        recs.modified(self._fields)

        self._check_concurrency(cr, ids, context)

        self.check_access_rights(cr, uid, 'unlink')

        ir_property = self.pool.get('ir.property')

        # Check if the records are used as default properties.
        domain = [('res_id', '=', False),
                  ('value_reference', 'in', ['%s,%s' % (self._name, i) for i in ids]),
                 ]
        if ir_property.search(cr, uid, domain, context=context):
            raise UserError(_('Unable to delete this document because it is used as a default property'))

        # Delete the records' properties.
        property_ids = ir_property.search(cr, uid, [('res_id', 'in', ['%s,%s' % (self._name, i) for i in ids])], context=context)
        ir_property.unlink(cr, uid, property_ids, context=context)

        self.delete_workflow(cr, uid, ids, context=context)

        self.check_access_rule(cr, uid, ids, 'unlink', context=context)
        pool_model_data = self.pool.get('ir.model.data')
        ir_values_obj = self.pool.get('ir.values')
        ir_attachment_obj = self.pool.get('ir.attachment')
        for sub_ids in cr.split_for_in_conditions(ids):
            cr.execute('delete from ' + self._table + ' ' \
                       'where id IN %s', (sub_ids,))

            # Removing the ir_model_data reference if the record being deleted is a record created by xml/csv file,
            # as these are not connected with real database foreign keys, and would be dangling references.
            # Note: following steps performed as admin to avoid access rights restrictions, and with no context
            #       to avoid possible side-effects during admin calls.
            # Step 1. Calling unlink of ir_model_data only for the affected IDS
            reference_ids = pool_model_data.search(cr, SUPERUSER_ID, [('res_id','in',list(sub_ids)),('model','=',self._name)])
            # Step 2. Marching towards the real deletion of referenced records
            if reference_ids:
                pool_model_data.unlink(cr, SUPERUSER_ID, reference_ids)

            # For the same reason, removing the record relevant to ir_values
            ir_value_ids = ir_values_obj.search(cr, uid,
                    ['|',('value','in',['%s,%s' % (self._name, sid) for sid in sub_ids]),'&',('res_id','in',list(sub_ids)),('model','=',self._name)],
                    context=context)
            if ir_value_ids:
                ir_values_obj.unlink(cr, uid, ir_value_ids, context=context)

            # For the same reason, removing the record relevant to ir_attachment
            # The search is performed with sql as the search method of ir_attachment is overridden to hide attachments of deleted records
            cr.execute('select id from ir_attachment where res_model = %s and res_id in %s', (self._name, sub_ids))
            ir_attachment_ids = [ir_attachment[0] for ir_attachment in cr.fetchall()]
            if ir_attachment_ids:
                ir_attachment_obj.unlink(cr, uid, ir_attachment_ids, context=context)

        # invalidate the *whole* cache, since the orm does not handle all
        # changes made in the database, like cascading delete!
        recs.invalidate_cache()

        for order, obj_name, store_ids, fields in result_store:
            if obj_name == self._name:
                effective_store_ids = set(store_ids) - set(ids)
            else:
                effective_store_ids = store_ids
            if effective_store_ids:
                obj = self.pool[obj_name]
                cr.execute('select id from '+obj._table+' where id IN %s', (tuple(effective_store_ids),))
                rids = map(lambda x: x[0], cr.fetchall())
                if rids:
                    obj._store_set_values(cr, uid, rids, fields, context)

        # recompute new-style fields
        recs.recompute()

        # auditing: deletions are infrequent and leave no trace in the database
        _unlink.info('User #%s deleted %s records with IDs: %r', uid, self._name, ids)

        return True

    #
    # TODO: Validate
    #
    @api.multi
    def write(self, vals):
        """ write(vals)

        Updates all records in the current set with the provided values.

        :param dict vals: fields to update and the value to set on them e.g::

                {'foo': 1, 'bar': "Qux"}

            will set the field ``foo`` to ``1`` and the field ``bar`` to
            ``"Qux"`` if those are valid (otherwise it will trigger an error).

        :raise AccessError: * if user has no write rights on the requested object
                            * if user tries to bypass access rules for write on the requested object
        :raise ValidateError: if user tries to enter invalid value for a field that is not in selection
        :raise UserError: if a loop would be created in a hierarchy of objects a result of the operation (such as setting an object as its own parent)

        * For numeric fields (:class:`~openerp.fields.Integer`,
          :class:`~openerp.fields.Float`) the value should be of the
          corresponding type
        * For :class:`~openerp.fields.Boolean`, the value should be a
          :class:`python:bool`
        * For :class:`~openerp.fields.Selection`, the value should match the
          selection values (generally :class:`python:str`, sometimes
          :class:`python:int`)
        * For :class:`~openerp.fields.Many2one`, the value should be the
          database identifier of the record to set
        * Other non-relational fields use a string for value

          .. danger::

              for historical and compatibility reasons,
              :class:`~openerp.fields.Date` and
              :class:`~openerp.fields.Datetime` fields use strings as values
              (written and read) rather than :class:`~python:datetime.date` or
              :class:`~python:datetime.datetime`. These date strings are
              UTC-only and formatted according to
              :const:`openerp.tools.misc.DEFAULT_SERVER_DATE_FORMAT` and
              :const:`openerp.tools.misc.DEFAULT_SERVER_DATETIME_FORMAT`
        * .. _openerp/models/relationals/format:

          :class:`~openerp.fields.One2many` and
          :class:`~openerp.fields.Many2many` use a special "commands" format to
          manipulate the set of records stored in/associated with the field.

          This format is a list of triplets executed sequentially, where each
          triplet is a command to execute on the set of records. Not all
          commands apply in all situations. Possible commands are:

          ``(0, _, values)``
              adds a new record created from the provided ``value`` dict.
          ``(1, id, values)``
              updates an existing record of id ``id`` with the values in
              ``values``. Can not be used in :meth:`~.create`.
          ``(2, id, _)``
              removes the record of id ``id`` from the set, then deletes it
              (from the database). Can not be used in :meth:`~.create`.
          ``(3, id, _)``
              removes the record of id ``id`` from the set, but does not
              delete it. Can not be used on
              :class:`~openerp.fields.One2many`. Can not be used in
              :meth:`~.create`.
          ``(4, id, _)``
              adds an existing record of id ``id`` to the set. Can not be
              used on :class:`~openerp.fields.One2many`.
          ``(5, _, _)``
              removes all records from the set, equivalent to using the
              command ``3`` on every record explicitly. Can not be used on
              :class:`~openerp.fields.One2many`. Can not be used in
              :meth:`~.create`.
          ``(6, _, ids)``
              replaces all existing records in the set by the ``ids`` list,
              equivalent to using the command ``5`` followed by a command
              ``4`` for each ``id`` in ``ids``. Can not be used on
              :class:`~openerp.fields.One2many`.

          .. note:: Values marked as ``_`` in the list above are ignored and
                    can be anything, generally ``0`` or ``False``.
        """
        if not self:
            return True

        self._check_concurrency(self._ids)
        self.check_access_rights('write')

        # No user-driven update of these columns
        for field in itertools.chain(MAGIC_COLUMNS, ('parent_left', 'parent_right')):
            vals.pop(field, None)

        # split up fields into old-style and pure new-style ones
        old_vals, new_vals, unknown = {}, {}, []
        for key, val in vals.iteritems():
            field = self._fields.get(key)
            if field:
                if field.column or field.inherited:
                    old_vals[key] = val
                if field.inverse and not field.inherited:
                    new_vals[key] = val
            else:
                unknown.append(key)

        if unknown:
            _logger.warning("%s.write() with unknown fields: %s", self._name, ', '.join(sorted(unknown)))

        # write old-style fields with (low-level) method _write
        if old_vals:
            self._write(old_vals)

        # put the values of pure new-style fields into cache, and inverse them
        if new_vals:
            for record in self:
                record._cache.update(record._convert_to_cache(new_vals, update=True))
            for key in new_vals:
                self._fields[key].determine_inverse(self)

        return True

    def _write(self, cr, user, ids, vals, context=None):
        # low-level implementation of write()
        if not context:
            context = {}

        readonly = None
        self.check_field_access_rights(cr, user, 'write', vals.keys())
        deleted_related = defaultdict(list)
        for field in vals.keys():
            fobj = None
            if field in self._columns:
                fobj = self._columns[field]
            elif field in self._inherit_fields:
                fobj = self._inherit_fields[field][2]
            if not fobj:
                continue
            if fobj._type in ['one2many', 'many2many'] and vals[field]:
                for wtuple in vals[field]:
                    if isinstance(wtuple, (tuple, list)) and wtuple[0] == 2:
                        deleted_related[fobj._obj].append(wtuple[1])
            groups = fobj.write

            if groups:
                edit = False
                for group in groups:
                    module = group.split(".")[0]
                    grp = group.split(".")[1]
                    cr.execute("select count(*) from res_groups_users_rel where gid IN (select res_id from ir_model_data where name=%s and module=%s and model=%s) and uid=%s", \
                               (grp, module, 'res.groups', user))
                    readonly = cr.fetchall()
                    if readonly[0][0] >= 1:
                        edit = True
                        break

                if not edit:
                    vals.pop(field)

        result = self._store_get_values(cr, user, ids, vals.keys(), context) or []

        # for recomputing new-style fields
        recs = self.browse(cr, user, ids, context)
        modified_fields = list(vals)
        if self._log_access:
            modified_fields += ['write_date', 'write_uid']
        recs.modified(modified_fields)

        parents_changed = []
        parent_order = self._parent_order or self._order
        if self._parent_store and (self._parent_name in vals) and not context.get('defer_parent_store_computation'):
            # The parent_left/right computation may take up to
            # 5 seconds. No need to recompute the values if the
            # parent is the same.
            # Note: to respect parent_order, nodes must be processed in
            # order, so ``parents_changed`` must be ordered properly.
            parent_val = vals[self._parent_name]
            if parent_val:
                query = "SELECT id FROM %s WHERE id IN %%s AND (%s != %%s OR %s IS NULL) ORDER BY %s" % \
                                (self._table, self._parent_name, self._parent_name, parent_order)
                cr.execute(query, (tuple(ids), parent_val))
            else:
                query = "SELECT id FROM %s WHERE id IN %%s AND (%s IS NOT NULL) ORDER BY %s" % \
                                (self._table, self._parent_name, parent_order)
                cr.execute(query, (tuple(ids),))
            parents_changed = map(operator.itemgetter(0), cr.fetchall())

        updates = []            # list of (column, expr) or (column, pattern, value)
        upd_todo = []
        updend = []
        direct = []
        has_trans = context.get('lang') and context['lang'] != 'en_US'
        for field in vals:
            ffield = self._fields.get(field)
            if ffield and ffield.deprecated:
                _logger.warning('Field %s.%s is deprecated: %s', self._name, field, ffield.deprecated)
            if field in self._columns:
                column = self._columns[field]
                if hasattr(column, 'selection') and vals[field]:
                    self._check_selection_field_value(cr, user, field, vals[field], context=context)
                if column._classic_write and not hasattr(column, '_fnct_inv'):
                    if not (has_trans and column.translate and not callable(column.translate)):
                        # vals[field] is not a translation: update the table
                        updates.append((field, '%s', column._symbol_set[1](vals[field])))
                    direct.append(field)
                else:
                    upd_todo.append(field)
            else:
                updend.append(field)

        if self._log_access:
            updates.append(('write_uid', '%s', user))
            updates.append(('write_date', "(now() at time zone 'UTC')"))
            direct.append('write_uid')
            direct.append('write_date')

        if updates:
            self.check_access_rule(cr, user, ids, 'write', context=context)
            query = 'UPDATE "%s" SET %s WHERE id IN %%s' % (
                self._table, ','.join('"%s"=%s' % u[:2] for u in updates),
            )
            params = tuple(u[2] for u in updates if len(u) > 2)
            for sub_ids in cr.split_for_in_conditions(ids):
                cr.execute(query, params + (sub_ids,))
                if cr.rowcount != len(sub_ids):
                    raise MissingError(_('One of the records you are trying to modify has already been deleted (Document type: %s).') % self._description)

            # TODO: optimize
            for f in direct:
                column = self._columns[f]
                if callable(column.translate):
                    # The source value of a field has been modified,
                    # synchronize translated terms when possible.
                    self.pool['ir.translation']._sync_terms_translations(
                        cr, user, self._fields[f], recs, context=context)

                elif has_trans and column.translate:
                    # The translated value of a field has been modified.
                    src_trans = self.pool[self._name].read(cr, user, ids, [f])[0][f]
                    if not src_trans:
                        # Insert value to DB
                        src_trans = vals[f]
                        context_wo_lang = dict(context, lang=None)
                        self.write(cr, user, ids, {f: vals[f]}, context=context_wo_lang)
                    self.pool['ir.translation']._set_ids(cr, user, self._name+','+f, 'model', context['lang'], ids, vals[f], src_trans)

        # invalidate and mark new-style fields to recompute; do this before
        # setting other fields, because it can require the value of computed
        # fields, e.g., a one2many checking constraints on records
        recs.modified(direct)

        # call the 'set' method of fields which are not classic_write
        upd_todo.sort(lambda x, y: self._columns[x].priority-self._columns[y].priority)

        # default element in context must be removed when call a one2many or many2many
        rel_context = context.copy()
        for c in context.items():
            if c[0].startswith('default_'):
                del rel_context[c[0]]

        for field in upd_todo:
            for id in ids:
                result += self._columns[field].set(cr, self, id, field, vals[field], user, context=rel_context) or []

        # for recomputing new-style fields
        recs.modified(upd_todo)

        unknown_fields = set(updend)
        for table, inherit_field in self._inherits.iteritems():
            col = self._inherits[table]
            nids = []
            for sub_ids in cr.split_for_in_conditions(ids):
                cr.execute('select distinct "'+col+'" from "'+self._table+'" ' \
                           'where id IN %s', (sub_ids,))
                nids.extend([x[0] for x in cr.fetchall()])

            v = {}
            for fname in updend:
                field = self._fields[fname]
                if field.inherited and field.related[0] == inherit_field:
                    v[fname] = vals[fname]
                    unknown_fields.discard(fname)
            if v:
                self.pool[table].write(cr, user, nids, v, context)

        if unknown_fields:
            _logger.warning(
                'No such field(s) in model %s: %s.',
                self._name, ', '.join(unknown_fields))

        # check Python constraints
        recs._validate_fields(vals)

        # TODO: use _order to set dest at the right position and not first node of parent
        # We can't defer parent_store computation because the stored function
        # fields that are computer may refer (directly or indirectly) to
        # parent_left/right (via a child_of domain)
        if parents_changed:
            if self.pool._init:
                self.pool._init_parent[self._name] = True
            else:
                order = self._parent_order or self._order
                parent_val = vals[self._parent_name]
                if parent_val:
                    clause, params = '%s=%%s' % (self._parent_name,), (parent_val,)
                else:
                    clause, params = '%s IS NULL' % (self._parent_name,), ()

                for id in parents_changed:
                    cr.execute('SELECT parent_left, parent_right FROM %s WHERE id=%%s' % (self._table,), (id,))
                    pleft, pright = cr.fetchone()
                    distance = pright - pleft + 1

                    # Positions of current siblings, to locate proper insertion point;
                    # this can _not_ be fetched outside the loop, as it needs to be refreshed
                    # after each update, in case several nodes are sequentially inserted one
                    # next to the other (i.e computed incrementally)
                    cr.execute('SELECT parent_right, id FROM %s WHERE %s ORDER BY %s' % (self._table, clause, parent_order), params)
                    parents = cr.fetchall()

                    # Find Position of the element
                    position = None
                    for (parent_pright, parent_id) in parents:
                        if parent_id == id:
                            break
                        position = parent_pright and parent_pright + 1 or 1

                    # It's the first node of the parent
                    if not position:
                        if not parent_val:
                            position = 1
                        else:
                            cr.execute('select parent_left from '+self._table+' where id=%s', (parent_val,))
                            position = cr.fetchone()[0] + 1

                    if pleft < position <= pright:
                        raise UserError(_('Recursivity Detected.'))

                    if pleft < position:
                        cr.execute('update '+self._table+' set parent_left=parent_left+%s where parent_left>=%s', (distance, position))
                        cr.execute('update '+self._table+' set parent_right=parent_right+%s where parent_right>=%s', (distance, position))
                        cr.execute('update '+self._table+' set parent_left=parent_left+%s, parent_right=parent_right+%s where parent_left>=%s and parent_left<%s', (position-pleft, position-pleft, pleft, pright))
                    else:
                        cr.execute('update '+self._table+' set parent_left=parent_left+%s where parent_left>=%s', (distance, position))
                        cr.execute('update '+self._table+' set parent_right=parent_right+%s where parent_right>=%s', (distance, position))
                        cr.execute('update '+self._table+' set parent_left=parent_left-%s, parent_right=parent_right-%s where parent_left>=%s and parent_left<%s', (pleft-position+distance, pleft-position+distance, pleft+distance, pright+distance))
                    recs.invalidate_cache(['parent_left', 'parent_right'])

        result += self._store_get_values(cr, user, ids, vals.keys(), context)

        done = {}
        recs.env.recompute_old.extend(result)
        while recs.env.recompute_old:
            sorted_recompute_old = sorted(recs.env.recompute_old)
            recs.env.clear_recompute_old()
            for __, model_name, ids_to_update, fields_to_recompute in \
                    sorted_recompute_old:
                key = (model_name, tuple(fields_to_recompute))
                done.setdefault(key, {})
                # avoid to do several times the same computation
                todo = []
                for id in ids_to_update:
                    if id not in done[key]:
                        done[key][id] = True
                        if id not in deleted_related[model_name]:
                            todo.append(id)
                self.pool[model_name]._store_set_values(
                    cr, user, todo, fields_to_recompute, context)

        # recompute new-style fields
        if recs.env.recompute and context.get('recompute', True):
            recs.recompute()

        self.step_workflow(cr, user, ids, context=context)
        return True

    #
    # TODO: Should set perm to user.xxx
    #
    @api.model
    @api.returns('self', lambda value: value.id)
    def create(self, vals):
        """ create(vals) -> record

        Creates a new record for the model.

        The new record is initialized using the values from ``vals`` and
        if necessary those from :meth:`~.default_get`.

        :param dict vals:
            values for the model's fields, as a dictionary::

                {'field_name': field_value, ...}

            see :meth:`~.write` for details
        :return: new record created
        :raise AccessError: * if user has no create rights on the requested object
                            * if user tries to bypass access rules for create on the requested object
        :raise ValidateError: if user tries to enter invalid value for a field that is not in selection
        :raise UserError: if a loop would be created in a hierarchy of objects a result of the operation (such as setting an object as its own parent)
        """
        self.check_access_rights('create')

        # add missing defaults, and drop fields that may not be set by user
        vals = self._add_missing_default_values(vals)
        for field in itertools.chain(MAGIC_COLUMNS, ('parent_left', 'parent_right')):
            vals.pop(field, None)

        # split up fields into old-style and pure new-style ones
        old_vals, new_vals, unknown = {}, {}, []
        for key, val in vals.iteritems():
            field = self._fields.get(key)
            if field:
                if field.column or field.inherited:
                    old_vals[key] = val
                if field.inverse and not field.inherited:
                    new_vals[key] = val
            else:
                unknown.append(key)

        if unknown:
            _logger.warning("%s.create() includes unknown fields: %s", self._name, ', '.join(sorted(unknown)))

        # create record with old-style fields
        record = self.browse(self._create(old_vals))

        # put the values of pure new-style fields into cache, and inverse them
        record._cache.update(record._convert_to_cache(new_vals))
        for key in new_vals:
            self._fields[key].determine_inverse(record)

        return record

    def _create(self, cr, user, vals, context=None):
        # low-level implementation of create()
        if not context:
            context = {}

        if self.is_transient():
            self._transient_vacuum(cr, user)

        tocreate = {}
        for v in self._inherits:
            if self._inherits[v] not in vals:
                tocreate[v] = {}
            else:
                tocreate[v] = {'id': vals[self._inherits[v]]}

        updates = [
            # list of column assignments defined as tuples like:
            #   (column_name, format_string, column_value)
            #   (column_name, sql_formula)
            # Those tuples will be used by the string formatting for the INSERT
            # statement below.
            ('id', "nextval('%s')" % self._sequence),
        ]

        upd_todo = []
        unknown_fields = []
        for v in vals.keys():
            if v in self._inherit_fields and v not in self._columns:
                (table, col, col_detail, original_parent) = self._inherit_fields[v]
                tocreate[table][v] = vals[v]
                del vals[v]
            else:
                if (v not in self._inherit_fields) and (v not in self._columns):
                    del vals[v]
                    unknown_fields.append(v)
        if unknown_fields:
            _logger.warning(
                'No such field(s) in model %s: %s.',
                self._name, ', '.join(unknown_fields))

        for table in tocreate:
            if self._inherits[table] in vals:
                del vals[self._inherits[table]]

            record_id = tocreate[table].pop('id', None)

            if record_id is None or not record_id:
                record_id = self.pool[table].create(cr, user, tocreate[table], context=context)
            else:
                self.pool[table].write(cr, user, [record_id], tocreate[table], context=context)

            updates.append((self._inherits[table], '%s', record_id))

        #Start : Set bool fields to be False if they are not touched(to make search more powerful)
        bool_fields = [x for x in self._columns.keys() if self._columns[x]._type=='boolean']

        for bool_field in bool_fields:
            if bool_field not in vals:
                vals[bool_field] = False
        #End
        for field in vals.keys():
            fobj = None
            if field in self._columns:
                fobj = self._columns[field]
            else:
                fobj = self._inherit_fields[field][2]
            if not fobj:
                continue
            groups = fobj.write
            if groups:
                edit = False
                for group in groups:
                    module = group.split(".")[0]
                    grp = group.split(".")[1]
                    cr.execute("select count(*) from res_groups_users_rel where gid IN (select res_id from ir_model_data where name='%s' and module='%s' and model='%s') and uid=%s" % \
                               (grp, module, 'res.groups', user))
                    readonly = cr.fetchall()
                    if readonly[0][0] >= 1:
                        edit = True
                        break
                    elif readonly[0][0] == 0:
                        edit = False
                    else:
                        edit = False

                if not edit:
                    vals.pop(field)
        for field in vals:
            current_field = self._columns[field]
            if current_field._classic_write:
                updates.append((field, '%s', current_field._symbol_set[1](vals[field])))

                #for the function fields that receive a value, we set them directly in the database
                #(they may be required), but we also need to trigger the _fct_inv()
                if (hasattr(current_field, '_fnct_inv')) and not isinstance(current_field, fields.related):
                    #TODO: this way to special case the related fields is really creepy but it shouldn't be changed at
                    #one week of the release candidate. It seems the only good way to handle correctly this is to add an
                    #attribute to make a field `really readonly´ and thus totally ignored by the create()... otherwise
                    #if, for example, the related has a default value (for usability) then the fct_inv is called and it
                    #may raise some access rights error. Changing this is a too big change for now, and is thus postponed
                    #after the release but, definitively, the behavior shouldn't be different for related and function
                    #fields.
                    upd_todo.append(field)
            else:
                #TODO: this `if´ statement should be removed because there is no good reason to special case the fields
                #related. See the above TODO comment for further explanations.
                if not isinstance(current_field, fields.related):
                    upd_todo.append(field)
            if field in self._columns \
                    and hasattr(current_field, 'selection') \
                    and vals[field]:
                self._check_selection_field_value(cr, user, field, vals[field], context=context)
        if self._log_access:
            updates.append(('create_uid', '%s', user))
            updates.append(('write_uid', '%s', user))
            updates.append(('create_date', "(now() at time zone 'UTC')"))
            updates.append(('write_date', "(now() at time zone 'UTC')"))

        # the list of tuples used in this formatting corresponds to
        # tuple(field_name, format, value)
        # In some case, for example (id, create_date, write_date) we does not
        # need to read the third value of the tuple, because the real value is
        # encoded in the second value (the format).
        cr.execute(
            """INSERT INTO "%s" (%s) VALUES(%s) RETURNING id""" % (
                self._table,
                ', '.join('"%s"' % u[0] for u in updates),
                ', '.join(u[1] for u in updates)
            ),
            tuple([u[2] for u in updates if len(u) > 2])
        )

        id_new, = cr.fetchone()
        recs = self.browse(cr, user, id_new, context)

        if self._parent_store and not context.get('defer_parent_store_computation'):
            if self.pool._init:
                self.pool._init_parent[self._name] = True
            else:
                parent = vals.get(self._parent_name, False)
                if parent:
                    cr.execute('select parent_right from '+self._table+' where '+self._parent_name+'=%s order by '+(self._parent_order or self._order), (parent,))
                    pleft_old = None
                    result_p = cr.fetchall()
                    for (pleft,) in result_p:
                        if not pleft:
                            break
                        pleft_old = pleft
                    if not pleft_old:
                        cr.execute('select parent_left from '+self._table+' where id=%s', (parent,))
                        pleft_old = cr.fetchone()[0]
                    pleft = pleft_old
                else:
                    cr.execute('select max(parent_right) from '+self._table)
                    pleft = cr.fetchone()[0] or 0
                cr.execute('update '+self._table+' set parent_left=parent_left+2 where parent_left>%s', (pleft,))
                cr.execute('update '+self._table+' set parent_right=parent_right+2 where parent_right>%s', (pleft,))
                cr.execute('update '+self._table+' set parent_left=%s,parent_right=%s where id=%s', (pleft+1, pleft+2, id_new))
                recs.invalidate_cache(['parent_left', 'parent_right'])

        # invalidate and mark new-style fields to recompute; do this before
        # setting other fields, because it can require the value of computed
        # fields, e.g., a one2many checking constraints on records
        recs.modified(self._fields)

        # call the 'set' method of fields which are not classic_write
        upd_todo.sort(lambda x, y: self._columns[x].priority-self._columns[y].priority)

        # default element in context must be remove when call a one2many or many2many
        rel_context = context.copy()
        for c in context.items():
            if c[0].startswith('default_'):
                del rel_context[c[0]]

        result = []
        for field in upd_todo:
            result += self._columns[field].set(cr, self, id_new, field, vals[field], user, rel_context) or []

        # for recomputing new-style fields
        recs.modified(upd_todo)

        # check Python constraints
        recs._validate_fields(vals)

        result += self._store_get_values(cr, user, [id_new],
                list(set(vals.keys() + self._inherits.values())),
                context)
        recs.env.recompute_old.extend(result)

        if recs.env.recompute and context.get('recompute', True):
            done = []
            while recs.env.recompute_old:
                sorted_recompute_old = sorted(recs.env.recompute_old)
                recs.env.clear_recompute_old()
                for __, model_name, ids, fields2 in sorted_recompute_old:
                    if not (model_name, ids, fields2) in done:
                        self.pool[model_name]._store_set_values(
                            cr, user, ids, fields2, context)
                        done.append((model_name, ids, fields2))

            # recompute new-style fields
            recs.recompute()

        if self._log_create and recs.env.recompute and context.get('recompute', True):
            message = self._description + \
                " '" + \
                self.name_get(cr, user, [id_new], context=context)[0][1] + \
                "' " + _("created.")
            self.log(cr, user, id_new, message, True, context=context)

        self.check_access_rule(cr, user, [id_new], 'create', context=context)
        self.create_workflow(cr, user, [id_new], context=context)
        return id_new

    def _store_get_values(self, cr, uid, ids, fields, context):
        """Returns an ordered list of fields.function to call due to
           an update operation on ``fields`` of records with ``ids``,
           obtained by calling the 'store' triggers of these fields,
           as setup by their 'store' attribute.

           :return: [(priority, model_name, [record_ids,], [function_fields,])]
        """
        if fields is None: fields = []
        stored_functions = self.pool._store_function.get(self._name, [])

        # use indexed names for the details of the stored_functions:
        model_name_, func_field_to_compute_, target_ids_func_, trigger_fields_, priority_ = range(5)

        # only keep store triggers that should be triggered for the ``fields``
        # being written to.
        triggers_to_compute = (
            f for f in stored_functions
            if not f[trigger_fields_] or set(fields).intersection(f[trigger_fields_])
        )

        to_compute_map = {}
        target_id_results = {}
        for store_trigger in triggers_to_compute:
            target_func_id_ = id(store_trigger[target_ids_func_])
            if target_func_id_ not in target_id_results:
                # use admin user for accessing objects having rules defined on store fields
                target_id_results[target_func_id_] = [i for i in store_trigger[target_ids_func_](self, cr, SUPERUSER_ID, ids, context) if i]
            target_ids = target_id_results[target_func_id_]

            # the compound key must consider the priority and model name
            key = (store_trigger[priority_], store_trigger[model_name_])
            for target_id in target_ids:
                to_compute_map.setdefault(key, {}).setdefault(target_id,set()).add(tuple(store_trigger))

        # Here to_compute_map looks like:
        # { (10, 'model_a') : { target_id1: [ (trigger_1_tuple, trigger_2_tuple) ], ... }
        #   (20, 'model_a') : { target_id2: [ (trigger_3_tuple, trigger_4_tuple) ], ... }
        #   (99, 'model_a') : { target_id1: [ (trigger_5_tuple, trigger_6_tuple) ], ... }
        # }

        # Now we need to generate the batch function calls list
        # call_map =
        #   { (10, 'model_a') : [(10, 'model_a', [record_ids,], [function_fields,])] }
        call_map = {}
        for ((priority,model), id_map) in to_compute_map.iteritems():
            trigger_ids_maps = {}
            # function_ids_maps =
            #   { (function_1_tuple, function_2_tuple) : [target_id1, target_id2, ..] }
            for target_id, triggers in id_map.iteritems():
                trigger_ids_maps.setdefault(tuple(triggers), []).append(target_id)
            for triggers, target_ids in trigger_ids_maps.iteritems():
                call_map.setdefault((priority,model),[]).append((priority, model, target_ids,
                                                                 [t[func_field_to_compute_] for t in triggers]))
        result = []
        if call_map:
            result = reduce(operator.add, (call_map[k] for k in sorted(call_map)))
        return result

    def _store_set_values(self, cr, uid, ids, fields, context):
        """Calls the fields.function's "implementation function" for all ``fields``, on records with ``ids`` (taking care of
           respecting ``multi`` attributes), and stores the resulting values in the database directly."""
        if not ids:
            return True
        field_flag = False
        field_dict = {}
        if self._log_access:
            cr.execute('select id,write_date from '+self._table+' where id IN %s', (tuple(ids),))
            res = cr.fetchall()
            for r in res:
                if r[1]:
                    field_dict.setdefault(r[0], [])
                    res_date = time.strptime((r[1])[:19], '%Y-%m-%d %H:%M:%S')
                    write_date = datetime.datetime.fromtimestamp(time.mktime(res_date))
                    for i in self.pool._store_function.get(self._name, []):
                        if i[5]:
                            up_write_date = write_date + datetime.timedelta(hours=i[5])
                            if datetime.datetime.now() < up_write_date:
                                if i[1] in fields:
                                    field_dict[r[0]].append(i[1])
                                    if not field_flag:
                                        field_flag = True
        todo = {}
        keys = []
        for f in fields:
            if self._columns[f]._multi not in keys:
                keys.append(self._columns[f]._multi)
            todo.setdefault(self._columns[f]._multi, [])
            todo[self._columns[f]._multi].append(f)
        for key in keys:
            val = todo[key]
            if key:
                # use admin user for accessing objects having rules defined on store fields
                result = self._columns[val[0]].get(cr, self, ids, val, SUPERUSER_ID, context=context)
                for id, value in result.items():
                    if field_flag:
                        for f in value.keys():
                            if f in field_dict[id]:
                                value.pop(f)
                    updates = []        # list of (column, pattern, value)
                    for v in value:
                        if v not in val:
                            continue
                        column = self._columns[v]
                        if column._type == 'many2one':
                            try:
                                value[v] = value[v][0]
                            except:
                                pass
                        updates.append((v, '%s', column._symbol_set[1](value[v])))
                    if updates:
                        query = 'UPDATE "%s" SET %s WHERE id = %%s' % (
                            self._table, ','.join('"%s"=%s' % u[:2] for u in updates),
                        )
                        params = tuple(u[2] for u in updates)
                        cr.execute(query, params + (id,))

            else:
                for f in val:
                    column = self._columns[f]
                    # use admin user for accessing objects having rules defined on store fields
                    result = column.get(cr, self, ids, f, SUPERUSER_ID, context=context)
                    for r in result.keys():
                        if field_flag:
                            if r in field_dict.keys():
                                if f in field_dict[r]:
                                    result.pop(r)
                    for id, value in result.items():
                        if column._type == 'many2one':
                            try:
                                value = value[0]
                            except:
                                pass
                        query = 'UPDATE "%s" SET "%s"=%%s WHERE id = %%s' % (
                            self._table, f,
                        )
                        cr.execute(query, (column._symbol_set[1](value), id))

        # invalidate and mark new-style fields to recompute
        self.browse(cr, uid, ids, context).modified(fields)

        return True

    # TODO: ameliorer avec NULL
    def _where_calc(self, cr, user, domain, active_test=True, context=None):
        """Computes the WHERE clause needed to implement an OpenERP domain.
        :param domain: the domain to compute
        :type domain: list
        :param active_test: whether the default filtering of records with ``active``
                            field set to ``False`` should be applied.
        :return: the query expressing the given domain as provided in domain
        :rtype: osv.query.Query
        """
        if not context:
            context = {}
        domain = domain[:]
        # if the object has a field named 'active', filter out all inactive
        # records unless they were explicitely asked for
        if 'active' in self._fields and active_test and context.get('active_test', True):
            if domain:
                # the item[0] trick below works for domain items and '&'/'|'/'!'
                # operators too
                if not any(item[0] == 'active' for item in domain):
                    domain.insert(0, ('active', '=', 1))
            else:
                domain = [('active', '=', 1)]

        if domain:
            e = expression.expression(cr, user, domain, self, context)
            tables = e.get_tables()
            where_clause, where_params = e.to_sql()
            where_clause = where_clause and [where_clause] or []
        else:
            where_clause, where_params, tables = [], [], ['"%s"' % self._table]

        return Query(tables, where_clause, where_params)

    def _check_qorder(self, word):
        if not regex_order.match(word):
            raise UserError(_('Invalid "order" specified. A valid "order" specification is a comma-separated list of valid field names (optionally followed by asc/desc for the direction)'))
        return True

    def _apply_ir_rules(self, cr, uid, query, mode='read', context=None):
        """Add what's missing in ``query`` to implement all appropriate ir.rules
          (using the ``model_name``'s rules or the current model's rules if ``model_name`` is None)

           :param query: the current query object
        """
        if uid == SUPERUSER_ID:
            return

        def apply_rule(added_clause, added_params, added_tables, parent_model=None):
            """ :param parent_model: name of the parent model, if the added
                    clause comes from a parent model
            """
            if added_clause:
                if parent_model:
                    # as inherited rules are being applied, we need to add the missing JOIN
                    # to reach the parent table (if it was not JOINed yet in the query)
                    parent_alias = self._inherits_join_add(self, parent_model, query)
                    # inherited rules are applied on the external table -> need to get the alias and replace
                    parent_table = self.pool[parent_model]._table
                    added_clause = [clause.replace('"%s"' % parent_table, '"%s"' % parent_alias) for clause in added_clause]
                    # change references to parent_table to parent_alias, because we now use the alias to refer to the table
                    new_tables = []
                    for table in added_tables:
                        # table is just a table name -> switch to the full alias
                        if table == '"%s"' % parent_table:
                            new_tables.append('"%s" as "%s"' % (parent_table, parent_alias))
                        # table is already a full statement -> replace reference to the table to its alias, is correct with the way aliases are generated
                        else:
                            new_tables.append(table.replace('"%s"' % parent_table, '"%s"' % parent_alias))
                    added_tables = new_tables
                query.where_clause += added_clause
                query.where_clause_params += added_params
                for table in added_tables:
                    if table not in query.tables:
                        query.tables.append(table)
                return True
            return False

        # apply main rules on the object
        rule_obj = self.pool.get('ir.rule')
        rule_where_clause, rule_where_clause_params, rule_tables = rule_obj.domain_get(cr, uid, self._name, mode, context=context)
        apply_rule(rule_where_clause, rule_where_clause_params, rule_tables)

        # apply ir.rules from the parents (through _inherits)
        for inherited_model in self._inherits:
            rule_where_clause, rule_where_clause_params, rule_tables = rule_obj.domain_get(cr, uid, inherited_model, mode, context=context)
            apply_rule(rule_where_clause, rule_where_clause_params, rule_tables,
                       parent_model=inherited_model)

    @api.model
    def _generate_translated_field(self, table_alias, field, query):
        """
        Add possibly missing JOIN with translations table to ``query`` and
        generate the expression for the translated field.

        :return: the qualified field name (or expression) to use for ``field``
        """
        lang = self._context.get('lang')
        if lang and lang != 'en_US':
            alias, alias_statement = query.add_join(
                (table_alias, 'ir_translation', 'id', 'res_id', field),
                implicit=False,
                outer=True,
                extra='"{rhs}"."name" = %s AND "{rhs}"."lang" = %s AND "{rhs}"."value" != %s',
                extra_params=["%s,%s" % (self._name, field), lang, ""],
            )
            return 'COALESCE("%s"."%s", "%s"."%s")' % (alias, 'value', table_alias, field)
        else:
            return '"%s"."%s"' % (table_alias, field)

    @api.model
    def _generate_m2o_order_by(self, alias, order_field, query, reverse_direction, seen):
        """
        Add possibly missing JOIN to ``query`` and generate the ORDER BY clause for m2o fields,
        either native m2o fields or function/related fields that are stored, including
        intermediate JOINs for inheritance if required.

        :return: the qualified field name to use in an ORDER BY clause to sort by ``order_field``
        """
        if order_field not in self._columns and order_field in self._inherit_fields:
            # also add missing joins for reaching the table containing the m2o field
            order_field_column = self._inherit_fields[order_field][2]
            qualified_field = self._inherits_join_calc(alias, order_field, query)
            alias, order_field = qualified_field.replace('"', '').split('.', 1)
        else:
            order_field_column = self._columns[order_field]

        assert order_field_column._type == 'many2one', 'Invalid field passed to _generate_m2o_order_by()'
        if not order_field_column._classic_write and not getattr(order_field_column, 'store', False):
            _logger.debug("Many2one function/related fields must be stored "
                          "to be used as ordering fields! Ignoring sorting for %s.%s",
                          self._name, order_field)
            return []

        # figure out the applicable order_by for the m2o
        dest_model = self.env[order_field_column._obj]
        m2o_order = dest_model._order
        if not regex_order.match(m2o_order):
            # _order is complex, can't use it here, so we default to _rec_name
            m2o_order = dest_model._rec_name

        # Join the dest m2o table if it's not joined yet. We use [LEFT] OUTER join here
        # as we don't want to exclude results that have NULL values for the m2o
        join = (alias, dest_model._table, order_field, 'id', order_field)
        dst_alias, dst_alias_statement = query.add_join(join, implicit=False, outer=True)
        return dest_model._generate_order_by_inner(dst_alias, m2o_order, query,
                                                   reverse_direction=reverse_direction, seen=seen)

    @api.model
    def _generate_order_by_inner(self, alias, order_spec, query, reverse_direction=False, seen=None):
        if seen is None:
            seen = set()
        order_by_elements = []
        self._check_qorder(order_spec)
        for order_part in order_spec.split(','):
            order_split = order_part.strip().split(' ')
            order_field = order_split[0].strip()
            order_direction = order_split[1].strip().upper() if len(order_split) == 2 else ''
            if reverse_direction:
                order_direction = 'ASC' if order_direction == 'DESC' else 'DESC'
            do_reverse = order_direction == 'DESC'
            order_column = None
            inner_clauses = []
            add_dir = False
            if order_field == 'id':
                order_by_elements.append('"%s"."%s" %s' % (alias, order_field, order_direction))
            elif order_field in self._columns:
                order_column = self._columns[order_field]
                if order_column._classic_read:
                    if order_column.translate and not callable(order_column.translate):
                        inner_clauses = [self._generate_translated_field(alias, order_field, query)]
                    else:
                        inner_clauses = ['"%s"."%s"' % (alias, order_field)]
                    add_dir = True
                elif order_column._type == 'many2one':
                    key = (self._name, order_column._obj, order_field)
                    if key not in seen:
                        seen.add(key)
                        inner_clauses = self._generate_m2o_order_by(alias, order_field, query, do_reverse, seen)
                else:
                    continue  # ignore non-readable or "non-joinable" fields
            elif order_field in self._inherit_fields:
                parent_obj = self.pool[self._inherit_fields[order_field][3]]
                order_column = parent_obj._columns[order_field]
                if order_column._classic_read:
                    inner_clauses = [self._inherits_join_calc(alias, order_field, query, implicit=False, outer=True)]
                    add_dir = True
                elif order_column._type == 'many2one':
                    key = (parent_obj._name, order_column._obj, order_field)
                    if key not in seen:
                        seen.add(key)
                        inner_clauses = self._generate_m2o_order_by(alias, order_field, query, do_reverse, seen)
                else:
                    continue  # ignore non-readable or "non-joinable" fields
            else:
                raise ValueError(_("Sorting field %s not found on model %s") % (order_field, self._name))
            if order_column and order_column._type == 'boolean':
                inner_clauses = ["COALESCE(%s, false)" % inner_clauses[0]]

            for clause in inner_clauses:
                if add_dir:
                    order_by_elements.append("%s %s" % (clause, order_direction))
                else:
                    order_by_elements.append(clause)
        return order_by_elements

    @api.model
    def _generate_order_by(self, order_spec, query):
        """
        Attempt to construct an appropriate ORDER BY clause based on order_spec, which must be
        a comma-separated list of valid field names, optionally followed by an ASC or DESC direction.

        :raise ValueError in case order_spec is malformed
        """
        order_by_clause = ''
        order_spec = order_spec or self._order
        if order_spec:
            order_by_elements = self._generate_order_by_inner(self._table, order_spec, query)
            if order_by_elements:
                order_by_clause = ",".join(order_by_elements)

        return order_by_clause and (' ORDER BY %s ' % order_by_clause) or ''

    def _search(self, cr, user, args, offset=0, limit=None, order=None, context=None, count=False, access_rights_uid=None):
        """
        Private implementation of search() method, allowing specifying the uid to use for the access right check.
        This is useful for example when filling in the selection list for a drop-down and avoiding access rights errors,
        by specifying ``access_rights_uid=1`` to bypass access rights check, but not ir.rules!
        This is ok at the security level because this method is private and not callable through XML-RPC.

        :param access_rights_uid: optional user ID to use when checking access rights
                                  (not for ir.rules, this is only for ir.model.access)
        """
        if context is None:
            context = {}
        self.check_access_rights(cr, access_rights_uid or user, 'read')

        # For transient models, restrict access to the current user, except for the super-user
        if self.is_transient() and self._log_access and user != SUPERUSER_ID:
            args = expression.AND(([('create_uid', '=', user)], args or []))

        query = self._where_calc(cr, user, args, context=context)
        self._apply_ir_rules(cr, user, query, 'read', context=context)
        order_by = self._generate_order_by(cr, user, order, query, context=context)
        from_clause, where_clause, where_clause_params = query.get_sql()

        where_str = where_clause and (" WHERE %s" % where_clause) or ''

        if count:
            # Ignore order, limit and offset when just counting, they don't make sense and could
            # hurt performance
            query_str = 'SELECT count(1) FROM ' + from_clause + where_str
            cr.execute(query_str, where_clause_params)
            res = cr.fetchone()
            return res[0]

        limit_str = limit and ' limit %d' % limit or ''
        offset_str = offset and ' offset %d' % offset or ''
        query_str = 'SELECT "%s".id FROM ' % self._table + from_clause + where_str + order_by + limit_str + offset_str
        cr.execute(query_str, where_clause_params)
        res = cr.fetchall()

        # TDE note: with auto_join, we could have several lines about the same result
        # i.e. a lead with several unread messages; we uniquify the result using
        # a fast way to do it while preserving order (http://www.peterbe.com/plog/uniqifiers-benchmark)
        def _uniquify_list(seq):
            seen = set()
            return [x for x in seq if x not in seen and not seen.add(x)]

        return _uniquify_list([x[0] for x in res])

    # returns the different values ever entered for one field
    # this is used, for example, in the client when the user hits enter on
    # a char field
    def distinct_field_get(self, cr, uid, field, value, args=None, offset=0, limit=None):
        if not args:
            args = []
        if field in self._inherit_fields:
            return self.pool[self._inherit_fields[field][0]].distinct_field_get(cr, uid, field, value, args, offset, limit)
        else:
            return self._columns[field].search(cr, self, args, field, value, offset, limit, uid)

    def copy_data(self, cr, uid, id, default=None, context=None):
        """
        Copy given record's data with all its fields values

        :param cr: database cursor
        :param uid: current user id
        :param id: id of the record to copy
        :param default: field values to override in the original values of the copied record
        :type default: dictionary
        :param context: context arguments, like lang, time zone
        :type context: dictionary
        :return: dictionary containing all the field values
        """

        if context is None:
            context = {}

        # avoid recursion through already copied records in case of circular relationship
        if '__copy_data_seen' not in context:
            context = dict(context, __copy_data_seen=defaultdict(list))
        seen_map = context['__copy_data_seen']
        if id in seen_map[self._name]:
            return
        seen_map[self._name].append(id)

        if default is None:
            default = {}
        if 'state' not in default:
            if 'state' in self._defaults:
                if callable(self._defaults['state']):
                    default['state'] = self._defaults['state'](self, cr, uid, context)
                else:
                    default['state'] = self._defaults['state']

        # build a black list of fields that should not be copied
        blacklist = set(MAGIC_COLUMNS + ['parent_left', 'parent_right'])
        whitelist = set(name for name, field in self._fields.iteritems() if not field.inherited)

        def blacklist_given_fields(obj):
            # blacklist the fields that are given by inheritance
            for other, field_to_other in obj._inherits.items():
                blacklist.add(field_to_other)
                if field_to_other in default:
                    # all the fields of 'other' are given by the record: default[field_to_other],
                    # except the ones redefined in self
                    blacklist.update(set(self.pool[other]._fields) - whitelist)
                else:
                    blacklist_given_fields(self.pool[other])
            # blacklist deprecated fields
            for name, field in obj._fields.iteritems():
                if field.deprecated:
                    blacklist.add(name)

        blacklist_given_fields(self)


        fields_to_copy = dict((f,fi) for f, fi in self._fields.iteritems()
                                     if fi.copy
                                     if f not in default
                                     if f not in blacklist)

        data = self.read(cr, uid, [id], fields_to_copy.keys(), context=context)
        if data:
            data = data[0]
        else:
            raise IndexError(_("Record #%d of %s not found, cannot copy!") % ( id, self._name))

        res = dict(default)
        for f, field in fields_to_copy.iteritems():
            if field.type == 'many2one':
                res[f] = data[f] and data[f][0]
            elif field.type == 'one2many':
                other = self.pool[field.comodel_name]
                # duplicate following the order of the ids because we'll rely on
                # it later for copying translations in copy_translation()!
                lines = [other.copy_data(cr, uid, line_id, context=context) for line_id in sorted(data[f])]
                # the lines are duplicated using the wrong (old) parent, but then
                # are reassigned to the correct one thanks to the (0, 0, ...)
                res[f] = [(0, 0, line) for line in lines if line]
            elif field.type == 'many2many':
                res[f] = [(6, 0, data[f])]
            else:
                res[f] = data[f]

        return res

    def copy_translations(self, cr, uid, old_id, new_id, context=None):
        if context is None:
            context = {}

        # avoid recursion through already copied records in case of circular relationship
        if '__copy_translations_seen' not in context:
            context = dict(context, __copy_translations_seen=defaultdict(list))
        seen_map = context['__copy_translations_seen']
        if old_id in seen_map[self._name]:
            return
        seen_map[self._name].append(old_id)

        trans_obj = self.pool.get('ir.translation')

        for field_name, field in self._fields.iteritems():
            if not field.copy:
                continue
            # removing the lang to compare untranslated values
            context_wo_lang = dict(context, lang=None)
            old_record, new_record = self.browse(cr, uid, [old_id, new_id], context=context_wo_lang)
            # we must recursively copy the translations for o2o and o2m
            if field.type == 'one2many':
                target_obj = self.pool[field.comodel_name]
                # here we rely on the order of the ids to match the translations
                # as foreseen in copy_data()
                old_children = sorted(r.id for r in old_record[field_name])
                new_children = sorted(r.id for r in new_record[field_name])
                for (old_child, new_child) in zip(old_children, new_children):
                    target_obj.copy_translations(cr, uid, old_child, new_child, context=context)
            # and for translatable fields we keep them for copy
            elif getattr(field, 'translate', False):
                if field_name in self._columns:
                    trans_name = self._name + "," + field_name
                    target_id = new_id
                    source_id = old_id
                elif field_name in self._inherit_fields:
                    trans_name = self._inherit_fields[field_name][0] + "," + field_name
                    # get the id of the parent record to set the translation
                    inherit_field_name = self._inherit_fields[field_name][1]
                    target_id = new_record[inherit_field_name].id
                    source_id = old_record[inherit_field_name].id
                else:
                    continue

                trans_ids = trans_obj.search(cr, uid, [
                        ('name', '=', trans_name),
                        ('res_id', '=', source_id)
                ])
                user_lang = context.get('lang')
                for record in trans_obj.read(cr, uid, trans_ids, context=context):
                    del record['id']
                    # remove source to avoid triggering _set_src
                    del record['source']
                    record.update({'res_id': target_id})
                    if user_lang and user_lang == record['lang']:
                        # 'source' to force the call to _set_src
                        # 'value' needed if value is changed in copy(), want to see the new_value
                        record['source'] = old_record[field_name]
                        record['value'] = new_record[field_name]
                    trans_obj.create(cr, uid, record, context=context)

    @api.returns('self', lambda value: value.id)
    def copy(self, cr, uid, id, default=None, context=None):
        """ copy(default=None)

        Duplicate record with given id updating it with default values

        :param dict default: dictionary of field values to override in the
               original values of the copied record, e.g: ``{'field_name': overridden_value, ...}``
        :returns: new record

        """
        if context is None:
            context = {}
        context = context.copy()
        data = self.copy_data(cr, uid, id, default, context)
        new_id = self.create(cr, uid, data, context)
        self.copy_translations(cr, uid, id, new_id, context)
        return new_id

    @api.multi
    @api.returns('self')
    def exists(self):
        """  exists() -> records

        Returns the subset of records in ``self`` that exist, and marks deleted
        records as such in cache. It can be used as a test on records::

            if record.exists():
                ...

        By convention, new records are returned as existing.
        """
        ids, new_ids = [], []
        for i in self._ids:
            (ids if isinstance(i, (int, long)) else new_ids).append(i)
        if not ids:
            return self
        query = """SELECT id FROM "%s" WHERE id IN %%s""" % self._table
        self._cr.execute(query, [tuple(ids)])
        ids = [r[0] for r in self._cr.fetchall()]
        existing = self.browse(ids + new_ids)
        if len(existing) < len(self):
            # mark missing records in cache with a failed value
            exc = MissingError(_("Record does not exist or has been deleted."))
            (self - existing)._cache.update(FailedValue(exc))
        return existing

    def check_recursion(self, cr, uid, ids, context=None, parent=None):
        _logger.warning("You are using deprecated %s.check_recursion(). Please use the '_check_recursion()' instead!" % \
                        self._name)
        assert parent is None or parent in self._columns or parent in self._inherit_fields,\
                    "The 'parent' parameter passed to check_recursion() must be None or a valid field name"
        return self._check_recursion(cr, uid, ids, context, parent)

    def _check_recursion(self, cr, uid, ids, context=None, parent=None):
        """
        Verifies that there is no loop in a hierarchical structure of records,
        by following the parent relationship using the **parent** field until a loop
        is detected or until a top-level record is found.

        :param cr: database cursor
        :param uid: current user id
        :param ids: list of ids of records to check
        :param parent: optional parent field name (default: ``self._parent_name = parent_id``)
        :return: **True** if the operation can proceed safely, or **False** if an infinite loop is detected.
        """
        if not parent:
            parent = self._parent_name

        # must ignore 'active' flag, ir.rules, etc. => direct SQL query
        query = 'SELECT "%s" FROM "%s" WHERE id = %%s' % (parent, self._table)
        for id in ids:
            current_id = id
            while current_id is not None:
                cr.execute(query, (current_id,))
                result = cr.fetchone()
                current_id = result[0] if result else None
                if current_id == id:
                    return False
        return True

    def _check_m2m_recursion(self, cr, uid, ids, field_name):
        """
        Verifies that there is no loop in a hierarchical structure of records,
        by following the parent relationship using the **parent** field until a loop
        is detected or until a top-level record is found.

        :param cr: database cursor
        :param uid: current user id
        :param ids: list of ids of records to check
        :param field_name: field to check
        :return: **True** if the operation can proceed safely, or **False** if an infinite loop is detected.
        """

        field = self._fields.get(field_name)
        if not (field and field.type == 'many2many' and
                field.comodel_name == self._name and field.store):
            # field must be a many2many on itself
            raise ValueError('invalid field_name: %r' % (field_name,))

        query = 'SELECT distinct "%s" FROM "%s" WHERE "%s" IN %%s' % \
                    (field.column2, field.relation, field.column1)
        ids_parent = ids[:]
        while ids_parent:
            ids_parent2 = []
            for i in range(0, len(ids_parent), cr.IN_MAX):
                j = i + cr.IN_MAX
                sub_ids_parent = ids_parent[i:j]
                cr.execute(query, (tuple(sub_ids_parent),))
                ids_parent2.extend(filter(None, map(lambda x: x[0], cr.fetchall())))
            ids_parent = ids_parent2
            for i in ids_parent:
                if i in ids:
                    return False
        return True

    def _get_external_ids(self, cr, uid, ids, *args, **kwargs):
        """Retrieve the External ID(s) of any database record.

        **Synopsis**: ``_get_xml_ids(cr, uid, ids) -> { 'id': ['module.xml_id'] }``

        :return: map of ids to the list of their fully qualified External IDs
                 in the form ``module.key``, or an empty list when there's no External
                 ID for a record, e.g.::

                     { 'id': ['module.ext_id', 'module.ext_id_bis'],
                       'id2': [] }
        """
        ir_model_data = self.pool.get('ir.model.data')
        data_ids = ir_model_data.search(cr, uid, [('model', '=', self._name), ('res_id', 'in', ids)])
        data_results = ir_model_data.read(cr, uid, data_ids, ['module', 'name', 'res_id'])
        result = {}
        for id in ids:
            # can't use dict.fromkeys() as the list would be shared!
            result[id] = []
        for record in data_results:
            result[record['res_id']].append('%(module)s.%(name)s' % record)
        return result

    def get_external_id(self, cr, uid, ids, *args, **kwargs):
        """Retrieve the External ID of any database record, if there
        is one. This method works as a possible implementation
        for a function field, to be able to add it to any
        model object easily, referencing it as ``Model.get_external_id``.

        When multiple External IDs exist for a record, only one
        of them is returned (randomly).

        :return: map of ids to their fully qualified XML ID,
                 defaulting to an empty string when there's none
                 (to be usable as a function field),
                 e.g.::

                     { 'id': 'module.ext_id',
                       'id2': '' }
        """
        results = self._get_xml_ids(cr, uid, ids)
        for k, v in results.iteritems():
            if results[k]:
                results[k] = v[0]
            else:
                results[k] = ''
        return results

    # backwards compatibility
    get_xml_id = get_external_id
    _get_xml_ids = _get_external_ids

    def print_report(self, cr, uid, ids, name, data, context=None):
        """
        Render the report ``name`` for the given IDs. The report must be defined
        for this model, not another.
        """
        report = self.pool['ir.actions.report.xml']._lookup_report(cr, name)
        assert self._name == report.table
        return report.create(cr, uid, ids, data, context)

    # Transience
    @classmethod
    def is_transient(cls):
        """ Return whether the model is transient.

        See :class:`TransientModel`.

        """
        return cls._transient

    def _transient_clean_rows_older_than(self, cr, seconds):
        assert self._transient, "Model %s is not transient, it cannot be vacuumed!" % self._name
        # Never delete rows used in last 5 minutes
        seconds = max(seconds, 300)
        query = ("SELECT id FROM " + self._table + " WHERE"
            " COALESCE(write_date, create_date, (now() at time zone 'UTC'))::timestamp"
            " < ((now() at time zone 'UTC') - interval %s)")
        cr.execute(query, ("%s seconds" % seconds,))
        ids = [x[0] for x in cr.fetchall()]
        self.unlink(cr, SUPERUSER_ID, ids)

    def _transient_clean_old_rows(self, cr, max_count):
        # Check how many rows we have in the table
        cr.execute("SELECT count(*) AS row_count FROM " + self._table)
        res = cr.fetchall()
        if res[0][0] <= max_count:
            return  # max not reached, nothing to do
        self._transient_clean_rows_older_than(cr, 300)

    def _transient_vacuum(self, cr, uid, force=False):
        """Clean the transient records.

        This unlinks old records from the transient model tables whenever the
        "_transient_max_count" or "_max_age" conditions (if any) are reached.
        Actual cleaning will happen only once every "_transient_check_time" calls.
        This means this method can be called frequently called (e.g. whenever
        a new record is created).
        Example with both max_hours and max_count active:
        Suppose max_hours = 0.2 (e.g. 12 minutes), max_count = 20, there are 55 rows in the
        table, 10 created/changed in the last 5 minutes, an additional 12 created/changed between
        5 and 10 minutes ago, the rest created/changed more then 12 minutes ago.
        - age based vacuum will leave the 22 rows created/changed in the last 12 minutes
        - count based vacuum will wipe out another 12 rows. Not just 2, otherwise each addition
          would immediately cause the maximum to be reached again.
        - the 10 rows that have been created/changed the last 5 minutes will NOT be deleted
        """
        assert self._transient, "Model %s is not transient, it cannot be vacuumed!" % self._name
        _transient_check_time = 20          # arbitrary limit on vacuum executions
        self._transient_check_count += 1
        if not force and (self._transient_check_count < _transient_check_time):
            return True  # no vacuum cleaning this time
        self._transient_check_count = 0

        # Age-based expiration
        if self._transient_max_hours:
            self._transient_clean_rows_older_than(cr, self._transient_max_hours * 60 * 60)

        # Count-based expiration
        if self._transient_max_count:
            self._transient_clean_old_rows(cr, self._transient_max_count)

        return True

    def resolve_2many_commands(self, cr, uid, field_name, commands, fields=None, context=None):
        """ Serializes one2many and many2many commands into record dictionaries
            (as if all the records came from the database via a read()).  This
            method is aimed at onchange methods on one2many and many2many fields.

            Because commands might be creation commands, not all record dicts
            will contain an ``id`` field.  Commands matching an existing record
            will have an ``id``.

            :param field_name: name of the one2many or many2many field matching the commands
            :type field_name: str
            :param commands: one2many or many2many commands to execute on ``field_name``
            :type commands: list((int|False, int|False, dict|False))
            :param fields: list of fields to read from the database, when applicable
            :type fields: list(str)
            :returns: records in a shape similar to that returned by ``read()``
                (except records may be missing the ``id`` field if they don't exist in db)
            :rtype: list(dict)
        """
        result = []             # result (list of dict)
        record_ids = []         # ids of records to read
        updates = {}            # {id: dict} of updates on particular records

        for command in commands or []:
            if not isinstance(command, (list, tuple)):
                record_ids.append(command)
            elif command[0] == 0:
                result.append(command[2])
            elif command[0] == 1:
                record_ids.append(command[1])
                updates.setdefault(command[1], {}).update(command[2])
            elif command[0] in (2, 3):
                record_ids = [id for id in record_ids if id != command[1]]
            elif command[0] == 4:
                record_ids.append(command[1])
            elif command[0] == 5:
                result, record_ids = [], []
            elif command[0] == 6:
                result, record_ids = [], list(command[2])

        # read the records and apply the updates
        other_model = self.pool[self._fields[field_name].comodel_name]
        for record in other_model.read(cr, uid, record_ids, fields=fields, context=context):
            record.update(updates.get(record['id'], {}))
            result.append(record)

        return result

    # for backward compatibility
    resolve_o2m_commands_to_record_dicts = resolve_2many_commands

    def search_read(self, cr, uid, domain=None, fields=None, offset=0, limit=None, order=None, context=None):
        """
        Performs a ``search()`` followed by a ``read()``.

        :param cr: database cursor
        :param user: current user id
        :param domain: Search domain, see ``args`` parameter in ``search()``. Defaults to an empty domain that will match all records.
        :param fields: List of fields to read, see ``fields`` parameter in ``read()``. Defaults to all fields.
        :param offset: Number of records to skip, see ``offset`` parameter in ``search()``. Defaults to 0.
        :param limit: Maximum number of records to return, see ``limit`` parameter in ``search()``. Defaults to no limit.
        :param order: Columns to sort result, see ``order`` parameter in ``search()``. Defaults to no sort.
        :param context: context arguments.
        :return: List of dictionaries containing the asked fields.
        :rtype: List of dictionaries.

        """
        record_ids = self.search(cr, uid, domain or [], offset=offset, limit=limit, order=order, context=context)
        if not record_ids:
            return []

        if fields and fields == ['id']:
            # shortcut read if we only want the ids
            return [{'id': id} for id in record_ids]

        # read() ignores active_test, but it would forward it to any downstream search call
        # (e.g. for x2m or function fields), and this is not the desired behavior, the flag
        # was presumably only meant for the main search().
        # TODO: Move this to read() directly?                                                                                                
        read_ctx = dict(context or {})                                                                                                       
        read_ctx.pop('active_test', None)                                                                                                    
                                                                                                                                             
        result = self.read(cr, uid, record_ids, fields, context=read_ctx) 
        if len(result) <= 1:
            return result

        # reorder read
        index = dict((r['id'], r) for r in result)
        return [index[x] for x in record_ids if x in index]

    @api.multi
    def toggle_active(self):
        """ Inverse the value of the field ``active`` on the records in ``self``. """
        for record in self:
            record.active = not record.active

    def _register_hook(self, cr):
        """ stuff to do right after the registry is built """
        pass

    @classmethod
    def _patch_method(cls, name, method):
        """ Monkey-patch a method for all instances of this model. This replaces
            the method called ``name`` by ``method`` in the given class.
            The original method is then accessible via ``method.origin``, and it
            can be restored with :meth:`~._revert_method`.

            Example::

                @api.multi
                def do_write(self, values):
                    # do stuff, and call the original method
                    return do_write.origin(self, values)

                # patch method write of model
                model._patch_method('write', do_write)

                # this will call do_write
                records = model.search([...])
                records.write(...)

                # restore the original method
                model._revert_method('write')
        """
        origin = getattr(cls, name)
        method.origin = origin
        # propagate decorators from origin to method, and apply api decorator
        wrapped = api.guess(api.propagate(origin, method))
        wrapped.origin = origin
        setattr(cls, name, wrapped)

    @classmethod
    def _revert_method(cls, name):
        """ Revert the original method called ``name`` in the given class.
            See :meth:`~._patch_method`.
        """
        method = getattr(cls, name)
        setattr(cls, name, method.origin)

    #
    # Instance creation
    #
    # An instance represents an ordered collection of records in a given
    # execution environment. The instance object refers to the environment, and
    # the records themselves are represented by their cache dictionary. The 'id'
    # of each record is found in its corresponding cache dictionary.
    #
    # This design has the following advantages:
    #  - cache access is direct and thus fast;
    #  - one can consider records without an 'id' (see new records);
    #  - the global cache is only an index to "resolve" a record 'id'.
    #

    @classmethod
    def _browse(cls, env, ids):
        """ Create an instance attached to ``env``; ``ids`` is a tuple of record
            ids.
        """
        records = object.__new__(cls)
        records.env = env
        records._ids = ids
        env.prefetch[cls._name].update(ids)
        return records

    @api.v7
    def browse(self, cr, uid, arg=None, context=None):
        ids = _normalize_ids(arg)
        #assert all(isinstance(id, IdType) for id in ids), "Browsing invalid ids: %s" % ids
        return self._browse(Environment(cr, uid, context or {}), ids)

    @api.v8
    def browse(self, arg=None):
        """ browse([ids]) -> records

        Returns a recordset for the ids provided as parameter in the current
        environment.

        Can take no ids, a single id or a sequence of ids.
        """
        ids = _normalize_ids(arg)
        #assert all(isinstance(id, IdType) for id in ids), "Browsing invalid ids: %s" % ids
        return self._browse(self.env, ids)

    #
    # Internal properties, for manipulating the instance's implementation
    #

    @property
    def ids(self):
        """ List of actual record ids in this recordset (ignores placeholder
        ids for records to create)
        """
        return filter(None, list(self._ids))

    # backward-compatibility with former browse records
    _cr = property(lambda self: self.env.cr)
    _uid = property(lambda self: self.env.uid)
    _context = property(lambda self: self.env.context)

    #
    # Conversion methods
    #

    def ensure_one(self):
        """ Verifies that the current recorset holds a single record. Raises
        an exception otherwise.
        """
        if len(self) == 1:
            return self
        raise ValueError("Expected singleton: %s" % self)

    def with_env(self, env):
        """ Returns a new version of this recordset attached to the provided
        environment

        :type env: :class:`~openerp.api.Environment`
        """
        return self._browse(env, self._ids)

    def sudo(self, user=SUPERUSER_ID):
        """ sudo([user=SUPERUSER])

        Returns a new version of this recordset attached to the provided
        user.
        """
        return self.with_env(self.env(user=user))

    def with_context(self, *args, **kwargs):
        """ with_context([context][, **overrides]) -> records

        Returns a new version of this recordset attached to an extended
        context.

        The extended context is either the provided ``context`` in which
        ``overrides`` are merged or the *current* context in which
        ``overrides`` are merged e.g.::

            # current context is {'key1': True}
            r2 = records.with_context({}, key2=True)
            # -> r2._context is {'key2': True}
            r2 = records.with_context(key2=True)
            # -> r2._context is {'key1': True, 'key2': True}
        """
        context = dict(args[0] if args else self._context, **kwargs)
        return self.with_env(self.env(context=context))

    def _convert_to_cache(self, values, update=False, validate=True):
        """ Convert the ``values`` dictionary into cached values.

            :param update: whether the conversion is made for updating ``self``;
                this is necessary for interpreting the commands of *2many fields
            :param validate: whether values must be checked
        """
        fields = self._fields
        target = self if update else self.browse()
        return {
            name: fields[name].convert_to_cache(value, target, validate=validate)
            for name, value in values.iteritems()
            if name in fields
        }

    def _convert_to_write(self, values):
        """ Convert the ``values`` dictionary into the format of :meth:`write`. """
        fields = self._fields
        result = {}
        for name, value in values.iteritems():
            if name in fields:
                value = fields[name].convert_to_write(value)
                if not isinstance(value, NewId):
                    result[name] = value
        return result

    #
    # Record traversal and update
    #

    def _mapped_func(self, func):
        """ Apply function ``func`` on all records in ``self``, and return the
            result as a list or a recordset (if ``func`` returns recordsets).
        """
        if self:
            vals = [func(rec) for rec in self]
            if isinstance(vals[0], BaseModel):
                # return the union of all recordsets in O(n)
                ids = set(itertools.chain(*[rec._ids for rec in vals]))
                return vals[0].browse(ids)
            return vals
        else:
            vals = func(self)
            return vals if isinstance(vals, BaseModel) else []

    def mapped(self, func):
        """ Apply ``func`` on all records in ``self``, and return the result as a
            list or a recordset (if ``func`` return recordsets). In the latter
            case, the order of the returned recordset is arbitrary.

            :param func: a function or a dot-separated sequence of field names
        """
        if isinstance(func, basestring):
            recs = self
            for name in func.split('.'):
                recs = recs._mapped_func(operator.itemgetter(name))
            return recs
        else:
            return self._mapped_func(func)

    def _mapped_cache(self, name_seq):
        """ Same as `~.mapped`, but ``name_seq`` is a dot-separated sequence of
            field names, and only cached values are used.
        """
        recs = self
        for name in name_seq.split('.'):
            field = recs._fields[name]
            null = field.null(self.env)
            recs = recs.mapped(lambda rec: rec._cache.get(field, null))
        return recs

    def filtered(self, func):
        """ Select the records in ``self`` such that ``func(rec)`` is true, and
            return them as a recordset.

            :param func: a function or a dot-separated sequence of field names
        """
        if isinstance(func, basestring):
            name = func
            func = lambda rec: filter(None, rec.mapped(name))
        return self.browse([rec.id for rec in self if func(rec)])

    def sorted(self, key=None, reverse=False):
        """ Return the recordset ``self`` ordered by ``key``.

            :param key: either a function of one argument that returns a
                comparison key for each record, or ``None``, in which case
                records are ordered according the default model's order

            :param reverse: if ``True``, return the result in reverse order
        """
        if key is None:
            recs = self.search([('id', 'in', self.ids)])
            return self.browse(reversed(recs._ids)) if reverse else recs
        else:
            return self.browse(map(itemgetter('id'), sorted(self, key=key, reverse=reverse)))

    def update(self, values):
        """ Update record `self[0]` with ``values``. """
        for name, value in values.iteritems():
            self[name] = value

    #
    # New records - represent records that do not exist in the database yet;
    # they are used to perform onchanges.
    #

    @api.model
    def new(self, values={}):
        """ new([values]) -> record

        Return a new record instance attached to the current environment and
        initialized with the provided ``value``. The record is *not* created
        in database, it only exists in memory.
        """
        record = self.browse([NewId()])
        record._cache.update(record._convert_to_cache(values, update=True))

        if record.env.in_onchange:
            # The cache update does not set inverse fields, so do it manually.
            # This is useful for computing a function field on secondary
            # records, if that field depends on the main record.
            for name in values:
                field = self._fields.get(name)
                if field:
                    for invf in self._field_inverses[field]:
                        invf._update(record[name], record)

        return record

    #
    # Dirty flags, to mark record fields modified (in draft mode)
    #

    def _is_dirty(self):
        """ Return whether any record in ``self`` is dirty. """
        dirty = self.env.dirty
        return any(record in dirty for record in self)

    def _get_dirty(self):
        """ Return the list of field names for which ``self`` is dirty. """
        dirty = self.env.dirty
        return list(dirty.get(self, ()))

    def _set_dirty(self, field_name):
        """ Mark the records in ``self`` as dirty for the given ``field_name``. """
        dirty = self.env.dirty
        for record in self:
            dirty[record].add(field_name)

    #
    # "Dunder" methods
    #

    def __nonzero__(self):
        """ Test whether ``self`` is nonempty. """
        return bool(getattr(self, '_ids', True))

    def __len__(self):
        """ Return the size of ``self``. """
        return len(self._ids)

    def __iter__(self):
        """ Return an iterator over ``self``. """
        for id in self._ids:
            yield self._browse(self.env, (id,))

    def __contains__(self, item):
        """ Test whether ``item`` (record or field name) is an element of ``self``.
            In the first case, the test is fully equivalent to::

                any(item == record for record in self)
        """
        if isinstance(item, BaseModel) and self._name == item._name:
            return len(item) == 1 and item.id in self._ids
        elif isinstance(item, basestring):
            return item in self._fields
        else:
            raise TypeError("Mixing apples and oranges: %s in %s" % (item, self))

    def __add__(self, other):
        """ Return the concatenation of two recordsets. """
        if not isinstance(other, BaseModel) or self._name != other._name:
            raise TypeError("Mixing apples and oranges: %s + %s" % (self, other))
        return self.browse(self._ids + other._ids)

    def __sub__(self, other):
        """ Return the recordset of all the records in ``self`` that are not in ``other``. """
        if not isinstance(other, BaseModel) or self._name != other._name:
            raise TypeError("Mixing apples and oranges: %s - %s" % (self, other))
        other_ids = set(other._ids)
        return self.browse([id for id in self._ids if id not in other_ids])

    def __and__(self, other):
        """ Return the intersection of two recordsets.
            Note that recordset order is not preserved.
        """
        if not isinstance(other, BaseModel) or self._name != other._name:
            raise TypeError("Mixing apples and oranges: %s & %s" % (self, other))
        return self.browse(set(self._ids) & set(other._ids))

    def __or__(self, other):
        """ Return the union of two recordsets.
            Note that recordset order is not preserved.
        """
        if not isinstance(other, BaseModel) or self._name != other._name:
            raise TypeError("Mixing apples and oranges: %s | %s" % (self, other))
        return self.browse(set(self._ids) | set(other._ids))

    def __eq__(self, other):
        """ Test whether two recordsets are equivalent (up to reordering). """
        if not isinstance(other, BaseModel):
            if other:
                filename, lineno = frame_codeinfo(currentframe(), 1)
                _logger.warning("Comparing apples and oranges: %r == %r (%s:%s)",
                                self, other, filename, lineno)
            return False
        return self._name == other._name and set(self._ids) == set(other._ids)

    def __ne__(self, other):
        return not self == other

    def __lt__(self, other):
        if not isinstance(other, BaseModel) or self._name != other._name:
            raise TypeError("Mixing apples and oranges: %s < %s" % (self, other))
        return set(self._ids) < set(other._ids)

    def __le__(self, other):
        if not isinstance(other, BaseModel) or self._name != other._name:
            raise TypeError("Mixing apples and oranges: %s <= %s" % (self, other))
        return set(self._ids) <= set(other._ids)

    def __gt__(self, other):
        if not isinstance(other, BaseModel) or self._name != other._name:
            raise TypeError("Mixing apples and oranges: %s > %s" % (self, other))
        return set(self._ids) > set(other._ids)

    def __ge__(self, other):
        if not isinstance(other, BaseModel) or self._name != other._name:
            raise TypeError("Mixing apples and oranges: %s >= %s" % (self, other))
        return set(self._ids) >= set(other._ids)

    def __int__(self):
        return self.id

    def __str__(self):
        return "%s%s" % (self._name, getattr(self, '_ids', ""))

    def __unicode__(self):
        return unicode(str(self))

    __repr__ = __str__

    def __hash__(self):
        if hasattr(self, '_ids'):
            return hash((self._name, frozenset(self._ids)))
        else:
            return hash(self._name)

    def __getitem__(self, key):
        """ If ``key`` is an integer or a slice, return the corresponding record
            selection as an instance (attached to ``self.env``).
            Otherwise read the field ``key`` of the first record in ``self``.

            Examples::

                inst = model.search(dom)    # inst is a recordset
                r4 = inst[3]                # fourth record in inst
                rs = inst[10:20]            # subset of inst
                nm = rs['name']             # name of first record in inst
        """
        if isinstance(key, basestring):
            # important: one must call the field's getter
            return self._fields[key].__get__(self, type(self))
        elif isinstance(key, slice):
            return self._browse(self.env, self._ids[key])
        else:
            return self._browse(self.env, (self._ids[key],))

    def __setitem__(self, key, value):
        """ Assign the field ``key`` to ``value`` in record ``self``. """
        # important: one must call the field's setter
        return self._fields[key].__set__(self, value)

    #
    # Cache and recomputation management
    #

    @lazy_property
    def _cache(self):
        """ Return the cache of ``self``, mapping field names to values. """
        return RecordCache(self)

    @api.model
    def _in_cache_without(self, field):
        """ Make sure ``self`` is present in cache (for prefetching), and return
            the records of model ``self`` in cache that have no value for ``field``
            (:class:`Field` instance).
        """
        env = self.env
        prefetch_ids = env.prefetch[self._name]
        prefetch_ids.update(self._ids)
        ids = filter(None, prefetch_ids - set(env.cache[field]))
        return self.browse(ids)

    @api.model
    def refresh(self):
        """ Clear the records cache.

            .. deprecated:: 8.0
                The record cache is automatically invalidated.
        """
        self.invalidate_cache()

    @api.model
    def invalidate_cache(self, fnames=None, ids=None):
        """ Invalidate the record caches after some records have been modified.
            If both ``fnames`` and ``ids`` are ``None``, the whole cache is cleared.

            :param fnames: the list of modified fields, or ``None`` for all fields
            :param ids: the list of modified record ids, or ``None`` for all
        """
        if fnames is None:
            if ids is None:
                return self.env.invalidate_all()
            fields = self._fields.values()
        else:
            fields = map(self._fields.__getitem__, fnames)

        # invalidate fields and inverse fields, too
        spec = [(f, ids) for f in fields] + \
               [(invf, None) for f in fields for invf in self._field_inverses[f]]
        self.env.invalidate(spec)

    @api.multi
    def modified(self, fnames):
        """ Notify that fields have been modified on ``self``. This invalidates
            the cache, and prepares the recomputation of stored function fields
            (new-style fields only).

            :param fnames: iterable of field names that have been modified on
                records ``self``
        """
        # each field knows what to invalidate and recompute
        spec = []
        for fname in fnames:
            spec += self._fields[fname].modified(self)

        cached_fields = {
            field
            for env in self.env.all
            for field in env.cache
        }
        # invalidate non-stored fields.function which are currently cached
        spec += [(f, None) for f in self.pool.pure_function_fields
                 if f in cached_fields]

        self.env.invalidate(spec)

    def _recompute_check(self, field):
        """ If ``field`` must be recomputed on some record in ``self``, return the
            corresponding records that must be recomputed.
        """
        return self.env.check_todo(field, self)

    def _recompute_todo(self, field):
        """ Mark ``field`` to be recomputed. """
        self.env.add_todo(field, self)

    def _recompute_done(self, field):
        """ Mark ``field`` as recomputed. """
        self.env.remove_todo(field, self)

    @api.model
    def recompute(self):
        """ Recompute stored function fields. The fields and records to
            recompute have been determined by method :meth:`modified`.
        """
        while self.env.has_todo():
            field, recs = self.env.get_todo()
            # determine the fields to recompute
            fs = self.env[field.model_name]._field_computed[field]
            ns = [f.name for f in fs if f.store]
            # evaluate fields, and group record ids by update
            updates = defaultdict(set)
            for rec in recs.exists():
                vals = rec._convert_to_write({n: rec[n] for n in ns})
                updates[frozendict(vals)].add(rec.id)
            # update records in batch when possible
            with recs.env.norecompute():
                for vals, ids in updates.iteritems():
                    recs.browse(ids)._write(dict(vals))
            # mark computed fields as done
            map(recs._recompute_done, fs)

    #
    # Generic onchange method
    #

    def _has_onchange(self, field, other_fields):
        """ Return whether ``field`` should trigger an onchange event in the
            presence of ``other_fields``.
        """
        # test whether self has an onchange method for field, or field is a
        # dependency of any field in other_fields
        return field.name in self._onchange_methods or \
            any(dep in other_fields for dep, _ in self._field_triggers[field])

    @api.model
    def _onchange_spec(self, view_info=None):
        """ Return the onchange spec from a view description; if not given, the
            result of ``self.fields_view_get()`` is used.
        """
        result = {}

        # for traversing the XML arch and populating result
        def process(node, info, prefix):
            if node.tag == 'field':
                name = node.attrib['name']
                names = "%s.%s" % (prefix, name) if prefix else name
                if not result.get(names):
                    result[names] = node.attrib.get('on_change')
                # traverse the subviews included in relational fields
                for subinfo in info['fields'][name].get('views', {}).itervalues():
                    process(etree.fromstring(subinfo['arch']), subinfo, names)
            else:
                for child in node:
                    process(child, info, prefix)

        if view_info is None:
            view_info = self.fields_view_get()
        process(etree.fromstring(view_info['arch']), view_info, '')
        return result

    def _onchange_eval(self, field_name, onchange, result):
        """ Apply onchange method(s) for field ``field_name`` with spec ``onchange``
            on record ``self``. Value assignments are applied on ``self``, while
            domain and warning messages are put in dictionary ``result``.
        """
        onchange = onchange.strip()

        # onchange V8
        if onchange in ("1", "true"):
            for method in self._onchange_methods.get(field_name, ()):
                method_res = method(self)
                if not method_res:
                    continue
                if 'domain' in method_res:
                    result.setdefault('domain', {}).update(method_res['domain'])
                if 'warning' in method_res:
                    if result.get('warning'):
                        if method_res['warning']:
                            # Concatenate multiple warnings
                            warning = result['warning']
                            warning['message'] = '\n\n'.join(filter(None, [
                                warning.get('title'),
                                warning.get('message'),
                                method_res['warning'].get('title'),
                                method_res['warning'].get('message')
                            ]))
                            warning['title'] = _('Warnings')
                    else:
                        result['warning'] = method_res['warning']
            return

        # onchange V7
        match = onchange_v7.match(onchange)
        if match:
            method, params = match.groups()

            # evaluate params -> tuple
            global_vars = {'context': self._context, 'uid': self._uid}
            if self._context.get('field_parent'):
                class RawRecord(object):
                    def __init__(self, record):
                        self._record = record
                    def __getattr__(self, name):
                        field = self._record._fields[name]
                        value = self._record[name]
                        return field.convert_to_write(value)
                record = self[self._context['field_parent']]
                global_vars['parent'] = RawRecord(record)
            field_vars = self._convert_to_write(self._cache)
            params = eval("[%s]" % params, global_vars, field_vars)

            # call onchange method with context when possible
            args = (self._cr, self._uid, self._origin.ids) + tuple(params)
            try:
                method_res = getattr(self._model, method)(*args, context=self._context)
            except TypeError:
                method_res = getattr(self._model, method)(*args)

            if not isinstance(method_res, dict):
                return
            if 'value' in method_res:
                method_res['value'].pop('id', None)
                self.update(self._convert_to_cache(method_res['value'], validate=False))
            if 'domain' in method_res:
                result.setdefault('domain', {}).update(method_res['domain'])
            if 'warning' in method_res:
                if result.get('warning'):
                    if method_res['warning']:
                        # Concatenate multiple warnings
                        warning = result['warning']
                        warning['message'] = '\n\n'.join(filter(None, [
                            warning.get('title'),
                            warning.get('message'),
                            method_res['warning'].get('title'),
                            method_res['warning'].get('message')
                        ]))
                        warning['title'] = _('Warnings')
                else:
                    result['warning'] = method_res['warning']
    @api.multi
    def onchange(self, values, field_name, field_onchange):
        """ Perform an onchange on the given field.

            :param values: dictionary mapping field names to values, giving the
                current state of modification
            :param field_name: name of the modified field, or list of field
                names (in view order), or False
            :param field_onchange: dictionary mapping field names to their
                on_change attribute
        """
        env = self.env
        if isinstance(field_name, list):
            names = field_name
        elif field_name:
            names = [field_name]
        else:
            names = []

        if not all(name in self._fields for name in names):
            return {}

        # determine subfields for field.convert_to_onchange() below
        secondary = []
        subfields = defaultdict(set)
        for dotname in field_onchange:
            if '.' in dotname:
                secondary.append(dotname)
                name, subname = dotname.split('.')
                subfields[name].add(subname)

        # create a new record with values, and attach ``self`` to it
        with env.do_in_onchange():
            record = self.new(values)
            values = dict(record._cache)
            # attach ``self`` with a different context (for cache consistency)
            record._origin = self.with_context(__onchange=True)

        # load fields on secondary records, to avoid false changes
        with env.do_in_onchange():
            for field_seq in secondary:
                record.mapped(field_seq)

        # determine which field(s) should be triggered an onchange
        todo = list(names) or list(values)
        done = set()

        # dummy assignment: trigger invalidations on the record
        for name in todo:
            if name == 'id':
                continue
            value = record[name]
            field = self._fields[name]
            if field.type == 'many2one' and field.delegate and not value:
                # do not nullify all fields of parent record for new records
                continue
            record[name] = value

        result = {}
        dirty = set()

        # process names in order (or the keys of values if no name given)
        while todo:
            name = todo.pop(0)
            if name in done:
                continue
            done.add(name)

            with env.do_in_onchange():
                # apply field-specific onchange methods
                if field_onchange.get(name):
                    record._onchange_eval(name, field_onchange[name], result)

                # force re-evaluation of function fields on secondary records
                for field_seq in secondary:
                    record.mapped(field_seq)

                # determine which fields have been modified
                for name, oldval in values.iteritems():
                    field = self._fields[name]
                    newval = record[name]
                    if newval != oldval or (
                        field.type in ('one2many', 'many2many') and newval._is_dirty()
                    ):
                        todo.append(name)
                        dirty.add(name)

        # At the moment, the client does not support updates on a *2many field
        # while this one is modified by the user.
        if isinstance(field_name, basestring) and \
                self._fields[field_name].type in ('one2many', 'many2many'):
            dirty.discard(field_name)

        # collect values from dirty fields
        result['value'] = {
            name: self._fields[name].convert_to_onchange(record[name], subfields.get(name))
            for name in dirty
        }

        return result


class RecordCache(MutableMapping):
    """ Implements a proxy dictionary to read/update the cache of a record.
        Upon iteration, it looks like a dictionary mapping field names to
        values. However, fields may be used as keys as well.
    """
    def __init__(self, records):
        self._recs = records

    def contains(self, field):
        """ Return whether `records[0]` has a value for ``field`` in cache. """
        if isinstance(field, basestring):
            field = self._recs._fields[field]
        return self._recs.id in self._recs.env.cache[field]

    def __contains__(self, field):
        """ Return whether `records[0]` has a regular value for ``field`` in cache. """
        if isinstance(field, basestring):
            field = self._recs._fields[field]
        dummy = SpecialValue(None)
        value = self._recs.env.cache[field].get(self._recs.id, dummy)
        return not isinstance(value, SpecialValue)

    def get(self, field, default=None):
        """ Return the cached, regular value of ``field`` for `records[0]`, or ``default``. """
        if isinstance(field, basestring):
            field = self._recs._fields[field]
        dummy = SpecialValue(None)
        value = self._recs.env.cache[field].get(self._recs.id, dummy)
        return default if isinstance(value, SpecialValue) else value

    def __getitem__(self, field):
        """ Return the cached value of ``field`` for `records[0]`. """
        if isinstance(field, basestring):
            field = self._recs._fields[field]
        value = self._recs.env.cache[field][self._recs.id]
        return value.get() if isinstance(value, SpecialValue) else value

    def __setitem__(self, field, value):
        """ Assign the cached value of ``field`` for all records in ``records``. """
        if isinstance(field, basestring):
            field = self._recs._fields[field]
        values = dict.fromkeys(self._recs._ids, value)
        self._recs.env.cache[field].update(values)

    def update(self, *args, **kwargs):
        """ Update the cache of all records in ``records``. If the argument is a
            ``SpecialValue``, update all fields (except "magic" columns).
        """
        if args and isinstance(args[0], SpecialValue):
            values = dict.fromkeys(self._recs._ids, args[0])
            for name, field in self._recs._fields.iteritems():
                if name != 'id':
                    self._recs.env.cache[field].update(values)
        else:
            return super(RecordCache, self).update(*args, **kwargs)

    def __delitem__(self, field):
        """ Remove the cached value of ``field`` for all ``records``. """
        if isinstance(field, basestring):
            field = self._recs._fields[field]
        field_cache = self._recs.env.cache[field]
        for id in self._recs._ids:
            field_cache.pop(id, None)

    def __iter__(self):
        """ Iterate over the field names with a regular value in cache. """
        cache, id = self._recs.env.cache, self._recs.id
        dummy = SpecialValue(None)
        for name, field in self._recs._fields.iteritems():
            if name != 'id' and not isinstance(cache[field].get(id, dummy), SpecialValue):
                yield name

    def __len__(self):
        """ Return the number of fields with a regular value in cache. """
        return sum(1 for name in self)

class Model(BaseModel):
    """Main super-class for regular database-persisted OpenERP models.

    OpenERP models are created by inheriting from this class::

        class user(Model):
            ...

    The system will later instantiate the class once per database (on
    which the class' module is installed).
    """
    _auto = True
    _register = False # not visible in ORM registry, meant to be python-inherited only
    _transient = False # True in a TransientModel

class TransientModel(BaseModel):
    """Model super-class for transient records, meant to be temporarily
       persisted, and regularly vacuum-cleaned.

       A TransientModel has a simplified access rights management,
       all users can create new records, and may only access the
       records they created. The super-user has unrestricted access
       to all TransientModel records.
    """
    _auto = True
    _register = False # not visible in ORM registry, meant to be python-inherited only
    _transient = True

class AbstractModel(BaseModel):
    """Abstract Model super-class for creating an abstract class meant to be
       inherited by regular models (Models or TransientModels) but not meant to
       be usable on its own, or persisted.

       Technical note: we don't want to make AbstractModel the super-class of
       Model or BaseModel because it would not make sense to put the main
       definition of persistence methods such as create() in it, and still we
       should be able to override them within an AbstractModel.
       """
    _auto = False # don't create any database backend for AbstractModels
    _register = False # not visible in ORM registry, meant to be python-inherited only
    _transient = False

def itemgetter_tuple(items):
    """ Fixes itemgetter inconsistency (useful in some cases) of not returning
    a tuple if len(items) == 1: always returns an n-tuple where n = len(items)
    """
    if len(items) == 0:
        return lambda a: ()
    if len(items) == 1:
        return lambda gettable: (gettable[items[0]],)
    return operator.itemgetter(*items)

def convert_pgerror_23502(model, fields, info, e):
    m = re.match(r'^null value in column "(?P<field>\w+)" violates '
                 r'not-null constraint\n',
                 tools.ustr(e))
    field_name = m and m.group('field')
    if not m or field_name not in fields:
        return {'message': tools.ustr(e)}
    message = _(u"Missing required value for the field '%s'.") % field_name
    field = fields.get(field_name)
    if field:
        message = _(u"Missing required value for the field '%s' (%s)") % (field['string'], field_name)
    return {
        'message': message,
        'field': field_name,
    }

def convert_pgerror_23505(model, fields, info, e):
    m = re.match(r'^duplicate key (?P<field>\w+) violates unique constraint',
                 tools.ustr(e))
    field_name = m and m.group('field')
    if not m or field_name not in fields:
        return {'message': tools.ustr(e)}
    message = _(u"The value for the field '%s' already exists.") % field_name
    field = fields.get(field_name)
    if field:
        message = _(u"%s This might be '%s' in the current model, or a field "
                    u"of the same name in an o2m.") % (message, field['string'])
    return {
        'message': message,
        'field': field_name,
    }

PGERROR_TO_OE = defaultdict(
    # shape of mapped converters
    lambda: (lambda model, fvg, info, pgerror: {'message': tools.ustr(pgerror)}), {
    # not_null_violation
    '23502': convert_pgerror_23502,
    # unique constraint error
    '23505': convert_pgerror_23505,
})

def _normalize_ids(arg, atoms={int, long, str, unicode, NewId}):
    """ Normalizes the ids argument for ``browse`` (v7 and v8) to a tuple.

    Various implementations were tested on the corpus of all browse() calls
    performed during a full crawler run (after having installed all website_*
    modules) and this one was the most efficient overall.

    A possible bit of correctness was sacrificed by not doing any test on
    Iterable and just assuming that any non-atomic type was an iterable of
    some kind.

    :rtype: tuple
    """
    # much of the corpus is falsy objects (empty list, tuple or set, None)
    if not arg:
        return ()

    # `type in set` is significantly faster (because more restrictive) than
    # isinstance(arg, set) or issubclass(type, set); and for new-style classes
    # obj.__class__ is equivalent to but faster than type(obj). Not relevant
    # (and looks much worse) in most cases, but over millions of calls it
    # does have a very minor effect.
    if arg.__class__ in atoms:
        return arg,

    return tuple(arg)

# keep those imports here to avoid dependency cycle errors
from .osv import expression
from .fields import Field, SpecialValue, FailedValue<|MERGE_RESOLUTION|>--- conflicted
+++ resolved
@@ -2151,12 +2151,8 @@
         parent_alias, parent_alias_statement = query.add_join((current_model._table, parent_model._table, inherits_field, 'id', inherits_field), implicit=True)
         return parent_alias
 
-<<<<<<< HEAD
     @api.model
-    def _inherits_join_calc(self, alias, field, query):
-=======
     def _inherits_join_calc(self, alias, field, query, implicit=True, outer=False):
->>>>>>> 6a306a03
         """
         Adds missing table select and join clause(s) to ``query`` for reaching
         the field coming from an '_inherits' parent table (no duplicates).
